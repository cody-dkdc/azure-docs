<properties pageTitle="Azure Notification Hubs Rich Push" description="Learn how to send rich push notifications to an iOS app from Azure. Code samples written in Objective-C and C#." documentationCenter="ios" services="notification-hubs" authors="wesmc7777" manager="dwrede" editor=""/>

<tags 
	ms.service="notification-hubs" 
	ms.workload="mobile" 
	ms.tgt_pltfrm="" 
	ms.devlang="objective-c" 
	ms.topic="article" 
	ms.date="02/26/2015" 
	ms.author="wesmc"/>

#Azure Notification Hubs Rich Push

<div class="dev-center-tutorial-selector sublanding">
        <a href="/en-us/documentation/articles/notification-hubs-aspnet-backend-ios-rich-push/" title="iOS" class="current">iOS</a>
</div>

<<<<<<< HEAD
##Overview

In order to engage users with instant rich contents, an application might want to push beyond plain text. These notifications promote user interactions and  present content such as urls, sounds, images/coupons, and more. This tutorial builds on the [Notify Users](http://azure.microsoft.com/en-us/documentation/articles/notification-hubs-aspnet-backend-ios-notify-users/) topic, and shows how to send push notifications that incorporate payloads (for example, image).
=======
In order to engage users with instant rich contents, an application might want to push beyond plain text. These notifications promote user interactions and  present content such as urls, sounds, images/coupons, and more. This tutorial builds on the [Notify Users](http://azure.microsoft.com/documentation/articles/notification-hubs-aspnet-backend-ios-notify-users/) topic, and shows how to send push notifications that incorporate payloads (for example, image).
>>>>>>> b49de00b

This tutorial is compatible with iOS 7 & 8.
    ![][IOS1]

At a high level:

1. The app backend:
    - Stores the rich payload (in this case, image) in the backend database/local storage
    - Sends ID of this rich notification to the device
2. App on the device:
    - Contacts the backend requesting the rich payload with the ID it receives
    - Sends users notifications on the device when data retrieval is complete, and shows the payload immediately when users tap to learn more


## WebAPI Project

1. In Visual Studio, open the **AppBackend** project that you created in the [Notify Users](http://azure.microsoft.com/documentation/articles/notification-hubs-aspnet-backend-ios-notify-users/) tutorial.
2. Obtain an image you would like to notify users with, and put it in an **img** folder in your project directory.
3. Click **Show All Files** in the Solution Explorer, and right-click the folder to **Include In Project**.
4. With the image selected, change its Build Action in Properties window to **Embedded Resource**.

    ![][IOS2]

5. In **Notifications.cs**, add the following using statement:

        using System.Reflection;

6. Update the whole **Notifications** class with the following code. Be sure to replace the placeholders with your notification hub credentials and image file name.

        public class Notification {
            public int Id { get; set; }
            // Initial notification message to display to users
            public string Message { get; set; }
            // Type of rich payload (developer-defined)
            public string RichType { get; set; }
            public string Payload { get; set; }
            public bool Read { get; set; }
        }

        public class Notifications {
            public static Notifications Instance = new Notifications();

            private List<Notification> notifications = new List<Notification>();

            public NotificationHubClient Hub { get; set; }

            private Notifications() {
                // Placeholders: replace with the connection string (with full access) for your notification hub and the hub name from the Azure Management Portal
                Hub = NotificationHubClient.CreateClientFromConnectionString("{conn string with full access}",  "{hub name}");
            }

            public Notification CreateNotification(string message, string richType, string payload) {
                var notification = new Notification() {
                    Id = notifications.Count,
                    Message = message,
                    RichType = richType,
                    Payload = payload,
                    Read = false
                };

                notifications.Add(notification);

                return notification;
            }

            public Stream ReadImage(int id) {
                var assembly = Assembly.GetExecutingAssembly();
                // Placeholder: image file name (for example, logo.png).
                return assembly.GetManifestResourceStream("AppBackend.img.{logo.png}");
            }
        }

> [AZURE.NOTE]  (optional) Refer to [How to embed and access resources by using Visual C#](http://support.microsoft.com/kb/319292) for more information on how to add and obtain project resources.

7. In **NotificationsController.cs**, redefine **NotificationsController**  with the following snippets. This sends an initial silent rich notification id to device and allows client-side retrieval of image:

        // Return http response with image binary
        public HttpResponseMessage Get(int id) {
            var stream = Notifications.Instance.ReadImage(id);

            var result = new HttpResponseMessage(HttpStatusCode.OK);
            result.Content = new StreamContent(stream);
            // Switch in your image extension for "png"
            result.Content.Headers.ContentType = new System.Net.Http.Headers.MediaTypeHeaderValue("image/{png}");

            return result;
        }

        // Create rich notification and send initial silent notification (containing id) to client
        public async Task<HttpResponseMessage> Post() {
            // Replace the placeholder with image file name
            var richNotificationInTheBackend = Notifications.Instance.CreateNotification("Check this image out!", "img",  "{logo.png}");

            var usernameTag = "username:" + HttpContext.Current.User.Identity.Name;

            // Silent notification with content available
            var aboutUser = "{\"aps\": {\"content-available\": 1, \"sound\":\"\"}, \"richId\": \"" + richNotificationInTheBackend.Id.ToString() + "\",  \"richMessage\": \"" + richNotificationInTheBackend.Message + "\", \"richType\": \"" + richNotificationInTheBackend.RichType + "\"}";

            // Send notification to apns
            await Notifications.Instance.Hub.SendAppleNativeNotificationAsync(aboutUser, usernameTag);

            return Request.CreateResponse(HttpStatusCode.OK);
        }

8. Now we will re-deploy this app to an Azure Website in order to make it accessible from all devices. Right-click on the **AppBackend** project and select **Publish**.

9. Select Azure Website as your publish target. Log in with your Azure account and select an existing or new Website, and make a note of the **destination URL** property in the **Connection** tab. We will refer to this URL as your *backend endpoint* later in this tutorial. Click **Publish**.

## Modify the iOS project

Now that you have modified your app backend to send just the *id* of a notification, you will change your iOS app to handle that id and retrieve the rich message from your backend.

1. Open your iOS project, and enable remote notifications by going to your main app target in the **Targets** section.

2. Click on **Capabilities**, turn on **Background Modes**, and check the **Remote Notifications** checkbox.

    ![][IOS3]

3. Go to **Main.storyboard**, and make sure you have a View Controller (refered to as Home View Controller in this tutorial) from [Notify User](http://azure.microsoft.com/documentation/articles/notification-hubs-aspnet-backend-ios-notify-users/) tutorial.

4. Add a **Navigation Controller** to your storyboard, and control-drag to Home View Controller to make it the **root view** of navigation. Make sure the **Is Initial View Controller** in Attributes inspector is selected for the Navigation Controller only.

5. Add a **View Controller** to storyboard and add an **Image View**. This is the page users will see once they choose to learn more by clicking on the notifiication. Your storyboard should look as follows:

    ![][IOS4]

6. Click on the **Home View Controller** in storyboard, and make sure it has **homeViewController** as its **Custom Class** and **Storyboard ID** under the Identity inspector.

7. Do the same for Image View Controller as **imageViewController**.

8. Then, create a new View Controller class titled **imageViewController** to handle the UI you just created.

9. In **imageViewController.h**, add the following to the controller's interface declarations. Make sure to control-drag from the storyboard image view to these properties to link the two:

        @property (weak, nonatomic) IBOutlet UIImageView *myImage;
        @property (strong) UIImage* imagePayload;

10. In **imageViewController.m**, add the following at the end of **viewDidload**:

        // Display the UI Image in UI Image View
        [self.myImage setImage:self.imagePayload];

11. In **AppDelegate.m**, import the image controller you created:

        #import "imageViewController.h"

12. Add an interface section with the following declaration:

        @interface AppDelegate ()

        @property UIImage* imagePayload;
        @property NSDictionary* userInfo;
        @property BOOL iOS8;

        // Obtain content from backend with notification id
        - (void)retrieveRichImageWithId:(int)richId completion: (void(^)(NSError*)) completion;

        // Redirect to Image View Controller after notification interaction
        - (void)redirectToImageViewWithImage: (UIImage *)img;

        @end

13. In **AppDelegate**, make sure your app registers for silent notifications in **application: didFinishLaunchingWithOptions**:

        // Software version
        self.iOS8 = [[UIApplication sharedApplication] respondsToSelector:@selector(registerUserNotificationSettings:)] && [[UIApplication sharedApplication] respondsToSelector:@selector(registerForRemoteNotifications)];

        // Register for remote notifications for iOS8 and previous versions
        if (self.iOS8) {
            NSLog(@"This device is running with iOS8.");

            // Action
            UIMutableUserNotificationAction *richPushAction = [[UIMutableUserNotificationAction alloc] init];
            richPushAction.identifier = @"richPushMore";
            richPushAction.activationMode = UIUserNotificationActivationModeForeground;
            richPushAction.authenticationRequired = NO;
            richPushAction.title = @"More";

            // Notification category
            UIMutableUserNotificationCategory* richPushCategory = [[UIMutableUserNotificationCategory alloc] init];
            richPushCategory.identifier = @"richPush";
            [richPushCategory setActions:@[richPushAction] forContext:UIUserNotificationActionContextDefault];

            // Notification categories
            NSSet* richPushCategories = [NSSet setWithObjects:richPushCategory, nil];


            UIUserNotificationSettings *settings = [UIUserNotificationSettings settingsForTypes:UIUserNotificationTypeSound |
                                                    UIUserNotificationTypeAlert |
                                                    UIUserNotificationTypeBadge
                                                                                     categories:richPushCategories];

            [[UIApplication sharedApplication] registerUserNotificationSettings:settings];
            [[UIApplication sharedApplication] registerForRemoteNotifications];

        }
        else {
            // Previous iOS versions
            NSLog(@"This device is running with iOS7 or earlier versions.");

            [[UIApplication sharedApplication] registerForRemoteNotificationTypes: UIRemoteNotificationTypeAlert | UIRemoteNotificationTypeBadge | UIRemoteNotificationTypeSound | UIRemoteNotificationTypeNewsstandContentAvailability];
        }

        return YES;

14. Subsitute in the following implementation for **application:didRegisterForRemoteNotificationsWithDeviceToken** to take the storyboard UI changes into account:

        // Access navigation controller which is at the root of window
        UINavigationController *nc = (UINavigationController *)self.window.rootViewController;
        // Get home view controller from stack on navigation controller
        homeViewController *hvc = (homeViewController *)[nc.viewControllers objectAtIndex:0];
        hvc.deviceToken = deviceToken;

15. Then, add the following methods to **AppDelegate.m** to retrieve the image from your endpoint and send a local notification when retrieval is complete. Make sure to substitute the placeholder `{backend endpoint}` with your backend endpoint:

        NSString *const GetNotificationEndpoint = @"{backend endpoint}/api/notifications";

        // Helper: retrieve notification content from backend with rich notification id
        - (void)retrieveRichImageWithId:(int)richId completion: (void(^)(NSError*)) completion {
            UINavigationController *nc = (UINavigationController *)self.window.rootViewController;
            homeViewController *hvc = (homeViewController *)[nc.viewControllers objectAtIndex:0];
            NSString* authenticationHeader = hvc.registerClient.authenticationHeader;
            // Check if authenticated
            if (!authenticationHeader) return;

            NSURLSession* session = [NSURLSession
                                     sessionWithConfiguration:[NSURLSessionConfiguration defaultSessionConfiguration]
                                     delegate:nil
                                     delegateQueue:nil];

            NSURL* requestURL = [NSURL URLWithString:[NSString stringWithFormat:@"%@/%d", GetNotificationEndpoint, richId]];
            NSMutableURLRequest* request = [NSMutableURLRequest requestWithURL:requestURL];
            [request setHTTPMethod:@"GET"];
            NSString* authorizationHeaderValue = [NSString stringWithFormat:@"Basic %@", authenticationHeader];
            [request setValue:authorizationHeaderValue forHTTPHeaderField:@"Authorization"];

            NSURLSessionDataTask* dataTask = [session dataTaskWithRequest:request completionHandler:^(NSData *data, NSURLResponse *response, NSError *error) {

                NSHTTPURLResponse* httpResponse = (NSHTTPURLResponse*) response;
                if (!error && httpResponse.statusCode == 200) {
                    // From NSData to UIImage
                    self.imagePayload = [UIImage imageWithData:data];

                    completion(nil);
                }
                else {
                    NSLog(@"Error status: %ld, request: %@", (long)httpResponse.statusCode, error);
                    if (error)
                        completion(error);
                    else {
                        completion([NSError errorWithDomain:@"APICall" code:httpResponse.statusCode userInfo:nil]);
                    }
                }
            }];
            [dataTask resume];
        }

        // Handle silent push notifications when id is sent from backend
        - (void)application:(UIApplication *)application didReceiveRemoteNotification:(NSDictionary *)userInfo fetchCompletionHandler:(void (^)(UIBackgroundFetchResult result))handler {
            self.userInfo = userInfo;
            int richId = [[self.userInfo objectForKey:@"richId"] intValue];
            NSString* richType = [self.userInfo objectForKey:@"richType"];

            // Retrieve image data
            if ([richType isEqualToString:@"img"]) {  
                [self retrieveRichImageWithId:richId completion:^(NSError* error) {
                    if (!error){
                        // Send local notification
                        UILocalNotification* localNotification = [[UILocalNotification alloc] init];

                        // "5" is arbitrary here to give you enough time to quit out of the app and receive push notifications
                        localNotification.fireDate = [NSDate dateWithTimeIntervalSinceNow:5];
                        localNotification.userInfo = self.userInfo;
                        localNotification.alertBody = [self.userInfo objectForKey:@"richMessage"];
                        localNotification.timeZone = [NSTimeZone defaultTimeZone];

                        // iOS8 categories
                        if (self.iOS8) {
                            localNotification.category = @"richPush";
                        }

                        [[UIApplication sharedApplication] scheduleLocalNotification:localNotification];

                        handler(UIBackgroundFetchResultNewData);
                    }
                    else{
                        handler(UIBackgroundFetchResultFailed);
                    }
                }];
            }
            // Add "else if" here to handle more types of rich content such as url, sound files, etc.
        }

16. Handle the local notification above by opening up the image view controller in **AppDelegate.m** with the following methods:

        // Helper: redirect users to image view controller
        - (void)redirectToImageViewWithImage: (UIImage *)img {
            UINavigationController *navigationController = (UINavigationController*) self.window.rootViewController;
            UIStoryboard *mainStoryboard = [UIStoryboard storyboardWithName:@"Main"
                                                                     bundle: nil];
            imageViewController *imgViewController = [mainStoryboard instantiateViewControllerWithIdentifier: @"imageViewController"];
            // Pass data/image to image view controller
            imgViewController.imagePayload = img;

            // Redirect
            [navigationController pushViewController:imgViewController animated:YES];
        }

        // Handle local notification sent above in didReceiveRemoteNotification
        - (void)application:(UIApplication *)application didReceiveLocalNotification:(UILocalNotification *)notification {
            if (application.applicationState == UIApplicationStateActive) {
                // Show in-app alert with an extra "more" button
                UIAlertView *alert = [[UIAlertView alloc] initWithTitle:@"Notification" message:notification.alertBody delegate:self cancelButtonTitle:@"OK" otherButtonTitles:@"More", nil];

                [alert show];
            }
            // App becomes active from user's tap on notification
            else {
                [self redirectToImageViewWithImage:self.imagePayload];
            }
        }

        // Handle buttons in in-app alerts and redirect with data/image
        - (void)alertView:(UIAlertView *)alertView clickedButtonAtIndex:(NSInteger)buttonIndex {
            // Handle "more" button
            if (buttonIndex == 1)
            {
                [self redirectToImageViewWithImage:self.imagePayload];
            }
            // Add "else if" here to handle more buttons
        }

        // Handle notification setting actions in iOS8
        - (void)application:(UIApplication *)application handleActionWithIdentifier:(NSString *)identifier forLocalNotification:(UILocalNotification *)notification completionHandler:(void (^)())completionHandler {
            // Handle richPush related buttons
            if ([identifier isEqualToString:@"richPushMore"]) {
                [self redirectToImageViewWithImage:self.imagePayload];
            }
            completionHandler();
        }

## Run the Application

1. In XCode, run the app on a physical iOS device (push notifications will not work in the simulator).

2. In the iOS app UI, enter a username and password of the same value for authentication and click **Log In**.

3. Click **Send push** and you should see an in-app alert. If you click on **More**, you will be brought to the image you chose to include in your app backend.

4. You can also click **Send push** and immediately press the home button of your device. In a few moments, you will receive a push notification. If you tap on it or click More, you will be brought to your app and the rich image content.


[IOS1]: ./media/notification-hubs-aspnet-backend-ios-rich-push/rich-push-ios-1.png
[IOS2]: ./media/notification-hubs-aspnet-backend-ios-rich-push/rich-push-ios-2.png
[IOS3]: ./media/notification-hubs-aspnet-backend-ios-rich-push/rich-push-ios-3.png
[IOS4]: ./media/notification-hubs-aspnet-backend-ios-rich-push/rich-push-ios-4.png<|MERGE_RESOLUTION|>--- conflicted
+++ resolved
@@ -15,13 +15,9 @@
         <a href="/en-us/documentation/articles/notification-hubs-aspnet-backend-ios-rich-push/" title="iOS" class="current">iOS</a>
 </div>
 
-<<<<<<< HEAD
 ##Overview
 
 In order to engage users with instant rich contents, an application might want to push beyond plain text. These notifications promote user interactions and  present content such as urls, sounds, images/coupons, and more. This tutorial builds on the [Notify Users](http://azure.microsoft.com/en-us/documentation/articles/notification-hubs-aspnet-backend-ios-notify-users/) topic, and shows how to send push notifications that incorporate payloads (for example, image).
-=======
-In order to engage users with instant rich contents, an application might want to push beyond plain text. These notifications promote user interactions and  present content such as urls, sounds, images/coupons, and more. This tutorial builds on the [Notify Users](http://azure.microsoft.com/documentation/articles/notification-hubs-aspnet-backend-ios-notify-users/) topic, and shows how to send push notifications that incorporate payloads (for example, image).
->>>>>>> b49de00b
 
 This tutorial is compatible with iOS 7 & 8.
     ![][IOS1]
