--- conflicted
+++ resolved
@@ -47,11 +47,7 @@
 |  --- | --- | --- |
 | SQL Server |SQL Server Native Client 11.0, Microsoft OLE DB Provider for SQL Server, .NET Framework Data Provider for SQL Server | .NET Framework Data Provider for SQL Server |
 | SQL Server Data Warehouse |SQL Server Native Client 11.0, Microsoft OLE DB Provider for SQL Server, .NET Framework Data Provider for SQL Server | .NET Framework Data Provider for SQL Server |
-<<<<<<< HEAD
-| Oracle |Microsoft OLE DB Provider for Oracle, Oracle Data Provider for .NET |Oracle Data Provider for .NET |
-=======
 | Oracle | OLE DB Provider for Oracle, Oracle Data Provider for .NET |Oracle Data Provider for .NET |
->>>>>>> 6a383dfd
 | Teradata |OLE DB Provider for Teradata, Teradata Data Provider for .NET |Teradata Data Provider for .NET |
 | | | |
 
