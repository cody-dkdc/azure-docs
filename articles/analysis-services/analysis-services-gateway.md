---
title: On-premises data gateway | Microsoft Docs
description: An On-premises gateway is necessary if your Analysis Services server in Azure will connect to on-premises data sources.
services: analysis-services
documentationcenter: ''
author: minewiskan
manager: erikre
editor: ''
tags: ''

ms.assetid: cd596155-b608-4a34-935e-e45c95d884a9
ms.service: analysis-services
ms.devlang: NA
ms.topic: article
ms.tgt_pltfrm: NA
ms.workload: na
<<<<<<< HEAD
ms.date: 07/25/2017
ms.author: owend

---
# Install on-premises data gateway
The on-premises data gateway acts as a bridge, providing secure data transfer between on-premises data sources and your Azure Analysis Services server in the cloud.
=======
ms.date: 08/17/2017
ms.author: owend

---
# Connecting to on-premises data sources with the Azure On-premises Data Gateway service
The On-premises data gateway acts as a bridge, providing secure data transfer between on-premises data sources and your Azure Analysis Services servers in the cloud. In addition to working with multiple Azure Analysis Services servers in the same region, the latest version of the gateway also works with Azure Logic Apps, Power BI, Power Apps, and Microsoft Flow. You can associate multiple services in the same region with a single gateway. 
>>>>>>> 7e950a10


 Azure Analysis Services requires a gateway resource in the same region. For example, if you have Azure Analysis Services servers in the East US 2 region, you need a gateway resource in the East US 2 region. Multiple servers in East US 2 can use the same gateway.

Getting setup with the gateway the first time is a four-part process:

<<<<<<< HEAD
## Prerequisites
**Minimum Requirements:**
=======
- **Download and run setup** - This step installs a gateway service on a computer in your organization.
>>>>>>> 7e950a10

- **Register your gateway** - In this step, you specify a name and recovery key for your gateway, and select a region, registering your gateway with the Gateway Cloud Service.

- **Create a gateway resource in Azure** - In this step, you create a gateway resource in your Azure subscription.

- **Connect your servers to your gateway resource** - Once you have a gateway resource in your subscription, you can begin connecting your servers to it.

Once you have a gateway resource configured for your subscription, you can connect multiple servers, and other services to it. You only need to install a different gateway and create additional gateway resources if you have servers or other services in a different region.

<<<<<<< HEAD
* The gateway cannot be installed on a domain controller.
* Only one gateway can be installed on a single computer.
* Install the gateway on a computer that remains on and does not go to sleep. If the computer is not on, your Azure Analysis Services server cannot connect to your on-premises data sources to refresh data.
* Do not install the gateway on a computer wirelessly connected to your network. Performance can be diminished.
* To change the server name for a gateway that has already been configured, you need to reinstall and configure a new gateway.
* In some cases, tabular models connecting to data sources using native providers such as SQL Server Native Client (SQLNCLI11) may return an error. To learn more, see [Datasource connections](analysis-services-datasource.md).


## Download
 [Download the gateway](https://aka.ms/azureasgateway)

## Install and configure
1. Run setup.
2. Choose an installation location and accept the license terms.
3. Sign in to Azure.
4. Specify your Azure Analysis Server name, and then click **Configure**. You can only specify one server per gateway.

    ![sign in to azure](./media/analysis-services-gateway/aas-gateway-configure-server.png)
=======
To get started right away, see [Install and configure on-premises data gateway](analysis-services-gateway-install.md).
>>>>>>> 7e950a10

## How it works
The gateway you install on a computer in your organization runs as a Windows service, **On-premises data gateway**. This local service is registered with the Gateway Cloud Service through Azure Service Bus. You then create a gateway resource Gateway Cloud Service for your Azure subscription. Your Azure Analysis Services servers are then connected to your gateway resource. When models on your server need to connect to your on-premises data sources for queries or processing, a query and data flow traverses the gateway resource, Azure Service Bus, the local on-premises data gateway service, and your data sources. 

![How it works](./media/analysis-services-gateway/aas-gateway-how-it-works.png)

Queries and data flow:

1. A query is created by the cloud service with the encrypted credentials for the on-premises data source. It's then sent to a queue for the gateway to process.
2. The gateway cloud service analyzes the query and pushes the request to the [Azure Service Bus](https://azure.microsoft.com/documentation/services/service-bus/).
3. The on-premises data gateway polls the Azure Service Bus for pending requests.
4. The gateway gets the query, decrypts the credentials, and connects to the data sources with those credentials.
5. The gateway sends the query to the data source for execution.
6. The results are sent from the data source, back to the gateway, and then onto the cloud service and your server.

## Windows Service account
The on-premises data gateway is configured to use *NT SERVICE\PBIEgwService* for the Windows service logon credential. By default, it has the right of Logon as a service; in the context of the machine that you are installing the gateway on. This credential is not the same account used to connect to on-premises data sources or your Azure account.  

If you encounter issues with your proxy server due to authentication, you may want to change the Windows service account to a domain user or managed service account.

## Ports
The gateway creates an outbound connection to Azure Service Bus. It communicates on outbound ports: TCP 443 (default), 5671, 5672, 9350 through 9354.  The gateway does not require inbound ports.

We recommend you whitelist the IP addresses for your data region in your firewall. You can download the [Microsoft Azure Datacenter IP list](https://www.microsoft.com/download/details.aspx?id=41653). This list is updated weekly.

> [!NOTE]
> The IP Addresses listed in the Azure Datacenter IP list are in CIDR notation. For example, 10.0.0.0/24 does not mean 10.0.0.0 through 10.0.0.24. Learn more about the [CIDR notation](http://whatismyipaddress.com/cidr).
>
>

The following are the fully qualified domain names used by the gateway.

| Domain names | Outbound ports | Description |
| --- | --- | --- |
| *.powerbi.com |80 |HTTP used to download the installer. |
| *.powerbi.com |443 |HTTPS |
| *.analysis.windows.net |443 |HTTPS |
| *.login.windows.net |443 |HTTPS |
| *.servicebus.windows.net |5671-5672 |Advanced Message Queuing Protocol (AMQP) |
| *.servicebus.windows.net |443, 9350-9354 |Listeners on Service Bus Relay over TCP (requires 443 for Access Control token acquisition) |
| *.frontend.clouddatahub.net |443 |HTTPS |
| *.core.windows.net |443 |HTTPS |
| login.microsoftonline.com |443 |HTTPS |
| *.msftncsi.com |443 |Used to test internet connectivity if the gateway is unreachable by the Power BI service. |
| *.microsoftonline-p.com |443 |Used for authentication depending on configuration. |

### Forcing HTTPS communication with Azure Service Bus
<<<<<<< HEAD
You can force the gateway to communicate with Azure Service Bus by using HTTPS instead of direct TCP; however, doing so can greatly reduce performance. You can modify the *Microsoft.PowerBI.DataMovement.Pipeline.GatewayCore.dll.config* file by changing the value from `AutoDetect` to `Https`. This file is located, by default, at *C:\Program Files\On-premises data gateway*.
=======
You can force the gateway to communicate with Azure Service Bus by using HTTPS instead of direct TCP; however, doing so can greatly reduce performance. You can modify the *Microsoft.PowerBI.DataMovement.Pipeline.GatewayCore.dll.config* file by changing the value from `AutoDetect` to `Https`. This file is typically located at *C:\Program Files\On-premises data gateway*.
>>>>>>> 7e950a10

```
<setting name="ServiceBusSystemConnectivityModeString" serializeAs="String">
    <value>Https</value>
</setting>
```


<a name="faq"></a>
## Frequently asked questions

### General

**Q**: Do I need a gateway for data sources in the cloud, such as SQL Azure? <br/>
**A**: No. A gateway connects to on-premises data sources only.

**Q**: Does the gateway have to be installed on the same machine as the data source? <br/>
**A**: No. The gateway connects to the data source using the connection information that was provided. 
Consider the gateway as a client application in this sense. 
The gateway just needs the capability to connect to the server name that was provided.

<a name="why-azure-work-school-account"></a>

**Q**: Why do I need to use a work or school account to sign in? <br/>
**A**: You can only use an Azure work or school account when you install the on-premises data gateway. 
Your sign-in account is stored in a tenant that's managed by Azure Active Directory (Azure AD). 
Usually, your Azure AD account's user principal name (UPN) matches the email address.

**Q**: Where are my credentials stored? <br/>
**A**: The credentials that you enter for a data source are encrypted and stored in the Gateway Cloud Service. 
The credentials are decrypted at the on-premises data gateway.

**Q**: Are there any requirements for network bandwidth? <br/>
**A**: It's recommend your network connection has good throughput. 
Every environment is different, and the amount of data being sent affects the results. 
Using ExpressRoute could help to guarantee a level of throughput between on-premises and the Azure datacenters.
You can use the third-party tool Azure Speed Test app to help gauge your throughput.

**Q**: What is the latency for running queries to a data source from the gateway? What is the best architecture? <br/>
**A**: To reduce network latency, install the gateway as close to the data source as possible. 
If you can install the gateway on the actual data source, this proximity minimizes the latency introduced. 
Consider the datacenters too. For example, if your service uses the West US datacenter, 
and you have SQL Server hosted in an Azure VM, your Azure VM should be in the West US too. 
This proximity minimizes latency and avoids egress charges on the Azure VM.

**Q**: How are results sent back to the cloud? <br/>
**A**: Results are sent through the Azure Service Bus.

**Q**: Are there any inbound connections to the gateway from the cloud? <br/>
**A**: No. The gateway uses outbound connections to Azure Service Bus.

**Q**: What if I block outbound connections? What do I need to open? <br/>
**A**: See the ports and hosts that the gateway uses.

**Q**: What is the actual Windows service called?<br/>
**A**: In Services, the gateway is called Power BI Enterprise Gateway Service.

**Q**: Can the gateway Windows service run with an Azure Active Directory account? <br/>
**A**: No. The Windows service must have a valid Windows account. By default, 
the service runs with the Service SID, NT SERVICE\PBIEgwService.

### High availability and disaster recovery

**Q**: What options are available for disaster recovery? <br/>
**A**: You can use the recovery key to restore or move a gateway. 
When you install the gateway, specify the recovery key.

**Q**: What is the benefit of the recovery key? <br/>
**A**: The recovery key provides a way to migrate or recover your gateway settings after a disaster.

## Troubleshooting

**Q**: How can I see what queries are being sent to the on-premises data source? <br/>
**A**: You can enable query tracing, which includes the queries that are sent. 
Remember to change query tracing back to the original value when done troubleshooting. 
Leaving query tracing turned on creates larger logs.

You can also look at tools that your data source has for tracing queries. 
For example, you can use Extended Events or SQL Profiler for SQL Server and Analysis Services.

**Q**: Where are the gateway logs? <br/>
**A**: See Tools later in this topic.

### Update to the latest version

Many issues can surface when the gateway version becomes outdated. 
As good general practice, make sure that you use the latest version. 
If you haven't updated the gateway for a month or longer, 
you might consider installing the latest version of the gateway, 
and see if you can reproduce the issue.

### Error: Failed to add user to group. (-2147463168 PBIEgwService Performance Log Users)

You might get this error if you try to install the gateway on a domain controller, which isn't supported. 
Make sure that you deploy the gateway on a machine that isn't a domain controller.

## Tools

### Collect logs from the gateway configurer

You can collect several logs for the gateway. Always start with the logs!

#### Installer logs

`%localappdata%\Temp\Power_BI_Gateway_–Enterprise.log`

#### Configuration logs

`%localappdata%\Microsoft\Power BI Enterprise Gateway\GatewayConfigurator.log`

#### Enterprise gateway service logs

`C:\Users\PBIEgwService\AppData\Local\Microsoft\Power BI Enterprise Gateway\EnterpriseGateway.log`

#### Event logs

You can find the Data Management Gateway and PowerBIGateway logs under **Application and Services Logs**.

### Fiddler Trace

<<<<<<< HEAD
If you think you're encountering proxy issues, with the gateway, see [Configuring proxy settings for the Power BI Gateways](https://powerbi.microsoft.com/documentation/powerbi-gateway-proxy).
=======
[Fiddler](http://www.telerik.com/fiddler) is a free tool from Telerik that monitors HTTP traffic. 
You can see this traffic with the Power BI service from the client machine. 
This service might show errors and other related information.
>>>>>>> 7e950a10

### Telemetry
Telemetry can be used for monitoring and troubleshooting. 

**To turn on telemetry**

1.	Check the On-premises data gateway client directory on the computer. Typically, it is **%systemdrive%\Program Files\On-premises data gateway**. Or, you can open a Services console and check the Path to executable: A property of the On-premises data gateway service.
2.	In the Microsoft.PowerBI.DataMovement.Pipeline.GatewayCore.dll.config file from client directory. Change the SendTelemetry setting to true.
        
    ```
        <setting name="SendTelemetry" serializeAs="String">
                    <value>true</value>
        </setting>
    ```

3.	Save your changes and restart the Windows service: On-premises data gateway service.




## Next steps
* [Manage Analysis Services](analysis-services-manage.md)
* [Get data from Azure Analysis Services](analysis-services-connect.md)<|MERGE_RESOLUTION|>--- conflicted
+++ resolved
@@ -14,33 +14,19 @@
 ms.topic: article
 ms.tgt_pltfrm: NA
 ms.workload: na
-<<<<<<< HEAD
-ms.date: 07/25/2017
-ms.author: owend
-
----
-# Install on-premises data gateway
-The on-premises data gateway acts as a bridge, providing secure data transfer between on-premises data sources and your Azure Analysis Services server in the cloud.
-=======
 ms.date: 08/17/2017
 ms.author: owend
 
 ---
 # Connecting to on-premises data sources with the Azure On-premises Data Gateway service
 The On-premises data gateway acts as a bridge, providing secure data transfer between on-premises data sources and your Azure Analysis Services servers in the cloud. In addition to working with multiple Azure Analysis Services servers in the same region, the latest version of the gateway also works with Azure Logic Apps, Power BI, Power Apps, and Microsoft Flow. You can associate multiple services in the same region with a single gateway. 
->>>>>>> 7e950a10
 
 
  Azure Analysis Services requires a gateway resource in the same region. For example, if you have Azure Analysis Services servers in the East US 2 region, you need a gateway resource in the East US 2 region. Multiple servers in East US 2 can use the same gateway.
 
 Getting setup with the gateway the first time is a four-part process:
 
-<<<<<<< HEAD
-## Prerequisites
-**Minimum Requirements:**
-=======
 - **Download and run setup** - This step installs a gateway service on a computer in your organization.
->>>>>>> 7e950a10
 
 - **Register your gateway** - In this step, you specify a name and recovery key for your gateway, and select a region, registering your gateway with the Gateway Cloud Service.
 
@@ -50,28 +36,7 @@
 
 Once you have a gateway resource configured for your subscription, you can connect multiple servers, and other services to it. You only need to install a different gateway and create additional gateway resources if you have servers or other services in a different region.
 
-<<<<<<< HEAD
-* The gateway cannot be installed on a domain controller.
-* Only one gateway can be installed on a single computer.
-* Install the gateway on a computer that remains on and does not go to sleep. If the computer is not on, your Azure Analysis Services server cannot connect to your on-premises data sources to refresh data.
-* Do not install the gateway on a computer wirelessly connected to your network. Performance can be diminished.
-* To change the server name for a gateway that has already been configured, you need to reinstall and configure a new gateway.
-* In some cases, tabular models connecting to data sources using native providers such as SQL Server Native Client (SQLNCLI11) may return an error. To learn more, see [Datasource connections](analysis-services-datasource.md).
-
-
-## Download
- [Download the gateway](https://aka.ms/azureasgateway)
-
-## Install and configure
-1. Run setup.
-2. Choose an installation location and accept the license terms.
-3. Sign in to Azure.
-4. Specify your Azure Analysis Server name, and then click **Configure**. You can only specify one server per gateway.
-
-    ![sign in to azure](./media/analysis-services-gateway/aas-gateway-configure-server.png)
-=======
 To get started right away, see [Install and configure on-premises data gateway](analysis-services-gateway-install.md).
->>>>>>> 7e950a10
 
 ## How it works
 The gateway you install on a computer in your organization runs as a Windows service, **On-premises data gateway**. This local service is registered with the Gateway Cloud Service through Azure Service Bus. You then create a gateway resource Gateway Cloud Service for your Azure subscription. Your Azure Analysis Services servers are then connected to your gateway resource. When models on your server need to connect to your on-premises data sources for queries or processing, a query and data flow traverses the gateway resource, Azure Service Bus, the local on-premises data gateway service, and your data sources. 
@@ -119,11 +84,7 @@
 | *.microsoftonline-p.com |443 |Used for authentication depending on configuration. |
 
 ### Forcing HTTPS communication with Azure Service Bus
-<<<<<<< HEAD
-You can force the gateway to communicate with Azure Service Bus by using HTTPS instead of direct TCP; however, doing so can greatly reduce performance. You can modify the *Microsoft.PowerBI.DataMovement.Pipeline.GatewayCore.dll.config* file by changing the value from `AutoDetect` to `Https`. This file is located, by default, at *C:\Program Files\On-premises data gateway*.
-=======
 You can force the gateway to communicate with Azure Service Bus by using HTTPS instead of direct TCP; however, doing so can greatly reduce performance. You can modify the *Microsoft.PowerBI.DataMovement.Pipeline.GatewayCore.dll.config* file by changing the value from `AutoDetect` to `Https`. This file is typically located at *C:\Program Files\On-premises data gateway*.
->>>>>>> 7e950a10
 
 ```
 <setting name="ServiceBusSystemConnectivityModeString" serializeAs="String">
@@ -244,13 +205,9 @@
 
 ### Fiddler Trace
 
-<<<<<<< HEAD
-If you think you're encountering proxy issues, with the gateway, see [Configuring proxy settings for the Power BI Gateways](https://powerbi.microsoft.com/documentation/powerbi-gateway-proxy).
-=======
 [Fiddler](http://www.telerik.com/fiddler) is a free tool from Telerik that monitors HTTP traffic. 
 You can see this traffic with the Power BI service from the client machine. 
 This service might show errors and other related information.
->>>>>>> 7e950a10
 
 ### Telemetry
 Telemetry can be used for monitoring and troubleshooting. 
