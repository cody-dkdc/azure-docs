--- conflicted
+++ resolved
@@ -14,11 +14,7 @@
 ms.topic: article
 ms.tgt_pltfrm: NA
 ms.workload: na
-<<<<<<< HEAD
-ms.date: 02/21/2018
-=======
 ms.date: 02/22/2018
->>>>>>> 0c291d2a
 ms.author: owend
 
 ---
@@ -33,13 +29,8 @@
 |---------|---------|
 |[MSOLAP (amd64)](https://go.microsoft.com/fwlink/?linkid=829576)    |    15.0.300.129.01      |
 |[MSOLAP (x86)](https://go.microsoft.com/fwlink/?linkid=829575)     |    15.0.300.129.01      |
-<<<<<<< HEAD
-|[AMO](https://go.microsoft.com/fwlink/?linkid=829578)     |   15.0.300.129.01      |
-|[ADOMD](https://go.microsoft.com/fwlink/?linkid=829577)     |    115.0.300.129.01      |
-=======
 |[AMO](https://go.microsoft.com/fwlink/?linkid=829578)     |   15.0.2      |
 |[ADOMD](https://go.microsoft.com/fwlink/?linkid=829577)     |    15.0.2      |
->>>>>>> 0c291d2a
 
 ## AMO and ADOMD (NuGet packages)
 
@@ -90,11 +81,7 @@
   
 1.  Go to `C:\Program Files\Microsoft Analysis Services\AS OLEDB\. If you have more than one folder, choose the higher number.
   
-<<<<<<< HEAD
-2.  Right-click **msolap.dll** > **Properties** > **Details**. If the dll is named msolap140.dll, it's older than latest version and should be upgraded.
-=======
 2.  Right-click **msolap.dll** > **Properties** > **Details**. If the filename is msolap140.dll, it's older than latest version and should be upgraded.
->>>>>>> 0c291d2a
     
     ![Client library details](media/analysis-services-data-providers/aas-msolap-details.png)
     
