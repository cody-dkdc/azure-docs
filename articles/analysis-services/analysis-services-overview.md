---
title: What is Azure Analysis Services | Microsoft Docs
description: Get the big picture of Analysis Services in Azure.
services: analysis-services
documentationcenter: ''
author: minewiskan
manager: erikre
editor: ''
tags: ''

ms.assetid: 83d7a29c-57ae-4aa0-8327-72dd8f00247d
ms.service: analysis-services
ms.devlang: NA
ms.topic: article
ms.tgt_pltfrm: NA
ms.workload: na
<<<<<<< HEAD
ms.date: 12/24/2016
=======
ms.date: 01/20/2017
>>>>>>> e8cfaf0d
ms.author: owend

---
# What is Azure Analysis Services?
![Azure Analysis Services](./media/analysis-services-overview/aas-overview-aas-icon.png)

Built on the proven analytics engine in Microsoft SQL Server Analysis Services, Azure Analysis Services provides enterprise-grade data modeling in the cloud. 

Watch this video to learn more about how Azure Analysis Services fits in with Microsoft's overall BI capabilities and how you too can benefit from getting your semantic models into the cloud.

>[!VIDEO https://channel9.msdn.com/series/Azure-Analysis-Services/AzureAnalysisServicesGettingStarted/player]
>
>

> [!IMPORTANT]
> Azure Analysis Services is in **preview**. There are some things that just aren't working yet. Be sure to check out [Preview expectations](#preview-expectations) later in this article. And, be sure to keep an eye on our [Azure Analysis Services blog](https://go.microsoft.com/fwlink/?linkid=830920) for the latest info.
> 
> 

## Built on SQL Server Analysis Services
Azure Analysis Services is compatible with the same SQL Server 2016 Analysis Services Enterprise Edition you already know. Azure Analysis Services supports tabular models at the 1200 compatibility level. DirectQuery, partitions, row-level security, bi-directional relationships, and translations are all supported.

## Use the tools you already know
![BI developer tools](./media/analysis-services-overview/aas-overview-dev-tools.png)

When creating data models for Azure Analysis Services, you use the same tools as for SQL Server Analysis Services. Author and deploy tabular models by using the latest versions of [SQL Server Data Tools (SSDT)](https://msdn.microsoft.com/library/mt204009.aspx) or by using [Azure Powershell](/powershell/azureps-cmdlets-docs) and [Azure Resource Manager](../azure-resource-manager/resource-group-overview.md) templates in [SQL Server Management Studio (SSMS)](https://msdn.microsoft.com/library/mt238290.aspx).

## Connect to data sources
Data models deployed to servers in Azure support connecting to data sources on-premises in your organization or in the cloud. Combine data from both on-premises and cloud data sources for a hybrid BI solution.

![Data sources](./media/analysis-services-overview/aas-overview-data-sources.png)

Because your server is in the cloud, connecting to cloud data sources is seamless. When connecting to on-premises data sources, the [On-premises data gateway](analysis-services-gateway.md) ensures fast, secure connections with your Analysis Services server in the cloud.  

 \* Some data sources are not yet supported in preview. To learn more, see [Preview expectations](#preview-expectations) later in this article.

## Explore your data from anywhere
Connect and [get data](analysis-services-connect.md) from your servers from about anywhere. Azure Analysis Services supports connecting from Power BI Desktop, Excel, custom apps, and browser-based tools.

![Data visualizations](./media/analysis-services-overview/aas-overview-visualization.png)

 \* Power BI Embedded is not yet supported in preview.

## Secure
#### User authentication
User authentication for Azure Analysis services is handled by [Azure Active Directory (AAD)](../active-directory/active-directory-whatis.md). When attempting to log in to an Azure Analysis Services database, users use an organization account identity with access to the database they are trying to access. These user identities must be members of the default Azure Active Directory for the subscription where the Azure Analysis Services server resides. [Directory integration](https://technet.microsoft.com/library/jj573653.aspx) between AAD and an on-premises Active Directory is a great way to get your on-premises users access to an Azure Analysis Services database, but isn't required for all scenarios.

Users log in with the user principal name (UPN) of their account and their password. When synchronized with an on-premises Active Directory, the user’s UPN is often their organizational email address.

Permissions for managing the Azure Analysis Services server resource are handled by assigning users to roles within your Azure subscription. By default, subscription administrators have owner permissions to the server resource in Azure. Additional users can be added by using Azure Resource Manager.

#### Data security
Azure Analysis Services utilizes Azure Blob storage to persist storage and metadata for Analysis Services databases. Data files within Blob are encrypted using Azure Blob Server Side Encryption (SSE). When using Direct Query mode, only metadata is stored; the actual data is accessed from the data source at query time.

#### On-premises data sources
Secure access to data residing on-premises in your organization can be achieved by installing and configuring an [On-premises data gateway](analysis-services-gateway.md). Gateways provide access to data for both Direct Query and in-memory modes. When an Azure Analysis Services model connects to an on-premises data source, a query is created along with the encrypted credentials for the on-premises data source. The gateway cloud service analyzes the query and pushes the request to an Azure Service Bus. The on-premises gateway polls the Azure Service Bus for pending requests. The gateway then gets the query, decrypts the credentials, and connects to the data source for execution. The results are then sent from the data source, back to the gateway and then on to the Azure Analysis Services database.

Azure Analysis Services is governed by the [Microsoft Online Services Terms](http://www.microsoftvolumelicensing.com/DocumentSearch.aspx?Mode=3&DocumentTypeId=31) and the [Microsoft Online Services Privacy Statement](https://www.microsoft.com/privacystatement/OnlineServices/Default.aspx).
To learn more about Azure Security, see the [Microsoft Trust Center](https://www.microsoft.com/trustcenter/Security/AzureSecurity).

## Get help
Azure Analysis Services is simple to set up and to manage. You can find all the info you need to create and manage a server here. When creating a data model to deploy to your server, it's much the same as it is for creating a data model you deploy to an on-premises server. There's an extensive library of conceptual, procedural, tutorials, and reference articles at [Analysis Services on MSDN](https://msdn.microsoft.com/library/bb522607.aspx).

We also have a number of helpful videos at [Azure Analysis Services on Channel 9](https://channel9.msdn.com/series/Azure-Analysis-Services).

Things are changing rapidly. You can always get the latest information on the [Azure Analysis Services blog](https://go.microsoft.com/fwlink/?linkid=830920).

## Community
Analysis Services has a vibrant community of users. Join the conversation on [Azure Analysis Services forum](https://aka.ms/azureanalysisservicesforum).

## Feedback
Have suggestions or feature requests? Be sure to leave your comments on [Azure Analysis Services Feedback](https://aka.ms/azureanalysisservicesfeedback).

Have suggestions about the documentation? You can add comments using Disqus at the bottom of each article.

## Preview expectations
Azure Analysis Services is currently in preview. There are a few things you should be aware of.

##### Server modes
Azure Analysis Services currently supports Tabular mode for tabular models at the 1200 compatibility level. Multidimensional and Data Mining mode, and Power Pivot for SharePoint mode are not supported.

##### Data sources
For preview, the following data sources are supported in tabular 1200 models deployed to an Azure Analysis Services server.

| **Cloud** | **On-premises** |
| --- | --- |
| SQL database |SQL Server |
| SQL Data Warehouse |APS |
| Oracle | Oracle |
| Teradata | |

### Data source providers
Data models in Azure Analysis Services may require different data providers to connect to data sources than data models in SQL Server Analysis Services. Data provider requirements depend on the data source being in the cloud or on-premises, and the type of data model; in-memory or Direct Query. To learn more, see [Datasource connections](analysis-services-datasource.md).

### Client connections
Power BI Embedded is not yet supported in preview.

Excel workbooks with live connections to an Azure Analysis Services server and saved on OneDrive or SharePoint Online are not supported.

## Next steps
Now that you know more about Azure Analysis Services, it's time to get started. Learn how to [create a server](analysis-services-create-server.md) in Azure and [deploy a tabular model](analysis-services-deploy.md) to it.
<|MERGE_RESOLUTION|>--- conflicted
+++ resolved
@@ -14,11 +14,7 @@
 ms.topic: article
 ms.tgt_pltfrm: NA
 ms.workload: na
-<<<<<<< HEAD
-ms.date: 12/24/2016
-=======
 ms.date: 01/20/2017
->>>>>>> e8cfaf0d
 ms.author: owend
 
 ---
