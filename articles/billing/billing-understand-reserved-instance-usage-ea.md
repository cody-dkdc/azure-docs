--- conflicted
+++ resolved
@@ -1,9 +1,5 @@
 ---
-<<<<<<< HEAD
-title: Understand Azure reservations usage for Enterprise | Microsoft Docs
-=======
 title: Understand Azure reservations usage for Enterprise Agreements
->>>>>>> 6a383dfd
 description: Learn how to read your usage to understand how the Azure reservation for your Enterprise enrollment is applied.
 author: bandersmsft
 manager: yashar
@@ -13,11 +9,7 @@
 ms.topic: conceptual
 ms.tgt_pltfrm: na
 ms.workload: na
-<<<<<<< HEAD
-ms.date: 03/13/2019
-=======
 ms.date: 05/07/2019
->>>>>>> 6a383dfd
 ms.author: banders
 
 ---
@@ -105,21 +97,13 @@
 
 The following sections are common tasks that most people use to view their reservation cost and usage data.
 
-<<<<<<< HEAD
-The following sections use Azure SQL Database as example to describe the usage report. You can use same steps to get usage for Azure Cosmos DB as well.
-=======
 ### Get reservation purchase costs
->>>>>>> 6a383dfd
 
 Reservation purchase costs are available in Actual Cost data. Filter for _ChargeType = Purchase_. Refer to ProductOrderID to determine which reservation order the purchase is for.
 
 ### Get underutilized reservation quantity and costs
 
-<<<<<<< HEAD
-### Usage in CSV file
-=======
 Get Amortized Cost data and filter for _ChargeType_ _= UnusedReservation_. You get the daily unused reservation quantity and the cost. You can filter the data for a reservation or reservation order using _ReservationId_ and _ProductOrderId_ fields, respectively. If a reservation was 100% utilized, the record has a quantity of 0.
->>>>>>> 6a383dfd
 
 ### Amortize reservation costs
 
@@ -162,11 +146,6 @@
 
 If you have questions or need help,  [create a support request](https://go.microsoft.com/fwlink/?linkid=2083458).
 
-## Need help? Contact us.
-
-If you have questions or need help,  [create a support request](https://go.microsoft.com/fwlink/?linkid=2083458).
-
-
 ## Next steps
 
 To learn more about Azure Reservations, see the following articles:
@@ -177,8 +156,4 @@
 - [Manage Azure Reservations](billing-manage-reserved-vm-instance.md)
 - [Understand how the reservation discount is applied](billing-understand-vm-reservation-charges.md)
 - [Understand reservation usage for your Pay-As-You-Go subscription](billing-understand-reserved-instance-usage.md)
-<<<<<<< HEAD
-- [Windows software costs not included with Reservations](billing-reserved-instance-windows-software-costs.md)
-=======
-- [Windows software costs not included with Reservations](billing-reserved-instance-windows-software-costs.md)
->>>>>>> 6a383dfd
+- [Windows software costs not included with Reservations](billing-reserved-instance-windows-software-costs.md)