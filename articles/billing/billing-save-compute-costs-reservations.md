--- conflicted
+++ resolved
@@ -1,15 +1,7 @@
-<<<<<<< HEAD
-﻿---
-title: What are reservations for Azure? | Microsoft Docs
-description: Learn about Azure reservations and pricing to save on your virtual machines, SQL databases, Azure Cosmos DB and other resource costs.
-services: 'billing'
-documentationcenter: ''
-=======
 ---
 title: What are Azure Reservations? | Microsoft Docs
 description: Learn about Azure Reservations and pricing to save on your virtual machines, SQL databases, Azure Cosmos DB and other resource costs.
 services: billing
->>>>>>> 26685e19
 author: yashesvi
 manager: yashar
 ms.service: billing
@@ -17,12 +9,8 @@
 ms.date: 03/22/2019
 ms.author: banders
 ---
-<<<<<<< HEAD
-# What are reservations for Azure?
-=======
 
 # What are Azure Reservations?
->>>>>>> 26685e19
 
 Azure Reservations help you save money by pre-paying for one-year or three-years of virtual machines, SQL Database compute capacity, Azure Cosmos DB throughput, or other Azure resources. Pre-paying allows you to get a discount on the resources you use. Reservations can significantly reduce your virtual machine, SQL database compute, Azure Cosmos DB, or other resource costs up to 72% on pay-as-you-go prices. Reservations provide a billing discount and don't affect the runtime state of your resources.
 
