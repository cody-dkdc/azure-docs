﻿---
title: What are reservations for Azure? | Microsoft Docs
description: Learn about Azure reservations and pricing to save on your virtual machines, SQL databases, Azure Cosmos DB and other resource costs.
services: 'billing'
documentationcenter: ''
author: yashesvi
manager: yashar
editor: ''

ms.service: billing
ms.devlang: na
ms.topic: conceptual
ms.tgt_pltfrm: na
ms.workload: na
<<<<<<< HEAD
ms.date: 01/30/2019
=======
ms.date: 02/06/2019
>>>>>>> 6641ab89
ms.author: banders

---
# What are reservations for Azure?

<<<<<<< HEAD
Azure reservations helps you save money by pre-paying for one-year or three-years of virtual machine, SQL Database compute capacity, Azure Cosmos DB throughput, or other Azure resources. Pre-paying allows you to get a discount on the resources you use. Reservations can significantly reduce your virtual machine, SQL database compute, Azure Cosmos DB, or other resource costs up to 72% on pay-as-you-go prices. Reservations provide a billing discount and don't affect the runtime state of your resources.
=======
Azure Reservations help you save money by pre-paying for one-year or three-years of virtual machines, SQL Database compute capacity, Azure Cosmos DB throughput, or other Azure resources. Pre-paying allows you to get a discount on the resources you use. Reservations can significantly reduce your virtual machine, SQL database compute, Azure Cosmos DB, or other resource costs up to 72% on pay-as-you-go prices. Reservations provide a billing discount and don't affect the runtime state of your resources.
>>>>>>> 6641ab89

You can buy a reservation in the [Azure portal](https://aka.ms/reservations). For more information, see the following articles:

Service plans:
- [Virtual Machines with Azure Reserved VM Instances](../virtual-machines/windows/prepay-reserved-vm-instances.md)
- [Azure Cosmos DB resources with Azure Cosmos DB reserved capacity](../cosmos-db/cosmos-db-reserved-capacity.md)
- [SQL Database compute resources with Azure SQL Database reserved capacity](../sql-database/sql-database-reserved-capacity.md)

Software plans:
- [Red Hat software plans from Azure Reservations](../virtual-machines/linux/prepay-rhel-software-charges.md)
- [SUSE software plans from Azure Reservations](../virtual-machines/linux/prepay-suse-software-charges.md)

## Why buy a reservation?

If you have virtual machines, Azure Cosmos DB, or SQL databases that run for long periods of time, buying a reservation gives you the most cost-effective option. For example, when you continuously run four instances of a service without a reservation, you're charged at pay-as-you-go rates. If you buy a reservation for those resources, you immediately get the reservation discount. The resources are no longer charged at the pay-as-you-go rates.

## Charges covered by reservation

Service plans:

- Reserved Virtual Machine Instance: A reservation only covers the virtual machine compute costs. It doesn't cover additional software, networking, or storage charges.
- Azure Cosmos DB reserved capacity: A reservation covers throughput provisioned for your resources. It doesn't cover the storage and networking charges.
- SQL Database reserved vCore: Only the compute costs are included with a reservation. The license is billed separately.
<<<<<<< HEAD

Software plans:

- Red Hat Enterprise Linux plans: The plan covers the cost of running the Red Hat Enterprise Linux software on an Azure VM.
- SUSE Linux software plans: The plan covers the cost of running the SUSE software on an Azure VM.


For Windows virtual machines and SQL Database, you can cover the licensing costs with [Azure Hybrid Benefit](https://azure.microsoft.com/pricing/hybrid-benefit/).

## Who can buy reservations
=======
- Azure Cosmos DB reserved capacity: A reservation covers throughput provisioned for your resources, it doesn't cover the storage and networking charges.

For Windows virtual machines and SQL Database, you can cover the licensing costs with [Azure Hybrid Benefit](https://azure.microsoft.com/pricing/hybrid-benefit/).

## Who's eligible to purchase a reservation?
>>>>>>> 6641ab89

Azure customers with the following subscription types can buy a reservation:

<<<<<<< HEAD
- Enterprise agreement subscription offer type (MS-AZR-0017P).
- [Pay-As-You-Go](https://azure.microsoft.com/offers/ms-azr-0003p/) subscription offer type (MS-AZR-003P). You must have the “Owner” role on the subscription to buy a reservation.
- Cloud Solution Provider (CSP) partners can use Azure portal or [Partner Center](https://docs.microsoft.com/partner-center/azure-reservations) to buy Azure Reservations.

A reservation discount only applies to resources associated with Enterprise, Pay-As-You-Go, or CSP subscription types.

## How reservations are billed
=======
- Enterprise agreement subscription offer type (MS-AZR-0017P or MS-AZR-0148P).
- Pay-As-You-Go subscription offer type (MS-AZR-003P or MS-AZR-0023P).
- Cloud Solution Provider (CSP) partners can use the Azure portal or [Partner Center](https://docs.microsoft.com/partner-center/azure-reservations) to purchase Azure Reservations.

A reservation discount only applies to resources associated with Enterprise, Pay-As-You-Go, or CSP subscription types.

 To buy a plan:

- You must be in an Owner role for at least one Enterprise or Pay-As-You-Go subscription.

## How is a reservation billed?
>>>>>>> 6641ab89

The reservation is charged to the payment method tied to the subscription. If you have an Enterprise subscription, the reservation cost is deducted from your monetary commitment balance. If your monetary commitment balance doesn't cover the cost of the reservation, you're billed the overage. If you have a Pay-As-You-Go subscription, the credit card you have on your account is billed immediately. If you're billed by invoice, you see the charges on your next invoice.

## How reservation discount is applied

The reservation discount applies to the resource usage that matches the attributes you select when you buy the reservation. The attributes include the scope where the matching VMs, SQL databases, Azure Cosmos DB, or other resources run. For example, if you want a reservation discount for four Standard D2 virtual machines in the West US region, select the subscription where the VMs are running. If the virtual machines are running in different subscriptions within your enrollment/account, then select the scope as shared. Shared scope allows the reservation discount to be applied across subscriptions. You can change the scope after you buy a reservation. For more information, see [Manage Azure Reservations](billing-manage-reserved-vm-instance.md).

A reservation discount only applies to resources associated with Enterprise, Pay-As-You-Go, or CSP subscription types. Resources that run in a subscription with other offer types don't receive the reservation discount.

To better understand how Reservations affects your billing, see the following articles:

Service plans:

- [Understand Azure Reserved VM Instances discount](billing-understand-vm-reservation-charges.md)
- [Understand Azure reservation discount](billing-understand-vm-reservation-charges.md)
- [Understand Azure Cosmos DB reservation discount](billing-understand-cosmosdb-reservation-charges.md)

Software plans:

- [Understand Azure reservation discount and usage for Red Hat](billing-understand-rhel-reservation-charges.md)
- [Understand Azure reservation discount and usage for SUSE](billing-understand-suse-reservation-charges.md)

## When the reservation term expires

At the end of the reservation term, the billing discount expires, and the virtual machine, SQL database, Azure Cosmos DB, or other resource is billed at the pay-as-you go price. Azure Reservations don't auto-renew. To continue getting the billing discount, you must buy a new reservation for eligible services and software.

## Discount applies to different sizes

When you buy a reservation, the discount can apply to other instances with attributes that are within the same size group. This feature is known as instance size flexibility. The flexibility of the discount coverage depends on the type of reservation and the attributes you pick when you buy the reservation.

Service plans:

- Reserved VM Instances: When you buy the reservation and select **Optimized for**: **instance size flexibility**, the discount coverage depends on the VM size you select. The reservation can apply to the virtual machines (VMs) sizes in the same size series group. For more information, see [Virtual machine size flexibility with Reserved VM Instances](../virtual-machines/windows/reserved-vm-instance-size-flexibility.md).
- SQL Database reserved capacity: The discount coverage depends on the performance tier you pick. For more information, see [Understand how an Azure reservation discount is applied](billing-understand-reservation-charges.md).
- Azure Cosmos DB reserved capacity: The discount coverage depends on the provisioned throughput. For more information, see [Understand how an Azure Cosmos DB reservation discount is applied](billing-understand-cosmosdb-reservation-charges.md).

<<<<<<< HEAD
Software plans:

- SUSE Linux Enterprise software plan: The discount coverage depends on the vCPUs of the VMs where you run the SUSE software. For more information, see [Understand how the SUSE Linux Enterprise software plan discount is applied](billing-understand-suse-reservation-charges.md).
- Red Hat Enterprise Linux plan: The discount coverage depends on the vCPUs of the VMs where you run the Red Hat software. For more information, see [Understand how the Red Hat Enterprise Linux plan discount is applied](billing-understand-rhel-reservation-charges.md).

## Next steps

Start saving on your virtual machines by buying a [Reserved VM Instance](../virtual-machines/windows/prepay-reserved-vm-instances.md), [SQL Database reserved capacity](../sql-database/sql-database-reserved-capacity.md), or [Azure Cosmos DB reserved capacity](../cosmos-db/cosmos-db-reserved-capacity.md). Save on Linux software costs by buying a [Red Hat Enterprise Linux software plan](../virtual-machines/linux/prepay-rhel-software-charges.md) or  [SUSE software plan](../virtual-machines/linux/prepay-suse-software-charges.md).

To learn more about Azure Reservations, see the following articles:

- [Manage reservations for Azure](billing-manage-reserved-vm-instance.md)
- [Understand reservation usage for your Pay-As-You-Go subscription](billing-understand-reserved-instance-usage.md)
- [Understand reservation usage for your Enterprise enrollment](billing-understand-reserved-instance-usage-ea.md)
- [Windows software costs not included with reservations](billing-reserved-instance-windows-software-costs.md)
- [Azure reservations in Partner Center Cloud Solution Provider (CSP) program](https://docs.microsoft.com/partner-center/azure-reservations)

## Need help? Contact us
=======
## Need help? Contact us.

If you have questions or need help, [create a support request](https://portal.azure.com/#blade/Microsoft_Azure_Support/HelpAndSupportBlade/newsupportrequest).

## Next steps
>>>>>>> 6641ab89

- Start saving on your virtual machines by purchasing a [Reserved VM Instance](../virtual-machines/windows/prepay-reserved-vm-instances.md), [SQL Database reserved capacity](../sql-database/sql-database-reserved-capacity.md), or [Azure Cosmos DB reserved capacity](../cosmos-db/cosmos-db-reserved-capacity.md).
- Learn more about Azure Reservations with the following articles:
    - [Manage Azure Reservations](billing-manage-reserved-vm-instance.md)
    - [Understand reservation usage for your Pay-As-You-Go subscription](billing-understand-reserved-instance-usage.md)
    - [Understand reservation usage for your Enterprise enrollment](billing-understand-reserved-instance-usage-ea.md)
    - [Windows software costs not included with reservations](billing-reserved-instance-windows-software-costs.md)
    - [Azure Reservations in Partner Center Cloud Solution Provider (CSP) program](https://docs.microsoft.com/partner-center/azure-reservations)<|MERGE_RESOLUTION|>--- conflicted
+++ resolved
@@ -12,21 +12,13 @@
 ms.topic: conceptual
 ms.tgt_pltfrm: na
 ms.workload: na
-<<<<<<< HEAD
-ms.date: 01/30/2019
-=======
 ms.date: 02/06/2019
->>>>>>> 6641ab89
 ms.author: banders
 
 ---
 # What are reservations for Azure?
 
-<<<<<<< HEAD
-Azure reservations helps you save money by pre-paying for one-year or three-years of virtual machine, SQL Database compute capacity, Azure Cosmos DB throughput, or other Azure resources. Pre-paying allows you to get a discount on the resources you use. Reservations can significantly reduce your virtual machine, SQL database compute, Azure Cosmos DB, or other resource costs up to 72% on pay-as-you-go prices. Reservations provide a billing discount and don't affect the runtime state of your resources.
-=======
 Azure Reservations help you save money by pre-paying for one-year or three-years of virtual machines, SQL Database compute capacity, Azure Cosmos DB throughput, or other Azure resources. Pre-paying allows you to get a discount on the resources you use. Reservations can significantly reduce your virtual machine, SQL database compute, Azure Cosmos DB, or other resource costs up to 72% on pay-as-you-go prices. Reservations provide a billing discount and don't affect the runtime state of your resources.
->>>>>>> 6641ab89
 
 You can buy a reservation in the [Azure portal](https://aka.ms/reservations). For more information, see the following articles:
 
@@ -50,36 +42,14 @@
 - Reserved Virtual Machine Instance: A reservation only covers the virtual machine compute costs. It doesn't cover additional software, networking, or storage charges.
 - Azure Cosmos DB reserved capacity: A reservation covers throughput provisioned for your resources. It doesn't cover the storage and networking charges.
 - SQL Database reserved vCore: Only the compute costs are included with a reservation. The license is billed separately.
-<<<<<<< HEAD
-
-Software plans:
-
-- Red Hat Enterprise Linux plans: The plan covers the cost of running the Red Hat Enterprise Linux software on an Azure VM.
-- SUSE Linux software plans: The plan covers the cost of running the SUSE software on an Azure VM.
-
-
-For Windows virtual machines and SQL Database, you can cover the licensing costs with [Azure Hybrid Benefit](https://azure.microsoft.com/pricing/hybrid-benefit/).
-
-## Who can buy reservations
-=======
 - Azure Cosmos DB reserved capacity: A reservation covers throughput provisioned for your resources, it doesn't cover the storage and networking charges.
 
 For Windows virtual machines and SQL Database, you can cover the licensing costs with [Azure Hybrid Benefit](https://azure.microsoft.com/pricing/hybrid-benefit/).
 
 ## Who's eligible to purchase a reservation?
->>>>>>> 6641ab89
 
 Azure customers with the following subscription types can buy a reservation:
 
-<<<<<<< HEAD
-- Enterprise agreement subscription offer type (MS-AZR-0017P).
-- [Pay-As-You-Go](https://azure.microsoft.com/offers/ms-azr-0003p/) subscription offer type (MS-AZR-003P). You must have the “Owner” role on the subscription to buy a reservation.
-- Cloud Solution Provider (CSP) partners can use Azure portal or [Partner Center](https://docs.microsoft.com/partner-center/azure-reservations) to buy Azure Reservations.
-
-A reservation discount only applies to resources associated with Enterprise, Pay-As-You-Go, or CSP subscription types.
-
-## How reservations are billed
-=======
 - Enterprise agreement subscription offer type (MS-AZR-0017P or MS-AZR-0148P).
 - Pay-As-You-Go subscription offer type (MS-AZR-003P or MS-AZR-0023P).
 - Cloud Solution Provider (CSP) partners can use the Azure portal or [Partner Center](https://docs.microsoft.com/partner-center/azure-reservations) to purchase Azure Reservations.
@@ -91,7 +61,6 @@
 - You must be in an Owner role for at least one Enterprise or Pay-As-You-Go subscription.
 
 ## How is a reservation billed?
->>>>>>> 6641ab89
 
 The reservation is charged to the payment method tied to the subscription. If you have an Enterprise subscription, the reservation cost is deducted from your monetary commitment balance. If your monetary commitment balance doesn't cover the cost of the reservation, you're billed the overage. If you have a Pay-As-You-Go subscription, the credit card you have on your account is billed immediately. If you're billed by invoice, you see the charges on your next invoice.
 
@@ -128,32 +97,11 @@
 - SQL Database reserved capacity: The discount coverage depends on the performance tier you pick. For more information, see [Understand how an Azure reservation discount is applied](billing-understand-reservation-charges.md).
 - Azure Cosmos DB reserved capacity: The discount coverage depends on the provisioned throughput. For more information, see [Understand how an Azure Cosmos DB reservation discount is applied](billing-understand-cosmosdb-reservation-charges.md).
 
-<<<<<<< HEAD
-Software plans:
-
-- SUSE Linux Enterprise software plan: The discount coverage depends on the vCPUs of the VMs where you run the SUSE software. For more information, see [Understand how the SUSE Linux Enterprise software plan discount is applied](billing-understand-suse-reservation-charges.md).
-- Red Hat Enterprise Linux plan: The discount coverage depends on the vCPUs of the VMs where you run the Red Hat software. For more information, see [Understand how the Red Hat Enterprise Linux plan discount is applied](billing-understand-rhel-reservation-charges.md).
-
-## Next steps
-
-Start saving on your virtual machines by buying a [Reserved VM Instance](../virtual-machines/windows/prepay-reserved-vm-instances.md), [SQL Database reserved capacity](../sql-database/sql-database-reserved-capacity.md), or [Azure Cosmos DB reserved capacity](../cosmos-db/cosmos-db-reserved-capacity.md). Save on Linux software costs by buying a [Red Hat Enterprise Linux software plan](../virtual-machines/linux/prepay-rhel-software-charges.md) or  [SUSE software plan](../virtual-machines/linux/prepay-suse-software-charges.md).
-
-To learn more about Azure Reservations, see the following articles:
-
-- [Manage reservations for Azure](billing-manage-reserved-vm-instance.md)
-- [Understand reservation usage for your Pay-As-You-Go subscription](billing-understand-reserved-instance-usage.md)
-- [Understand reservation usage for your Enterprise enrollment](billing-understand-reserved-instance-usage-ea.md)
-- [Windows software costs not included with reservations](billing-reserved-instance-windows-software-costs.md)
-- [Azure reservations in Partner Center Cloud Solution Provider (CSP) program](https://docs.microsoft.com/partner-center/azure-reservations)
-
-## Need help? Contact us
-=======
 ## Need help? Contact us.
 
 If you have questions or need help, [create a support request](https://portal.azure.com/#blade/Microsoft_Azure_Support/HelpAndSupportBlade/newsupportrequest).
 
 ## Next steps
->>>>>>> 6641ab89
 
 - Start saving on your virtual machines by purchasing a [Reserved VM Instance](../virtual-machines/windows/prepay-reserved-vm-instances.md), [SQL Database reserved capacity](../sql-database/sql-database-reserved-capacity.md), or [Azure Cosmos DB reserved capacity](../cosmos-db/cosmos-db-reserved-capacity.md).
 - Learn more about Azure Reservations with the following articles:
