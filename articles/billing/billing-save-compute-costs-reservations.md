﻿---
title: What are Azure Reservations? | Microsoft Docs
description: Learn about Azure Reservations and pricing to save on your virtual machines, SQL databases, Azure Cosmos DB and other resource costs.
services: 'billing'
documentationcenter: ''
author: yashesvi
manager: yashar
editor: ''

ms.service: billing
ms.devlang: na
ms.topic: conceptual
ms.tgt_pltfrm: na
ms.workload: na
<<<<<<< HEAD
ms.date: 01/18/2019
ms.author: cwatson
=======
ms.date: 08/08/2018
ms.author: banders
>>>>>>> 9ed047cb

---
# What are Azure Reservations?

Azure Reservations helps you save money by pre-paying for one-year or three-years of virtual machine, SQL Database compute capacity, Azure Cosmos DB throughput, or other Azure resources. Pre-paying allows you to get a discount on the resources you use. Reservations can significantly reduce your virtual machine, SQL database compute, Azure Cosmos DB, or other resource costs up to 72% on pay-as-you-go prices. Reservations provide a billing discount and don't affect the runtime state of your resources.

You can buy a reservation in the [Azure portal](https://aka.ms/reservations). For more information, see the following topics:

- [Prepay for Virtual Machines with Azure Reserved VM Instances](../virtual-machines/windows/prepay-reserved-vm-instances.md)
- [Prepay for SQL Database compute resources with Azure SQL Database reserved capacity](../sql-database/sql-database-reserved-capacity.md)
- [Prepay for Azure Cosmos DB resources with Azure Cosmos DB reserved capacity](../cosmos-db/cosmos-db-reserved-capacity.md)

## Why should I buy a reservation?

If you have virtual machines, Azure Cosmos DB or SQL databases that run for long periods of time, purchasing a reservation gives you the most cost-effective option. For example, if you continuously run four instances of a service without a reservation, you are charged at pay-as-you-go rates. If you purchase a reservation for those resources, you immediately get the reservation discount. The resources are no longer charged at the pay-as-you-go rates.

## What charges does a reservation cover?

- Reserved Virtual Machine Instance: A reservation only covers the virtual machine compute costs. It doesn't cover additional software, networking, or storage charges.
- SQL Database reserved vCore: Only the compute costs are included with a reservation. The license is billed separately.
- Azure Cosmos DB reserved capacity: A reservation covers throughput provisioned for your resources, it does not cover the storage and networking charges. 

For Windows virtual machines and SQL Database, you can cover the licensing costs with [Azure Hybrid Benefit](https://azure.microsoft.com/pricing/hybrid-benefit/).

## Who’s eligible to purchase a reservation?

Azure customers with these subscriptions types can buy a reservation:

- Enterprise agreement subscription offer type (MS-AZR-0017P or MS-AZR-0148P).
- Pay-As-You-Go subscription offer type (MS-AZR-003P or MS-AZR-0023P).
- Cloud Solution Provider (CSP) partners can use Azure portal or [Partner Center](https://docs.microsoft.com/partner-center/azure-reservations) to purchase Azure Reservations.

A reservation discount only applies to resources associated with Enterprise, Pay-As-You-Go, or CSP subscription types.

 To buy a plan:

- You must be in an Owner role for at least one Enterprise or Pay-As-You-Go subscription.
- For Enterprise subscriptions, **Add Reserved Instances** must be enabled in the [EA portal](https://ea.azure.com). Or, if that setting is disabled, you must be an EA Admin on the subscription.

## How is a reservation billed?

The reservation is charged to the payment method tied to the subscription. If you have an Enterprise subscription, the reservation cost is deducted from your monetary commitment balance. If your monetary commitment balance doesn’t cover the cost of the reservation, you’re billed the overage. If you have a Pay-As-You-Go subscription, the credit card you have on your account is billed immediately. If you’re billed by invoice, you see the charges on your next invoice.

## How is the reservation discount applied?

The reservation discount applies to the resource usage that matches the attributes you select when you buy the reservation. The attributes include the scope where the matching VMs, SQL databases, Azure Cosmos DB, or other resources run. For example, if you want a reservation discount for four Standard D2 virtual machines in the West US region, select the subscription where the VMs are running. If the virtual machines are running in different subscriptions within your enrollment/account, then select the scope as shared. Shared scope allows the reservation discount to be applied across subscriptions. You can change the scope after you buy a reservation. For more information, see [Manage Azure Reservations](billing-manage-reserved-vm-instance.md).

A reservation discount only applies to resources associated with Enterprise, Pay-As-You-Go, or CSP subscription types. Resources that run in a subscription with other offer types don't receive the reservation discount.

To better understand how Reservations affects your billing, see the following topics:

-  [Understand Azure Reserved VM Instances discount](billing-understand-vm-reservation-charges.md)
- [Understand Azure reservation discount](billing-understand-vm-reservation-charges.md)
- [Understand Azure Cosmos DB reservation discount](billing-understand-cosmosdb-reservation-charges.md)
- [Understand Azure reservation discount and usage for SUSE](billing-understand-suse-reservation-charges.md)

## What happens when the reservation term expires?

At the end of the reservation term, the billing discount expires, and the virtual machine, SQL database, Azure Cosmos DB, or other resource is billed at the pay-as-you go price. Azure Reservations don't auto-renew. To continue getting the billing discount, you must buy a new reservation for eligible services and software.

## Discount applies to different sizes with instance size flexibility

When you buy a reservation, the discount can apply to other instances with attributes that are within the same size group. The flexibility of the discount coverage depends on the type of reservation and the attributes you pick when you buy the reservation.

- Reserved VM Instances: When you buy the reservation, if you select **Optimized for**: **instance size flexibility**, the discount coverage depends on the VM size you select. The reservation can apply to the virtual machines (VMs) sizes in the same size series group. For more information, see [Virtual machine size flexibility with Reserved VM Instances](../virtual-machines/windows/reserved-vm-instance-size-flexibility.md).
- SUSE Linux Enterprise software plan: The discount coverage depends on the vCPUs of the VMs where you run the SUSE software. For more information, see [Understand how the SUSE Linux Enterprise software plan discount is applied](billing-understand-suse-reservation-charges.md).
- SQL Database reserved capacity: The discount coverage depends on the performance tier you pick. For more information, see [Understand how an Azure reservation discount is applied](billing-understand-reservation-charges.md).
- Azure Cosmos DB reserved capacity: The discount coverage depends on the provisioned throughput. For more information, see [Understand how an Azure Cosmos DB reservation discount is applied](billing-understand-cosmosdb-reservation-charges.md).

## Next steps

Start saving on your virtual machines by purchasing a [Reserved VM Instance](../virtual-machines/windows/prepay-reserved-vm-instances.md), [SQL Database reserved capacity](../sql-database/sql-database-reserved-capacity.md), or [Azure Cosmos DB reserved capacity](../cosmos-db/cosmos-db-reserved-capacity.md).

To learn more about Azure Reservations, see the following articles:

- [Manage Azure Reservations](billing-manage-reserved-vm-instance.md)
- [Understand reservation usage for your Pay-As-You-Go subscription](billing-understand-reserved-instance-usage.md)
- [Understand reservation usage for your Enterprise enrollment](billing-understand-reserved-instance-usage-ea.md)
- [Windows software costs not included with reservations](billing-reserved-instance-windows-software-costs.md)
- [Azure Reservations in Partner Center Cloud Solution Provider (CSP) program](https://docs.microsoft.com/partner-center/azure-reservations)

## Need help? Contact us.

If you have questions or need help, [create a support request](https://portal.azure.com/#blade/Microsoft_Azure_Support/HelpAndSupportBlade/newsupportrequest).<|MERGE_RESOLUTION|>--- conflicted
+++ resolved
@@ -12,13 +12,8 @@
 ms.topic: conceptual
 ms.tgt_pltfrm: na
 ms.workload: na
-<<<<<<< HEAD
-ms.date: 01/18/2019
-ms.author: cwatson
-=======
-ms.date: 08/08/2018
+ms.date: 01/30/2019
 ms.author: banders
->>>>>>> 9ed047cb
 
 ---
 # What are Azure Reservations?
@@ -39,7 +34,7 @@
 
 - Reserved Virtual Machine Instance: A reservation only covers the virtual machine compute costs. It doesn't cover additional software, networking, or storage charges.
 - SQL Database reserved vCore: Only the compute costs are included with a reservation. The license is billed separately.
-- Azure Cosmos DB reserved capacity: A reservation covers throughput provisioned for your resources, it does not cover the storage and networking charges. 
+- Azure Cosmos DB reserved capacity: A reservation covers throughput provisioned for your resources, it does not cover the storage and networking charges.
 
 For Windows virtual machines and SQL Database, you can cover the licensing costs with [Azure Hybrid Benefit](https://azure.microsoft.com/pricing/hybrid-benefit/).
 
