--- conflicted
+++ resolved
@@ -19,12 +19,7 @@
 
 ---
 # Understand your bill for Microsoft Azure
-<<<<<<< HEAD
-
-To understand your Azure bill, compare your invoice with the detailed daily usage file, and the cost management reports in the Azure portal.
-=======
 To understand your Azure bill, compare your invoice with the detailed daily usage file and the cost management reports in the Azure portal.
->>>>>>> 833a2d72
 
 To obtain a PDF of your invoice and a copy of your detailed daily usage file CSV download, see [Get your Azure billing invoice and daily usage data](billing-download-azure-invoice-daily-usage-date.md). 
 
@@ -32,16 +27,10 @@
 
 For details on the cost management reports, see [Azure portal cost management](https://docs.microsoft.com/en-us/azure/billing/billing-getting-started).
 
-<<<<<<< HEAD
-## <a name="charges"></a>How do I make sure that the charges in my invoice are correct?
 
-If there is a charge on your invoice that you would like more details
-on, there are a couple of options:
-=======
 ## <a name="reconcile"></a>How do I make sure that the charges in my invoice are correct?
 If there is a charge on your invoice that you want more details
 on, there are a couple of options.
->>>>>>> 833a2d72
 
 ### Option 1: Review your invoice and compare the usage and costs with the detailed usage CSV file
 
@@ -67,7 +56,6 @@
 
 ![Invoice usage charges](./media/billing-understand-your-bill/1.png)
 
-<<<<<<< HEAD
 The **Statement** section of your detailed usage CSV shows the same charge. Both the *Consumed* amount and *Value* match the invoice.
 
 ![CSV usage charges](./media/billing-understand-your-bill/2.png)
@@ -83,65 +71,23 @@
 To learn about each of the columns in the CSV, see [Understand your Azure detailed usage](billing-understand-your-invoice.md).
 
 ### Option 2: Review your invoice and compare with the usage and costs in the Azure portal
-=======
-The same charge is shown in the statement section of your detailed
-usage CSV file.
-
-![CSV usage charges](./media/billing-understand-your-bill/2.png)
-
-Additionally, there is a daily usage section in the detailed usage CSV
-file. This section has line items for each day that the meter was
-consumed. These line items should add up to the consumed quantity for
-the meter during the billing period.
-
-For detailed sections, terms, and descriptions of your invoice, see
-[Understand your invoice](billing-understand-your-invoice.md).
-
-For detailed sections, terms, and descriptions of your detailed daily
-usage file, see [Understand your usage](billing-understand-your-usage.md).
-
-### Review your invoice and compare it with the usage and costs in the Azure portal
->>>>>>> 833a2d72
 
 The Azure portal can also help you verify your charges. The Azure
 portal provides cost management charts for a quick overview of your
 usage and the charges on your invoice.
 
-<<<<<<< HEAD
 To continue with the example from above, visit the [Subscriptions page](https://portal.azure.com/#blade/Microsoft_Azure_Billing/SubscriptionsBlade), select your subscription, and then choose **Cost analysis**. From there, you can specify the time-span and see usage charge for the Azure Scheduler service.
-=======
-Here are some examples of the cost management tools available in the Azure
-portal.
-
-This chart provides the current costs by resource:
-
-![Cost by resource in the Azure portal](./media/billing-understand-your-bill/3.png)
-
-This chart shows the current costs on this subscription and forecasts the cost for the rest of the billing period:
->>>>>>> 833a2d72
 
 ![Cost analysis view in Azure portal](./media/billing-understand-your-bill/4.png)
 
-<<<<<<< HEAD
 To see the daily cost breakdown in **Cost history**, click the row.
 
 ![Cost history view in Azure portal](./media/billing-understand-your-bill/5.png)
-=======
-The cost analysis provides resource and meter-level usage for various billing periods:
-
-![Cost analysis view in Azure portal](./media/billing-understand-your-bill/5.png)
-
->>>>>>> 833a2d72
 
 To learn more, see [Prevent unexpected costs with Azure billing and cost management](billing-getting-started.md#costs).
 
 ## <a name="external"></a>What about external service charges?
-<<<<<<< HEAD
-
-External services (also known as Marketplace orders) are provided by independent service vendors and are billed separately. The charges don't show up on the Azure invoice. To learn more, see [Understand your Azure external service charges](billing-understand-your-azure-marketplace-charges.md).
-=======
 External services (also known as Azure Marketplace orders) are provided by independent service vendors and are billed separately. The charges don't show up on your Azure invoice. To learn more, see [Understand your Azure external service charges](billing-understand-your-azure-marketplace-charges.md).
->>>>>>> 833a2d72
 
 ## <a name="payment"></a>How do I make a payment?
 
@@ -154,16 +100,9 @@
 [Create a support ticket](https://portal.azure.com/?#blade/Microsoft_Azure_Support/HelpAndSupportBlade) to ask for the status of your payment. 
 
 ## Tips for cost management
-<<<<<<< HEAD
-
-- Estimate costs using the [pricing calculator](https://azure.microsoft.com/pricing/calculator/), [total cost of ownership calculator](https://aka.ms/azure-tco-calculator), and when you add a service
-- [Set up billing alerts](billing-set-up-alerts.md)
-- [Review your usage and costs regularly in Azure portal](billing-getting-started.md#costs)
-=======
 - Estimate costs by using the [pricing calculator](https://azure.microsoft.com/pricing/calculator/) and [total cost of ownership calculator](https://aka.ms/azure-tco-calculator), and get the [detailed pricing information for each service](https://azure.microsoft.com/en-us/pricing/).
 - [Set up billing alerts](billing-set-up-alerts.md).
 - [Review your usage and costs regularly in the Azure portal](billing-getting-started.md#costs).
->>>>>>> 833a2d72
 
 ## Need help? Contact support.
 
