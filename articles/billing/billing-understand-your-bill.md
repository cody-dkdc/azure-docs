--- conflicted
+++ resolved
@@ -14,12 +14,12 @@
 ms.topic: article
 ms.tgt_pltfrm: na
 ms.workload: na
-ms.date: 11/21/2016
+ms.date: 11/30/2016
 ms.author: erihur;genli
 
 ---
 # Understand your bill for Microsoft Azure
-To understand your Azure bill, review the invoice with the summary of charges and the separate detailed daily usage file. This article describes most of the terms shown in the invoice and the daily usage file. To get these files, see [How to download your Azure billing invoice and daily usage data](../billing-download-azure-invoice-daily-usage-date.md). If you're using a free trial subscription, you may not have daily usage data available.
+To understand your Azure bill, review the invoice with the summary of charges and the separate detailed daily usage file. This article describes most of the terms shown in the invoice and the daily usage file. To get these files, see [How to download your Azure billing invoice and daily usage data](../billing-download-azure-invoice-daily-usage-date.md). If you're using a free trial subscription, you can get your daily usage information but you don't have an invoice.
 
 The charges for Microsoft Azure subscriptions vary by rate plan. Some rate plans, like the Visual Studio Enterprise (MPN) subscribers, include monthly credits that you can use on any Azure service based on your needs.
 
@@ -87,8 +87,7 @@
 The top section of the file shows the services that you used during the previous month's billing cycle. The following table lists the terms and descriptions shown in this section.
 
 | Term | Description |
-<<<<<<< HEAD
-|:--- | --- |
+| --- | --- |
 |Billing Period |The billing period when the resource or service was used. |
 |Meter Category |Identifies the top-level service for which this usage belongs. |
 |Meter Sub-Category |Defines the type of Azure service and can affect the rate. |
@@ -111,7 +110,7 @@
 The Daily usage section of the file shows usage details that affect the billing rates. The following table lists the terms and descriptions shown in this section. 
 
 | Term| Description |
-|:--- | --- |
+| --- | --- |
 |Usage Date |The date when the resource was used. |
 |Meter Category |Identifies the top-level service for which this usage belongs. |
 |Meter ID |The billed meter identifier. This is an identifier used to price billing usage. |
@@ -139,112 +138,4 @@
 If you still need help, [contact support](https://portal.azure.com/?#blade/Microsoft_Azure_Support/HelpAndSupportBlade) to get your issue resolved quickly.
  
 
-=======
-| --- | --- |
-| Sold to |This is prepopulated with the profile address on the account |
-| Payment instructions |This section is the payment instructions of where to send checks, wire transfers or overnight checks if your payment method is invoice |
 
-## Understand detailed usage charges
-As part of our ongoing commitment to help customers easily manage their Azure use, we've enhanced the download usage file that reports on your Azure services usage and costs.  The download link contains two versions of the usage file:
-
-* **Version 1** uses the pre-existing format
-* **Version 2** includes additional information and updated column names in the Daily Usage section.  
-
-Usage charges are total **monthly** charges on a subscription less any credit or discount. You are billed in arrears for your past month’s usage.  The top section of the file displays the details on the services you are being billed for during the previous month's billing cycle.  The following table lists the names of the columns for each of the .csv version files.
-
-| Version 1 | Version 2 | Description |
-|:--- |:--- | --- |
-| Billing Period |Billing Period |The billing period when the resource was consumed. |
-| Name |Meter Category |Identifies the top-level service for which this usage belongs. |
-| Type |Meter Sub-Category |Azure service may be further defined by type in this column, which can affect the rate. |
-| Resource |Meter Name |Identifies the unit of measure for the resource being consumed. |
-| Region |Meter Region |Identifies the location of the datacenter for certain services that are priced based on datacenter location. |
-| SKU |SKU |Identifies the unique system identifier for each Azure resource. |
-| Unit |Unit |Identifies the Unit that the service is charged in. For example, GB, hours, 10,000s. |
-| Consumed |Consumed Quantity |Contains the amount of the resource that has been consumed during the billing period. |
-| Included |Included Quantity |Contains the amount of the resource that is included at no charge in your current billing period. |
-| Billable |Overage Quantity |If the Consumed amount exceeds the included amount, this column displays the difference. You are billed for this amount. For Pay-As-You-Go offers with no amount included with the offer, this total will be the same as the Consumed quantity. |
-| Within Commitment |Within Commitment |Contains the resource charges that are decremented from your commitment amount associated with your 6 or 12 month offer. Your resource charges are decremented from the commitment amount in chronological order. |
-| Currency |Currency |Identifies the currency reflected in your current billing period. |
-| Overage |Overage |Contains the resource charges that exceed your commitment amount associated with your 6 or 12 month offer. |
-| Commitment Rate |Commitment Rate |Contains the commitment rate based on your total commitment amount associated with your 6 or 12 month offer. |
-| Rate |Rate |Rate displays the rate you are charged per billable unit. |
-| Value |Value |Displays the result of multiplying the Billable column by the Rate column. If the Consumed amount does not exceed the included amount, there will be no charge in this column. |
-
-## Analyze daily usage data
-Depending on your usage, there can be thousands of rows of daily usage data. If you want to analyze this data, click **Download Usage** and choose a comma-separated variable file (.csv) version to see your daily usage data for the appropriate billing period.  For your reference, you can download a sample .csv file for each version below.
-
-| Name | Download |
-|:---:|:---:|
-|   Detailed Usage .csv Version 1 |[Sample File](https://azurepricing.blob.core.windows.net/supplemental/MOSPServices_csv1.xlsx) |
-|   Detailed Usage .csv Version 2 |[Sample File](https://azurepricing.blob.core.windows.net/supplemental/MOSPServices_csv2.xlsx) |
-
-![csv2screenshot](./media/billing-understand-your-bill/csv2screenshot.png)
-
-In the .csv file, the items are broken down to display a list of how much of each resource was consumed within the current billing period.
-
-![csv snapshot](./media/billing-understand-your-bill/csvsnapshotportal.png)
-
-The following columns display details that affect the rates at the beginning of the billing period:
-
-| Version 1 | Version 2 | Description |
-|:--- |:--- | --- |
-| Usage Date |Usage Date |The date when the resource was emitted. |
-| Name |Meter Category |Identifies the top-level service for which this usage belongs. |
-| Resource GUID |Meter ID |The billed meter identifier.  This is used as the identifier used to price billing usage. |
-| Type |Meter Sub-Category |Azure service may be further defined by type in this column, which can affect the rate. |
-| Resource |Meter Name |Identifies the unit of measure for the resource being consumed. |
-| Region |Meter Region |Identifies the location of the datacenter for certain services that are priced based on datacenter location. |
-| Unit |Unit |Identifies the Unit that the service is charged in. For example, GB, hours, 10,000s. |
-| Consumed |Consumed Quantity |Contains the amount of the resource that has been consumed for that day. |
-| Sub Region |Resource Location |Identifies the datacenter where the resource is running. |
-| Service |Consumed Service |This column is utilized to track the individual Azure platform service that may not be specifically identified in the Name column. This Service column indicates which specific service the usage pertains. |
-| N/A |Resource Group |***New column addition.*** The resource group in which the deployed resource is running in. Refer to [Azure Resource Manager overview](../azure-resource-manager/resource-group-overview.md) |
-| Component |Instance ID |The identifier for the running resource. The identifier contains the name you specify for the resource when it was created. |
-| N/A |Tags |***New column addition.*** New resource types in Azure allow you to tag resources. Refer to [Organize your Azure resources with tags](http://azure.microsoft.com/updates/organize-your-azure-resources-with-tags/) |
-| Additional Info |Additional Info |Additional metadata related to the service. |
-| Service Info 1 |Service Info 1 |This column provides the project name that the service belongs to on your subscription. |
-| Service Info 2 |Service Info 2 |This is a legacy field that captures optional service-specific metadata. |
-
-In addition to some new fields and name changes to csv Version 2, there will be standardized formatting for the data in the below fields:
-
-* **Instance ID**: The Instance ID field represents the user specified identifier for the service provisioned. Currently, there are two formats in which the Instance ID is represented: it is either the name of the Resource or the fully qualified Resource ID. Microsoft Azure services are transitioning to represent the Instance ID in a standardized fully qualified Resource ID format ***(/subscriptions/<subscription id>/resourcegroups/<resourcegroupname>/providers/<providername>/<resourcename>)***. As services transition to the new format you will see the Instance ID data field change from just the resource name to Resource ID. The Resource ID is the format used by the [Azure Resource Manager API](https://msdn.microsoft.com/library/azure/dn790567.aspx) to identify resources in a subscription.
-
-![instanceid](./media/billing-understand-your-bill/instanceid.png)
-
-* **Additional Info**: The Additional Info column in the usage .csv specifies service-specific metadata. For example, an image type for a VM. Currently, a service emits service-specific metadata in multiple columns: Additional Info, Service Info1, and Service Info 2 fields. Microsoft Azure services will be standardizing emitting service-specific metadata in the Additional Info column only.  See the below snapshot of the standardized format:
-
-![additionalinfo_csv2](./media/billing-understand-your-bill/AdditionaInfo_csv2.png)
-
-* **Tags**:  This column contains the user specified resource tags. The tags can be used to group billing records. For example, you can use tags to distribute costs by department using the service. Learn more about [using tags to organize Azure Resources](../resource-group-using-tags.md). Services that support emitting tags are:  
-  
-  * Virtual Machines
-  * Storage and
-  * Networking services provisioned using the [Azure Resource Manager API](https://msdn.microsoft.com/library/azure/dn790567.aspx)
-
-![tags](./media/billing-understand-your-bill/tags.png)
-
-## Next steps
-* [Set up billing alerts](../billing-set-up-alerts.md)
-* [Manage your payment methods](../billing-how-to-change-credit-card.md)
-* [Understand your Azure Marketplace charges](../billing-understand-your-azure-marketplace-charges.md)
-* [Azure Billing and Subscription FAQ ](../billing-subscription-faq.md)
-
-> [!NOTE]
-> If you still have further questions, please [contact support](https://portal.azure.com/?#blade/Microsoft_Azure_Support/HelpAndSupportBlade) to get your issue resolved quickly.
-> 
-> 
-
-<!--
-OLD MSDN Articles
-- [What do I do if my Azure subscription become disabled?](https://msdn.microsoft.com/library/azure/dn736049.aspx)
-- [Edit payment information for an existing credit card](https://msdn.microsoft.com/library/azure/dn736053.aspx)
-- [Add a new credit card to use as a payment method](https://msdn.microsoft.com/library/azure/dn736057.aspx)
-- [Change the credit card on your Microsoft Azure account](https://msdn.microsoft.com/library/azure/dn736050.aspx)
-- [Manage your payment method](https://msdn.microsoft.com/library/azure/dn736054.aspx)
--->
-
-
-
-<!--Image references-->
->>>>>>> 05a74cac
