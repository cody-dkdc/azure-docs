--- conflicted
+++ resolved
@@ -14,11 +14,7 @@
 ms.topic: conceptual
 ms.tgt_pltfrm: na
 ms.workload: na
-<<<<<<< HEAD
-ms.date: 08/31/2017
-=======
 ms.date: 06/14/2018
->>>>>>> ed63c81a
 ms.author: cwatson
 
 ---
