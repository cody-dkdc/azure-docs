--- conflicted
+++ resolved
@@ -1,11 +1,6 @@
 ---
-<<<<<<< HEAD
-title: Manage reservations for Azure | Microsoft Docs
-description: Learn how you can change subscription scope and manage access for Azure reservations. 
-=======
 title: Manage Azure Reservations | Microsoft Docs
 description: Learn how you can change subscription scope and manage access for Azure Reservations.
->>>>>>> 6641ab89
 services: billing
 documentationcenter: ''
 author: yashesvi
