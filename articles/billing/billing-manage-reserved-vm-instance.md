--- conflicted
+++ resolved
@@ -1,6 +1,6 @@
 ---
 title: Manage Azure Reservations | Microsoft Docs
-description: Learn how you can change subscription scope and manage access for Azure Reservations. 
+description: Learn how you can change subscription scope and manage access for Azure Reservations.
 services: billing
 documentationcenter: ''
 author: yashesvi
@@ -11,13 +11,8 @@
 ms.topic: conceptual
 ms.tgt_pltfrm: na
 ms.workload: na
-<<<<<<< HEAD
-ms.date: 01/18/2019
-ms.author: cwatson
-=======
-ms.date: 08/08/2018
+ms.date: 01/30/2019
 ms.author: banders
->>>>>>> 9ed047cb
 ---
 # Manage Reservations for Azure resources
 
@@ -35,7 +30,7 @@
 2. Select **All services** > **Reservations**.
 3. Select the reservation.
 4. Select **Settings** > **Configuration**.
-5. Change the scope. 
+5. Change the scope.
 
 If you change from shared to single scope, you can only select subscriptions where you are the owner. Only subscriptions within the same billing context as the reservation, can be selected.
 
