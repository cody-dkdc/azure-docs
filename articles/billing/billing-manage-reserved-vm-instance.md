---
title: Manage Azure reserved instances | Microsoft Docs
description: Learn how you can change subscription scope and manage access for Azure reserved instances. 
services: billing
documentationcenter: ''
author: yashesvi
manager: yashesvi
editor: ''

ms.service: billing
ms.devlang: na
ms.topic: conceptual
ms.tgt_pltfrm: na
ms.workload: na
<<<<<<< HEAD
ms.date: 08/08/2018
ms.author: vikdesai
=======
ms.date: 07/31/2018
ms.author: yashesvi
>>>>>>> 6e3020a5
---
# Manage reserved instances in Azure

After you buy an Azure reserved instance, you may want to apply the reserved instance to a different subscription than the one you specified during purchase. Alternatively, if your matching virtual machines, SQL databases, or other resources are running in multiple subscriptions, you may want to change the reserved instance scope to shared. To maximize the reserved instance discount, make sure that the number of instances you bought matches the attributes and number of resources that you have running. To learn more, see [Azure reserved instances (RIs)](https://go.microsoft.com/fwlink/?linkid=862121).

## Change the scope for a reserved instance

<<<<<<< HEAD
 Your reserved instance discount applies to virtual machines, SQL databases, or other resources that match your reserved instance and run within the reserved instance scope. The scope of a reserved instance can be single subscription or all subscriptions in your billing context. If you set the scope to single subscription, the reserved instance is matched to running resources in the selected subscription. If you set the scope to shared, Azure matches the reserved instance to resources that run in all the subscriptions within the billing context. The billing context is dependent on the subscription used to buy the reserved instance.

To update the scope of a reserved instance:

1. Sign in to the [Azure portal](https://portal.azure.com).
2. Select **All services** > **Reservations**.
=======
To update the scope of a reserved instance: 
1. Sign in to the [Azure portal](https://portal.azure.com).
2. Select **All Services** > **Reservations**.
>>>>>>> 6e3020a5
3. Select the reserved instance.
4. Select **Settings** > **Configuration**.
5. Change the scope. If you change from shared to single scope, you can only select subscriptions where you are the owner. Only subscriptions within the same billing context as the reserved instance, can be selected. The billing context is determined by the subscription that you selected when the reserved instance was bought. The scope only applies to Pay-As-You-Go offer MS-AZR-0003P subscriptions and Enterprise offer MS-AZR-0017P subscriptions. For enterprise agreements, dev/test subscriptions are not eligible to get the reserved instance discount.

## Add or change users who can manage a reserved instance
You can delegate management of a reserved instance by adding people to roles on the reserved instance. By default, the person that bought the reserved instance and the account administrator have the Owner role on the reserved instance. 

You can manage access to reserved instances independently from the subscriptions that get the reserved instance discount. When you give someone permissions to manage a reserved instance, that doesn't give them rights to manage the subscription. And if you give someone permissions to manage a subscription within the reserved instance's scope, that doesn't give them rights to manage the reserved instance.
 
To delegate access management for a reserved instance: 
1.	Sign in to the [Azure portal](https://portal.azure.com).
2.	Select **All Services** > **Reservation** to list reserved instances that you have access to.
3.	Select the reserved instance that you want to delegate access to other users.
4.	Select **Access Control (IAM)** in the menu.
5.	Select **Add** > **Role** > **Owner** (or a different role if you want to give limited access). 
6. Type the email address of the user you want to add as Owner. 
7. Select the user, and then select **Save**.

## Optimize Reserved VM Instance for VM size flexibility or capacity priority
 VM instance flexibility applies the reservation discount to other VMs in the same [VM size group](https://aka.ms/RIVMGroups). By default, when the scope of the reservation is shared, the instance size flexibility is on and datacenter capacity isn't prioritized for VM deployments. For reservations where the scope is single, you can optimize the reservation for capacity priority instead of VM instance size flexibility. Capacity priority reserves data center capacity for your deployments, offering additional confidence in your ability to launch the VM instances when you need them.

To update the scope of a reserved instance: 
1. Sign in to the [Azure portal](https://portal.azure.com).
2. Select **All Services** > **Reservations**.
3. Select the reserved instance.
4. Select **Settings** > **Configuration**.
5. Change the Optimize for setting.

## Split a single reserved instance into two reserved instances

 After you buy more than one instance, you may want to assign instances within a reserved instance to different subscriptions. By default, all instances (quantity specified during the purchase) have one scope - either single subscription or shared. For example, you purchased 10 Standard D2 VMs and specified the scope to be subscription A. You may now want to change the scope for seven reserved instances to subscription A and the remaining 3 to subscription B. Splitting a reserved instance allows you to distribute instances for granular scope management. You can simplify the allocation to subscriptions by choosing shared scope. But for cost management or budgeting purposes, you can allocate quantities to specific subscriptions.

 You can split a reserved instance into two reserved instances though PowerShell, CLI, or through the API.

### Split a reserved instance by using PowerShell

1. Get the reserved instance order ID by running the following command:

    ```powershell
    # Get the reserved instance orders you have access to
    Get-AzureRmReservationOrder
    ```

2. Get the details of a reserved instance:

    ```powershell
    Get-AzureRmReservation -ReservationOrderId a08160d4-ce6b-4295-bf52-b90a5d4c96a0 -ReservationId b8be062a-fb0a-46c1-808a-5a844714965a
    ```

3. Split the reserved instance into two and distribute the instances:

    ```powershell
    # Split the reserved instance. The sum of the reserved instances, the quantity, must equal the total number of instances in the reserved instance that you're splitting.
    Split-AzureRmReservation -ReservationOrderId a08160d4-ce6b-4295-bf52-b90a5d4c96a0 -ReservationId b8be062a-fb0a-46c1-808a-5a844714965a -Quantity 3,2
    ```
<<<<<<< HEAD
4. You can update the scope by running the following command:
=======

1. You can update the scope by running the following command:
>>>>>>> 6e3020a5

    ```powershell
    Update-AzureRmReservation -ReservationOrderId a08160d4-ce6b-4295-bf52-b90a5d4c96a0 -ReservationId 5257501b-d3e8-449d-a1ab-4879b1863aca -AppliedScopeType Single -AppliedScope /subscriptions/15bb3be0-76d5-491c-8078-61fe3468d414
    ```

<<<<<<< HEAD
## Add or change users who can manage a reserved instance

You can delegate management of a reserved instance by adding people to roles on the reserved instance. By default, the person that bought the reserved instance and the account administrator have the Owner role on the reserved instance.

You can manage access to reserved instances independently from the subscriptions that get the reserved instance discount. When you give someone permissions to manage a reserved instance, that doesn't give them rights to manage the subscription. And if you give someone permissions to manage a subscription within the reserved instance's scope, that doesn't give them rights to manage the reserved instance.

To delegate access management for a reserved instance:

1. Sign in to the [Azure portal](https://portal.azure.com).
2. Select **All services** > **Reservation** to list reserved instances that you have access to.
3. Select the reserved instance that you want to delegate access to other users.
4. Select **Access Control (IAM)** in the menu.
5. Select **Add** > **Role** > **Owner** (or a different role if you want to give limited access). 
6. Type the email address of the user you want to add as Owner. 
7. Select the user, and then select **Save**.

=======
>>>>>>> 6e3020a5
## Next steps

To learn more about Azure reserved instances, see the following articles:

- [What are Azure reserved instances?](billing-save-compute-costs-reservations.md)
- [Prepay for Virtual Machines with Azure Reserved VM Instances](../virtual-machines/windows/prepay-reserved-vm-instances.md)
- [Prepay for SQL Database compute resources with Azure SQL Database reserved capacity](../sql-database/sql-database-reserved-capacity.md)
- [Understand how the reserved instance discount is applied](billing-understand-vm-reservation-charges.md)
- [Understand reserved instance usage for your Pay-As-You-Go subscription](billing-understand-reserved-instance-usage.md)
- [Understand reserved instance usage for your Enterprise enrollment](billing-understand-reserved-instance-usage-ea.md)
- [Windows software costs not included with reserved instances](billing-reserved-instance-windows-software-costs.md)

## Need help? Contact support

If you still have further questions, [contact support](https://portal.azure.com/?#blade/Microsoft_Azure_Support/HelpAndSupportBlade) to get your issue resolved quickly.<|MERGE_RESOLUTION|>--- conflicted
+++ resolved
@@ -6,19 +6,13 @@
 author: yashesvi
 manager: yashesvi
 editor: ''
-
 ms.service: billing
 ms.devlang: na
 ms.topic: conceptual
 ms.tgt_pltfrm: na
 ms.workload: na
-<<<<<<< HEAD
 ms.date: 08/08/2018
-ms.author: vikdesai
-=======
-ms.date: 07/31/2018
 ms.author: yashesvi
->>>>>>> 6e3020a5
 ---
 # Manage reserved instances in Azure
 
@@ -26,40 +20,38 @@
 
 ## Change the scope for a reserved instance
 
-<<<<<<< HEAD
  Your reserved instance discount applies to virtual machines, SQL databases, or other resources that match your reserved instance and run within the reserved instance scope. The scope of a reserved instance can be single subscription or all subscriptions in your billing context. If you set the scope to single subscription, the reserved instance is matched to running resources in the selected subscription. If you set the scope to shared, Azure matches the reserved instance to resources that run in all the subscriptions within the billing context. The billing context is dependent on the subscription used to buy the reserved instance.
 
 To update the scope of a reserved instance:
 
 1. Sign in to the [Azure portal](https://portal.azure.com).
 2. Select **All services** > **Reservations**.
-=======
-To update the scope of a reserved instance: 
-1. Sign in to the [Azure portal](https://portal.azure.com).
-2. Select **All Services** > **Reservations**.
->>>>>>> 6e3020a5
 3. Select the reserved instance.
 4. Select **Settings** > **Configuration**.
 5. Change the scope. If you change from shared to single scope, you can only select subscriptions where you are the owner. Only subscriptions within the same billing context as the reserved instance, can be selected. The billing context is determined by the subscription that you selected when the reserved instance was bought. The scope only applies to Pay-As-You-Go offer MS-AZR-0003P subscriptions and Enterprise offer MS-AZR-0017P subscriptions. For enterprise agreements, dev/test subscriptions are not eligible to get the reserved instance discount.
 
 ## Add or change users who can manage a reserved instance
+
 You can delegate management of a reserved instance by adding people to roles on the reserved instance. By default, the person that bought the reserved instance and the account administrator have the Owner role on the reserved instance. 
 
 You can manage access to reserved instances independently from the subscriptions that get the reserved instance discount. When you give someone permissions to manage a reserved instance, that doesn't give them rights to manage the subscription. And if you give someone permissions to manage a subscription within the reserved instance's scope, that doesn't give them rights to manage the reserved instance.
- 
-To delegate access management for a reserved instance: 
-1.	Sign in to the [Azure portal](https://portal.azure.com).
-2.	Select **All Services** > **Reservation** to list reserved instances that you have access to.
-3.	Select the reserved instance that you want to delegate access to other users.
-4.	Select **Access Control (IAM)** in the menu.
-5.	Select **Add** > **Role** > **Owner** (or a different role if you want to give limited access). 
+
+To delegate access management for a reserved instance:
+
+1. Sign in to the [Azure portal](https://portal.azure.com).
+2. Select **All Services** > **Reservation** to list reserved instances that you have access to.
+3. Select the reserved instance that you want to delegate access to other users.
+4. Select **Access Control (IAM)** in the menu.
+5. Select **Add** > **Role** > **Owner** (or a different role if you want to give limited access).
 6. Type the email address of the user you want to add as Owner. 
 7. Select the user, and then select **Save**.
 
 ## Optimize Reserved VM Instance for VM size flexibility or capacity priority
+
  VM instance flexibility applies the reservation discount to other VMs in the same [VM size group](https://aka.ms/RIVMGroups). By default, when the scope of the reservation is shared, the instance size flexibility is on and datacenter capacity isn't prioritized for VM deployments. For reservations where the scope is single, you can optimize the reservation for capacity priority instead of VM instance size flexibility. Capacity priority reserves data center capacity for your deployments, offering additional confidence in your ability to launch the VM instances when you need them.
 
-To update the scope of a reserved instance: 
+To update the scope of a reserved instance:
+
 1. Sign in to the [Azure portal](https://portal.azure.com).
 2. Select **All Services** > **Reservations**.
 3. Select the reserved instance.
@@ -93,36 +85,11 @@
     # Split the reserved instance. The sum of the reserved instances, the quantity, must equal the total number of instances in the reserved instance that you're splitting.
     Split-AzureRmReservation -ReservationOrderId a08160d4-ce6b-4295-bf52-b90a5d4c96a0 -ReservationId b8be062a-fb0a-46c1-808a-5a844714965a -Quantity 3,2
     ```
-<<<<<<< HEAD
 4. You can update the scope by running the following command:
-=======
-
-1. You can update the scope by running the following command:
->>>>>>> 6e3020a5
-
     ```powershell
     Update-AzureRmReservation -ReservationOrderId a08160d4-ce6b-4295-bf52-b90a5d4c96a0 -ReservationId 5257501b-d3e8-449d-a1ab-4879b1863aca -AppliedScopeType Single -AppliedScope /subscriptions/15bb3be0-76d5-491c-8078-61fe3468d414
     ```
 
-<<<<<<< HEAD
-## Add or change users who can manage a reserved instance
-
-You can delegate management of a reserved instance by adding people to roles on the reserved instance. By default, the person that bought the reserved instance and the account administrator have the Owner role on the reserved instance.
-
-You can manage access to reserved instances independently from the subscriptions that get the reserved instance discount. When you give someone permissions to manage a reserved instance, that doesn't give them rights to manage the subscription. And if you give someone permissions to manage a subscription within the reserved instance's scope, that doesn't give them rights to manage the reserved instance.
-
-To delegate access management for a reserved instance:
-
-1. Sign in to the [Azure portal](https://portal.azure.com).
-2. Select **All services** > **Reservation** to list reserved instances that you have access to.
-3. Select the reserved instance that you want to delegate access to other users.
-4. Select **Access Control (IAM)** in the menu.
-5. Select **Add** > **Role** > **Owner** (or a different role if you want to give limited access). 
-6. Type the email address of the user you want to add as Owner. 
-7. Select the user, and then select **Save**.
-
-=======
->>>>>>> 6e3020a5
 ## Next steps
 
 To learn more about Azure reserved instances, see the following articles:
