---
title: Change the profile information for your Azure account | Microsoft Docs
description: Describes how to change the profile of your Azure administrative account and contact email address.
author: genlin
manager: alherz
tags: billing
ms.assetid: 9d4ef5d9-11fc-4684-ace6-467f4ce26ba8
ms.service: billing
ms.workload: na
ms.tgt_pltfrm: na
ms.devlang: na
ms.topic: conceptual
ms.date: 04/29/2019
ms.author: banders
ms.custom: H1Hack27Feb2017
---
# Change the profile information for your Azure account

Microsoft uses the email address in the Account Administrator’s profile to send important billing, service, and recommendation-related notifications about an Azure account. We recommend that you specify an email address that you check regularly. As the Account Administrator, you can also update your profile to change the mailing address and phone number for the account.

Microsoft uses the email address in a user’s profile, an account user who is not the Account Administrator, to send service-related notifications and account recommendations. All billing notifications are sent to the Account Administrator. You can also update your profile to change your mailing address and phone number, but it doesn't change the account mailing address or phone number.

## Change your profile information

1. Sign in to the [Azure Account Center](https://account.azure.com/Profile).
1. Select the **Edit details** button, and then update the **Profile** information.

   ![Example of Azure profile information](./media/billing-how-to-change-azure-account-profile/profile.png)

### Send notifications to an additional email address

You can have service notifications and account recommendations sent to an email address in addition to the Account Administrator's email address that's associated with your account. The Account Administrator’s email address gets important notifications about all the subscriptions under the account, including billing-related updates.

### Change the Account Administrator's email address in your profile

The Account Administrator is the person who set up the Azure account and who receives important email notifications about all the subscriptions under the account. We recommend that you specify a contact email address that the Account Administrator checks regularly.

### Update your sign-in email address

Updating the profile email address doesn't update your sign-in email address. To change your sign-in email address, you have to transfer ownership of the account.

### Update the billing address for your credit card

To learn how to update your billing information, see [Change the credit card used to pay for an Azure subscription](billing-how-to-change-credit-card.md).

<<<<<<< HEAD
### Update your country

Because of technical constraints, we can't change the country for an existing account. But you can create an account in the desired country and then contact Azure support to migrate your services to that account.
=======
### You can't update your country/region

Because of technical constraints, we cannot change the country/region for an existing account. However, you can create an account in the desired country/region and then contact Azure support to migrate your services to that account.
>>>>>>> e82fa9dd

## Service and marketing emails

You're prompted in the [Azure portal](https://portal.azure.com) to verify or update your email address every 90 days. Microsoft sends emails to your profile email address with Azure account-related information for:

- Service notifications
- Security alerts
- Billing purposes
- Support
- Marketing communications
- Best practice recommendations, based on your Azure usage

Enter the email address where you want to receive communications about your account. By entering an email address, you're opting in to receive communications from Microsoft.

![Example of the prompt to update your contact information](./media/billing-how-to-change-azure-account-profile/update-contact-information.png)

### Change your contact email address

You can change your contact email address by using one of the following methods:

* Sign in to the [Azure Account Center](https://account.azure.com/Profile). Select **Edit details** and then update the profile email address. Updating your profile email address doesn't update your sign-in email address.

* Go to the [Contact information](https://portal.azure.com/#blade/HubsExtension/ContactInfoBlade) area in the Azure portal and enter an email address. The address that you provide receives service and marketing communications. The email address in the Azure Account Center Profile is updated to match automatically. Updating your profile email address doesn't update your sign-in email address.

* In the [Azure portal](https://portal.azure.com/#blade/HubsExtension/ContactInfoBlade), select the icon with your initials or picture. Then, select the context menu (**...**). Next, select **My Contact Information** from the menu and enter an email address. The address that you provide receives service and marketing communications. The email address in your Azure Account Center Profile is updated to match automatically. Updating your profile email address doesn't update your sign-in email address.

![Example of updating an email address in Azure](./media/billing-how-to-change-azure-account-profile/azure-contact-information.png)

### Opt out of marketing emails

To opt out of receiving marketing emails:

1. Go to the [request form](https://account.microsoft.com/profile/permissions-link-request) to submit a request by using your profile email address. You'll receive a link by email to update your preferences.
2. Select the link to open the **Manage communication permissions** page. This page shows you the types of marketing communications that the email address is opted in to. Clear any topics that you want to opt out of, and then select **Save**.


![Example of the page for managing communication permissions](./media/billing-how-to-change-azure-account-profile/manage-communication-permissions.png)

When you opt out of marketing communications, you still receive service notifications, based on your account.

## Need help? Contact us.

If you have questions or need help, [create a support request](https://go.microsoft.com/fwlink/?linkid=2083458).

## Next steps
- [View your billing accounts](billing-view-all-accounts.md)<|MERGE_RESOLUTION|>--- conflicted
+++ resolved
@@ -43,15 +43,9 @@
 
 To learn how to update your billing information, see [Change the credit card used to pay for an Azure subscription](billing-how-to-change-credit-card.md).
 
-<<<<<<< HEAD
-### Update your country
+### Update your country/region
 
-Because of technical constraints, we can't change the country for an existing account. But you can create an account in the desired country and then contact Azure support to migrate your services to that account.
-=======
-### You can't update your country/region
-
-Because of technical constraints, we cannot change the country/region for an existing account. However, you can create an account in the desired country/region and then contact Azure support to migrate your services to that account.
->>>>>>> e82fa9dd
+Because of technical constraints, we can't change the country/region for an existing account. But you can create an account in the desired country/region and then contact Azure support to migrate your services to that account.
 
 ## Service and marketing emails
 
