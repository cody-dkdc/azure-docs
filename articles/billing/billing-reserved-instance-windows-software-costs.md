---
title: Reservations software costs for Azure | Microsoft Docs
description: Learn which software meters are not included in Azure Reserved VM Instance costs.
services: 'billing'
documentationcenter: ''
author: manish-shukla01
manager: manshuk
editor: ''
tags: billing

ms.service: billing
ms.devlang: na
ms.topic: conceptual
ms.tgt_pltfrm: na
ms.workload: na
<<<<<<< HEAD
ms.date: 01/18/2019
ms.author: cwatson
=======
ms.date: 05/09/2018
ms.author: banders
>>>>>>> 9ed047cb

---
# Software costs not included with Azure Reserved VM Instances

If you don't have an Azure Hybrid Use Benefit on your reserved virtual machine instances, then you're charged for the software meters listed in the following sections.

## Windows software meters not included in reservation cost

| MeterId | MeterName in usage file | Used by VM |
| ------- | ------------------------| --- |
| e7e152ac-f29c-4cce-ad6e-026192c01ef2 | Reservation-Windows Svr Burst (1 Core) | B Series |
| cac255a2-9f0f-4c62-8bd6-f0fa449c5f76 | Reservation-Windows Svr Burst (2 Core) | B Series |
| 09756b58-3fb5-4390-976d-9ddd14f9ed18 | Reservation-Windows Svr Burst (4 Core) | B Series |
| e828cb37-5920-4dc7-b30f-664e4dbcb6c7 | Reservation-Windows Svr Burst (8 Core) | B Series |
| f65a06cf-c9c3-47a2-8104-f17a8542215a | Reservation-Windows Svr (1 Core) | All except B Series |
| b99d40ae-41fe-4d1d-842b-56d72f3d15ee | Reservation-Windows Svr (2 Core) | All except B Series |
| 1cb88381-0905-4843-9ba2-7914066aabe5 | Reservation-Windows Svr (4 Core) | All except B Series |
| 07d9e10d-3e3e-4672-ac30-87f58ec4b00a | Reservation-Windows Svr (6 Core) | All except B Series |
| 603f58d1-1e96-460b-a933-ce3775ac7e2e | Reservation-Windows Svr (8 Core) | All except B Series |
| 36aaadda-da86-484a-b465-c8b5ab292d71 | Reservation-Windows Svr (12 Core) | All except B Series |
| 02968a6b-1654-4495-ada6-13f378ba7172 | Reservation-Windows Svr (16 Core) | All except B Series |
| 175434d8-75f9-474b-9906-5d151b6bed84 | Reservation-Windows Svr (20 Core) | All except B Series |
| 77eb6dd0-88f5-4a16-ab39-05d1742efb25 | Reservation-Windows Svr (24 Core) | All except B Series |
| 0d5bdf46-b719-4b1f-a780-b9bdfffd0591 | Reservation-Windows Svr (32 Core) | All except B Series |
| f1214b5c-cc16-445f-be6c-a3bb75f8395a | Reservation-Windows Svr (40 Core) | All except B Series |
| 637b7c77-65ad-4486-9cc7-dc7b3e9a8731 | Reservation-Windows Svr (64 Core) | All except B Series |
| da612742-e7cc-4ca3-9334-0fb7234059cd | Reservation-Windows Svr (72 Core) | All except B Series |
| a485cb8c-069b-4cf3-9a8e-ddd84b323da2 | Reservation-Windows Svr (128 Core) | All except B Series |
| 904c5c71-1eb7-43a6-961c-d305a9681624 | Reservation-Windows Svr (256 Core) | All except B Series |
| 6fdab81b-4284-4df9-8939-c237cc7462fe | Reservation-Windows Svr (96 Core) | All except B Series |

## Cloud services software meters not included in reservation cost

| MeterId | MeterName in usage file |
| ------- | ------------------------|
|ac9d47ff-ff68-4afc-a145-0c321cf8d0d5|Cloud Services 1 vCPU License|
|e0434559-19ee-4132-9c46-05ad4044f3f7|Cloud Services 2 vCPU License|
|6ecc834e-39b3-48b3-8d10-cc5626bacb66|Cloud Services 4 vCPU License|
|13103090-ca72-4825-ab12-7f16c4931d95|Cloud Services 8 vCPU License|
|ecd2bb6e-45a5-49aa-a58b-3947ba21c364|Cloud Services 16 vCPU License|
|de2c7f1d-06dc-4b16-bc8b-c2ec5f4c8aee|Cloud Services 20 vCPU License|
|ca1af837-4b35-47f5-8d14-b1988149c4ca|Cloud Services 32 vCPU License|
|dc72ee45-2ab7-4698-b435-e2cf10d1f9f6|Cloud Services 64 vCPU License|
|7a803026-244c-4659-834c-11e6b2d6b76f|Cloud Services 80 vCPU License|

## Rates for Azure meters

You can get the cost of each of these meters through Azure RateCard API. For information on how to get the rates for an azure meter, see [Get price and metadata information for resources used in an Azure subscription](https://msdn.microsoft.com/library/azure/mt219004).

## Next steps
To learn more about Azure Reservations, see the following articles:

- [What are Azure Reservations?](billing-save-compute-costs-reservations.md)
- [Prepay for Virtual Machines with Azure Reserved VM Instances](../virtual-machines/windows/prepay-reserved-vm-instances.md)
- [Manage Azure Reservations](billing-manage-reserved-vm-instance.md)
- [Understand how the reservation discount is applied](billing-understand-vm-reservation-charges.md)
- [Understand reservation usage for your Pay-As-You-Go subscription](billing-understand-reserved-instance-usage.md)
- [Understand reservation usage for your Enterprise enrollment](billing-understand-reserved-instance-usage-ea.md)

## Need help? Contact us.

If you have questions or need help, [create a support request](https://portal.azure.com/#blade/Microsoft_Azure_Support/HelpAndSupportBlade/newsupportrequest).


<|MERGE_RESOLUTION|>--- conflicted
+++ resolved
@@ -13,13 +13,8 @@
 ms.topic: conceptual
 ms.tgt_pltfrm: na
 ms.workload: na
-<<<<<<< HEAD
-ms.date: 01/18/2019
-ms.author: cwatson
-=======
-ms.date: 05/09/2018
+ms.date: 01/30/2019
 ms.author: banders
->>>>>>> 9ed047cb
 
 ---
 # Software costs not included with Azure Reserved VM Instances
@@ -81,6 +76,4 @@
 
 ## Need help? Contact us.
 
-If you have questions or need help, [create a support request](https://portal.azure.com/#blade/Microsoft_Azure_Support/HelpAndSupportBlade/newsupportrequest).
-
-
+If you have questions or need help, [create a support request](https://portal.azure.com/#blade/Microsoft_Azure_Support/HelpAndSupportBlade/newsupportrequest).