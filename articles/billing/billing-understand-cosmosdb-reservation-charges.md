--- conflicted
+++ resolved
@@ -7,7 +7,7 @@
 
 ms.service: cosmos-db
 ms.topic: conceptual
-ms.date: 09/24/2018
+ms.date: 03/13/2019
 ms.author: banders
 ms.reviewer: sngun
 ---
@@ -20,7 +20,7 @@
 
 A reservation discount is applied to [provisioned throughput](../cosmos-db/request-units.md) in terms of request units per second (RU/s) on an hour-by-hour basis. For Azure Cosmos DB resources that don't run the full hour, the reservation discount is automatically applied to other Cosmos DB resources that match the reservation attributes. The discount can apply to Azure Cosmos DB resources that are running concurrently. If you don't have Cosmos DB resources that run for the full hour and that match the reservation attributes, you don't get the full benefit of the reservation discount for that hour.
 
-The discounts are tiered. Reservations with higher request units provide higher discounts. 
+The discounts are tiered. Reservations with higher request units provide higher discounts.
 
 The reservation purchase will apply discounts to all regions in the ratio equivalent to the regional on-demand pricing. For reservation discount ratios in each region, see the [Reservation discount per region](#reservation-discount-per-region) section of this article.
 
@@ -67,15 +67,15 @@
 Consider the following requirements for a reservation:
 
 * Required throughput: 50,000 RU/s  
-* Regions used: 2 
+* Regions used: 2
 
-In this case, your total on-demand charges are for 500 quantity of 100 RU/s meter in these two regions. The total RU/s consumption is 100,000 every hour. 
+In this case, your total on-demand charges are for 500 quantity of 100 RU/s meter in these two regions. The total RU/s consumption is 100,000 every hour.
 
 **Scenario 1**
 
 For example, assume that you need Azure Cosmos DB deployments in the US North Central and US West regions. Each region has a throughput consumption of 50,000 RU/s. A reservation purchase of 100,000 RU/s would completely balance your on-demand charges.
 
-The discount that a reservation covers is computed as: throughput consumption * reservation_discount_ratio_for_that_region. For the US North Central and US West regions, the reservation discount ratio is 1. So, the total discounted RU/s are 100,000. This value is computed as: 50,000 * 1 + 50,000 * 1 = 100,000 RU/s. You don't have to pay any additional charges at the regular pay-as-you-go rates. 
+The discount that a reservation covers is computed as: throughput consumption * reservation_discount_ratio_for_that_region. For the US North Central and US West regions, the reservation discount ratio is 1. So, the total discounted RU/s are 100,000. This value is computed as: 50,000 * 1 + 50,000 * 1 = 100,000 RU/s. You don't have to pay any additional charges at the regular pay-as-you-go rates.
 
 |Meter description | Region |Throughput consumption (RU/s) |Reservation discount applied to RU/s |
 |---------|---------|---------|---------|
@@ -93,7 +93,7 @@
 
 A usage of 50,000 units in the AU Central 2 region corresponds to 75,000 RU/s of billable usage (or normalized usage). This value is computed as: throughput consumption * reservation_discount_ratio_for_that_region. The computation equals 75,000 RU/s of billable or normalized usage. This value is computed as: 50,000 * 1.5 = 75,000 RU/s.
 
-The 100,000 RU/s of reservation purchase would offset the 75,000 RU/s in AU Central 2. It leaves 25,000 RU/s to the FR South region. From the remaining 25,000 RU/s, a reservation discount of 15,384 RU/s is applied to the FR South region. The discount value is computed as: 25,000 / 1.625 = 15,384 RU/s. The remaining 34,616 RU/s in the FR South region are charged at the normal pay-as-you-go rates. 
+The 100,000 RU/s of reservation purchase would offset the 75,000 RU/s in AU Central 2. It leaves 25,000 RU/s to the FR South region. From the remaining 25,000 RU/s, a reservation discount of 15,384 RU/s is applied to the FR South region. The discount value is computed as: 25,000 / 1.625 = 15,384 RU/s. The remaining 34,616 RU/s in the FR South region are charged at the normal pay-as-you-go rates.
 
 The Azure billing system will assign the reservation billing benefit to the first instance that is processed and that matches the reservation configuration. For example, it's AU Central 2 in this case.
 
@@ -113,8 +113,4 @@
 
 ## Need help? Contact us
 
-<<<<<<< HEAD
-If you have questions or need help, [create a support request](https://portal.azure.com/#blade/Microsoft_Azure_Support/HelpAndSupportBlade/newsupportrequest).
-=======
-If you have questions or need help,  [create a support request](https://aka.ms/AA4g7jo).
->>>>>>> cf75597a
+If you have questions or need help, [create a support request](https://portal.azure.com/#blade/Microsoft_Azure_Support/HelpAndSupportBlade/newsupportrequest).