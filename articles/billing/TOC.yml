--- conflicted
+++ resolved
@@ -47,6 +47,8 @@
     href: ../azure-resource-manager/resource-group-move-resources.md?toc=/azure/billing/TOC.json
   - name: Create Enterprise subscriptions
     href: ../azure-resource-manager/programmatically-create-subscription.md?toc=/azure/billing/TOC.json
+  - name: Export subscription information
+    href: billing-export-subscriptions.md
   - name: Link Azure AD tenant
     href: ../active-directory/active-directory-how-subscriptions-associated-directory.md?toc=/azure/billing/TOC.json
   - name: Limits and quotas
@@ -81,7 +83,6 @@
     href: billing-use-existing-azure-account-for-office-365-subscription.md
 - name: Save with reserved instances
   items:
-<<<<<<< HEAD
     - name: What are reserved instances?
       href: billing-save-compute-costs-reservations.md
     - name: Buy a reserved instance 
@@ -110,74 +111,6 @@
     href: billing-enterprise-mgmt-grp-troubleshoot-cost-view.md
   - name: Contact support
     href: ../azure-supportability/how-to-create-azure-support-request.md
-=======
-  - name: Monitor usage and costs
-    items:
-    - name: Get invoice and usage
-      href: billing-download-azure-invoice-daily-usage-date.md
-    - name: Check usage of free services
-      href: billing-check-free-service-usage.md
-    - name: Understand your bill
-      href: billing-understand-your-bill.md
-    - name: Understand terms on your invoice
-      href: billing-understand-your-invoice.md
-    - name: Understand terms on your usage
-      href: billing-understand-your-usage.md
-    - name: Understand external service charges
-      href: billing-understand-your-azure-marketplace-charges.md
-    - name: Understand free service meter mapping
-      href: billing-understand-free-service-meter-mapping.md
-    - name: Understand spending limit
-      href: billing-spending-limit.md
-    - name: Set up billing alerts
-      href: billing-set-up-alerts.md
-    - name: Resolve past due balance
-      href: billing-azure-subscription-past-due-balance.md
-  - name: Manage subscriptions
-    items:
-    - name: Find subscription or management group
-      href: billing-enterprise-mgmt-grp-find.md
-    - name: Manage administrator roles
-      href: billing-add-change-azure-subscription-administrator.md
-    - name: Transfer subscription ownership
-      href: billing-subscription-transfer.md
-    - name: Reactivate disabled subscription
-      href: billing-subscription-become-disable.md
-    - name: Upgrade from free subscription
-      href: billing-upgrade-azure-subscription.md
-    - name: Switch subscription offer
-      href: billing-how-to-switch-azure-offer.md
-    - name: Link Azure AD tenant
-      href: ../active-directory/active-directory-how-subscriptions-associated-directory.md?toc=/azure/billing/TOC.json
-    - name: Cancel subscription
-      href: billing-how-to-cancel-azure-subscription.md
-    - name: Export top-level subscription information
-      href: billing-export-subscriptions.md
-  - name: Manage account
-    items:
-    - name: Edit profile
-      href: billing-how-to-change-azure-account-profile.md
-    - name: Update payment information
-      href: billing-how-to-change-credit-card.md
-    - name: Pay for subscriptions by invoice
-      href: billing-how-to-pay-by-invoice.md
-    - name: Link partner ID
-      href: billing-partner-admin-link-started.md
-    - name: View billing accounts
-      href: billing-view-all-accounts.md
-  - name: Troubleshoot
-    items:
-    - name: Sign-up issues
-      href: https://support.microsoft.com/en-us/help/4042959
-    - name: Declined card
-      href: https://support.microsoft.com/en-us/help/4042960
-    - name: Sign-in issues
-      href: https://support.microsoft.com/en-us/help/4042961
-    - name: No subscriptions found
-      href: billing-no-subscriptions-found.md
-    - name: Enterprise cost view disabled
-      href: billing-enterprise-mgmt-grp-troubleshoot-cost-view.md
->>>>>>> 171af64c
 - name: Reference
   items:
   - name: Azure Billing API overview
