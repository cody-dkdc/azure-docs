- name: Azure billing + cost management documentation
  href: index.md
- name: Understand Azure billing
  expanded: true
  items:
  - name: Understand your bill
    href: billing-understand-your-bill.md
  - name: Understand your bill - EA only
    href: billing-understand-your-bill-ea.md
  - name: Get invoice and usage data
    href: billing-download-azure-invoice-daily-usage-date.md
  - name: Third-party service charges
    href: billing-understand-your-azure-marketplace-charges.md
  - name: Usage terms explained
    href: billing-understand-your-usage.md
  - name: Invoice terms explained
    href: billing-understand-your-invoice.md
<<<<<<< HEAD
  - name: Invoice terms explained - MCA only
    href: billing-understand-your-invoice-mca.md
  - name: Understand your bill - MCA only
    href: billing-understand-your-bill-mca.md
=======
  - name: Billing accounts for Microsoft Customer Agreement
    href: billing-mca-overview.md
>>>>>>> 73ec135f
- name: Manage costs
  items:
  - name: Prevent unexpected costs
    href: billing-getting-started.md
  - name: View EA pricing
    href: billing-ea-pricing.md
  - name: Use resource tags
    href: ../azure-resource-manager/resource-group-using-tags.md?toc=/azure/billing/TOC.json
  - name: Start analyzing costs - EA only
    href: ../cost-management/quick-acm-cost-analysis.md?toc=/azure/billing/TOC.json
  - name: Create and manage budgets - EA only
    href: ../cost-management/tutorial-acm-create-budgets.md?toc=/azure/billing/TOC.json
  - name: Optimize recommendations - EA only
    href: ../cost-management/tutorial-acm-opt-recommendations.md?toc=/azure/billing/TOC.json
  - name: Track credits for Microsoft Customer Agreement
    href: billing-mca-check-azure-credits-balance.md
  - name: Calculate pricing
    href: https://azure.microsoft.com/pricing/calculator/
  - name: Understand spending limit
    href: billing-spending-limit.md
  - name: Save with Azure Reservations
    items:
    - name: What are Azure Reservations?
      href: billing-save-compute-costs-reservations.md
    - name: Buy a reservation
      items:
      - name: Cosmos DB
        href: ../cosmos-db/cosmos-db-reserved-capacity.md?toc=/azure/billing/TOC.json
      - name: SQL Database
        href: ../sql-database/sql-database-reserved-capacity.md?toc=/azure/billing/TOC.json
      - name: SUSE Linux software
        href: ../virtual-machines/linux/prepay-suse-software-charges.md?toc=/azure/billing/TOC.json
      - name: Virtual machine
        href: ../virtual-machines/windows/prepay-reserved-vm-instances.md?toc=/azure/billing/TOC.json
    - name: How discount is applied
      items:
      - name: Reserved VM Instances
        href: billing-understand-vm-reservation-charges.md
      - name: SQL Database reserved capacity
        href: billing-understand-reservation-charges.md
      - name: Cosmos DB reserved capacity
        href: billing-understand-cosmosdb-reservation-charges.md
      - name: SUSE Linux software plans
        href: billing-understand-suse-reservation-charges.md
    - name: Software costs not included
      href: billing-reserved-instance-windows-software-costs.md
    - name: Usage for Pay-As-You-Go
      href: billing-understand-reserved-instance-usage.md
    - name: Usage for Enterprise
      href: billing-understand-reserved-instance-usage-ea.md
    - name: Manage Reservations
      href: billing-manage-reserved-vm-instance.md
    - name: View Reservations
      href: billing-view-reservations.md 
    - name: Reservation APIs
      href: billing-reservation-apis.md 
- name: Manage account
  items:
  - name: Free account
    items:
    - name: Create free services
      href: billing-create-free-services-included-free-account.md
    - name: Avoid charges
      href: billing-avoid-charges-free-account.md
    - name: Check usage
      href: billing-check-free-service-usage.md
    - name: Upgrade subscription
      href: billing-upgrade-azure-subscription.md
    - name: Understand meter mapping
      href: billing-understand-free-service-meter-mapping.md
  - name: Edit profile
    href: billing-how-to-change-azure-account-profile.md
  - name: Grant access to billing
    href: billing-manage-access.md
  - name: EA roles in Azure
    href: billing-understand-ea-roles.md 
  - name: Roles for Microsoft Customer Agreements
    href: billing-understand-mca-roles.md 
  - name: Link partner ID
    href: billing-partner-admin-link-started.md
  - name: View billing accounts
    href: billing-view-all-accounts.md
  - name: Group charges with invoice sections
    href: billing-mca-section-invoice.md
  - name: Resolve past due balance
    href: billing-azure-subscription-past-due-balance.md
  - name: Sign up with Office 365 account
    href: billing-use-existing-office-365-account-azure-subscription.md
  - name: Sign up for Office 365 with Azure account
    href: billing-use-existing-azure-account-for-office-365-subscription.md
- name: Manage subscription
  items:
  - name: Reactivate subscription
    href: billing-subscription-become-disable.md
  - name: Transfer ownership
    href: billing-subscription-transfer.md
  - name: Request ownership - Microsoft Customer Agreement
    href: billing-mca-request-billing-ownership.md
  - name: Cancel subscription
    href: billing-how-to-cancel-azure-subscription.md
  - name: Change credit card
    href: billing-how-to-change-credit-card.md
  - name: Change administrator
    href: billing-add-change-azure-subscription-administrator.md
  - name: Switch subscription offer
    href: billing-how-to-switch-azure-offer.md
  - name: Pay by invoice
    href: billing-how-to-pay-by-invoice.md
  - name: Create management groups
    href: ../azure-resource-manager/management-groups-create.md?toc=/azure/billing/TOC.json
  - name: Move Azure resources
    href: ../azure-resource-manager/resource-group-move-resources.md?toc=/azure/billing/TOC.json
  - name: Create additional subscription
    href: billing-create-subscription.md
  - name: Create additional subscription - Microsoft Customer Agreement
    href: billing-mca-create-subscription.md
  - name: Programmatically create Enterprise subscriptions
    href: ../azure-resource-manager/programmatically-create-subscription.md?toc=/azure/billing/TOC.json
  - name: Export subscription information
    href: billing-export-subscriptions.md
  - name: Link Azure AD tenant
    href: ../active-directory/active-directory-how-subscriptions-associated-directory.md?toc=/azure/billing/TOC.json
  - name: Limits and quotas
    href: ../azure-subscription-service-limits.md?toc=/azure/billing/TOC.json
- name: Troubleshoot
  items:
  - name: No subscriptions found
    href: billing-no-subscriptions-found.md
  - name: Declined card
    href: https://support.microsoft.com/en-us/help/4042960
  - name: Sign up issues
    href: https://support.microsoft.com/en-us/help/4042959
  - name: Sign in issues
    href: https://support.microsoft.com/en-us/help/4042961
  - name: Enterprise cost view disabled
    href: billing-enterprise-mgmt-grp-troubleshoot-cost-view.md
  - name: Contact support
    href: ../azure-supportability/how-to-create-azure-support-request.md
- name: Samples
  items:
  - name: REST API
    items:
    - name: Review enterprise costs
      href: billing-review-enterprise-billing.md
    - name: Review subscription use
      href: billing-review-subscription-billing.md
    - name: Review resource usage
      href: billing-review-service-usage-api.md
  - name: .NET samples
    items:
    - name: Invoice API code sample
      href: https://github.com/Azure-Samples/billing-dotnet-core-invoice-download
    - name: Usage API code sample
      href: https://github.com/Azure-Samples/billing-dotnet-usage-api
    - name: RateCard API code sample
      href: https://github.com/Azure-Samples/billing-dotnet-ratecard-api
- name: Reference
  items:
  - name: Billing Automation Scenarios
    href: billing-cost-management-automation-scenarios.md
    items:
      - name: Manage costs with Azure Budgets
        href: billing-cost-management-budget-scenario.md
  - name: Azure Billing API overview
    href: billing-usage-rate-card-overview.md
    items:
    - name: Azure Billing REST API
      href: https://docs.microsoft.com/rest/api/billing
    - name: Partner solution – Cloud Cruiser
      href: billing-usage-rate-card-partner-solution-cloudcruiser.md
  - name: Azure Consumption API overview
    href: billing-consumption-api-overview.md
    items:
    - name: Azure Consumption REST API
      href: https://docs.microsoft.com/rest/api/consumption
    - name: RateCard REST API
      href: https://msdn.microsoft.com/library/azure/mt219005.aspx
    - name: Usage REST API
      href: https://msdn.microsoft.com/library/azure/mt219003.aspx
  - name: Enterprise reporting overview
    href: billing-enterprise-api.md
    items:
      - name: Enterprise reporting REST API
        href: https://docs.microsoft.com/rest/api/billing/enterprise/billing-enterprise-api-balance-summary<|MERGE_RESOLUTION|>--- conflicted
+++ resolved
@@ -15,15 +15,12 @@
     href: billing-understand-your-usage.md
   - name: Invoice terms explained
     href: billing-understand-your-invoice.md
-<<<<<<< HEAD
   - name: Invoice terms explained - MCA only
     href: billing-understand-your-invoice-mca.md
   - name: Understand your bill - MCA only
     href: billing-understand-your-bill-mca.md
-=======
   - name: Billing accounts for Microsoft Customer Agreement
     href: billing-mca-overview.md
->>>>>>> 73ec135f
 - name: Manage costs
   items:
   - name: Prevent unexpected costs
