--- conflicted
+++ resolved
@@ -96,13 +96,9 @@
   - name: Grant access to billing
     href: billing-manage-access.md
   - name: EA roles in Azure
-<<<<<<< HEAD
     href: billing-understand-ea-roles.md 
   - name: Roles for Microsoft Customer Agreements
-    href: billing-understand-mca-roles.md 
-=======
-    href: billing-understand-ea-roles.md
->>>>>>> 341d1b2e
+    href: billing-understand-mca-roles.md
   - name: Link partner ID
     href: billing-partner-admin-link-started.md
   - name: View billing accounts
