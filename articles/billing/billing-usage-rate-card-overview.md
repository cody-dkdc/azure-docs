--- conflicted
+++ resolved
@@ -1,8 +1,4 @@
-<<<<<<< HEAD
----
-=======
 ﻿---
->>>>>>> a42dbad0
 title: Azure Billing APIs | Microsoft Docs
 description: Learn about Azure Billing Usage and RateCard APIs, which are used to provide insights into Azure resource consumption and trends.
 services: ''
@@ -18,19 +14,6 @@
 ms.topic: article
 ms.tgt_pltfrm: na
 ms.workload: billing
-<<<<<<< HEAD
-ms.date: 03/25/2017
-ms.author: mobandyo;bryanla
-
----
-# Use Azure Billing APIs to programmatically get insight into your Azure usage
-Use Azure Billing APIs to pull usage and resource data into your preferred data analysis tools. The Azure Resource Usage and RateCard APIs can help you accurately predict and manage your costs. The APIs are implemented as a Resource Provider and part of the family of APIs exposed by the Azure Resource Manager.  
-
-## Azure Resource Usage API (Preview)
-Use the Azure Resource Usage API to get your estimated Azure consumption data. The API includes:
-
-* **Azure Role-based Access Control** - Configure access policies on the [Azure portal](https://portal.azure.com) or through [Azure PowerShell cmdlets](/powershell/azureps-cmdlets-docs) to specify which users or applications can get access to the subscription’s usage data. Callers must use standard Azure Active Directory tokens for authentication. Add the caller to either the Reader, Owner, or Contributor role to get access to the usage data for a specific Azure subscription.
-=======
 ms.date: 04/18/2017
 ms.author: mobandyo;bryanla
 
@@ -52,22 +35,15 @@
 Use the Azure [Resource Usage API](https://msdn.microsoft.com/library/azure/mt219003) to get your estimated Azure consumption data. The API includes:
 
 * **Azure Role-based Access Control** - Configure access policies on the [Azure portal](https://portal.azure.com) or through [Azure PowerShell cmdlets](/powershell/azure/overview) to specify which users or applications can get access to the subscription’s usage data. Callers must use standard Azure Active Directory tokens for authentication. Add the caller to either the Billing Reader, Reader, Owner, or Contributor role to get access to the usage data for a specific Azure subscription.
->>>>>>> a42dbad0
 * **Hourly or Daily Aggregations** - Callers can specify whether they want their Azure usage data in hourly buckets or daily buckets. The default is daily.
 * **Instance metadata (includes resource tags)** – Get instance-level detail like the fully qualified resource uri (/subscriptions/{subscription-id}/..), the resource group information, and resource tags. This metadata helps you deterministically and programmatically allocate usage by the tags, for use-cases like cross-charging.
 * **Resource metadata** - Resource details such as the meter name, meter category, meter sub category, unit, and region give the caller a better understanding of what was consumed. We're also working to align resource metadata terminology across the Azure portal, Azure usage CSV, EA billing CSV, and other public-facing experiences, to let you correlate data across experiences.
 * **Usage for all offer types** – Usage data is available for all offer types like Pay-as-you-go, MSDN, Monetary commitment, Monetary credit, and EA.
 
 ## Azure Resource RateCard API (Preview)
-<<<<<<< HEAD
-Use the Azure Resource RateCard API to get the list of available Azure resources and estimated pricing information for each. The API includes:
-
-* **Azure Role-based Access Control** - Configure your access policies on the [Azure portal](https://portal.azure.com) or through [Azure PowerShell cmdlets](/powershell/azureps-cmdlets-docs) to specify which users or applications can get access to the RateCard data. Callers must use standard Azure Active Directory tokens for authentication. Add the caller to either the Reader, Owner, or Contributor role to get access to the usage data for a particular Azure subscription.
-=======
 Use the [Azure Resource RateCard API](https://msdn.microsoft.com/library/azure/mt219005) to get the list of available Azure resources and estimated pricing information for each. The API includes:
 
 * **Azure Role-based Access Control** - Configure your access policies on the [Azure portal](https://portal.azure.com) or through [Azure PowerShell cmdlets](/powershell/azure/overview) to specify which users or applications can get access to the RateCard data. Callers must use standard Azure Active Directory tokens for authentication. Add the caller to either the Reader, Owner, or Contributor role to get access to the usage data for a particular Azure subscription.
->>>>>>> a42dbad0
 * **Support for Pay-as-you-go, MSDN, Monetary commitment, and Monetary credit offers (EA not supported)** - This API provides Azure offer-level rate information.  The caller of this API must pass in the offer information to get resource details and rates. We're currently unable to provide EA rates because EA offers have customized rates per enrollment. 
 
 ## Scenarios
@@ -81,20 +57,6 @@
   
   * You can determine whether it is more cost-effective to run workloads in another region, or on another configuration of the Azure resource. Azure resource costs may differ based on the Azure region you're using.
   * You can also determine if another Azure offer type gives a better rate on an Azure resource.
-<<<<<<< HEAD
-
-## Partner solutions
-[Microsoft Azure Usage and RateCard APIs Enable Cloudyn to Provide ITFM for Customers](billing-usage-rate-card-partner-solution-cloudyn.md) describes the integration experience offered by Azure Billing API partner [Cloudyn](https://www.cloudyn.com/microsoft-azure/). This article talks about their experiences and includes a video that shows how you can use Cloudyn and the Azure Billing APIs to get insights from Azure consumption data.
-
-[Cloud Cruiser and Microsoft Azure Billing API Integration](billing-usage-rate-card-partner-solution-cloudcruiser.md) describes how [Cloud Cruiser's Express for Azure Pack](http://www.cloudcruiser.com/partners/microsoft/) works directly from the Windows Azure Pack (WAP) portal. You can seamlessly manage both the operational and financial aspects of the Microsoft Azure private or hosted public cloud from a single user interface.   
-
-## Next Steps
-* Check out the [Azure Billing REST API Reference](https://msdn.microsoft.com/library/azure/1ea5b323-54bb-423d-916f-190de96c6a3c) for more details on both APIs.
-* If you would like to dive right into the sample code, check out our Microsoft Azure Billing API Code Samples on [Azure Code Samples](https://azure.microsoft.com/documentation/samples/?term=billing).
-
-## Learn more
-* See the [Azure Resource Manager Overview](../azure-resource-manager/resource-group-overview.md).
-=======
   
 ## Partner solutions
 [Microsoft Azure Usage and RateCard APIs Enable Cloudyn to Provide ITFM for Customers](billing-usage-rate-card-partner-solution-cloudyn.md) describes the integration experience offered by Azure Billing API partner [Cloudyn](https://www.cloudyn.com/microsoft-azure/). This article talks about their experiences and includes a video that shows how you can use Cloudyn and the Azure Billing APIs to get insights from Azure consumption data.
@@ -111,5 +73,4 @@
 
 * To learn more about the Azure Resource Manager, see [Azure Resource Manager Overview](../azure-resource-manager/resource-group-overview.md). 
 
->>>>>>> a42dbad0
 * For more information on the suite of tools necessary to help you get an understanding of cloud spend, see the Gartner article [Market Guide for IT Financial Management (ITFM) Tools](http://www.gartner.com/technology/reprints.do?id=1-212F7AL&ct=140909&st=sb).
