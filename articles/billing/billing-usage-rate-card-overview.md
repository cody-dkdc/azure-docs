--- conflicted
+++ resolved
@@ -1,11 +1,6 @@
 ---
-<<<<<<< HEAD
-title: Azure Billing APIs overview | Microsoft Docs
-description: Provides a conceptual overview of the Azure Billing Usage and RateCard APIs, which are used to provide insights into Azure resource consumption and trends.
-=======
 title: Azure Billing APIs | Microsoft Docs
 description: Learn about Azure Billing Usage and RateCard APIs, which are used to provide insights into Azure resource consumption and trends.
->>>>>>> 56f06796
 services: ''
 documentationcenter: ''
 author: BryanLa
@@ -23,9 +18,9 @@
 ms.author: mobandyo;bryanla
 
 ---
-<<<<<<< HEAD
-# Programmatically get billing and usage info with Azure Billing APIs
-Use the Azure Invoice Download, Resource Usage, and Rate Card APIs to programmatically get billing information and usage details. These APIs are implemented as a Resource Provider, as part of the family of APIs exposed by the Azure Resource Manager.  
+
+# Use Azure Billing APIs to programmatically get insight into your Azure usage
+Use Azure Billing APIs to pull usage and resource data into your preferred data analysis tools. The Azure Resource Usage and RateCard APIs can help you accurately predict and manage your costs. The APIs are implemented as a Resource Provider and part of the family of APIs exposed by the Azure Resource Manager.  
 
 ## Azure Invoice Download API (Preview)
 Download your invoice using the preview version of [Invoice API](/rest/api/billing). The features include:
@@ -35,24 +30,6 @@
 
 > [!NOTE]
 > This feature is in first version of preview and may be subject to backward-incompatible changes. Currently, it's not available for certain subscription offers (EA, CSP, AIO not supported) and Azure Germany.
-
-## Azure Resource Usage API (Preview)
-Use the [Azure Resource Usage API](https://msdn.microsoft.com/library/azure/mt219003.aspx) to get your estimated Azure consumption data. The features include:
-
-* **Azure Role-based Access Control** - Configure your access policies on the [Azure portal](https://portal.azure.com) or through [Azure PowerShell cmdlets](/powershell/azureps-cmdlets-docs) to specify which users or applications can get access to the subscription's usage data. Use standard Azure Active Directory tokens for authentication. You have to be either the Billing Reader, Reader, Owner, or Contributor role to get access to the usage data for a particular Azure subscription.
-* **Hourly or Daily Aggregations** - Specify whether you want your Azure usage data in hourly buckets or daily buckets. The default is daily.
-* **Instance metadata provided (includes resource tags)** – Instance-level details such as the fully qualified resource uri (`/subscriptions/{subscription-id}/...`), along with the resource group information and resource tags are provided in the response. This feature helps you deterministically and programmatically allocate usage by the tags, for use-cases like cross-charging.
-* **Resource metadata provided** - Resource details such as the meter name, meter category, meter sub category, unit, and region are passed in the response, to give the callers a better understanding of what was consumed. We are also working to align resource metadata terminology across the Azure portal, Azure usage CSV, EA billing CSV, and other public-facing experiences, to enable you to correlate data across experiences.
-* **Usage for all offer types** – Usage data is accessible for all offer types including Pay-as-you-go, MSDN, Monetary commitment, Monetary credit, and EA among others.
-
-## Azure Resource RateCard API (Preview)
-Use the [Azure Resource RateCard API](https://msdn.microsoft.com/library/azure/mt219005.aspx) to get the list of available Azure resources, along with estimated pricing information for each. The features include:
-
-* **Azure Role-based Access Control** - Configure your access policies on the [Azure portal](https://portal.azure.com) or through [Azure PowerShell cmdlets](/powershell/azureps-cmdlets-docs) to specify which users or applications can get access to the RateCard data. Use standard Azure Active Directory tokens for authentication. You have to be either the Billing Reader, Reader, Owner, or Contributor role to get access to the usage data for a particular Azure subscription.
-* **Support for Pay-as-you-go, MSDN, Monetary commitment, and Monetary credit offers (EA not supported)** - This API provides Azure offer-level rate information, vs. subscription-level.  The caller of this API must pass in the offer information to get resource details and rates.  As EA offers have customized rates per enrollment, we are unable to provide the EA rates currently.
-=======
-# Use Azure Billing APIs to programmatically get insight into your Azure usage
-Use Azure Billing APIs to pull usage and resource data into your preferred data analysis tools. The Azure Resource Usage and RateCard APIs can help you accurately predict and manage your costs. The APIs are implemented as a Resource Provider and part of the family of APIs exposed by the Azure Resource Manager.  
 
 ## Azure Resource Usage API (Preview)
 Use the Azure Resource Usage API to get your estimated Azure consumption data. The API includes:
@@ -68,21 +45,19 @@
 
 * **Azure Role-based Access Control** - Configure your access policies on the [Azure portal](https://portal.azure.com) or through [Azure PowerShell cmdlets](/powershell/azureps-cmdlets-docs) to specify which users or applications can get access to the RateCard data. Callers must use standard Azure Active Directory tokens for authentication. Add the caller to either the Reader, Owner, or Contributor role to get access to the usage data for a particular Azure subscription.
 * **Support for Pay-as-you-go, MSDN, Monetary commitment, and Monetary credit offers (EA not supported)** - This API provides Azure offer-level rate information.  The caller of this API must pass in the offer information to get resource details and rates. We're currently unable to provide EA rates because EA offers have customized rates per enrollment. 
->>>>>>> 56f06796
 
 ## Scenarios
 Here are some of the scenarios that are made possible with the combination of the Usage and the RateCard APIs:
 
-<<<<<<< HEAD
-* **Azure spend during the month** - Use the Usage and RateCard APIs in combination to get better insights into your cloud spend during the month, by analyzing the hourly and daily buckets of usage and charge estimates.
-* **Set up alerts** – set up resource-based or monetary-based alerts on your cloud consumption by getting the estimated consumption and charge estimate using the Usage and the RateCard API.
-* **Predict bill** – get your estimated consumption and cloud spend and apply machine learning algorithms to predict what your bill would be at the end of the billing cycle.
-* **Pre-consumption cost analysis** – Use the RateCard API to predict how much your bill would be if you were to move your workloads to Azure, by providing desired usage numbers. If you have existing workloads in other clouds or private clouds, you can also map your usage with the Azure rates to get a better estimate of your estimated Azure spend. This API provides an enhanced view of what can be obtained via the [Azure Pricing Calculator](https://azure.microsoft.com/pricing/calculator/), as (for example) our Billing partners help pivot on offer and compare/contrast between different offer types beyond Pay-As-You-Go. The APIs also help do cost estimation changes by region, enabling the type of what-if analysis required to make deployment decisions, as deploying resources in different DCs around the world can have a direct impact on total cost.
+* **Azure spend during the month** - Use the combination of the Usage and RateCard APIs to get better insights into your cloud spend during the month. You can analyze the hourly and daily buckets of usage and charge estimates.
+* **Set up alerts** – Use the Usage and the RateCard APIs to get estimated cloud consumption and charges, and set up resource-based or monetary-based alerts.
+* **Predict bill** – Get your estimated consumption and cloud spend, and apply machine learning algorithms to predict what the bill would be at the end of the billing cycle.
+* **Pre-consumption cost analysis** – Use the RateCard API to predict how much your bill would be for your expected usage when you move your workloads to Azure. If you have existing workloads in other clouds or private clouds, you can also map your usage with the Azure rates to get a better estimate of Azure spend. This estimate gives you the ability to pivot on offer, and compare and contrast between the different offer types beyond Pay-As-You-Go, like Monetary commitment and Monetary credit. The API also gives you the ability to see cost differences by region and allows you to do a what-if cost analysis to help you make deployment decisions.
 * **What-if analysis** -
   
-  * Determine whether it would be more cost-effective to run your workloads in another region, or on another configuration of the Azure resource. Azure resource costs may differ based on the Azure region in which you are running, and this allows you to get cost optimizations.
-  * Also determine if another Azure offer type gives a better rate on an Azure resource.
-
+  * You can determine whether it is more cost-effective to run workloads in another region, or on another configuration of the Azure resource. Azure resource costs may differ based on the Azure region you're using.
+  * You can also determine if another Azure offer type gives a better rate on an Azure resource.
+  
 ## Code samples
 
 [Invoice API code sample](https://go.microsoft.com/fwlink/?linkid=845124)
@@ -92,34 +67,11 @@
 [RateCard API code sample](https://github.com/Azure-Samples/billing-dotnet-ratecard-api)
 
 ## Partner solutions
-[Microsoft Azure Usage and RateCard APIs Enable Cloudyn to Provide ITFM for Customers](billing-usage-rate-card-partner-solution-cloudyn.md) describes the integration experience offered by Azure Billing API partner [Cloudyn](https://www.cloudyn.com/microsoft-azure/).  This article provides detailed coverage of your experiences, including a short video that shows how an Azure customer can use Cloudyn and the Azure Billing APIs to gains insights from your Azure consumption data.
-
-[Cloud Cruiser and Microsoft Azure Billing API Integration](billing-usage-rate-card-partner-solution-cloudcruiser.md) describes how [Cloud Cruiser's Express for Azure Pack](http://www.cloudcruiser.com/partners/microsoft/) works directly from the WAP portal, enabling you to seamlessly manage both the operational and financial aspects of your Microsoft Azure private or hosted public cloud from a single user interface.   
-
-## Learn more
-* To learn more the API syntax, parameters, and filters, see [Azure Usage and RateCard REST API Reference](https://msdn.microsoft.com/library/azure/1ea5b323-54bb-423d-916f-190de96c6a3c)
-* To learn more about the Azure Resource Manager, see [Azure Resource Manager Overview](../azure-resource-manager/resource-group-overview.md). 
-* For additional information on the suite of tools necessary to help in gaining an understanding of cloud spend, refer to Gartner article [Market Guide for IT Financial Management (ITFM) Tools](http://www.gartner.com/technology/reprints.do?id=1-212F7AL&ct=140909&st=sb).
-=======
-* **Azure spend during the month** - Use the combination of the Usage and RateCard APIs to get better insights into your cloud spend during the month. You can analyze the hourly and daily buckets of usage and charge estimates.
-* **Set up alerts** – Use the Usage and the RateCard APIs to get estimated cloud consumption and charges, and set up resource-based or monetary-based alerts.
-* **Predict bill** – Get your estimated consumption and cloud spend, and apply machine learning algorithms to predict what the bill would be at the end of the billing cycle.
-* **Pre-consumption cost analysis** – Use the RateCard API to predict how much your bill would be for your expected usage when you move your workloads to Azure. If you have existing workloads in other clouds or private clouds, you can also map your usage with the Azure rates to get a better estimate of Azure spend. This estimate gives you the ability to pivot on offer, and compare and contrast between the different offer types beyond Pay-As-You-Go, like Monetary commitment and Monetary credit. The API also gives you the ability to see cost differences by region and allows you to do a what-if cost analysis to help you make deployment decisions.
-* **What-if analysis** -
-  
-  * You can determine whether it is more cost-effective to run workloads in another region, or on another configuration of the Azure resource. Azure resource costs may differ based on the Azure region you're using.
-  * You can also determine if another Azure offer type gives a better rate on an Azure resource.
-
-## Partner solutions
 [Microsoft Azure Usage and RateCard APIs Enable Cloudyn to Provide ITFM for Customers](billing-usage-rate-card-partner-solution-cloudyn.md) describes the integration experience offered by Azure Billing API partner [Cloudyn](https://www.cloudyn.com/microsoft-azure/). This article talks about their experiences and includes a video that shows how you can use Cloudyn and the Azure Billing APIs to get insights from Azure consumption data.
 
 [Cloud Cruiser and Microsoft Azure Billing API Integration](billing-usage-rate-card-partner-solution-cloudcruiser.md) describes how [Cloud Cruiser's Express for Azure Pack](http://www.cloudcruiser.com/partners/microsoft/) works directly from the Windows Azure Pack (WAP) portal. You can seamlessly manage both the operational and financial aspects of the Microsoft Azure private or hosted public cloud from a single user interface.   
 
-## Next Steps
-* Check out the [Azure Billing REST API Reference](https://msdn.microsoft.com/library/azure/1ea5b323-54bb-423d-916f-190de96c6a3c) for more details on both APIs.
-* If you would like to dive right into the sample code, check out our Microsoft Azure Billing API Code Samples on [Azure Code Samples](https://azure.microsoft.com/documentation/samples/?term=billing).
-
-## Learn more
-* See the [Azure Resource Manager Overview](../azure-resource-manager/resource-group-overview.md).
+## Next steps
+* To learn more the API syntax, parameters, and filters, see [Azure Usage and RateCard REST API Reference](https://msdn.microsoft.com/library/azure/1ea5b323-54bb-423d-916f-190de96c6a3c)
+* To learn more about the Azure Resource Manager, see [Azure Resource Manager Overview](../azure-resource-manager/resource-group-overview.md). 
 * For more information on the suite of tools necessary to help you get an understanding of cloud spend, see the Gartner article [Market Guide for IT Financial Management (ITFM) Tools](http://www.gartner.com/technology/reprints.do?id=1-212F7AL&ct=140909&st=sb).
->>>>>>> 56f06796
