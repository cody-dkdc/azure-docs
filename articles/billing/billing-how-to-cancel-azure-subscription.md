--- conflicted
+++ resolved
@@ -10,11 +10,7 @@
 ms.tgt_pltfrm: na
 ms.devlang: na
 ms.topic: conceptual
-<<<<<<< HEAD
 ms.date: 06/03/2019
-=======
-ms.date: 5/30/2019
->>>>>>> fc0950b6
 ms.author: banders
 
 ---
@@ -46,11 +42,7 @@
 
 After you cancel, your services are disabled. That means your virtual machines are de-allocated, temporary IP addresses are freed, and storage is read-only.
 
-<<<<<<< HEAD
 If you have any custom roles that reference this subscription in `AssignableScopes`, you should update those custom roles to remove the subscription. For information about how to update a custom role, see [Custom roles for Azure resources](../role-based-access-control/custom-roles.md).
-=======
-If you cancel in the middle of a billing period, we send the final bill on your typical invoice date after the period ends.
->>>>>>> fc0950b6
 
 We wait 90 days before permanently deleting your data in case you need to access it or you change your mind. We don't charge you for retaining the data. To learn more, see [Microsoft Trust Center - How we manage your data](https://go.microsoft.com/fwLink/p/?LinkID=822930&clcid=0x409).
 
