--- conflicted
+++ resolved
@@ -10,11 +10,7 @@
 ms.tgt_pltfrm: na
 ms.devlang: na
 ms.topic: conceptual
-<<<<<<< HEAD
-ms.date: 04/16/2019
-=======
 ms.date: 05/16/2019
->>>>>>> 6a383dfd
 ms.author: banders
 ms.custom: H1Hack27Feb2017
 ---
@@ -23,11 +19,7 @@
 Transfer your subscription to another user in the Account Center to change the Account Admin and hand over subscription billing ownership. To change your subscription to a different offer, see [Switch your Azure subscription to another offer](billing-how-to-switch-azure-offer.md).
 
 > [!IMPORTANT]
-<<<<<<< HEAD
-> 
-=======
 >
->>>>>>> 6a383dfd
 > If you transfer a subscription to a new Azure AD tenant, all role assignments in [role-based access control (RBAC)](../role-based-access-control/overview.md) are permanently deleted from the source tenant and are not migrated to the target tenant. You also have to manually recreate managed identities for Azure resources. For more information, see [FAQs and known issues with managed identities](../active-directory/managed-identities-azure-resources/known-issues.md).
 
 ## Transfer ownership of an Azure subscription
@@ -48,11 +40,7 @@
 1. Specify the recipient.
 
    > [!IMPORTANT]
-<<<<<<< HEAD
-   > 
-=======
    >
->>>>>>> 6a383dfd
    > If you transfer a subscription to a new Azure AD tenant, all role assignments in [role-based access control (RBAC)](../role-based-access-control/overview.md) are permanently deleted from the source tenant and are not migrated to the target tenant. You also have to manually recreate managed identities for Azure resources. For more information, see [FAQs and known issues with managed identities](../active-directory/managed-identities-azure-resources/known-issues.md).
 
    ![Transfer Subscription dialog box](./media/billing-subscription-transfer/image2.PNG)
@@ -180,12 +168,8 @@
 
 ## Need help? Contact us.
 
-<<<<<<< HEAD
-If you have questions or need help,  [create a support request](https://go.microsoft.com/fwlink/?linkid=2083458).
-=======
 If you have questions or need help,  [create a support request](https://go.microsoft.com/fwlink/?linkid=2083458).
 
 ## Next steps
 
-- Review and update the Service Admin, Co-Admins, and other RBAC roles. To learn more, see [Add or change Azure subscription administrators](billing-add-change-azure-subscription-administrator.md) and [Manage access using RBAC and the Azure portal](../role-based-access-control/role-assignments-portal.md).
->>>>>>> 6a383dfd
+- Review and update the Service Admin, Co-Admins, and other RBAC roles. To learn more, see [Add or change Azure subscription administrators](billing-add-change-azure-subscription-administrator.md) and [Manage access using RBAC and the Azure portal](../role-based-access-control/role-assignments-portal.md).