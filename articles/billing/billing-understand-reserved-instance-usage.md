--- conflicted
+++ resolved
@@ -89,6 +89,10 @@
 2. **ConsumptionMeter** is the meter ID for the SQL Database resource.
 3. The **Meter Id** is the reservation meter. The cost of this meter is $0. Any SQL Database resources that qualify for the reservation discount shows this meter ID in the CSV file.
 
+## Need help? Contact us.
+
+If you have questions or need help, [create a support request](https://go.microsoft.com/fwlink/?linkid=2083458).
+
 ## Next steps
 
 To learn more about Azure Reservations, see the following articles:
@@ -99,14 +103,4 @@
 - [Manage Azure Reservations](billing-manage-reserved-vm-instance.md)
 - [Understand how the reservation discount is applied](billing-understand-vm-reservation-charges.md)
 - [Understand reservation usage for your Enterprise enrollment](billing-understand-reserved-instance-usage-ea.md)
-- [Windows software costs not included with Reservations](billing-reserved-instance-windows-software-costs.md)
-
-<<<<<<< HEAD
-## Need help? Contact us
-=======
-## Need help? Contact us.
-
-If you have questions or need help,  [create a support request](https://go.microsoft.com/fwlink/?linkid=2083458).
->>>>>>> 26685e19
-
-If you have questions or need help, [create a support request](https://portal.azure.com/#blade/Microsoft_Azure_Support/HelpAndSupportBlade/newsupportrequest).+- [Windows software costs not included with Reservations](billing-reserved-instance-windows-software-costs.md)