--- conflicted
+++ resolved
@@ -1,209 +1,205 @@
----
-title: Prevent unexpected costs, manage billing in Azure | Microsoft Docs
-description: Learn how to avoid unexpected charges on your Azure bill. Use cost-tracking and management features for a Microsoft Azure subscription.
-services: ''
-documentationcenter: ''
-author: bandersmsft
-manager: alherz
-editor: ''
-tags: billing
-
-ms.assetid: 482191ac-147e-4eb6-9655-c40c13846672
-ms.service: billing
-ms.devlang: na
-ms.topic: conceptual
-ms.tgt_pltfrm: na
-ms.workload: na
-ms.date: 01/24/2018
-ms.author: banders
----
-# Prevent unexpected charges with Azure billing and cost management
-
-When you sign up for Azure, there are several things you can do to get a better idea of your spending. The [pricing calculator](https://azure.microsoft.com/pricing/calculator/) can provide an estimate of costs before you create an Azure resource. The [Azure portal](https://portal.azure.com/#blade/Microsoft_Azure_Billing/SubscriptionsBlade) provides you with the current cost breakdown and forecast for your subscription. If you want to group and understand costs for different projects or teams, look at [resource tagging](../azure-resource-manager/resource-group-using-tags.md). If your organization has a reporting system that you prefer to use, check out the [billing APIs](billing-usage-rate-card-overview.md).
-
-- If your subscription is an Enterprise Agreement (EA), the public preview for seeing your costs in the Azure portal is available. If your subscription is through Cloud Solution Provider (CSP), or Azure Sponsorship, then some of the following features may not apply to you. See [Additional resources for EA, CSP, and Sponsorship](#other-offers) for more info.
-
-- If your subscription is a Free Trial, [Visual Studio](https://azure.microsoft.com/pricing/member-offers/msdn-benefits-details/), Azure in Open (AIO), or BizSpark, your subscription is automatically disabled when all your credits are used. Learn about [spending limits](#spending-limit) to avoid having your subscription unexpectedly disabled.
-
-- If you've signed up for [Azure free account](https://azure.microsoft.com/free/), [you can use some of the most popular Azure services for free for 12 months](billing-create-free-services-included-free-account.md). Along with the recommendations listed below, see [Avoid getting charged for free account](billing-avoid-charges-free-account.md).
-
-## Get estimated costs before adding Azure services
-
-### Estimate cost online using the pricing calculator
-
-Check out the [pricing calculator](https://azure.microsoft.com/pricing/calculator/) to get an estimated monthly cost of the service you're interested in. You can add any first party Azure resource to get an estimate cost.
-
-![Screenshot of the pricing calculator menu](./media/billing-getting-started/pricing-calc.png)
-
-For example, an A1 Windows Virtual Machine (VM) is estimated to cost $66.96 USD/month in compute hours if you leave it running the whole time:
-
-![Screenshot of the pricing calculator showing that an A1 Windows VM is estimated to cost $66.96 USD per month](./media/billing-getting-started/pricing-calcVM.png)
-
-For more information on pricing, see this [FAQ](https://azure.microsoft.com/pricing/faq/). Or if you want to talk to an Azure salesperson, contact 1-800-867-1389.
-
-### Review the estimated cost in the Azure portal
-
-Typically when you add a service in the Azure portal, there's a view that shows you a similar estimated cost per month. For example, when you choose the size of your Windows VM, you see the estimated monthly cost for the compute hours:
-
-![Example: an A1 Windows VM is estimated to cost $66.96 USD per month](./media/billing-getting-started/vm-size-cost.PNG)
-
-### <a name="spending-limit"></a> Check if you have a spending limit on
-
-If you have a subscription that uses credits, then the spending limit is turned on for you by default. This way, when you spend all your credits, your credit card doesn't get charged. See the [full list of Azure offers and the availability of spending limit](https://azure.microsoft.com/support/legal/offer-details/).
-
-However, if you hit your spending limit, your services get disabled. That means your VMs are deallocated. To avoid service downtime, you must turn off the spending limit. Any overage gets charged onto your credit card on file. 
-
-To see if you've got spending limit on, go to the [Subscriptions view in the Account Center](https://account.windowsazure.com/Subscriptions). A banner appears if your spending limit is on:
-
-![Screenshot that shows a warning about spending limit being on in the Account Center](./media/billing-getting-started/spending-limit-banner.PNG)
-
-Click the banner and follow prompts to remove the spending limit. If you didn't enter credit card information when you signed up, you must enter it to remove the spending limit. For more information, see [Azure spending limit – How it works and how to enable or remove it](https://azure.microsoft.com/pricing/spending-limits/).
-
-You can use the [Cloudyn](https://www.cloudyn.com/) service to create alerts that automatically notify stakeholders of spending anomalies and overspending risks. You can create alerts using reports that support alerts based on budget and cost thresholds. For more information on using Cloudyn, see [Tutorial: Review usage and costs](../cost-management/tutorial-review-usage.md).
-
-This example uses the **Actual Cost Over Time** report to send a notification when your spending on an Azure VM  nears your total budget. In this scenario, you have a total budget of $20,000 and you want to receive a notification when costs are approaching half of your budget, $9,000, and an additional alert when costs reach $10,000.
-
-1. From the menu at the top of the Cloudyn portal, select **Costs** > **Cost Analysis** > **Actual Cost Over Time**. 
-2. Set **Groups** to **Service** and set **Filter on the service** to **Azure/VM**. 
-3. In the top right of the report, select **Actions** and then select **Schedule report**.
-4. To send yourself an email of the report at scheduled interval, select the **Scheduling** tab in the **Save or Schedule this** report dialog. Be sure to select **Send via email**. Any tags, grouping, and filtering you use are included in the emailed report. 
-5. Select the **Threshold** tab and then select  **Actual Cost vs. Threshold**. 
-   1. In the **Red alert** threshold box enter 10000. 
-   2. In the **Yellow alert** threshold box enter 9000. 
-   3. In the **Number of consecutive alerts** box, enter the number of consecutive alerts to receive. When you receive the total number of alerts that you specified, no additional alerts are sent. 
-6. Select **Save**.
-
-    ![Example showing red and yellow alerts based on spending thresholds](./media/billing-getting-started/schedule-alert01.png)
-
-You can also choose the **Cost Percentage vs. Budget** threshold metric to create alerts. This allows you to specify the thresholds as percentages of your budget instead of currency values.
-
-## Ways to monitor your costs when using Azure services
-
-### <a name="tags"></a> Add tags to your resources to group your billing data
-
-You can use tags to group billing data for supported services. For example, if you run several VMs for different teams, then you can use tags to categorize costs by cost center (HR, marketing, finance) or environment (production, pre-production, test). 
-
-![Screenshot that shows setting up tags in the portal](./media/billing-getting-started/tags.PNG)
-
-The tags show up throughout different cost reporting views. For example, they're visible in your [cost analysis view](#costs) right away and detail usage .csv after your first billing period.
-
-For more information, see [Using tags to organize your Azure resources](../azure-resource-manager/resource-group-using-tags.md).
-
-### <a name="costs"></a> Regularly check the portal for cost breakdown and burn rate
-
-After you get your services running, regularly check how much they're costing you. You can see the current spend and burn rate in Azure portal.
-
-1. Visit the [Subscriptions in the Azure portal](https://portal.azure.com/#blade/Microsoft_Azure_Billing/SubscriptionsBlade) and select a subscription.
-
-2. If it's supported for your subscription, you  see the cost breakdown and burn rate.
-
-    ![Screenshot of burn rate and breakdown in the Azure portal](./media/billing-getting-started/burn-rate.PNG)
-
-3. Click **Cost analysis** in the list to the left to see the cost breakdown by resource. Wait 24 hours after you add a service for the data to populate.
-
-    ![Screenshot of the cost analysis view in Azure portal](./media/billing-getting-started/cost-analysis.PNG)
-
-4. You can filter by different properties like [tags](#tags), resource type, resource group, and timespan. Click **Apply** to confirm the filters and **Download** if you want to export the view to a Comma-Separated Values (.csv) file.
-
-5. Additionally, you can click a resource to see your daily spend history and how much the resource costs each day.
-
-    ![Screenshot of the spend history view in Azure portal](./media/billing-getting-started/costhistory.PNG)
-
-We recommend you check the costs you see with the estimates you saw when you selected the services. If the costs are wildly different from the estimates, double check the pricing plan that you've selected for your resources.
-
-### Consider enabling cost-cutting features like auto shutdown for VMs
-
-Depending on your scenario, you can configure auto shutdown for your VMs in the Azure portal. For more information, see [Auto shutdown for VMs using Azure Resource Manager](https://azure.microsoft.com/blog/announcing-auto-shutdown-for-vms-using-azure-resource-manager/).
-
-![Screenshot of auto shutdown option in the portal](./media/billing-getting-started/auto-shutdown.PNG)
-
-Auto shutdown isn't the same as when you shut down within the VM with power options. Auto shutdown stops and deallocates your VMs to stop additional usage charges. For more information, see pricing FAQ for [Linux VMs](https://azure.microsoft.com/pricing/details/virtual-machines/linux/) and [Windows VMs](https://azure.microsoft.com/pricing/details/virtual-machines/windows/) about VM states.
-
-For more cost-cutting features for your development and test environments, check out [Azure DevTest Labs](https://azure.microsoft.com/services/devtest-lab/).
-
-### Turn on and check out Azure Advisor recommendations
-
-[Azure Advisor](../advisor/advisor-overview.md) is a feature that helps you reduce costs by identifying resources with low usage. Visit Advisor in the Azure portal:
-
-![Screenshot of Azure Advisor button in Azure portal](./media/billing-getting-started/advisor-button.PNG)
-
-Then, you can get actionable recommendations in the **Cost** tab in the Advisor dashboard:
-
-![Screenshot of Advisor cost recommendation example](./media/billing-getting-started/advisor-action.PNG)
-
-For more information, see [Advisor Cost recommendations](../advisor/advisor-cost-recommendations.md).
-
-## Reviewing costs at the end of your billing cycle
-
-After the end of your billing cycle, your invoice will become available. You can also [download past invoices and detail usage files](billing-download-azure-invoice-daily-usage-date.md) to make sure you were charged correctly. For more information about comparing your daily usage with your invoice, see [Understand your bill for Microsoft Azure](billing-understand-your-bill.md).
-
-### Billing API
-
-Use our billing API to programmatically get usage data. Use the RateCard API and the Usage API together to get your billed usage. For more information, see [Gain insights into your Microsoft Azure resource consumption](billing-usage-rate-card-overview.md).
-
-## <a name="other-offers"></a> Additional resources and special cases
-
-### EA, CSP, and Sponsorship customers
-Talk to your account manager or Azure partner to get started.
-
-| Offer | Resources |
-|-------------------------------|-----------------------------------------------------------------------------------|
-| Enterprise Agreement (EA) | [EA portal](https://ea.azure.com/), [help docs](https://ea.azure.com/helpdocs), and [Power BI report](https://powerbi.microsoft.com/documentation/powerbi-content-pack-azure-enterprise/) |
-| Cloud Solution Provider (CSP) | Talk to your provider |
-| Azure Sponsorship | [Sponsorship portal](https://www.microsoftazuresponsorships.com/) |
-
-If you're managing IT for a large organization, we recommend reading [Azure enterprise scaffold](/azure/architecture/cloud-adoption-guide/subscription-governance) and the [enterprise IT white paper](https://download.microsoft.com/download/F/F/F/FFF60E6C-DBA1-4214-BEFD-3130C340B138/Azure_Onboarding_Guide_for_IT_Organizations_EN_US.pdf) (.pdf download, English only).
-
-#### <a name="EA"></a> Preview Enterprise Agreement cost views within Azure portal 
-
-Enterprise cost views are currently in Public Preview. Items to note:
-
-- Subscription costs are based on usage and don't include prepaid amounts, overages, included quantities, adjustments, and taxes. Actual charges are computed at the Enrollment level.
-- Amounts shown in the Azure portal might be different than what's in the Enterprise portal. Updates in the Enterprise portal may take a few minutes before the changes are shown in the Azure portal.
-- If you aren't seeing costs, it might be for one of the following reasons:
-    - You don't have permissions at the subscription level. To see enterprise cost views, you must be a Billing Reader, Reader, Contributor, or Owner at the subscription level.
-    - You're an Account Owner and your Enrollment Administrator has disabled the "AO view charges" setting.  Contact your Enrollment Administrator to get access to costs. 
-    - You're a Department Administrator and your Enrollment Administrator has disabled the "DA view charges" setting.  Contact your Enrollment Administrator to get access.
-    - You bought Azure through a channel partner, and the partner didn't release pricing information.  
-- If you update settings related to cost access in the Enterprise portal, there's a delay of a few minutes before the changes are shown in the Azure portal.
-- Spending limit, and invoice guidance don't apply to EA Subscriptions.
-
-### Check your subscription and access
-
-To view costs, you must have [subscriptions-level access to billing information](billing-manage-access.md). Only the Account Admin can access the [Account Center](https://account.azure.com/Subscriptions), change billing information, and manage subscriptions. The Account Admin is the person who went through the sign-up process. For more information, see [Add or change Azure administrator roles that manage the subscription or services](billing-add-change-azure-subscription-administrator.md).
-
-To see if you're the Account admin, go to [Subscriptions in the Azure portal](https://portal.azure.com/#blade/Microsoft_Azure_Billing/SubscriptionsBlade). Look at the list of subscriptions you have access to. Look under **My role**. If it says *Account admin*, then you're ok. If it says something else like *Owner*, then you don't have full privileges.
-
-![Screenshot of your role in the Subscriptions view in the Azure portal](./media/billing-getting-started/sub-blade-view.PNG)
-
-If you're not the Account admin, then somebody probably gave you partial access by using [Azure Active Directory Role-based Access Control](../role-based-access-control/role-assignments-portal.md) (RBAC). To manage subscriptions and change billing info, [find the Account Admin](billing-subscription-transfer.md#whoisaa). Ask the Account Admin to do the tasks or [transfer the subscription to you](billing-subscription-transfer.md).
-
-If your Account admin is no longer with your organization and you need to manage billing, [contact us](https://go.microsoft.com/fwlink/?linkid=2083458).
-
-
-### How to request a Service Level Agreement credit for a service incident
-
-The Service Level Agreement (SLA) describes Microsoft’s commitments for uptime and connectivity. A service incident is reported when Azure services experience an issue that impacts uptime or connectivity, often referred to as an “outage.” If we do not achieve and maintain the Service Levels for each Service as described in the SLA, then you might be eligible for a credit towards a portion of your monthly service fees.
-
-To request a credit:
-
-1. Sign in to the [Azure portal](https://portal.azure.com/). If you have multiple accounts, make sure that you use the one that was affected by Azure downtime. This helps Support automatically collect the necessary background information and resolve the case faster.
-2. Create a new support request.
-3. Under **Issue type**, select **Billing**.
-4. Under **Problem type**, select **Refund Request**.
-5. Add details to specify that you’re asking for an SLA credit, mention the date/time/time-zone as well as the impacted services (VMs, Web Sites, etc.)
-6. Verify your contact details and select the **Create** button to submit your request.
-
-SLA thresholds vary by service. For example, SQL Web Tier has an SLA of 99.9%, VMs have an SLA of 99.95%, and SQL Standard Tier has an SLA of 99.99%.
-
-For some services, there are prerequisites for the SLA to apply. For example, Virtual Machines must have two or more instances deployed in the same Availability Set.
-
-<<<<<<< HEAD
-For more information, see the [Service Level Agreements](https://azure.microsoft.com/en-us/support/legal/sla/) documentation and the [SLA summary for Azure services](https://azure.microsoft.com/en-us/support/legal/sla/summary/) documentation.
-=======
-For more information, see the [Service Level Agreements](https://azure.microsoft.com/support/legal/sla/) documentation and the [SLA summary for Azure services](https://azure.microsoft.com/support/legal/sla/summary/) documentation.
->>>>>>> 6a383dfd
-
-## Need help? Contact us.
-
-If you have questions or need help,  [create a support request](https://go.microsoft.com/fwlink/?linkid=2083458).
+---
+title: Prevent unexpected costs, manage billing in Azure | Microsoft Docs
+description: Learn how to avoid unexpected charges on your Azure bill. Use cost-tracking and management features for a Microsoft Azure subscription.
+services: ''
+documentationcenter: ''
+author: bandersmsft
+manager: alherz
+editor: ''
+tags: billing
+
+ms.assetid: 482191ac-147e-4eb6-9655-c40c13846672
+ms.service: billing
+ms.devlang: na
+ms.topic: conceptual
+ms.tgt_pltfrm: na
+ms.workload: na
+ms.date: 01/24/2018
+ms.author: banders
+---
+# Prevent unexpected charges with Azure billing and cost management
+
+When you sign up for Azure, there are several things you can do to get a better idea of your spending. The [pricing calculator](https://azure.microsoft.com/pricing/calculator/) can provide an estimate of costs before you create an Azure resource. The [Azure portal](https://portal.azure.com/#blade/Microsoft_Azure_Billing/SubscriptionsBlade) provides you with the current cost breakdown and forecast for your subscription. If you want to group and understand costs for different projects or teams, look at [resource tagging](../azure-resource-manager/resource-group-using-tags.md). If your organization has a reporting system that you prefer to use, check out the [billing APIs](billing-usage-rate-card-overview.md).
+
+- If your subscription is an Enterprise Agreement (EA), the public preview for seeing your costs in the Azure portal is available. If your subscription is through Cloud Solution Provider (CSP), or Azure Sponsorship, then some of the following features may not apply to you. See [Additional resources for EA, CSP, and Sponsorship](#other-offers) for more info.
+
+- If your subscription is a Free Trial, [Visual Studio](https://azure.microsoft.com/pricing/member-offers/msdn-benefits-details/), Azure in Open (AIO), or BizSpark, your subscription is automatically disabled when all your credits are used. Learn about [spending limits](#spending-limit) to avoid having your subscription unexpectedly disabled.
+
+- If you've signed up for [Azure free account](https://azure.microsoft.com/free/), [you can use some of the most popular Azure services for free for 12 months](billing-create-free-services-included-free-account.md). Along with the recommendations listed below, see [Avoid getting charged for free account](billing-avoid-charges-free-account.md).
+
+## Get estimated costs before adding Azure services
+
+### Estimate cost online using the pricing calculator
+
+Check out the [pricing calculator](https://azure.microsoft.com/pricing/calculator/) to get an estimated monthly cost of the service you're interested in. You can add any first party Azure resource to get an estimate cost.
+
+![Screenshot of the pricing calculator menu](./media/billing-getting-started/pricing-calc.png)
+
+For example, an A1 Windows Virtual Machine (VM) is estimated to cost $66.96 USD/month in compute hours if you leave it running the whole time:
+
+![Screenshot of the pricing calculator showing that an A1 Windows VM is estimated to cost $66.96 USD per month](./media/billing-getting-started/pricing-calcVM.png)
+
+For more information on pricing, see this [FAQ](https://azure.microsoft.com/pricing/faq/). Or if you want to talk to an Azure salesperson, contact 1-800-867-1389.
+
+### Review the estimated cost in the Azure portal
+
+Typically when you add a service in the Azure portal, there's a view that shows you a similar estimated cost per month. For example, when you choose the size of your Windows VM, you see the estimated monthly cost for the compute hours:
+
+![Example: an A1 Windows VM is estimated to cost $66.96 USD per month](./media/billing-getting-started/vm-size-cost.PNG)
+
+### <a name="spending-limit"></a> Check if you have a spending limit on
+
+If you have a subscription that uses credits, then the spending limit is turned on for you by default. This way, when you spend all your credits, your credit card doesn't get charged. See the [full list of Azure offers and the availability of spending limit](https://azure.microsoft.com/support/legal/offer-details/).
+
+However, if you hit your spending limit, your services get disabled. That means your VMs are deallocated. To avoid service downtime, you must turn off the spending limit. Any overage gets charged onto your credit card on file. 
+
+To see if you've got spending limit on, go to the [Subscriptions view in the Account Center](https://account.windowsazure.com/Subscriptions). A banner appears if your spending limit is on:
+
+![Screenshot that shows a warning about spending limit being on in the Account Center](./media/billing-getting-started/spending-limit-banner.PNG)
+
+Click the banner and follow prompts to remove the spending limit. If you didn't enter credit card information when you signed up, you must enter it to remove the spending limit. For more information, see [Azure spending limit – How it works and how to enable or remove it](https://azure.microsoft.com/pricing/spending-limits/).
+
+You can use the [Cloudyn](https://www.cloudyn.com/) service to create alerts that automatically notify stakeholders of spending anomalies and overspending risks. You can create alerts using reports that support alerts based on budget and cost thresholds. For more information on using Cloudyn, see [Tutorial: Review usage and costs](../cost-management/tutorial-review-usage.md).
+
+This example uses the **Actual Cost Over Time** report to send a notification when your spending on an Azure VM  nears your total budget. In this scenario, you have a total budget of $20,000 and you want to receive a notification when costs are approaching half of your budget, $9,000, and an additional alert when costs reach $10,000.
+
+1. From the menu at the top of the Cloudyn portal, select **Costs** > **Cost Analysis** > **Actual Cost Over Time**. 
+2. Set **Groups** to **Service** and set **Filter on the service** to **Azure/VM**. 
+3. In the top right of the report, select **Actions** and then select **Schedule report**.
+4. To send yourself an email of the report at scheduled interval, select the **Scheduling** tab in the **Save or Schedule this** report dialog. Be sure to select **Send via email**. Any tags, grouping, and filtering you use are included in the emailed report. 
+5. Select the **Threshold** tab and then select  **Actual Cost vs. Threshold**. 
+   1. In the **Red alert** threshold box enter 10000. 
+   2. In the **Yellow alert** threshold box enter 9000. 
+   3. In the **Number of consecutive alerts** box, enter the number of consecutive alerts to receive. When you receive the total number of alerts that you specified, no additional alerts are sent. 
+6. Select **Save**.
+
+    ![Example showing red and yellow alerts based on spending thresholds](./media/billing-getting-started/schedule-alert01.png)
+
+You can also choose the **Cost Percentage vs. Budget** threshold metric to create alerts. This allows you to specify the thresholds as percentages of your budget instead of currency values.
+
+## Ways to monitor your costs when using Azure services
+
+### <a name="tags"></a> Add tags to your resources to group your billing data
+
+You can use tags to group billing data for supported services. For example, if you run several VMs for different teams, then you can use tags to categorize costs by cost center (HR, marketing, finance) or environment (production, pre-production, test). 
+
+![Screenshot that shows setting up tags in the portal](./media/billing-getting-started/tags.PNG)
+
+The tags show up throughout different cost reporting views. For example, they're visible in your [cost analysis view](#costs) right away and detail usage .csv after your first billing period.
+
+For more information, see [Using tags to organize your Azure resources](../azure-resource-manager/resource-group-using-tags.md).
+
+### <a name="costs"></a> Regularly check the portal for cost breakdown and burn rate
+
+After you get your services running, regularly check how much they're costing you. You can see the current spend and burn rate in Azure portal.
+
+1. Visit the [Subscriptions in the Azure portal](https://portal.azure.com/#blade/Microsoft_Azure_Billing/SubscriptionsBlade) and select a subscription.
+
+2. If it's supported for your subscription, you  see the cost breakdown and burn rate.
+
+    ![Screenshot of burn rate and breakdown in the Azure portal](./media/billing-getting-started/burn-rate.PNG)
+
+3. Click **Cost analysis** in the list to the left to see the cost breakdown by resource. Wait 24 hours after you add a service for the data to populate.
+
+    ![Screenshot of the cost analysis view in Azure portal](./media/billing-getting-started/cost-analysis.PNG)
+
+4. You can filter by different properties like [tags](#tags), resource type, resource group, and timespan. Click **Apply** to confirm the filters and **Download** if you want to export the view to a Comma-Separated Values (.csv) file.
+
+5. Additionally, you can click a resource to see your daily spend history and how much the resource costs each day.
+
+    ![Screenshot of the spend history view in Azure portal](./media/billing-getting-started/costhistory.PNG)
+
+We recommend you check the costs you see with the estimates you saw when you selected the services. If the costs are wildly different from the estimates, double check the pricing plan that you've selected for your resources.
+
+### Consider enabling cost-cutting features like auto shutdown for VMs
+
+Depending on your scenario, you can configure auto shutdown for your VMs in the Azure portal. For more information, see [Auto shutdown for VMs using Azure Resource Manager](https://azure.microsoft.com/blog/announcing-auto-shutdown-for-vms-using-azure-resource-manager/).
+
+![Screenshot of auto shutdown option in the portal](./media/billing-getting-started/auto-shutdown.PNG)
+
+Auto shutdown isn't the same as when you shut down within the VM with power options. Auto shutdown stops and deallocates your VMs to stop additional usage charges. For more information, see pricing FAQ for [Linux VMs](https://azure.microsoft.com/pricing/details/virtual-machines/linux/) and [Windows VMs](https://azure.microsoft.com/pricing/details/virtual-machines/windows/) about VM states.
+
+For more cost-cutting features for your development and test environments, check out [Azure DevTest Labs](https://azure.microsoft.com/services/devtest-lab/).
+
+### Turn on and check out Azure Advisor recommendations
+
+[Azure Advisor](../advisor/advisor-overview.md) is a feature that helps you reduce costs by identifying resources with low usage. Visit Advisor in the Azure portal:
+
+![Screenshot of Azure Advisor button in Azure portal](./media/billing-getting-started/advisor-button.PNG)
+
+Then, you can get actionable recommendations in the **Cost** tab in the Advisor dashboard:
+
+![Screenshot of Advisor cost recommendation example](./media/billing-getting-started/advisor-action.PNG)
+
+For more information, see [Advisor Cost recommendations](../advisor/advisor-cost-recommendations.md).
+
+## Reviewing costs at the end of your billing cycle
+
+After the end of your billing cycle, your invoice will become available. You can also [download past invoices and detail usage files](billing-download-azure-invoice-daily-usage-date.md) to make sure you were charged correctly. For more information about comparing your daily usage with your invoice, see [Understand your bill for Microsoft Azure](billing-understand-your-bill.md).
+
+### Billing API
+
+Use our billing API to programmatically get usage data. Use the RateCard API and the Usage API together to get your billed usage. For more information, see [Gain insights into your Microsoft Azure resource consumption](billing-usage-rate-card-overview.md).
+
+## <a name="other-offers"></a> Additional resources and special cases
+
+### EA, CSP, and Sponsorship customers
+Talk to your account manager or Azure partner to get started.
+
+| Offer | Resources |
+|-------------------------------|-----------------------------------------------------------------------------------|
+| Enterprise Agreement (EA) | [EA portal](https://ea.azure.com/), [help docs](https://ea.azure.com/helpdocs), and [Power BI report](https://powerbi.microsoft.com/documentation/powerbi-content-pack-azure-enterprise/) |
+| Cloud Solution Provider (CSP) | Talk to your provider |
+| Azure Sponsorship | [Sponsorship portal](https://www.microsoftazuresponsorships.com/) |
+
+If you're managing IT for a large organization, we recommend reading [Azure enterprise scaffold](/azure/architecture/cloud-adoption-guide/subscription-governance) and the [enterprise IT white paper](https://download.microsoft.com/download/F/F/F/FFF60E6C-DBA1-4214-BEFD-3130C340B138/Azure_Onboarding_Guide_for_IT_Organizations_EN_US.pdf) (.pdf download, English only).
+
+#### <a name="EA"></a> Preview Enterprise Agreement cost views within Azure portal 
+
+Enterprise cost views are currently in Public Preview. Items to note:
+
+- Subscription costs are based on usage and don't include prepaid amounts, overages, included quantities, adjustments, and taxes. Actual charges are computed at the Enrollment level.
+- Amounts shown in the Azure portal might be different than what's in the Enterprise portal. Updates in the Enterprise portal may take a few minutes before the changes are shown in the Azure portal.
+- If you aren't seeing costs, it might be for one of the following reasons:
+    - You don't have permissions at the subscription level. To see enterprise cost views, you must be a Billing Reader, Reader, Contributor, or Owner at the subscription level.
+    - You're an Account Owner and your Enrollment Administrator has disabled the "AO view charges" setting.  Contact your Enrollment Administrator to get access to costs. 
+    - You're a Department Administrator and your Enrollment Administrator has disabled the "DA view charges" setting.  Contact your Enrollment Administrator to get access.
+    - You bought Azure through a channel partner, and the partner didn't release pricing information.  
+- If you update settings related to cost access in the Enterprise portal, there's a delay of a few minutes before the changes are shown in the Azure portal.
+- Spending limit, and invoice guidance don't apply to EA Subscriptions.
+
+### Check your subscription and access
+
+To view costs, you must have [subscriptions-level access to billing information](billing-manage-access.md). Only the Account Admin can access the [Account Center](https://account.azure.com/Subscriptions), change billing information, and manage subscriptions. The Account Admin is the person who went through the sign-up process. For more information, see [Add or change Azure administrator roles that manage the subscription or services](billing-add-change-azure-subscription-administrator.md).
+
+To see if you're the Account admin, go to [Subscriptions in the Azure portal](https://portal.azure.com/#blade/Microsoft_Azure_Billing/SubscriptionsBlade). Look at the list of subscriptions you have access to. Look under **My role**. If it says *Account admin*, then you're ok. If it says something else like *Owner*, then you don't have full privileges.
+
+![Screenshot of your role in the Subscriptions view in the Azure portal](./media/billing-getting-started/sub-blade-view.PNG)
+
+If you're not the Account admin, then somebody probably gave you partial access by using [Azure Active Directory Role-based Access Control](../role-based-access-control/role-assignments-portal.md) (RBAC). To manage subscriptions and change billing info, [find the Account Admin](billing-subscription-transfer.md#whoisaa). Ask the Account Admin to do the tasks or [transfer the subscription to you](billing-subscription-transfer.md).
+
+If your Account admin is no longer with your organization and you need to manage billing, [contact us](https://go.microsoft.com/fwlink/?linkid=2083458).
+
+
+### How to request a Service Level Agreement credit for a service incident
+
+The Service Level Agreement (SLA) describes Microsoft’s commitments for uptime and connectivity. A service incident is reported when Azure services experience an issue that impacts uptime or connectivity, often referred to as an “outage.” If we do not achieve and maintain the Service Levels for each Service as described in the SLA, then you might be eligible for a credit towards a portion of your monthly service fees.
+
+To request a credit:
+
+1. Sign in to the [Azure portal](https://portal.azure.com/). If you have multiple accounts, make sure that you use the one that was affected by Azure downtime. This helps Support automatically collect the necessary background information and resolve the case faster.
+2. Create a new support request.
+3. Under **Issue type**, select **Billing**.
+4. Under **Problem type**, select **Refund Request**.
+5. Add details to specify that you’re asking for an SLA credit, mention the date/time/time-zone as well as the impacted services (VMs, Web Sites, etc.)
+6. Verify your contact details and select the **Create** button to submit your request.
+
+SLA thresholds vary by service. For example, SQL Web Tier has an SLA of 99.9%, VMs have an SLA of 99.95%, and SQL Standard Tier has an SLA of 99.99%.
+
+For some services, there are prerequisites for the SLA to apply. For example, Virtual Machines must have two or more instances deployed in the same Availability Set.
+
+For more information, see the [Service Level Agreements](https://azure.microsoft.com/support/legal/sla/) documentation and the [SLA summary for Azure services](https://azure.microsoft.com/support/legal/sla/summary/) documentation.
+
+## Need help? Contact us.
+
+If you have questions or need help,  [create a support request](https://go.microsoft.com/fwlink/?linkid=2083458).