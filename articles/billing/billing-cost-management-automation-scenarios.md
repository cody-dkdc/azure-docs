--- conflicted
+++ resolved
@@ -82,15 +82,9 @@
 -	[Unrated Usage API](/previous-versions/azure/reference/mt219003(v=azure.100)): Get raw usage information before Azure does any metering/charging.
 
 ### Billing
-<<<<<<< HEAD
--	[Billing Periods API](https://docs.microsoft.com/rest/api/billing/billingperiods): Determine a billing period to analyze, along with the invoice IDs for that period. You can use invoice IDs with the Invoices API.
-
--	[Invoices API](https://docs.microsoft.com/rest/api/billing/invoices): Get the download URL for an invoice for a billing period in PDF form.
-=======
 -	[Billing Periods API](https://docs.microsoft.com/rest/api/billing/enterprise/billing-enterprise-api-billing-periods): Determine a billing period to analyze, along with the invoice IDs for that period. You can use invoice IDs with the Invoices API.
 
 -	[Invoices API](https://docs.microsoft.com/rest/api/billing/2018-11-01-preview/invoices): Get the download URL for an invoice for a billing period in PDF form.
->>>>>>> 6a383dfd
 
 ### Enterprise consumption
 The following APIs are for Enterprise only:
@@ -129,11 +123,7 @@
 ### What's the difference between the Invoice API and the Usage Details API?
 These APIs provide a different view of the same data:
 
-<<<<<<< HEAD
-- The [Invoice API](https://docs.microsoft.com/rest/api/billing/invoices) is for Web Direct customers only. It provides a monthly rollup of your bill based on the aggregate charges for each meter type. 
-=======
 - The [Invoice API](https://docs.microsoft.com/rest/api/billing/2018-11-01-preview/invoices) is for Web Direct customers only. It provides a monthly rollup of your bill based on the aggregate charges for each meter type. 
->>>>>>> 6a383dfd
 
 - The [Usage Details API](https://docs.microsoft.com/rest/api/consumption/usagedetails) provides a granular view of the usage/cost records for each day. Both Enterprise and Web Direct customers can use it.
 
