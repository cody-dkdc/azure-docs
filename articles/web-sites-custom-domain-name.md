--- conflicted
+++ resolved
@@ -60,11 +60,6 @@
 
 6. Once you have finished adding or modifying DNS records at your registrar, save the changes.
 
-<<<<<<< HEAD
-	> [WACOM.NOTE] It can take some time for your CNAME to propagate through the DNS system. You cannot set the custom domain name for the web site in Azure until the CNAME has propagated. You can use a service such as <a href="http://www.digwebinterface.com/">http://www.digwebinterface.com/</a> to verify that the CNAME is available.
-
-=======
->>>>>>> 8857ccf5
 <h2><a name="enabledomain"></a>Enable the domain name on your web site</h2>
 
 [WACOM.INCLUDE [modes](../includes/custom-dns-web-site-enable-on-web-site.md)]