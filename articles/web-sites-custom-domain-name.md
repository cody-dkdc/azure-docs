--- conflicted
+++ resolved
@@ -110,11 +110,7 @@
 - **www.contoso.com** mapped to **contoso.azurewebsites.net**.
 
 <a name="awverify" />
-<<<<<<< HEAD
-## Create an “awverify” record (A records only)
-=======
 ## Create an awverify record (A records only)
->>>>>>> 8e917651
 
 If you create an A record, web app also requires a special CNAME record, which is used to verify that you own the domain you are attempting to use. This CNAME record must have the following form.
 
