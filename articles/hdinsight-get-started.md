<properties 
   pageTitle="Get started using Hadoop with Hive in HDInsight | Azure" 
   description="Get started using Hadoop in HDInsight, a big data solution in the cloud. Learn how to provision clusters, query data with Hive, and output to Excel for analysis." 
   services="hdinsight" 
   documentationCenter="" 
   authors="nitinme" 
   manager="paulettm" 
   editor="cgronlun"/>

<tags
   ms.service="hdinsight"
   ms.devlang="na"
   ms.topic="article"
   ms.tgt_pltfrm="na"
   ms.workload="big-data" 
   ms.date="03/16/2015"
   ms.author="nitinme"/>


<<<<<<< HEAD
# Get started using Hadoop with Hive in HDInsight
=======
# Get started using Hadoop with Hive in HDInsight on Windows
>>>>>>> 8f5664f7

> [AZURE.SELECTOR]
- [Windows](hdinsight-get-started.md)
- [Linux](hdinsight-hadoop-linux-get-started.md)

To get you started quickly using HDInsight, this tutorial shows you how to run a Hive query to extract meaningful information about mobile handset use from unstructured data in a Hadoop cluster. Then, you’ll analyze the results in Microsoft Excel.


> [AZURE.NOTE] If you are new to Hadoop and Big Data, you can read more about the terms [Apache Hadoop][apache-hadoop], [MapReduce][apache-mapreduce], [HDFS][apache-hdfs], and  [Hive][apache-hive]. To understand how HDInsight enables Hadoop in Azure, see [Introduction to Hadoop in HDInsight][hadoop-hdinsight-intro].

In conjunction with the general availability of Azure HDInsight, Microsoft also provides HDInsight Emulator for Azure, formerly known as *Microsoft HDInsight Developer Preview*. The Emulator targets developer scenarios and only supports single-node deployments. For information about using HDInsight Emulator, see [Get Started with the HDInsight Emulator][hdinsight-emulator].

> [AZURE.NOTE] For instructions on how to provision an HBase cluster, see [Provision HBase cluster in HDInsight][hdinsight-hbase-custom-provision]. See <a href="http://go.microsoft.com/fwlink/?LinkId=510237">What's the difference between Hadoop and HBase?</a> to understand why you might choose one database over the other.   

## What does this tutorial achieve? ##

Assume you have a large unstructured data set and you want to run queries on it to extract some meaningful information. That's exactly what we are going to do in this tutorial. Here's how we achieve this:

   !["Get started using Hadoop with Hive in HDInsight" tutorial steps illustrated: create an account; provision a cluster; query data; and analyze in Excel.][image-hdi-getstarted-flow]

You can also watch a demo video of this tutorial:

<center><iframe width="560" height="315" src="http://www.youtube.com/embed/v=Y4aNjnoeaHA?list=PLDrz-Fkcb9WWdY-Yp6D4fTC1ll_3lU-QS" frameborder="0" allowfullscreen></iframe></center>

<!--center><a href="https://www.youtube.com/watch?v=Y4aNjnoeaHA&list=PLDrz-Fkcb9WWdY-Yp6D4fTC1ll_3lU-QS" target="_blank">![HDI.getstarted.video][img-hdi-getstarted-video]</a></center-->



**Prerequisites:**

Before you begin this tutorial, you must have the following:


- An Azure subscription. For more information about obtaining a subscription, see [Purchase Options][azure-purchase-options], [Member Offers][azure-member-offers], or [Free Trial][azure-free-trial].
- A computer with Office 2013 Professional Plus, Office 365 Pro Plus, Excel 2013 Standalone, or Office 2010 Professional Plus.

**Estimated time to complete this tutorial:** 30 minutes

##In this tutorial

* [Create an Azure storage account](#storage)
* [Provision an HDInsight cluster](#provision)
* [Run samples from the portal](#sample)
* [Run a HIVE job](#hivequery)
* [Next steps](#nextsteps)

##<a name="storage"></a>Create an Azure Storage account

HDInsight uses Azure Blob Storage for storing data. For more information, see [Use Azure Blob storage with HDInsight][hdinsight-storage].

When you provision an HDInsight cluster, you specify an Azure Storage account. A specific blob container from that account is designated as the default file system, like in the Hadoop distribute file system (HDFS). By default, the HDInsight cluster is provisioned in the same datacenter as the storage account you specify.

<<<<<<< HEAD
>[WACOM.NOTE] Don't share a default Blob storage container with multiple HDInsight clusters. 
=======
>[AZURE.NOTE] Don't share a default Blob storage container with multiple HDInsight clusters. 
>>>>>>> 8f5664f7

In addition to this storage account, you can add additional storage accounts when you custom configure an HDInsight cluster. This additional storage account can be from the same Azure subscription or from different Azure subscriptions. For instructions, see [Provision HDInsight clusters using custom options][hdinsight-provision]. 

To simplify this tutorial, only the default blob and the default storage account are used. In practice, the data files are usually stored in a designated storage account.

**To create an Azure Storage account**

1. Sign in to the [Azure Portal][azure-management-portal].
2. Click **NEW** in the lower-left corner, point to **DATA SERVICES**, point to **STORAGE**, and then click **QUICK CREATE**.

	![Azure portal where you can use Quick Create to set up a new storage account.][image-hdi-storageaccount-quickcreate]

3. Enter **URL**, **LOCATION**, and **REPLICATION** information, and then click **CREATE STORAGE ACCOUNT**. (Affinity groups are not supported.) You will see the new storage account in the storage list.

	>[AZURE.NOTE]  The QUICK CREATE option to provision an HDInsight cluster (like the one we use in this tutorial) does not ask for a location when you are provisioning the cluster. Instead, by default, it co-locates the cluster in the same datacenter as the storage account. So, make sure you create your storage account in a location that is supported for the cluster. These are:  **East Asia**, **Southeast Asia**, **North Europe**, **West Europe**, **East US**, **West US**, **North Central US**, **South Central US**.

4. Wait until the **STATUS** of the new storage account changes to **Online**.
5. Select the new storage account from the list and click **MANAGE ACCESS KEYS** at the bottom of the page.
7. Make a note of the **STORAGE ACCOUNT NAME** and the **PRIMARY ACCESS KEY** (or the **SECONDARY ACCESS KEY**—either of the keys work).  You will need them later in the tutorial.


For more information, see
[How to Create a Storage Account][azure-create-storageaccount] and [Use Azure Blob Storage with HDInsight][hdinsight-storage].
	
##<a name="provision"></a>Provision an HDInsight cluster

When you provision an HDInsight cluster, you provision Azure compute resources that contain Hadoop and related applications. In this section, you provision an HDInsight version 3.1 cluster, which is based on Hadoop version 2.4. You can also create Hadoop clusters for other versions by using the Azure portal, HDInsight PowerShell cmdlets, or the HDInsight .NET SDK. For instructions, see [Provision HDInsight clusters using custom options][hdinsight-provision]. For information about HDInsight versions and their SLAs, see [HDInsight component versioning](hdinsight-component-versioning.md).

[AZURE.INCLUDE [provisioningnote](../includes/hdinsight-provisioning.md)]


**To provision an HDInsight cluster** 

1. Sign in to the [Azure Portal][azure-management-portal]. 

2. Click **HDInsight** in the left pane to list the status of the clusters in your account. In the following screenshot, there are no existing HDInsight clusters.

	![Status of HDInsight clusters in the Azure portal.][image-hdi-clusterstatus]

3. Click **NEW** in the lower-left corner, click **Data Services**, click **HDInsight**, and then click **Hadoop**.

	![Creation of a Hadoop cluster in HDInsight.][image-hdi-quickcreatecluster]

4. Enter or select the following values:

	<table border="1">
	<tr><th>Name</th><th>Value</th></tr>
	<tr><td>Cluster Name</td><td>Name of the cluster.</td></tr>
	<tr><td>Cluster Size</td><td>Number of data nodes you want to deploy. The default value is 4. But the option to use 1 or 2 data nodes is also available from the drop-down list. Any number of cluster nodes can be specified by using the <strong>Custom Create</strong> option. Pricing details about the billing rates for various cluster sizes are available. Click the <strong>?</strong> symbol above the drop-down list and follow the link that appears.</td></tr>
	<tr><td>Password</td><td>The password for the <i>admin</i> account. The cluster user name "admin" is specified when you are not using the <strong>Custom Create</strong> option. Note that this is NOT the Windows Administrator account for the VMs on which the clusters are provisioned. The account name can be changed by using the <strong>Custom Create</strong> wizard.</td></tr>
	<tr><td>Storage Account</td><td>Click the drop-down list, and select the storage account that you created. <br/>

	When a storage account is chosen, it cannot be changed. If the storage account is removed, the cluster will no longer be available for use.

	The HDInsight cluster is located in the same datacenter as the storage account. 
	</td></tr>
	</table>

	Keep a copy of the cluster name. You will need it later in the tutorial.

	
5. Click **Create HDInsight Cluster**. When the provisioning completes, the  status column shows **Running**.

	>[AZURE.NOTE] The previous procedure creates a cluster by using HDInsight version 3.1. To create cluster with other versions, use the **Custom Create** method from the portal or use Azure PowerShell. For information about what's different between each version, see [What's new in the cluster versions provided by HDInsight?][hdinsight-versions]. For information about using the **CUSTOM CREATE** option, see [Provision HDInsight clusters using custom options][hdinsight-provision].


##<a name="sample"></a>Run samples from the portal

A successfully provisioned HDInsight cluster provides a query console that includes a Getting Started gallery to run samples directly from the portal. You can use the samples to learn how to work with HDInsight by walking through some basic scenarios. These samples come with all the required components, such as the data to analyze and the queries to run on the data. To learn more about the samples in the Getting Started gallery, see [Learn Hadoop in HDInsight using the HDInsight Getting Started Gallery](hdinsight-learn-hadoop-use-sample-gallery.md).

**To run the sample**, from the Azure portal, click the cluster name where you want to run the sample, and then click **Query Console** at the bottom of the page. From the webpage that opens, click the **Getting Started Gallery** tab, and then under the **Samples** category, click the sample that you want to run. Follow the instructions on the webpage to finish the sample. The following table lists a couple of samples and provides more information about what each sample does.

Sample | What does it do?
------ | ---------------
[Sensor data analysis][hdinsight-sensor-data-sample] | Learn how to use HDInsight to process historical data that is produced by heating, ventilation, and air conditioning (HVAC) systems to identify systems that are not able to reliably maintain a set temperature.
[Website log analysis][hdinsight-weblogs-sample] | Learn how to use HDInsight to analyze website log files to get insight into the frequency of visits to the website in a day from external websites, and a summary of website errors that the users experience.
[Twitter trend analysis](hdinsight-analyze-twitter-data.md) | Learn how to use HDInsight to analyze trends in Twitter.



##<a name="hivequery"></a>Run a HIVE query from the portal
Now that you have provisioned an HDInsight cluster, the next step is to run a Hive job to query a sample Hive table. We will use *hivesampletable*, which comes with HDInsight clusters. The table contains data about mobile device manufacturers, platforms, and models. We query this table to retrieve data for mobile devices by a specific manufacturer.

> [AZURE.NOTE] HDInsight Tools for Visual Studio comes with the Azure SDK for .NET version 2.5 or later. By using the tools in Visual Studio, you can connect to HDInsight cluster, create Hive tables, and run Hive queries. For more information, see [Get started using HDInsight Hadoop Tools for Visual Studio][1].

**To run a Hive job from the cluster dashboard**

1. Sign in to the [Azure Portal][azure-management-portal]. 
2. Click **HDINSIGHT** from the left pane. You will see a list of clusters, including the cluster you just created in the previous section.
3. Click the name of the cluster that you want to use to run the Hive job, and then click **QUERY CONSOLE** at the bottom of the page. 
4. A webpage opens in a different browser tab. Enter the Hadoop user account and password. The default user name is **admin**; the password is what you entered while provisioning the cluster. The dashboard looks like this:

	![Hive Editor tab in the HDInsight cluster dashboard.][img-hdi-dashboard]

	There are several tabs at the top of the page. The default tab is **Hive Editor**, and the other tabs are **Job History** and **File Browser**. By using the dashboard, you can submit Hive queries, check Hadoop job logs, and browse files in storage.

	> [AZURE.NOTE] Note that the URL of the webpage is *&lt;ClusterName&gt;.azurehdinsight.net*. So instead of opening the dashboard from the portal, you can open the dashboard from a web browser by using the URL.

6. On the **Hive Editor** tab, for **Query Name**, enter **HTC20**.  The query name is the job title.

7. In the query pane, enter the following query: 

		SELECT * FROM hivesampletable
			WHERE devicemake LIKE "HTC%"
			LIMIT 20;

	![Query entered in the query pane of the Hive Editor.][img-hdi-dashboard-query-select]

4. Click **Submit**. It takes a few moments to get the results back. The screen refreshes every 30 seconds. You can also click **Refresh** to refresh the screen.

    When the job completes, the screen looks like this:

	![Results from a Hive query in listed at the bottom of the cluster dashboard.][img-hdi-dashboard-query-select-result]

5. Click the query name on the screen to see the output. Make a note of **Job Start Time (UTC)**. You will need it later. 

    ![Job Start Time listed in the Job History tab of the HDInsight cluster dashboard.][img-hdi-dashboard-query-select-result-output]

    The page also shows the **Job Output** and the **Job Log**. You also have the option to download the output file (\_stdout) and the log file \(_stderr).


	> [AZURE.NOTE] The **Job Session** table on the **Hive Editor** tab lists completed or running jobs if you stay on that tab. The table does not list any jobs if you navigate away from the page. The **Job History** tab maintains a list of all jobs, completed or running.
 

**To browse to the output file**

1. On the cluster dashboard, click **File Browser**. 
2. Click your storage account name, click your container name (which is the same as your cluster name), and then click **user**.
3. Click **admin** and then click the GUID that has the last modified time (a little after the job start time you noted earlier). Copy this GUID. You will need it in the next section.


   	![The output file GUID listed in the File Browser tab.][img-hdi-dashboard-query-browse-output]


###<a name="powerquery"></a>Connect to Microsoft business intelligence tools 

You can use the Power Query add-in for Microsoft Excel to import the job output from HDInsight into Excel, where Microsoft business intelligence tools can be used to further analyze the results. 

You must have Excel 2013 or 2010 installed to complete this part of the tutorial. 

**To download Microsoft Power Query for Excel**

- Download Microsoft Power Query for Microsoft Excel from the [Microsoft Download Center](http://www.microsoft.com/download/details.aspx?id=39379) and install it.

**To import HDInsight data**

1. Open Excel, and create a new workbook.
3. Click the **Power Query** menu, click **From Other Sources**, and then click **From Azure HDInsight**.

	![Excel PowerQuery Import menu open for Azure HDInsight.][image-hdi-gettingstarted-powerquery-importdata]

3. Enter the **Account Name** of the Azure Blob Storage account that is associated with your cluster, and then click **OK**. (This is the storage account you created earlier in the tutorial.)
4. Enter the **Account Key** for the Azure Blob Storage account, and then click **Save**. 
5. In the right pane, double-click the blob name. By default the blob name is the same as the cluster name. 

6. Locate **stdout** in the **Name** column. Verify that the GUID in the corresponding **Folder Path** column matches the GUID you copied earlier. A match suggests that the output data corresponds to the job you submitted. Click **Binary** in the column left of **stdout**.

	![Finding the data output by GUID in the list of content.][image-hdi-gettingstarted-powerquery-importdata2]

9. Click **Close & Load** in the upper-left corner to import the Hive job output into Excel.


##<a name="nextsteps"></a>Next steps
In this tutorial, you learned how to provision a cluster with HDInsight, run a MapReduce job on it, and import the results into Excel, where they can be further processed and graphically displayed by using business intelligence tools. To learn more, see the following articles:

- [Get started using HDInsight Hadoop Tools for Visual Studio][1]
- [Get started with the HDInsight Emulator][hdinsight-emulator]
- [Use Azure Blob storage with HDInsight][hdinsight-storage]
- [Administer HDInsight using PowerShell][hdinsight-admin-powershell]
- [Upload data to HDInsight][hdinsight-upload-data]
- [Use MapReduce with HDInsight][hdinsight-use-mapreduce]
- [Use Hive with HDInsight][hdinsight-use-hive]
- [Use Pig with HDInsight][hdinsight-use-pig]
- [Use Oozie with HDInsight][hdinsight-use-oozie]
- [Develop C# Hadoop streaming programs for HDInsight][hdinsight-develop-streaming]
- [Develop Java MapReduce programs for HDInsight][hdinsight-develop-mapreduce]


[1]: hdinsight-hadoop-visual-studio-tools-get-started.md

[hdinsight-versions]: hdinsight-component-versioning.md

[hdinsight-get-started-30]: hdinsight-get-started-30.md
[hdinsight-provision]: hdinsight-provision-clusters.md
[hdinsight-admin-powershell]: hdinsight-administer-use-powershell.md
[hdinsight-upload-data]: hdinsight-upload-data.md
[hdinsight-use-mapreduce]: hdinsight-use-mapreduce.md
[hdinsight-use-hive]: hdinsight-use-hive.md
[hdinsight-use-pig]: hdinsight-use-pig.md
[hdinsight-use-oozie]: hdinsight-use-oozie.md
[hdinsight-storage]: hdinsight-use-blob-storage.md
[hdinsight-emulator]: hdinsight-get-started-emulator.md
[hdinsight-develop-streaming]: hdinsight-hadoop-develop-deploy-streaming-jobs.md
[hdinsight-develop-mapreduce]: hdinsight-develop-deploy-java-mapreduce.md
[hadoop-hdinsight-intro]: hdinsight-hadoop-introduction.md
[hdinsight-weblogs-sample]: hdinsight-hive-analyze-website-log.md
[hdinsight-sensor-data-sample]: hdinsight-hive-analyze-sensor-data.md

[azure-purchase-options]: http://azure.microsoft.com/pricing/purchase-options/
[azure-member-offers]: http://azure.microsoft.com/pricing/member-offers/
[azure-free-trial]: http://azure.microsoft.com/pricing/free-trial/
[azure-management-portal]: https://manage.windowsazure.com/
[azure-create-storageaccount]: storage-create-storage-account.md 

[apache-hadoop]: http://go.microsoft.com/fwlink/?LinkId=510084
[apache-hive]: http://go.microsoft.com/fwlink/?LinkId=510085
[apache-mapreduce]: http://go.microsoft.com/fwlink/?LinkId=510086
[apache-hdfs]: http://go.microsoft.com/fwlink/?LinkId=510087
[hdinsight-hbase-custom-provision]: http://azure.microsoft.com/documentation/articles/hdinsight-hbase-get-started/


[powershell-download]: http://go.microsoft.com/fwlink/p/?linkid=320376&clcid=0x409
[powershell-install-configure]: install-configure-powershell.md
[powershell-open]: install-configure-powershell.md#Install


[img-hdi-dashboard]: ./media/hdinsight-get-started/HDI.dashboard.png
[img-hdi-dashboard-query-select]: ./media/hdinsight-get-started/HDI.dashboard.query.select.png
[img-hdi-dashboard-query-select-result]: ./media/hdinsight-get-started/HDI.dashboard.query.select.result.png
[img-hdi-dashboard-query-select-result-output]: ./media/hdinsight-get-started/HDI.dashboard.query.select.result.output.png
[img-hdi-dashboard-query-browse-output]: ./media/hdinsight-get-started/HDI.dashboard.query.browse.output.png

[img-hdi-getstarted-video]: ./media/hdinsight-get-started/HDI.GetStarted.Video.png


[image-hdi-storageaccount-quickcreate]: ./media/hdinsight-get-started/HDI.StorageAccount.QuickCreate.png
[image-hdi-clusterstatus]: ./media/hdinsight-get-started/HDI.ClusterStatus.png
[image-hdi-quickcreatecluster]: ./media/hdinsight-get-started/HDI.QuickCreateCluster.png
[image-hdi-getstarted-flow]: ./media/hdinsight-get-started/HDI.GetStartedFlow.png

[image-hdi-gettingstarted-powerquery-importdata]: ./media/hdinsight-get-started/HDI.GettingStarted.PowerQuery.ImportData.png
[image-hdi-gettingstarted-powerquery-importdata2]: ./media/hdinsight-get-started/HDI.GettingStarted.PowerQuery.ImportData2.png
<|MERGE_RESOLUTION|>--- conflicted
+++ resolved
@@ -1,313 +1,305 @@
-<properties 
-   pageTitle="Get started using Hadoop with Hive in HDInsight | Azure" 
-   description="Get started using Hadoop in HDInsight, a big data solution in the cloud. Learn how to provision clusters, query data with Hive, and output to Excel for analysis." 
-   services="hdinsight" 
-   documentationCenter="" 
-   authors="nitinme" 
-   manager="paulettm" 
-   editor="cgronlun"/>
-
-<tags
-   ms.service="hdinsight"
-   ms.devlang="na"
-   ms.topic="article"
-   ms.tgt_pltfrm="na"
-   ms.workload="big-data" 
-   ms.date="03/16/2015"
-   ms.author="nitinme"/>
-
-
-<<<<<<< HEAD
-# Get started using Hadoop with Hive in HDInsight
-=======
-# Get started using Hadoop with Hive in HDInsight on Windows
->>>>>>> 8f5664f7
-
-> [AZURE.SELECTOR]
-- [Windows](hdinsight-get-started.md)
-- [Linux](hdinsight-hadoop-linux-get-started.md)
-
-To get you started quickly using HDInsight, this tutorial shows you how to run a Hive query to extract meaningful information about mobile handset use from unstructured data in a Hadoop cluster. Then, you’ll analyze the results in Microsoft Excel.
-
-
-> [AZURE.NOTE] If you are new to Hadoop and Big Data, you can read more about the terms [Apache Hadoop][apache-hadoop], [MapReduce][apache-mapreduce], [HDFS][apache-hdfs], and  [Hive][apache-hive]. To understand how HDInsight enables Hadoop in Azure, see [Introduction to Hadoop in HDInsight][hadoop-hdinsight-intro].
-
-In conjunction with the general availability of Azure HDInsight, Microsoft also provides HDInsight Emulator for Azure, formerly known as *Microsoft HDInsight Developer Preview*. The Emulator targets developer scenarios and only supports single-node deployments. For information about using HDInsight Emulator, see [Get Started with the HDInsight Emulator][hdinsight-emulator].
-
-> [AZURE.NOTE] For instructions on how to provision an HBase cluster, see [Provision HBase cluster in HDInsight][hdinsight-hbase-custom-provision]. See <a href="http://go.microsoft.com/fwlink/?LinkId=510237">What's the difference between Hadoop and HBase?</a> to understand why you might choose one database over the other.   
-
-## What does this tutorial achieve? ##
-
-Assume you have a large unstructured data set and you want to run queries on it to extract some meaningful information. That's exactly what we are going to do in this tutorial. Here's how we achieve this:
-
-   !["Get started using Hadoop with Hive in HDInsight" tutorial steps illustrated: create an account; provision a cluster; query data; and analyze in Excel.][image-hdi-getstarted-flow]
-
-You can also watch a demo video of this tutorial:
-
-<center><iframe width="560" height="315" src="http://www.youtube.com/embed/v=Y4aNjnoeaHA?list=PLDrz-Fkcb9WWdY-Yp6D4fTC1ll_3lU-QS" frameborder="0" allowfullscreen></iframe></center>
-
-<!--center><a href="https://www.youtube.com/watch?v=Y4aNjnoeaHA&list=PLDrz-Fkcb9WWdY-Yp6D4fTC1ll_3lU-QS" target="_blank">![HDI.getstarted.video][img-hdi-getstarted-video]</a></center-->
-
-
-
-**Prerequisites:**
-
-Before you begin this tutorial, you must have the following:
-
-
-- An Azure subscription. For more information about obtaining a subscription, see [Purchase Options][azure-purchase-options], [Member Offers][azure-member-offers], or [Free Trial][azure-free-trial].
-- A computer with Office 2013 Professional Plus, Office 365 Pro Plus, Excel 2013 Standalone, or Office 2010 Professional Plus.
-
-**Estimated time to complete this tutorial:** 30 minutes
-
-##In this tutorial
-
-* [Create an Azure storage account](#storage)
-* [Provision an HDInsight cluster](#provision)
-* [Run samples from the portal](#sample)
-* [Run a HIVE job](#hivequery)
-* [Next steps](#nextsteps)
-
-##<a name="storage"></a>Create an Azure Storage account
-
-HDInsight uses Azure Blob Storage for storing data. For more information, see [Use Azure Blob storage with HDInsight][hdinsight-storage].
-
-When you provision an HDInsight cluster, you specify an Azure Storage account. A specific blob container from that account is designated as the default file system, like in the Hadoop distribute file system (HDFS). By default, the HDInsight cluster is provisioned in the same datacenter as the storage account you specify.
-
-<<<<<<< HEAD
->[WACOM.NOTE] Don't share a default Blob storage container with multiple HDInsight clusters. 
-=======
->[AZURE.NOTE] Don't share a default Blob storage container with multiple HDInsight clusters. 
->>>>>>> 8f5664f7
-
-In addition to this storage account, you can add additional storage accounts when you custom configure an HDInsight cluster. This additional storage account can be from the same Azure subscription or from different Azure subscriptions. For instructions, see [Provision HDInsight clusters using custom options][hdinsight-provision]. 
-
-To simplify this tutorial, only the default blob and the default storage account are used. In practice, the data files are usually stored in a designated storage account.
-
-**To create an Azure Storage account**
-
-1. Sign in to the [Azure Portal][azure-management-portal].
-2. Click **NEW** in the lower-left corner, point to **DATA SERVICES**, point to **STORAGE**, and then click **QUICK CREATE**.
-
-	![Azure portal where you can use Quick Create to set up a new storage account.][image-hdi-storageaccount-quickcreate]
-
-3. Enter **URL**, **LOCATION**, and **REPLICATION** information, and then click **CREATE STORAGE ACCOUNT**. (Affinity groups are not supported.) You will see the new storage account in the storage list.
-
-	>[AZURE.NOTE]  The QUICK CREATE option to provision an HDInsight cluster (like the one we use in this tutorial) does not ask for a location when you are provisioning the cluster. Instead, by default, it co-locates the cluster in the same datacenter as the storage account. So, make sure you create your storage account in a location that is supported for the cluster. These are:  **East Asia**, **Southeast Asia**, **North Europe**, **West Europe**, **East US**, **West US**, **North Central US**, **South Central US**.
-
-4. Wait until the **STATUS** of the new storage account changes to **Online**.
-5. Select the new storage account from the list and click **MANAGE ACCESS KEYS** at the bottom of the page.
-7. Make a note of the **STORAGE ACCOUNT NAME** and the **PRIMARY ACCESS KEY** (or the **SECONDARY ACCESS KEY**—either of the keys work).  You will need them later in the tutorial.
-
-
-For more information, see
-[How to Create a Storage Account][azure-create-storageaccount] and [Use Azure Blob Storage with HDInsight][hdinsight-storage].
-	
-##<a name="provision"></a>Provision an HDInsight cluster
-
-When you provision an HDInsight cluster, you provision Azure compute resources that contain Hadoop and related applications. In this section, you provision an HDInsight version 3.1 cluster, which is based on Hadoop version 2.4. You can also create Hadoop clusters for other versions by using the Azure portal, HDInsight PowerShell cmdlets, or the HDInsight .NET SDK. For instructions, see [Provision HDInsight clusters using custom options][hdinsight-provision]. For information about HDInsight versions and their SLAs, see [HDInsight component versioning](hdinsight-component-versioning.md).
-
-[AZURE.INCLUDE [provisioningnote](../includes/hdinsight-provisioning.md)]
-
-
-**To provision an HDInsight cluster** 
-
-1. Sign in to the [Azure Portal][azure-management-portal]. 
-
-2. Click **HDInsight** in the left pane to list the status of the clusters in your account. In the following screenshot, there are no existing HDInsight clusters.
-
-	![Status of HDInsight clusters in the Azure portal.][image-hdi-clusterstatus]
-
-3. Click **NEW** in the lower-left corner, click **Data Services**, click **HDInsight**, and then click **Hadoop**.
-
-	![Creation of a Hadoop cluster in HDInsight.][image-hdi-quickcreatecluster]
-
-4. Enter or select the following values:
-
-	<table border="1">
-	<tr><th>Name</th><th>Value</th></tr>
-	<tr><td>Cluster Name</td><td>Name of the cluster.</td></tr>
-	<tr><td>Cluster Size</td><td>Number of data nodes you want to deploy. The default value is 4. But the option to use 1 or 2 data nodes is also available from the drop-down list. Any number of cluster nodes can be specified by using the <strong>Custom Create</strong> option. Pricing details about the billing rates for various cluster sizes are available. Click the <strong>?</strong> symbol above the drop-down list and follow the link that appears.</td></tr>
-	<tr><td>Password</td><td>The password for the <i>admin</i> account. The cluster user name "admin" is specified when you are not using the <strong>Custom Create</strong> option. Note that this is NOT the Windows Administrator account for the VMs on which the clusters are provisioned. The account name can be changed by using the <strong>Custom Create</strong> wizard.</td></tr>
-	<tr><td>Storage Account</td><td>Click the drop-down list, and select the storage account that you created. <br/>
-
-	When a storage account is chosen, it cannot be changed. If the storage account is removed, the cluster will no longer be available for use.
-
-	The HDInsight cluster is located in the same datacenter as the storage account. 
-	</td></tr>
-	</table>
-
-	Keep a copy of the cluster name. You will need it later in the tutorial.
-
-	
-5. Click **Create HDInsight Cluster**. When the provisioning completes, the  status column shows **Running**.
-
-	>[AZURE.NOTE] The previous procedure creates a cluster by using HDInsight version 3.1. To create cluster with other versions, use the **Custom Create** method from the portal or use Azure PowerShell. For information about what's different between each version, see [What's new in the cluster versions provided by HDInsight?][hdinsight-versions]. For information about using the **CUSTOM CREATE** option, see [Provision HDInsight clusters using custom options][hdinsight-provision].
-
-
-##<a name="sample"></a>Run samples from the portal
-
-A successfully provisioned HDInsight cluster provides a query console that includes a Getting Started gallery to run samples directly from the portal. You can use the samples to learn how to work with HDInsight by walking through some basic scenarios. These samples come with all the required components, such as the data to analyze and the queries to run on the data. To learn more about the samples in the Getting Started gallery, see [Learn Hadoop in HDInsight using the HDInsight Getting Started Gallery](hdinsight-learn-hadoop-use-sample-gallery.md).
-
-**To run the sample**, from the Azure portal, click the cluster name where you want to run the sample, and then click **Query Console** at the bottom of the page. From the webpage that opens, click the **Getting Started Gallery** tab, and then under the **Samples** category, click the sample that you want to run. Follow the instructions on the webpage to finish the sample. The following table lists a couple of samples and provides more information about what each sample does.
-
-Sample | What does it do?
------- | ---------------
-[Sensor data analysis][hdinsight-sensor-data-sample] | Learn how to use HDInsight to process historical data that is produced by heating, ventilation, and air conditioning (HVAC) systems to identify systems that are not able to reliably maintain a set temperature.
-[Website log analysis][hdinsight-weblogs-sample] | Learn how to use HDInsight to analyze website log files to get insight into the frequency of visits to the website in a day from external websites, and a summary of website errors that the users experience.
-[Twitter trend analysis](hdinsight-analyze-twitter-data.md) | Learn how to use HDInsight to analyze trends in Twitter.
-
-
-
-##<a name="hivequery"></a>Run a HIVE query from the portal
-Now that you have provisioned an HDInsight cluster, the next step is to run a Hive job to query a sample Hive table. We will use *hivesampletable*, which comes with HDInsight clusters. The table contains data about mobile device manufacturers, platforms, and models. We query this table to retrieve data for mobile devices by a specific manufacturer.
-
-> [AZURE.NOTE] HDInsight Tools for Visual Studio comes with the Azure SDK for .NET version 2.5 or later. By using the tools in Visual Studio, you can connect to HDInsight cluster, create Hive tables, and run Hive queries. For more information, see [Get started using HDInsight Hadoop Tools for Visual Studio][1].
-
-**To run a Hive job from the cluster dashboard**
-
-1. Sign in to the [Azure Portal][azure-management-portal]. 
-2. Click **HDINSIGHT** from the left pane. You will see a list of clusters, including the cluster you just created in the previous section.
-3. Click the name of the cluster that you want to use to run the Hive job, and then click **QUERY CONSOLE** at the bottom of the page. 
-4. A webpage opens in a different browser tab. Enter the Hadoop user account and password. The default user name is **admin**; the password is what you entered while provisioning the cluster. The dashboard looks like this:
-
-	![Hive Editor tab in the HDInsight cluster dashboard.][img-hdi-dashboard]
-
-	There are several tabs at the top of the page. The default tab is **Hive Editor**, and the other tabs are **Job History** and **File Browser**. By using the dashboard, you can submit Hive queries, check Hadoop job logs, and browse files in storage.
-
-	> [AZURE.NOTE] Note that the URL of the webpage is *&lt;ClusterName&gt;.azurehdinsight.net*. So instead of opening the dashboard from the portal, you can open the dashboard from a web browser by using the URL.
-
-6. On the **Hive Editor** tab, for **Query Name**, enter **HTC20**.  The query name is the job title.
-
-7. In the query pane, enter the following query: 
-
-		SELECT * FROM hivesampletable
-			WHERE devicemake LIKE "HTC%"
-			LIMIT 20;
-
-	![Query entered in the query pane of the Hive Editor.][img-hdi-dashboard-query-select]
-
-4. Click **Submit**. It takes a few moments to get the results back. The screen refreshes every 30 seconds. You can also click **Refresh** to refresh the screen.
-
-    When the job completes, the screen looks like this:
-
-	![Results from a Hive query in listed at the bottom of the cluster dashboard.][img-hdi-dashboard-query-select-result]
-
-5. Click the query name on the screen to see the output. Make a note of **Job Start Time (UTC)**. You will need it later. 
-
-    ![Job Start Time listed in the Job History tab of the HDInsight cluster dashboard.][img-hdi-dashboard-query-select-result-output]
-
-    The page also shows the **Job Output** and the **Job Log**. You also have the option to download the output file (\_stdout) and the log file \(_stderr).
-
-
-	> [AZURE.NOTE] The **Job Session** table on the **Hive Editor** tab lists completed or running jobs if you stay on that tab. The table does not list any jobs if you navigate away from the page. The **Job History** tab maintains a list of all jobs, completed or running.
- 
-
-**To browse to the output file**
-
-1. On the cluster dashboard, click **File Browser**. 
-2. Click your storage account name, click your container name (which is the same as your cluster name), and then click **user**.
-3. Click **admin** and then click the GUID that has the last modified time (a little after the job start time you noted earlier). Copy this GUID. You will need it in the next section.
-
-
-   	![The output file GUID listed in the File Browser tab.][img-hdi-dashboard-query-browse-output]
-
-
-###<a name="powerquery"></a>Connect to Microsoft business intelligence tools 
-
-You can use the Power Query add-in for Microsoft Excel to import the job output from HDInsight into Excel, where Microsoft business intelligence tools can be used to further analyze the results. 
-
-You must have Excel 2013 or 2010 installed to complete this part of the tutorial. 
-
-**To download Microsoft Power Query for Excel**
-
-- Download Microsoft Power Query for Microsoft Excel from the [Microsoft Download Center](http://www.microsoft.com/download/details.aspx?id=39379) and install it.
-
-**To import HDInsight data**
-
-1. Open Excel, and create a new workbook.
-3. Click the **Power Query** menu, click **From Other Sources**, and then click **From Azure HDInsight**.
-
-	![Excel PowerQuery Import menu open for Azure HDInsight.][image-hdi-gettingstarted-powerquery-importdata]
-
-3. Enter the **Account Name** of the Azure Blob Storage account that is associated with your cluster, and then click **OK**. (This is the storage account you created earlier in the tutorial.)
-4. Enter the **Account Key** for the Azure Blob Storage account, and then click **Save**. 
-5. In the right pane, double-click the blob name. By default the blob name is the same as the cluster name. 
-
-6. Locate **stdout** in the **Name** column. Verify that the GUID in the corresponding **Folder Path** column matches the GUID you copied earlier. A match suggests that the output data corresponds to the job you submitted. Click **Binary** in the column left of **stdout**.
-
-	![Finding the data output by GUID in the list of content.][image-hdi-gettingstarted-powerquery-importdata2]
-
-9. Click **Close & Load** in the upper-left corner to import the Hive job output into Excel.
-
-
-##<a name="nextsteps"></a>Next steps
-In this tutorial, you learned how to provision a cluster with HDInsight, run a MapReduce job on it, and import the results into Excel, where they can be further processed and graphically displayed by using business intelligence tools. To learn more, see the following articles:
-
-- [Get started using HDInsight Hadoop Tools for Visual Studio][1]
-- [Get started with the HDInsight Emulator][hdinsight-emulator]
-- [Use Azure Blob storage with HDInsight][hdinsight-storage]
-- [Administer HDInsight using PowerShell][hdinsight-admin-powershell]
-- [Upload data to HDInsight][hdinsight-upload-data]
-- [Use MapReduce with HDInsight][hdinsight-use-mapreduce]
-- [Use Hive with HDInsight][hdinsight-use-hive]
-- [Use Pig with HDInsight][hdinsight-use-pig]
-- [Use Oozie with HDInsight][hdinsight-use-oozie]
-- [Develop C# Hadoop streaming programs for HDInsight][hdinsight-develop-streaming]
-- [Develop Java MapReduce programs for HDInsight][hdinsight-develop-mapreduce]
-
-
-[1]: hdinsight-hadoop-visual-studio-tools-get-started.md
-
-[hdinsight-versions]: hdinsight-component-versioning.md
-
-[hdinsight-get-started-30]: hdinsight-get-started-30.md
-[hdinsight-provision]: hdinsight-provision-clusters.md
-[hdinsight-admin-powershell]: hdinsight-administer-use-powershell.md
-[hdinsight-upload-data]: hdinsight-upload-data.md
-[hdinsight-use-mapreduce]: hdinsight-use-mapreduce.md
-[hdinsight-use-hive]: hdinsight-use-hive.md
-[hdinsight-use-pig]: hdinsight-use-pig.md
-[hdinsight-use-oozie]: hdinsight-use-oozie.md
-[hdinsight-storage]: hdinsight-use-blob-storage.md
-[hdinsight-emulator]: hdinsight-get-started-emulator.md
-[hdinsight-develop-streaming]: hdinsight-hadoop-develop-deploy-streaming-jobs.md
-[hdinsight-develop-mapreduce]: hdinsight-develop-deploy-java-mapreduce.md
-[hadoop-hdinsight-intro]: hdinsight-hadoop-introduction.md
-[hdinsight-weblogs-sample]: hdinsight-hive-analyze-website-log.md
-[hdinsight-sensor-data-sample]: hdinsight-hive-analyze-sensor-data.md
-
-[azure-purchase-options]: http://azure.microsoft.com/pricing/purchase-options/
-[azure-member-offers]: http://azure.microsoft.com/pricing/member-offers/
-[azure-free-trial]: http://azure.microsoft.com/pricing/free-trial/
-[azure-management-portal]: https://manage.windowsazure.com/
-[azure-create-storageaccount]: storage-create-storage-account.md 
-
-[apache-hadoop]: http://go.microsoft.com/fwlink/?LinkId=510084
-[apache-hive]: http://go.microsoft.com/fwlink/?LinkId=510085
-[apache-mapreduce]: http://go.microsoft.com/fwlink/?LinkId=510086
-[apache-hdfs]: http://go.microsoft.com/fwlink/?LinkId=510087
-[hdinsight-hbase-custom-provision]: http://azure.microsoft.com/documentation/articles/hdinsight-hbase-get-started/
-
-
-[powershell-download]: http://go.microsoft.com/fwlink/p/?linkid=320376&clcid=0x409
-[powershell-install-configure]: install-configure-powershell.md
-[powershell-open]: install-configure-powershell.md#Install
-
-
-[img-hdi-dashboard]: ./media/hdinsight-get-started/HDI.dashboard.png
-[img-hdi-dashboard-query-select]: ./media/hdinsight-get-started/HDI.dashboard.query.select.png
-[img-hdi-dashboard-query-select-result]: ./media/hdinsight-get-started/HDI.dashboard.query.select.result.png
-[img-hdi-dashboard-query-select-result-output]: ./media/hdinsight-get-started/HDI.dashboard.query.select.result.output.png
-[img-hdi-dashboard-query-browse-output]: ./media/hdinsight-get-started/HDI.dashboard.query.browse.output.png
-
-[img-hdi-getstarted-video]: ./media/hdinsight-get-started/HDI.GetStarted.Video.png
-
-
-[image-hdi-storageaccount-quickcreate]: ./media/hdinsight-get-started/HDI.StorageAccount.QuickCreate.png
-[image-hdi-clusterstatus]: ./media/hdinsight-get-started/HDI.ClusterStatus.png
-[image-hdi-quickcreatecluster]: ./media/hdinsight-get-started/HDI.QuickCreateCluster.png
-[image-hdi-getstarted-flow]: ./media/hdinsight-get-started/HDI.GetStartedFlow.png
-
-[image-hdi-gettingstarted-powerquery-importdata]: ./media/hdinsight-get-started/HDI.GettingStarted.PowerQuery.ImportData.png
-[image-hdi-gettingstarted-powerquery-importdata2]: ./media/hdinsight-get-started/HDI.GettingStarted.PowerQuery.ImportData2.png
+<properties 
+   pageTitle="Get started using Hadoop with Hive in HDInsight | Azure" 
+   description="Get started using Hadoop in HDInsight, a big data solution in the cloud. Learn how to provision clusters, query data with Hive, and output to Excel for analysis." 
+   services="hdinsight" 
+   documentationCenter="" 
+   authors="nitinme" 
+   manager="paulettm" 
+   editor="cgronlun"/>
+
+<tags
+   ms.service="hdinsight"
+   ms.devlang="na"
+   ms.topic="article"
+   ms.tgt_pltfrm="na"
+   ms.workload="big-data" 
+   ms.date="03/16/2015"
+   ms.author="nitinme"/>
+
+
+# Get started using Hadoop with Hive in HDInsight on Windows
+
+> [AZURE.SELECTOR]
+- [Windows](hdinsight-get-started.md)
+- [Linux](hdinsight-hadoop-linux-get-started.md)
+
+To get you started quickly using HDInsight, this tutorial shows you how to run a Hive query to extract meaningful information about mobile handset use from unstructured data in a Hadoop cluster. Then, you’ll analyze the results in Microsoft Excel.
+
+
+> [AZURE.NOTE] If you are new to Hadoop and Big Data, you can read more about the terms [Apache Hadoop][apache-hadoop], [MapReduce][apache-mapreduce], [HDFS][apache-hdfs], and  [Hive][apache-hive]. To understand how HDInsight enables Hadoop in Azure, see [Introduction to Hadoop in HDInsight][hadoop-hdinsight-intro].
+
+In conjunction with the general availability of Azure HDInsight, Microsoft also provides HDInsight Emulator for Azure, formerly known as *Microsoft HDInsight Developer Preview*. The Emulator targets developer scenarios and only supports single-node deployments. For information about using HDInsight Emulator, see [Get Started with the HDInsight Emulator][hdinsight-emulator].
+
+> [AZURE.NOTE] For instructions on how to provision an HBase cluster, see [Provision HBase cluster in HDInsight][hdinsight-hbase-custom-provision]. See <a href="http://go.microsoft.com/fwlink/?LinkId=510237">What's the difference between Hadoop and HBase?</a> to understand why you might choose one database over the other.   
+
+## What does this tutorial achieve? ##
+
+Assume you have a large unstructured data set and you want to run queries on it to extract some meaningful information. That's exactly what we are going to do in this tutorial. Here's how we achieve this:
+
+   !["Get started using Hadoop with Hive in HDInsight" tutorial steps illustrated: create an account; provision a cluster; query data; and analyze in Excel.][image-hdi-getstarted-flow]
+
+You can also watch a demo video of this tutorial:
+
+<center><iframe width="560" height="315" src="http://www.youtube.com/embed/v=Y4aNjnoeaHA?list=PLDrz-Fkcb9WWdY-Yp6D4fTC1ll_3lU-QS" frameborder="0" allowfullscreen></iframe></center>
+
+<!--center><a href="https://www.youtube.com/watch?v=Y4aNjnoeaHA&list=PLDrz-Fkcb9WWdY-Yp6D4fTC1ll_3lU-QS" target="_blank">![HDI.getstarted.video][img-hdi-getstarted-video]</a></center-->
+
+
+
+**Prerequisites:**
+
+Before you begin this tutorial, you must have the following:
+
+
+- An Azure subscription. For more information about obtaining a subscription, see [Purchase Options][azure-purchase-options], [Member Offers][azure-member-offers], or [Free Trial][azure-free-trial].
+- A computer with Office 2013 Professional Plus, Office 365 Pro Plus, Excel 2013 Standalone, or Office 2010 Professional Plus.
+
+**Estimated time to complete this tutorial:** 30 minutes
+
+##In this tutorial
+
+* [Create an Azure storage account](#storage)
+* [Provision an HDInsight cluster](#provision)
+* [Run samples from the portal](#sample)
+* [Run a HIVE job](#hivequery)
+* [Next steps](#nextsteps)
+
+##<a name="storage"></a>Create an Azure Storage account
+
+HDInsight uses Azure Blob Storage for storing data. For more information, see [Use Azure Blob storage with HDInsight][hdinsight-storage].
+
+When you provision an HDInsight cluster, you specify an Azure Storage account. A specific blob container from that account is designated as the default file system, like in the Hadoop distribute file system (HDFS). By default, the HDInsight cluster is provisioned in the same datacenter as the storage account you specify.
+
+>[AZURE.NOTE] Don't share a default Blob storage container with multiple HDInsight clusters. 
+
+In addition to this storage account, you can add additional storage accounts when you custom configure an HDInsight cluster. This additional storage account can be from the same Azure subscription or from different Azure subscriptions. For instructions, see [Provision HDInsight clusters using custom options][hdinsight-provision]. 
+
+To simplify this tutorial, only the default blob and the default storage account are used. In practice, the data files are usually stored in a designated storage account.
+
+**To create an Azure Storage account**
+
+1. Sign in to the [Azure Portal][azure-management-portal].
+2. Click **NEW** in the lower-left corner, point to **DATA SERVICES**, point to **STORAGE**, and then click **QUICK CREATE**.
+
+	![Azure portal where you can use Quick Create to set up a new storage account.][image-hdi-storageaccount-quickcreate]
+
+3. Enter **URL**, **LOCATION**, and **REPLICATION** information, and then click **CREATE STORAGE ACCOUNT**. (Affinity groups are not supported.) You will see the new storage account in the storage list.
+
+	>[AZURE.NOTE]  The QUICK CREATE option to provision an HDInsight cluster (like the one we use in this tutorial) does not ask for a location when you are provisioning the cluster. Instead, by default, it co-locates the cluster in the same datacenter as the storage account. So, make sure you create your storage account in a location that is supported for the cluster. These are:  **East Asia**, **Southeast Asia**, **North Europe**, **West Europe**, **East US**, **West US**, **North Central US**, **South Central US**.
+
+4. Wait until the **STATUS** of the new storage account changes to **Online**.
+5. Select the new storage account from the list and click **MANAGE ACCESS KEYS** at the bottom of the page.
+7. Make a note of the **STORAGE ACCOUNT NAME** and the **PRIMARY ACCESS KEY** (or the **SECONDARY ACCESS KEY**—either of the keys work).  You will need them later in the tutorial.
+
+
+For more information, see
+[How to Create a Storage Account][azure-create-storageaccount] and [Use Azure Blob Storage with HDInsight][hdinsight-storage].
+	
+##<a name="provision"></a>Provision an HDInsight cluster
+
+When you provision an HDInsight cluster, you provision Azure compute resources that contain Hadoop and related applications. In this section, you provision an HDInsight version 3.1 cluster, which is based on Hadoop version 2.4. You can also create Hadoop clusters for other versions by using the Azure portal, HDInsight PowerShell cmdlets, or the HDInsight .NET SDK. For instructions, see [Provision HDInsight clusters using custom options][hdinsight-provision]. For information about HDInsight versions and their SLAs, see [HDInsight component versioning](hdinsight-component-versioning.md).
+
+[AZURE.INCLUDE [provisioningnote](../includes/hdinsight-provisioning.md)]
+
+
+**To provision an HDInsight cluster** 
+
+1. Sign in to the [Azure Portal][azure-management-portal]. 
+
+2. Click **HDInsight** in the left pane to list the status of the clusters in your account. In the following screenshot, there are no existing HDInsight clusters.
+
+	![Status of HDInsight clusters in the Azure portal.][image-hdi-clusterstatus]
+
+3. Click **NEW** in the lower-left corner, click **Data Services**, click **HDInsight**, and then click **Hadoop**.
+
+	![Creation of a Hadoop cluster in HDInsight.][image-hdi-quickcreatecluster]
+
+4. Enter or select the following values:
+
+	<table border="1">
+	<tr><th>Name</th><th>Value</th></tr>
+	<tr><td>Cluster Name</td><td>Name of the cluster.</td></tr>
+	<tr><td>Cluster Size</td><td>Number of data nodes you want to deploy. The default value is 4. But the option to use 1 or 2 data nodes is also available from the drop-down list. Any number of cluster nodes can be specified by using the <strong>Custom Create</strong> option. Pricing details about the billing rates for various cluster sizes are available. Click the <strong>?</strong> symbol above the drop-down list and follow the link that appears.</td></tr>
+	<tr><td>Password</td><td>The password for the <i>admin</i> account. The cluster user name "admin" is specified when you are not using the <strong>Custom Create</strong> option. Note that this is NOT the Windows Administrator account for the VMs on which the clusters are provisioned. The account name can be changed by using the <strong>Custom Create</strong> wizard.</td></tr>
+	<tr><td>Storage Account</td><td>Click the drop-down list, and select the storage account that you created. <br/>
+
+	When a storage account is chosen, it cannot be changed. If the storage account is removed, the cluster will no longer be available for use.
+
+	The HDInsight cluster is located in the same datacenter as the storage account. 
+	</td></tr>
+	</table>
+
+	Keep a copy of the cluster name. You will need it later in the tutorial.
+
+	
+5. Click **Create HDInsight Cluster**. When the provisioning completes, the  status column shows **Running**.
+
+	>[AZURE.NOTE] The previous procedure creates a cluster by using HDInsight version 3.1. To create cluster with other versions, use the **Custom Create** method from the portal or use Azure PowerShell. For information about what's different between each version, see [What's new in the cluster versions provided by HDInsight?][hdinsight-versions]. For information about using the **CUSTOM CREATE** option, see [Provision HDInsight clusters using custom options][hdinsight-provision].
+
+
+##<a name="sample"></a>Run samples from the portal
+
+A successfully provisioned HDInsight cluster provides a query console that includes a Getting Started gallery to run samples directly from the portal. You can use the samples to learn how to work with HDInsight by walking through some basic scenarios. These samples come with all the required components, such as the data to analyze and the queries to run on the data. To learn more about the samples in the Getting Started gallery, see [Learn Hadoop in HDInsight using the HDInsight Getting Started Gallery](hdinsight-learn-hadoop-use-sample-gallery.md).
+
+**To run the sample**, from the Azure portal, click the cluster name where you want to run the sample, and then click **Query Console** at the bottom of the page. From the webpage that opens, click the **Getting Started Gallery** tab, and then under the **Samples** category, click the sample that you want to run. Follow the instructions on the webpage to finish the sample. The following table lists a couple of samples and provides more information about what each sample does.
+
+Sample | What does it do?
+------ | ---------------
+[Sensor data analysis][hdinsight-sensor-data-sample] | Learn how to use HDInsight to process historical data that is produced by heating, ventilation, and air conditioning (HVAC) systems to identify systems that are not able to reliably maintain a set temperature.
+[Website log analysis][hdinsight-weblogs-sample] | Learn how to use HDInsight to analyze website log files to get insight into the frequency of visits to the website in a day from external websites, and a summary of website errors that the users experience.
+[Twitter trend analysis](hdinsight-analyze-twitter-data.md) | Learn how to use HDInsight to analyze trends in Twitter.
+
+
+
+##<a name="hivequery"></a>Run a HIVE query from the portal
+Now that you have provisioned an HDInsight cluster, the next step is to run a Hive job to query a sample Hive table. We will use *hivesampletable*, which comes with HDInsight clusters. The table contains data about mobile device manufacturers, platforms, and models. We query this table to retrieve data for mobile devices by a specific manufacturer.
+
+> [AZURE.NOTE] HDInsight Tools for Visual Studio comes with the Azure SDK for .NET version 2.5 or later. By using the tools in Visual Studio, you can connect to HDInsight cluster, create Hive tables, and run Hive queries. For more information, see [Get started using HDInsight Hadoop Tools for Visual Studio][1].
+
+**To run a Hive job from the cluster dashboard**
+
+1. Sign in to the [Azure Portal][azure-management-portal]. 
+2. Click **HDINSIGHT** from the left pane. You will see a list of clusters, including the cluster you just created in the previous section.
+3. Click the name of the cluster that you want to use to run the Hive job, and then click **QUERY CONSOLE** at the bottom of the page. 
+4. A webpage opens in a different browser tab. Enter the Hadoop user account and password. The default user name is **admin**; the password is what you entered while provisioning the cluster. The dashboard looks like this:
+
+	![Hive Editor tab in the HDInsight cluster dashboard.][img-hdi-dashboard]
+
+	There are several tabs at the top of the page. The default tab is **Hive Editor**, and the other tabs are **Job History** and **File Browser**. By using the dashboard, you can submit Hive queries, check Hadoop job logs, and browse files in storage.
+
+	> [AZURE.NOTE] Note that the URL of the webpage is *&lt;ClusterName&gt;.azurehdinsight.net*. So instead of opening the dashboard from the portal, you can open the dashboard from a web browser by using the URL.
+
+6. On the **Hive Editor** tab, for **Query Name**, enter **HTC20**.  The query name is the job title.
+
+7. In the query pane, enter the following query: 
+
+		SELECT * FROM hivesampletable
+			WHERE devicemake LIKE "HTC%"
+			LIMIT 20;
+
+	![Query entered in the query pane of the Hive Editor.][img-hdi-dashboard-query-select]
+
+4. Click **Submit**. It takes a few moments to get the results back. The screen refreshes every 30 seconds. You can also click **Refresh** to refresh the screen.
+
+    When the job completes, the screen looks like this:
+
+	![Results from a Hive query in listed at the bottom of the cluster dashboard.][img-hdi-dashboard-query-select-result]
+
+5. Click the query name on the screen to see the output. Make a note of **Job Start Time (UTC)**. You will need it later. 
+
+    ![Job Start Time listed in the Job History tab of the HDInsight cluster dashboard.][img-hdi-dashboard-query-select-result-output]
+
+    The page also shows the **Job Output** and the **Job Log**. You also have the option to download the output file (\_stdout) and the log file \(_stderr).
+
+
+	> [AZURE.NOTE] The **Job Session** table on the **Hive Editor** tab lists completed or running jobs if you stay on that tab. The table does not list any jobs if you navigate away from the page. The **Job History** tab maintains a list of all jobs, completed or running.
+ 
+
+**To browse to the output file**
+
+1. On the cluster dashboard, click **File Browser**. 
+2. Click your storage account name, click your container name (which is the same as your cluster name), and then click **user**.
+3. Click **admin** and then click the GUID that has the last modified time (a little after the job start time you noted earlier). Copy this GUID. You will need it in the next section.
+
+
+   	![The output file GUID listed in the File Browser tab.][img-hdi-dashboard-query-browse-output]
+
+
+###<a name="powerquery"></a>Connect to Microsoft business intelligence tools 
+
+You can use the Power Query add-in for Microsoft Excel to import the job output from HDInsight into Excel, where Microsoft business intelligence tools can be used to further analyze the results. 
+
+You must have Excel 2013 or 2010 installed to complete this part of the tutorial. 
+
+**To download Microsoft Power Query for Excel**
+
+- Download Microsoft Power Query for Microsoft Excel from the [Microsoft Download Center](http://www.microsoft.com/download/details.aspx?id=39379) and install it.
+
+**To import HDInsight data**
+
+1. Open Excel, and create a new workbook.
+3. Click the **Power Query** menu, click **From Other Sources**, and then click **From Azure HDInsight**.
+
+	![Excel PowerQuery Import menu open for Azure HDInsight.][image-hdi-gettingstarted-powerquery-importdata]
+
+3. Enter the **Account Name** of the Azure Blob Storage account that is associated with your cluster, and then click **OK**. (This is the storage account you created earlier in the tutorial.)
+4. Enter the **Account Key** for the Azure Blob Storage account, and then click **Save**. 
+5. In the right pane, double-click the blob name. By default the blob name is the same as the cluster name. 
+
+6. Locate **stdout** in the **Name** column. Verify that the GUID in the corresponding **Folder Path** column matches the GUID you copied earlier. A match suggests that the output data corresponds to the job you submitted. Click **Binary** in the column left of **stdout**.
+
+	![Finding the data output by GUID in the list of content.][image-hdi-gettingstarted-powerquery-importdata2]
+
+9. Click **Close & Load** in the upper-left corner to import the Hive job output into Excel.
+
+
+##<a name="nextsteps"></a>Next steps
+In this tutorial, you learned how to provision a cluster with HDInsight, run a MapReduce job on it, and import the results into Excel, where they can be further processed and graphically displayed by using business intelligence tools. To learn more, see the following articles:
+
+- [Get started using HDInsight Hadoop Tools for Visual Studio][1]
+- [Get started with the HDInsight Emulator][hdinsight-emulator]
+- [Use Azure Blob storage with HDInsight][hdinsight-storage]
+- [Administer HDInsight using PowerShell][hdinsight-admin-powershell]
+- [Upload data to HDInsight][hdinsight-upload-data]
+- [Use MapReduce with HDInsight][hdinsight-use-mapreduce]
+- [Use Hive with HDInsight][hdinsight-use-hive]
+- [Use Pig with HDInsight][hdinsight-use-pig]
+- [Use Oozie with HDInsight][hdinsight-use-oozie]
+- [Develop C# Hadoop streaming programs for HDInsight][hdinsight-develop-streaming]
+- [Develop Java MapReduce programs for HDInsight][hdinsight-develop-mapreduce]
+
+
+[1]: hdinsight-hadoop-visual-studio-tools-get-started.md
+
+[hdinsight-versions]: hdinsight-component-versioning.md
+
+[hdinsight-get-started-30]: hdinsight-get-started-30.md
+[hdinsight-provision]: hdinsight-provision-clusters.md
+[hdinsight-admin-powershell]: hdinsight-administer-use-powershell.md
+[hdinsight-upload-data]: hdinsight-upload-data.md
+[hdinsight-use-mapreduce]: hdinsight-use-mapreduce.md
+[hdinsight-use-hive]: hdinsight-use-hive.md
+[hdinsight-use-pig]: hdinsight-use-pig.md
+[hdinsight-use-oozie]: hdinsight-use-oozie.md
+[hdinsight-storage]: hdinsight-use-blob-storage.md
+[hdinsight-emulator]: hdinsight-get-started-emulator.md
+[hdinsight-develop-streaming]: hdinsight-hadoop-develop-deploy-streaming-jobs.md
+[hdinsight-develop-mapreduce]: hdinsight-develop-deploy-java-mapreduce.md
+[hadoop-hdinsight-intro]: hdinsight-hadoop-introduction.md
+[hdinsight-weblogs-sample]: hdinsight-hive-analyze-website-log.md
+[hdinsight-sensor-data-sample]: hdinsight-hive-analyze-sensor-data.md
+
+[azure-purchase-options]: http://azure.microsoft.com/pricing/purchase-options/
+[azure-member-offers]: http://azure.microsoft.com/pricing/member-offers/
+[azure-free-trial]: http://azure.microsoft.com/pricing/free-trial/
+[azure-management-portal]: https://manage.windowsazure.com/
+[azure-create-storageaccount]: storage-create-storage-account.md 
+
+[apache-hadoop]: http://go.microsoft.com/fwlink/?LinkId=510084
+[apache-hive]: http://go.microsoft.com/fwlink/?LinkId=510085
+[apache-mapreduce]: http://go.microsoft.com/fwlink/?LinkId=510086
+[apache-hdfs]: http://go.microsoft.com/fwlink/?LinkId=510087
+[hdinsight-hbase-custom-provision]: http://azure.microsoft.com/documentation/articles/hdinsight-hbase-get-started/
+
+
+[powershell-download]: http://go.microsoft.com/fwlink/p/?linkid=320376&clcid=0x409
+[powershell-install-configure]: install-configure-powershell.md
+[powershell-open]: install-configure-powershell.md#Install
+
+
+[img-hdi-dashboard]: ./media/hdinsight-get-started/HDI.dashboard.png
+[img-hdi-dashboard-query-select]: ./media/hdinsight-get-started/HDI.dashboard.query.select.png
+[img-hdi-dashboard-query-select-result]: ./media/hdinsight-get-started/HDI.dashboard.query.select.result.png
+[img-hdi-dashboard-query-select-result-output]: ./media/hdinsight-get-started/HDI.dashboard.query.select.result.output.png
+[img-hdi-dashboard-query-browse-output]: ./media/hdinsight-get-started/HDI.dashboard.query.browse.output.png
+
+[img-hdi-getstarted-video]: ./media/hdinsight-get-started/HDI.GetStarted.Video.png
+
+
+[image-hdi-storageaccount-quickcreate]: ./media/hdinsight-get-started/HDI.StorageAccount.QuickCreate.png
+[image-hdi-clusterstatus]: ./media/hdinsight-get-started/HDI.ClusterStatus.png
+[image-hdi-quickcreatecluster]: ./media/hdinsight-get-started/HDI.QuickCreateCluster.png
+[image-hdi-getstarted-flow]: ./media/hdinsight-get-started/HDI.GetStartedFlow.png
+
+[image-hdi-gettingstarted-powerquery-importdata]: ./media/hdinsight-get-started/HDI.GettingStarted.PowerQuery.ImportData.png
+[image-hdi-gettingstarted-powerquery-importdata2]: ./media/hdinsight-get-started/HDI.GettingStarted.PowerQuery.ImportData2.png