--- conflicted
+++ resolved
@@ -14,11 +14,7 @@
 	ms.tgt_pltfrm="mobile-ios"
 	ms.devlang="objective-c"
 	ms.topic="article"
-<<<<<<< HEAD
-	ms.date="03/03/2015"
-=======
 	ms.date="04/02/2015"
->>>>>>> 8f5664f7
 	ms.author="krisragh"/>
 
 # Send Push Notifications to Authenticated Users
@@ -35,23 +31,6 @@
 [AZURE.INCLUDE [mobile-services-javascript-backend-push-notifications-app-users](../includes/mobile-services-javascript-backend-push-notifications-app-users.md)]
 
 Replace the `insert` function with the following code, then click **Save**. This insert script uses the user ID tag to send a push notification to all iOS app registrations from the logged-in user:
-<<<<<<< HEAD
-
-```
-function insert(item, user, request) {
-    request.execute();
-    setTimeout(function() {
-        push.apns.send(null, {
-            alert: "Alert: " + item.text,
-            payload: {
-                "Hey, a new item arrived: '" + item.text + "'"
-            }
-        });
-    }, 2500);
-}
-```
-
-=======
 
 ```
 // Get the ID of the logged-in user.
@@ -70,7 +49,6 @@
 }
 ```
 
->>>>>>> 8f5664f7
 ##<a name="update-app"></a>Update App to Login Before Registration
 
 [AZURE.INCLUDE [mobile-services-ios-push-notifications-app-users-login](../includes/mobile-services-ios-push-notifications-app-users-login.md)]
@@ -93,8 +71,4 @@
 [Get started with push notifications]: mobile-services-javascript-backend-ios-get-started-push.md
 
 [Azure Management Portal]: https://manage.windowsazure.com/
-<<<<<<< HEAD
-[Mobile Services .NET How-to Conceptual Reference]: /develop/mobile/how-to-guides/work-with-net-client-library
-=======
-[Mobile Services .NET How-to Conceptual Reference]: mobile-services-ios-how-to-use-client-library.md
->>>>>>> 8f5664f7
+[Mobile Services .NET How-to Conceptual Reference]: mobile-services-ios-how-to-use-client-library.md