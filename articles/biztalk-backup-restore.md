--- conflicted
+++ resolved
@@ -1,8 +1,4 @@
-<<<<<<< HEAD
 <properties linkid="biztalk-backup-restore" urlDisplayName="BizTalk Services: Backup and Restore" pageTitle="BizTalk Services: Backup and Restore | Azure" metaKeywords="" description="BizTalk Services includes Backup and Restore capabilities. When creating a Backup, a snapshot of the BizTalk Services configuration is taken." metaCanonical="" services="" documentationCenter="" title="BizTalk Services: Backup and Restore" authors="mandia"  solutions="" writer="mandia" manager="paulettm" editor="cgronlun"  />
-=======
-<properties linkid="biztalk-backup-restore" urlDisplayName="BizTalk Services: Backup and Restore" pageTitle="BizTalk Services: Backup and Restore | Azure" metaKeywords="" description="BizTalk Services includes Backup and Restore capabilities. When creating a Backup, a snapshot of the BizTalk Services configuration is taken." metaCanonical="" services="" documentationCenter="" title="BizTalk Services: Backup and Restore"   solutions="" authors="mandia" manager="paulettm" editor="cgronlun"  />
->>>>>>> c2a923eb
 
 
 # BizTalk Services: Backup and Restore
