--- conflicted
+++ resolved
@@ -1,532 +1,524 @@
-<<<<<<< HEAD
-<properties linkid="manage-services-cache-net-how-to-cache-service" urlDisplayName="" pageTitle="" metaKeywords="" description="" metaCanonical="" services="cache" documentationCenter="" title="How to Use Azure Managed Cache Service" authors="sdanie" solutions="" manager="dwrede" editor="" />
-
-<tags ms.service="cache" ms.workload="web" ms.tgt_pltfrm="na" ms.devlang="dotnet" ms.topic="article" ms.date="01/01/1900" ms.author="sdanie" />
-=======
-<properties linkid="manage-services-cache-net-how-to-cache-service" urlDisplayName="" pageTitle="How to Use Azure Managed Cache Service" metaKeywords="" description="" metaCanonical="" services="cache" documentationCenter="" title="How to Use Azure Managed Cache Service" authors="sdanie" solutions="" manager="" editor="" />
-
-<tags ms.service="cache" ms.workload="web" ms.tgt_pltfrm="na" ms.devlang="dotnet" ms.topic="article" ms.date="01/01/1900" ms.author="sdanie" />
->>>>>>> e3cebb08
-
-
-
-# How to Use Azure Managed Cache Service
-
-This guide shows you how to get started using 
-**Azure Managed Cache Service**. The samples are written in C\# code and
-use the .NET API. The scenarios covered include **creating and configuring a cache**, **configuring cache clients**, **adding and removing
-objects from the cache, storing ASP.NET session state in the cache**,
-and **enabling ASP.NET page output caching using the cache**. For more
-information on using Azure Cache, refer to the [Next Steps][] section.
-
->For guidance on choosing the right Azure Cache offering for your application, see [Which Azure Cache offering is right for me?][].
-
-## Table of Contents
-
--   [What is Azure Managed Cache Service?][]
--	[Getting Started with Managed Cache Service]
-	-	[Create the cache][]
-	-	[Configure the cache][]
-	-	[Configure the cache clients][]
--	[Working with caches][]
-	-	[How To: Create a DataCache Object][]
-	-   [How To: Add and Retrieve an Object from the Cache][]
-	-   [How To: Specify the Expiration of an Object in the Cache][]
-	-   [How To: Store ASP.NET Session State in the Cache][]
-	-   [How To: Store ASP.NET Page Output Caching in the Cache][]
--   [Next Steps][]
-
-<a name="what-is"></a>
-## What is Azure Managed Cache Service?
-
-Azure Managed Cache Service is a distributed, in-memory, scalable solution that enables you to build highly scalable and responsive applications by providing super-fast access to data.
-
-Azure Managed Cache Service includes the following
-features:
-
--   Pre-built ASP.NET providers for session state and page output
-    caching, enabling acceleration of web applications without having to
-    modify application code.
--   Caches any serializable managed object - for example: CLR objects, rows, XML,
-    binary data.
--   Consistent development model across both Azure and Windows
-    Server AppFabric.
-
-Managed Cache Service gives you access to a secure, dedicated cache that is managed by Microsoft. A cache created using the Managed Cache Service is accessible from applications within Azure running on Azure Websites, Web & Worker Roles and Virtual Machines.
-
-Managed Cache Service is available in three tiers:
-
--	Basic - Cache in sizes from 128MB to 1GB
--	Standard - Cache in sizes from 1GB to 10GB
--	Premium - Cache in sizes from 5GB to 150GB
-
-Each tier differs in terms of features and pricing. The features are covered later in this guide, and for more information on pricing, see [Cache Pricing Details][].
-
-This guide provides an overview of getting started with Managed Cache Service. For more detailed information on these features that are beyond the scope of this getting started guide, see [Overview of Azure Managed Cache Service][].
-
-<a name="getting-started-cache-service"></a>
-## Getting Started with Cache Service
-
-Getting started with Managed Cache Service is easy. To get started, you provision and configure a cache. Next, you configure the cache clients so they can access the cache. Once the cache clients are configured, you can begin working with them.
-
--	[Create the cache][]
--	[Configure the cache][]
--	[Configure the cache clients][]
-
-<a name="create-cache"></a>
-## Create a cache
-
-Cache instances in Managed Cache Service are created using PowerShell cmdlets. 
-
->Once a Managed Cache Service instance is created using the PowerShell cmdlets it can be viewed and configured in the [Azure Management Portal][].
-
-To create a Managed Cache Service instance, open an Azure PowerShell command window.
-
->For instructions on installing and using Azure PowerShell, see [How to install and configure Azure PowerShell][].
-
-Invoke the [Add-AzureAccount][] cmdlet, and enter the email address and password associated with your account. A subscription is chosen by default and is displayed after you invoke the [Add-AzureAccount][] cmdlet. To change the subscription, invoke the [Select-AzureSubscription][] cmdlet.
-
->If you have configured Azure PowerShell with a certificate for your account then you can skip this step. For more information about connecting Azure PowerShell with your Azure account, see [How to install and configure Azure PowerShell][].
-
-A subscription is chosen by default and is displayed. To change the subscription, invoke the [Select-AzureSubscription][] cmdlet.
-
-Invoke the [New-AzureManagedCache][] cmdlet and specify the name, region, cache offering, and size for the cache.
-
-For **Name**, enter a subdomain name to use for the cache endpoint. The endpoint must be a string between six and twenty characters, contain only lowercase numbers and letters, and must start with a letter.
-
-For **Location**, specify a region for the cache. For the best performance, create the cache in the same region as the cache client application.
-
-**Sku** and **Memory** work together to determine the size of the cache. Managed Cache Service is available in the three following tiers.
-
--	Basic - Cache in sizes from 128MB to 1GB in 128MB increments, with one default named cache
--	Standard - Cache in sizes from 1GB to 10GB in 1GB increments, with support for notifications and up to ten named caches
--	Premium - Cache in sizes from 5GB to 150GB in 5GB increments, with support for notifications, high availability, and up to ten named caches
-
-Choose the **Sku** and **Memory** that meets the needs of your application. Note that some cache features, such as notifications and high availability, are only available with certain cache offerings. For more information on choosing the cache offering and size that's best for your application, see [Cache offerings][].
-
- In the following example, a Basic 128MB cache is created with name contosocache, in the South Central US geographic region.
-
-	New-AzureManagedCache -Name contosocache -Location "South Central US" -Sku Basic -Memory 128MB
-
->For a complete list of parameters and values that can be used when creating a cache, see the [New-AzureManagedCache][] cmdlet documentation.
-
-Once the PowerShell cmdlet is invoked, it can take a few minutes for the cache to be created. After the cache has been created, your new cache has a `Running` status and is ready for use with default settings, and can be viewed and configured in the [Azure Management Portal][]. To customize the configuration of your cache, see the following [Configure the cache][] section.
-
-You can monitor the creation progress in the Azure PowerShell window. Once the cache is ready for use, the [New-AzureManagedCache][] cmdlet will display the cache information, as shown in the following example.
-
-	PS C:\> Add-AzureAccount
-	VERBOSE: Account "user@domain.com" has been added.
-	VERBOSE: Subscription "MySubscription" is selected as the default subscription.
-	VERBOSE: To view all the subscriptions, please use Get-AzureSubscription.
-	VERBOSE: To switch to a different subscription, please use Select-AzureSubscription.
-	PS C:\> New-AzureManagedCache -Name contosocache -Location "South Central US" -Sku Basic -Memory 128MB
-	VERBOSE: Intializing parameters...
-	VERBOSE: Creating prerequisites...
-	VERBOSE: Verify cache service name...
-	VERBOSE: Creating cache service...
-	VERBOSE: Waiting for cache service to be in ready state...
-
-
-	Name     : contosocache
-	Location : South Central US
-	State    : Active
-	Sku      : Basic
-	Memory   : 128MB
-
-
-
-	PS C:\>
-
-
-
-
-<a name="enable-caching"></a>
-## Configure the cache
-
-The **Configure** tab for Cache in the Management Portal is where you configure the options for your cache. Each cache has a **default** named cache, and the Standard and Premium cache offerings support up to nine additional named caches, for a total of ten. Each named cache has its own set of options which allow you to configure your cache in a highly flexible manner.
-
-![NamedCaches][NamedCaches]
-
-To create a named cache, type the name of the new cache into the **Name** box, specify the desired options, click **Save**, and click **Yes** to confirm. To cancel any changes, click **Discard**.
-
-## Expiry Policy and Time (min) ##
-
-The **Expiry Policy** works in conjunction with the **Time (min)** setting to determine when cached items expire. There are three types of expiration policies: **Absolute**, **Sliding**, and **Never**. 
-
-When **Absolute** is specified, the expiration interval specified by **Time (min)** begins when an item is added to the cache. After the interval specified by **Time (min)** elapses, the item expires. 
-
-When **Sliding** is specified, the expiration interval specified by **Time (min)** is reset each time an item is accessed in the cache. The item does not expire until the interval specified by **Time (min)** elapses after the last access to the item.
-
-When **Never** is specified, **Time (min)** must be set to **0**, and items do not expire.
-
-**Absolute** is the default expiration policy and 10 minutes is the default setting for **Time (min)**. The expiration policy is fixed for each item in a named cache, but the **Time (min)** can be customized for each item by using **Add** and **Put** overloads that take a timeout parameter.
-
-For more information about eviction and expiration policies, see [Expiration and Eviction][].
-
-## Notifications ##
-
-Cache notifications that allow your applications to receive asynchronous notifications when a variety of cache operations occur on the cache cluster. Cache notifications also provide automatic invalidation of locally cached objects. For more information, see [Notifications][].
-
->Notifications are only available in the Standard and Premium cache offerings, and are not available in the Basic cache offering. For more information, see [Cache offerings][].
-
-## High Availability ##
-
-When high availability is enabled, a backup copy is made of each item added to the cache. If an unexpected failure occurs to the primary copy of the item, the backup copy is still available.
-
-By definition, the use of high availability multiplies the amount of required memory for each cached item by two. Consider this memory impact during capacity planning tasks. For more information, see [High Availability][].
-
->High availability is only available in the Premium cache offering, and is not available in the Basic or Standard cache offerings. For more information, see [Cache offerings][].
-
-## Eviction ##
-
-To maintain the memory capacity available within a cache, least recently used (LRU) eviction is supported. When memory consumption exceeds the memory threshold, objects are evicted from memory, regardless of whether they have expired or not, until the memory pressure is relieved.
-Eviction is enabled by default. If eviction is disabled, items will not be evicted from the cache when the capacity is reached, and instead Put and Add operations will fail.
-
-For more information about eviction and expiration policies, see [Expiration and Eviction][].
-
-Once the cache is configured, you can configure the cache clients to allow access to the cache.
-
-<a name="NuGet"></a>
-## Configure the cache clients
-
-A cache created using the Managed Cache Service is accessible from Azure applications running on Azure Websites, Web & Worker Roles and Virtual Machines. A NuGet package is provided that simplifies the configuration of cache client applications. 
-
-To configure a client application using the Cache NuGet package, right-click the project in **Solution Explorer** and choose **Manage NuGet Packages**. 
-
-![NuGetPackageMenu][NuGetPackageMenu]
-
-Type **WindowsAzure.Caching** into the **Search Online** text box, and select **Windows Azure Cache** from the results. Click **Install**, and then click **I Accept**.
-
-![NuGetPackage][NuGetPackage]
-
-The NuGet package does several things: it adds the required configuration to the config file of the application, and it adds the required assembly references. For Cloud Services projects, it also adds a cache client diagnostic level setting to the ServiceConfiguration.cscfg file of the Cloud Service.
-
->For ASP.NET web projects, the Cache NuGet package also adds two commented out sections to web.config. The first section enables session state to be stored in the cache, and the second section enables ASP.NET page output caching. For more information, see [How To: Store ASP.NET Session State in the Cache] and [How To: Store ASP.NET Page Output Caching in the Cache][].
-
-The NuGet package adds the following configuration elements into your application's web.config or app.config. A **dataCacheClients** section and a **cacheDiagnostics** section are added under the **configSections** element. If there is no **configSections** element present, one is created as a child of the **configuration** element.
-
-    <configSections>
-      <!-- Existing sections omitted for clarity. -->
-      <section name="dataCacheClients" 
-        type="Microsoft.ApplicationServer.Caching.DataCacheClientsSection,
-              Microsoft.ApplicationServer.Caching.Core" 
-        allowLocation="true" 
-        allowDefinition="Everywhere" />
-  
-    <section name="cacheDiagnostics" 
-        type="Microsoft.ApplicationServer.Caching.AzureCommon.DiagnosticsConfigurationSection,
-              Microsoft.ApplicationServer.Caching.AzureCommon" 
-        allowLocation="true" 
-        allowDefinition="Everywhere" />
-
-
-These new sections include references to a **dataCacheClients** element, which is also added to the **configuration** element.
-
-    <dataCacheClients>
-      <dataCacheClient name="default">
-        <!--To use the in-role flavor of Azure Caching, 
-            set identifier to be the cache cluster role name -->
-        <!--To use the Azure Caching Service,
-            set identifier to be the endpoint of the cache cluster -->
-        <autoDiscover isEnabled="true" identifier="[Cache role name or Service Endpoint]" />
-        <!--<localCache isEnabled="true" sync="TimeoutBased" objectCount="100000" ttlValue="300" />-->
-        <!--Use this section to specify security settings for connecting to your cache. 
-            This section is not required if your cache is hosted on a role that is a part
-            of your cloud service. -->
-        <!--<securityProperties mode="Message" sslEnabled="false">
-          <messageSecurity authorizationInfo="[Authentication Key]" />
-        </securityProperties>-->
-      </dataCacheClient>
-    </dataCacheClients>
-
-
-After the configuration is added, replace the following two items in the newly added configuration.
-
-1. Replace **[Cache role name or Service Endpoint]** with the endpoint, which is displayed on the Dashboard in the Management Portal.
-
-	![Endpoint][Endpoint]
-
-2. Uncomment the securityProperties section, and replace **[Authentication Key]** with the authentication key, which can be found in the Management Portal by clicking **Manage Keys** from the cache dashboard.
-
-	![AccessKeys][AccessKeys]
-
->These settings must be configured properly or clients will not be able to access the cache.
-
-For Cloud Services projects, the NuGet package also adds a **ClientDiagnosticLevel** setting to the **ConfigurationSettings** of the cache client role in ServiceConfiguration.cscfg. The following example is the **WebRole1** section from a ServiceConfiguration.cscfg file with a **ClientDiagnosticLevel** of 1, which is the default **ClientDiagnosticLevel**.
-
-    <Role name="WebRole1">
-      <Instances count="1" />
-      <ConfigurationSettings>
-        <!-- Existing settings omitted for clarity. -->
-        <Setting name="Microsoft.WindowsAzure.Plugins.Caching.ClientDiagnosticLevel" 
-                 value="1" />
-      </ConfigurationSettings>
-    </Role>
-
->The client diagnostic level configures the level of caching diagnostic information collected for cache clients. For more information, see [Troubleshooting and Diagnostics][]
-
-The NuGet package also adds references to the following assemblies:
-
--   Microsoft.ApplicationServer.Caching.Client.dll
--   Microsoft.ApplicationServer.Caching.Core.dll
--   Microsoft.WindowsFabric.Common.dll
--   Microsoft.WindowsFabric.Data.Common.dll
--   Microsoft.ApplicationServer.Caching.AzureCommon.dll
--   Microsoft.ApplicationServer.Caching.AzureClientHelper.dll
-
-If your project is a web project, the following assembly reference is also added:
-
--	Microsoft.Web.DistributedCache.dll.
-
->These assemblies are located in the C:\\Program Files\\Microsoft SDKs\\Windows Azure\\.NET SDK\\[sdk version]\\ref\\Caching\\ folder.
-
-Once your client project is configured for caching, you can use the techniques described in the following sections for working with your cache.
-
-<a name="working-with-caches"></a>
-## Working with Caches
-
-The steps in this section describe how to perform common tasks with Cache.
-
--	[How To: Create a DataCache Object][]
--   [How To: Add and Retrieve an Object from the Cache][]
--   [How To: Specify the Expiration of an Object in the Cache][]
--   [How To: Store ASP.NET Session State in the Cache][]
--   [How To: Store ASP.NET Page Output Caching in the Cache][]
-
-<a name="create-cache-object"></a>
-## How To: Create a DataCache Object
-
-In order to programatically work with a cache, you need a reference to the cache. Add the following to the top of any file from which you want to use
-Azure Cache:
-
-    using Microsoft.ApplicationServer.Caching;
-
->If Visual Studio doesn't recognize the types in the using
-statement even after installing the Cache NuGet package, which adds the necessary references, ensure that the target
-profile for the project is .NET Framework 4 or higher, and be sure to select one of the profiles that does not specify **Client Profile**. For instructions on configuring cache clients, see [Configure the cache clients][].
-
-There are two ways to create a **DataCache** object. The first way is to simply create a **DataCache**, passing in the name of the desired cache.
-
-    DataCache cache = new DataCache("default");
-
-Once the **DataCache** is instantiated, you can use it to interact with the cache, as described in the following sections.
-
-To use the second way, create a new **DataCacheFactory** object in your application using the default constructor. This causes the cache client to use the settings in the configuration file. Call either the **GetDefaultCache** method of the new **DataCacheFactory** instance which returns a **DataCache** object, or the **GetCache** method and pass in the name of your cache. These methods return a **DataCache** object that can then be used to programmatically access the cache.
-
-    // Cache client configured by settings in application configuration file.
-    DataCacheFactory cacheFactory = new DataCacheFactory();
-    DataCache cache = cacheFactory.GetDefaultCache();
-    // Or DataCache cache = cacheFactory.GetCache("MyCache");
-    // cache can now be used to add and retrieve items.	
-
-<a name="add-object"></a>
-## How To: Add and Retrieve an Object from the Cache
-
-To add an item to the cache, the **Add** method or the **Put** method
-can be used. The **Add** method adds the specified object to the cache,
-keyed by the value of the key parameter.
-
-    // Add the string "value" to the cache, keyed by "item"
-    cache.Add("item", "value");
-
-If an object with the same key is already in the cache, a
-**DataCacheException** will be thrown with the following message:
-
-> ErrorCode:SubStatus: An attempt is being made to create an object with
-> a Key that already exists in the cache. Caching will only accept
-> unique Key values for objects.
-
-To retrieve an object with a specific key, the **Get** method can be used. If the object exists, it is
-returned, and if it does not, null is returned.
-
-    // Add the string "value" to the cache, keyed by "key"
-    object result = cache.Get("Item");
-    if (result == null)
-    {
-        // "Item" not in cache. Obtain it from specified data source
-        // and add it.
-        string value = GetItemValue(...);
-        cache.Add("item", value);
-    }
-    else
-    {
-        // "Item" is in cache, cast result to correct type.
-    }
-
-The **Put** method adds the object with the specified key to the cache
-if it does not exist, or replaces the object if it does exist.
-
-    // Add the string "value" to the cache, keyed by "item". If it exists,
-    // replace it.
-    cache.Put("item", "value");
-
-<a name="specify-expiration"></a>
-## How To: Specify the Expiration of an Object in the Cache
-
-By default items in the cache expire 10 minutes after they are placed in the cache. This can be configured in the **Time (min)** setting on the Configure tab for Cache in the Management Portal.
-
-![NamedCaches][NamedCaches]
-
-There are three types of **Expiry Policy**: **Never**, **Absolute**, and **Sliding**. These configure how **Time (min)** is used to determine expiration. The default **Expiration Type** is **Absolute**, which means that the countdown timer for an item's expiration begins when the item is placed into the cache. Once the specified amount of time has elapsed for an item, the item expires. If **Sliding** is specified, then the expiration countdown for an item is reset each time the item is accessed in the cache, and the item will not expire until the specified amount of time has elapsed since its last access. If **Never** is specified, then **Time (min)** must be set to **0**, and items will not expire, and will remain valid as long as they are in the cache.
-
-If a longer or shorter timeout interval than what is configured in the cache properties is desired, a specific duration can be specified when an item is added or updated in the cache by using the
-overload of **Add** and **Put** that take a **TimeSpan** parameter. In
-the following example, the string **value** is added to cache, keyed by
-**item**, with a timeout of 30 minutes.
-
-    // Add the string "value" to the cache, keyed by "item"
-    cache.Add("item", "value", TimeSpan.FromMinutes(30));
-
-To view the remaining timeout interval of an item in the cache, the
-**GetCacheItem** method can be used to retrieve a **DataCacheItem**
-object that contains information about the item in the cache, including
-the remaining timeout interval.
-
-    // Get a DataCacheItem object that contains information about
-    // "item" in the cache. If there is no object keyed by "item" null
-    // is returned. 
-    DataCacheItem item = cache.GetCacheItem("item");
-    TimeSpan timeRemaining = item.Timeout;
-
-<a name="store-session"></a>
-## How To: Store ASP.NET Session State in the Cache
-
-The Session State Provider for Azure Cache is an
-out-of-process storage mechanism for ASP.NET applications. This provider
-enables you to store your session state in an Azure cache rather
-than in-memory or in a SQL Server database. To use the caching session
-state provider, first configure your cache, and then configure your ASP.NET application for Cache using the Cache NuGet package as described in [Getting Started with Managed Cache Service][]. When the Cache NuGet package is installed, it adds a commented out section in web.config that contains the required configuration for your ASP.NET application to use the Session State Provider for Azure Cache.
-
-    <!--Uncomment this section to use Azure Caching for session state caching
-    <system.web>
-      <sessionState mode="Custom" customProvider="AFCacheSessionStateProvider">
-        <providers>
-          <add name="AFCacheSessionStateProvider" 
-            type="Microsoft.Web.DistributedCache.DistributedCacheSessionStateStoreProvider,
-                  Microsoft.Web.DistributedCache" 
-            cacheName="default" 
-            dataCacheClientName="default"/>
-        </providers>
-      </sessionState>
-    </system.web>-->
-
->If your web.config does not contain this commented out section after installing the Cache NuGet package, ensure that the latest NuGet Package Manager is installed from [NuGet Package Manager Installation][], and then uninstall and reinstall the package.
-
-To enable the Session State Provider for Azure Cache, uncomment the specified section. The default cache is specified in the provided snippet. To use a different cache, specify the desired cache in the **cacheName** attribute.
-
-For more information about using the Managed Cache service session state
-provider, see [Session State Provider for Azure Cache][].
-
-<a name="store-page"></a>
-## How To: Store ASP.NET Page Output Caching in the Cache
-
-The Output Cache Provider for Azure Cache is an out-of-process storage mechanism for output cache data. This data is specifically for full HTTP
-responses (page output caching). The provider plugs into the new output
-cache provider extensibility point that was introduced in ASP.NET 4. To
-use the output cache provider, first configure your cache cluster, and then configure your ASP.NET application for caching using the Cache NuGet package, as described in [Getting Started with Managed Cache Service][]. When the Caching NuGet package is installed, it adds the following commented out section in web.config that contains the required configuration for your ASP.NET application to use the Output Cache Provider for Azure Caching.
-
-    <!--Uncomment this section to use Azure Caching for output caching
-    <caching>
-      <outputCache defaultProvider="AFCacheOutputCacheProvider">
-        <providers>
-          <add name="AFCacheOutputCacheProvider" 
-            type="Microsoft.Web.DistributedCache.DistributedCacheOutputCacheProvider,
-                  Microsoft.Web.DistributedCache" 
-            cacheName="default" 
-            dataCacheClientName="default" />
-        </providers>
-      </outputCache>
-    </caching>-->
-
->If your web.config does not contain this commented out section after installing the Cache NuGet package, ensure that the latest NuGet Package Manager is installed from [NuGet Package Manager Installation][], and then uninstall and reinstall the package.
-
-To enable the Output Cache Provider for Azure Cache, uncomment the specified section. The default cache is specified in the provided snippet. To use a different cache, specify the desired cache in the **cacheName** attribute.
-
-Add an **OutputCache** directive to each page for which you wish to cache the output.
-
-    <%@ OutputCache Duration="60" VaryByParam="*" %>
-
-In this example the cached page data will remain in the cache for 60 seconds, and a different version of the page will be cached for each parameter combination. For more information on the available options, see [OutputCache Directive][].
-
-For more information about using the Output Cache Provider for Azure Cache, see [Output Cache Provider for Azure Cache][].
-
-<a name="next-steps"></a>
-## Next Steps
-
-Now that you've learned the basics of Managed Cache Service,
-follow these links to learn how to do more complex caching tasks.
-
--   See the MSDN Reference: [Managed Cache Service][]
--	Learn how to migrate to Managed Cache Service: [Migrate to Managed Cache Service][]
--   Check out the samples: [Managed Cache Service Samples][]
-
-<!-- INTRA-TOPIC LINKS -->
-[Next Steps]: #next-steps
-[What is Azure Managed Cache Service?]: #what-is
-[Create an Azure Cache]: #create-cache
-[Which type of caching is right for me?]: #choosing-cache
-[Prepare Your Visual Studio Project to Use Azure Caching]: #prepare-vs
-[Configure Your Application to Use Caching]: #configure-app
-[Getting Started with Managed Cache Service]: #getting-started-cache-service
-[Create the cache]: #create-cache
-[Configure the cache]: #enable-caching
-[Configure the cache clients]: #NuGet
-[Working with Caches]: #working-with-caches
-[How To: Create a DataCache Object]: #create-cache-object
-[How To: Add and Retrieve an Object from the Cache]: #add-object
-[How To: Specify the Expiration of an Object in the Cache]: #specify-expiration
-[How To: Store ASP.NET Session State in the Cache]: #store-session
-[How To: Store ASP.NET Page Output Caching in the Cache]: #store-page
-[Target a Supported .NET Framework Profile]: #prepare-vs-target-net
-  
-<!-- IMAGES -->
-[NewCacheMenu]: ./media/cache-dotnet-how-to-use-service/CacheServiceNewCacheMenu.png
-
-[QuickCreate]: ./media/cache-dotnet-how-to-use-service/CacheServiceQuickCreate.png
-
-[Endpoint]: ./media/cache-dotnet-how-to-use-service/CacheServiceEndpoint.png
-
-[AccessKeys]: ./media/cache-dotnet-how-to-use-service/CacheServiceManageAccessKeys.png
-
-[NuGetPackage]: ./media/cache-dotnet-how-to-use-service/CacheServiceManageNuGetPackage.png
-
-[NuGetPackageMenu]: ./media/cache-dotnet-how-to-use-service/CacheServiceManageNuGetPackagesMenu.png
-
-[NamedCaches]: ./media/cache-dotnet-how-to-use-service/CacheServiceNamedCaches.jpg
-  
-   
-<!-- LINKS -->
-[Azure Management Portal]: https://manage.windowsazure.com/
-[How to: Configure a Cache Client Programmatically]: http://msdn.microsoft.com/en-us/library/windowsazure/gg618003.aspx
-[Session State Provider for Azure Cache]: http://go.microsoft.com/fwlink/?LinkId=320835
-[Azure AppFabric Cache: Caching Session State]: http://www.microsoft.com/en-us/showcase/details.aspx?uuid=87c833e9-97a9-42b2-8bb1-7601f9b5ca20
-[Output Cache Provider for Azure Cache]: http://go.microsoft.com/fwlink/?LinkId=320837
-[Azure Shared Caching]: http://msdn.microsoft.com/en-us/library/windowsazure/gg278356.aspx
-[Team Blog]: http://blogs.msdn.com/b/windowsazure/
-[Azure Caching]: http://www.microsoft.com/en-us/showcase/Search.aspx?phrase=azure+caching
-[How to Configure Virtual Machine Sizes]: http://go.microsoft.com/fwlink/?LinkId=164387
-[Azure Caching Capacity Planning Considerations]: http://go.microsoft.com/fwlink/?LinkId=320167
-[Azure Caching]: http://go.microsoft.com/fwlink/?LinkId=252658
-[How to: Set the Cacheability of an ASP.NET Page Declaratively]: http://msdn.microsoft.com/en-us/library/zd1ysf1y.aspx
-[How to: Set a Page's Cacheability Programmatically]: http://msdn.microsoft.com/en-us/library/z852zf6b.aspx
-[Overview of Azure Managed Cache Service]: http://go.microsoft.com/fwlink/?LinkId=320830
-[Managed Cache Service]: http://go.microsoft.com/fwlink/?LinkId=320830
-[OutputCache Directive]: http://go.microsoft.com/fwlink/?LinkId=251979
-[Troubleshooting and Diagnostics]: http://go.microsoft.com/fwlink/?LinkId=320839
-[NuGet Package Manager Installation]: http://go.microsoft.com/fwlink/?LinkId=240311
-[Cache Pricing Details]: http://www.windowsazure.com/en-us/pricing/details/cache/
-[Management Portal]: https://manage.windowsazure.com/
-[Cache offerings]: http://go.microsoft.com/fwlink/?LinkId=317277
-[Capacity planning]: http://go.microsoft.com/fwlink/?LinkId=320167
-[Expiration and Eviction]: http://go.microsoft.com/fwlink/?LinkId=317278
-[High Availability]: http://go.microsoft.com/fwlink/?LinkId=317329
-[Notifications]: http://go.microsoft.com/fwlink/?LinkId=317276
-[Migrate to Managed Cache Service]: http://go.microsoft.com/fwlink/?LinkId=317347
-[Managed Cache Service Samples]: http://go.microsoft.com/fwlink/?LinkId=320840
-[New-AzureManagedCache]: http://go.microsoft.com/fwlink/?LinkId=400495
-[Azure Managed Cache Cmdlets]: http://go.microsoft.com/fwlink/?LinkID=398555
-[How to install and configure Azure PowerShell]: http://go.microsoft.com/fwlink/?LinkId=400494
-[Add-AzureAccount]: http://msdn.microsoft.com/en-us/library/dn495128.aspx
-[Select-AzureSubscription]: http://msdn.microsoft.com/en-us/library/dn495203.aspx
-
-[Which Azure Cache offering is right for me?]: http://msdn.microsoft.com/en-us/library/azure/dn766201.aspx
+<properties linkid="manage-services-cache-net-how-to-cache-service" urlDisplayName="" pageTitle="How to Use Azure Managed Cache Service" metaKeywords="" description="" metaCanonical="" services="cache" documentationCenter="" title="How to Use Azure Managed Cache Service" authors="sdanie" solutions="" manager="dwrede" editor="" />
+
+<tags ms.service="cache" ms.workload="web" ms.tgt_pltfrm="na" ms.devlang="dotnet" ms.topic="article" ms.date="01/01/1900" ms.author="sdanie" />
+
+# How to Use Azure Managed Cache Service
+
+This guide shows you how to get started using 
+**Azure Managed Cache Service**. The samples are written in C\# code and
+use the .NET API. The scenarios covered include **creating and configuring a cache**, **configuring cache clients**, **adding and removing
+objects from the cache, storing ASP.NET session state in the cache**,
+and **enabling ASP.NET page output caching using the cache**. For more
+information on using Azure Cache, refer to the [Next Steps][] section.
+
+>For guidance on choosing the right Azure Cache offering for your application, see [Which Azure Cache offering is right for me?][].
+
+## Table of Contents
+
+-   [What is Azure Managed Cache Service?][]
+-	[Getting Started with Managed Cache Service]
+	-	[Create the cache][]
+	-	[Configure the cache][]
+	-	[Configure the cache clients][]
+-	[Working with caches][]
+	-	[How To: Create a DataCache Object][]
+	-   [How To: Add and Retrieve an Object from the Cache][]
+	-   [How To: Specify the Expiration of an Object in the Cache][]
+	-   [How To: Store ASP.NET Session State in the Cache][]
+	-   [How To: Store ASP.NET Page Output Caching in the Cache][]
+-   [Next Steps][]
+
+<a name="what-is"></a>
+## What is Azure Managed Cache Service?
+
+Azure Managed Cache Service is a distributed, in-memory, scalable solution that enables you to build highly scalable and responsive applications by providing super-fast access to data.
+
+Azure Managed Cache Service includes the following
+features:
+
+-   Pre-built ASP.NET providers for session state and page output
+    caching, enabling acceleration of web applications without having to
+    modify application code.
+-   Caches any serializable managed object - for example: CLR objects, rows, XML,
+    binary data.
+-   Consistent development model across both Azure and Windows
+    Server AppFabric.
+
+Managed Cache Service gives you access to a secure, dedicated cache that is managed by Microsoft. A cache created using the Managed Cache Service is accessible from applications within Azure running on Azure Websites, Web & Worker Roles and Virtual Machines.
+
+Managed Cache Service is available in three tiers:
+
+-	Basic - Cache in sizes from 128MB to 1GB
+-	Standard - Cache in sizes from 1GB to 10GB
+-	Premium - Cache in sizes from 5GB to 150GB
+
+Each tier differs in terms of features and pricing. The features are covered later in this guide, and for more information on pricing, see [Cache Pricing Details][].
+
+This guide provides an overview of getting started with Managed Cache Service. For more detailed information on these features that are beyond the scope of this getting started guide, see [Overview of Azure Managed Cache Service][].
+
+<a name="getting-started-cache-service"></a>
+## Getting Started with Cache Service
+
+Getting started with Managed Cache Service is easy. To get started, you provision and configure a cache. Next, you configure the cache clients so they can access the cache. Once the cache clients are configured, you can begin working with them.
+
+-	[Create the cache][]
+-	[Configure the cache][]
+-	[Configure the cache clients][]
+
+<a name="create-cache"></a>
+## Create a cache
+
+Cache instances in Managed Cache Service are created using PowerShell cmdlets. 
+
+>Once a Managed Cache Service instance is created using the PowerShell cmdlets it can be viewed and configured in the [Azure Management Portal][].
+
+To create a Managed Cache Service instance, open an Azure PowerShell command window.
+
+>For instructions on installing and using Azure PowerShell, see [How to install and configure Azure PowerShell][].
+
+Invoke the [Add-AzureAccount][] cmdlet, and enter the email address and password associated with your account. A subscription is chosen by default and is displayed after you invoke the [Add-AzureAccount][] cmdlet. To change the subscription, invoke the [Select-AzureSubscription][] cmdlet.
+
+>If you have configured Azure PowerShell with a certificate for your account then you can skip this step. For more information about connecting Azure PowerShell with your Azure account, see [How to install and configure Azure PowerShell][].
+
+A subscription is chosen by default and is displayed. To change the subscription, invoke the [Select-AzureSubscription][] cmdlet.
+
+Invoke the [New-AzureManagedCache][] cmdlet and specify the name, region, cache offering, and size for the cache.
+
+For **Name**, enter a subdomain name to use for the cache endpoint. The endpoint must be a string between six and twenty characters, contain only lowercase numbers and letters, and must start with a letter.
+
+For **Location**, specify a region for the cache. For the best performance, create the cache in the same region as the cache client application.
+
+**Sku** and **Memory** work together to determine the size of the cache. Managed Cache Service is available in the three following tiers.
+
+-	Basic - Cache in sizes from 128MB to 1GB in 128MB increments, with one default named cache
+-	Standard - Cache in sizes from 1GB to 10GB in 1GB increments, with support for notifications and up to ten named caches
+-	Premium - Cache in sizes from 5GB to 150GB in 5GB increments, with support for notifications, high availability, and up to ten named caches
+
+Choose the **Sku** and **Memory** that meets the needs of your application. Note that some cache features, such as notifications and high availability, are only available with certain cache offerings. For more information on choosing the cache offering and size that's best for your application, see [Cache offerings][].
+
+ In the following example, a Basic 128MB cache is created with name contosocache, in the South Central US geographic region.
+
+	New-AzureManagedCache -Name contosocache -Location "South Central US" -Sku Basic -Memory 128MB
+
+>For a complete list of parameters and values that can be used when creating a cache, see the [New-AzureManagedCache][] cmdlet documentation.
+
+Once the PowerShell cmdlet is invoked, it can take a few minutes for the cache to be created. After the cache has been created, your new cache has a `Running` status and is ready for use with default settings, and can be viewed and configured in the [Azure Management Portal][]. To customize the configuration of your cache, see the following [Configure the cache][] section.
+
+You can monitor the creation progress in the Azure PowerShell window. Once the cache is ready for use, the [New-AzureManagedCache][] cmdlet will display the cache information, as shown in the following example.
+
+	PS C:\> Add-AzureAccount
+	VERBOSE: Account "user@domain.com" has been added.
+	VERBOSE: Subscription "MySubscription" is selected as the default subscription.
+	VERBOSE: To view all the subscriptions, please use Get-AzureSubscription.
+	VERBOSE: To switch to a different subscription, please use Select-AzureSubscription.
+	PS C:\> New-AzureManagedCache -Name contosocache -Location "South Central US" -Sku Basic -Memory 128MB
+	VERBOSE: Intializing parameters...
+	VERBOSE: Creating prerequisites...
+	VERBOSE: Verify cache service name...
+	VERBOSE: Creating cache service...
+	VERBOSE: Waiting for cache service to be in ready state...
+
+
+	Name     : contosocache
+	Location : South Central US
+	State    : Active
+	Sku      : Basic
+	Memory   : 128MB
+
+
+
+	PS C:\>
+
+
+
+
+<a name="enable-caching"></a>
+## Configure the cache
+
+The **Configure** tab for Cache in the Management Portal is where you configure the options for your cache. Each cache has a **default** named cache, and the Standard and Premium cache offerings support up to nine additional named caches, for a total of ten. Each named cache has its own set of options which allow you to configure your cache in a highly flexible manner.
+
+![NamedCaches][NamedCaches]
+
+To create a named cache, type the name of the new cache into the **Name** box, specify the desired options, click **Save**, and click **Yes** to confirm. To cancel any changes, click **Discard**.
+
+## Expiry Policy and Time (min) ##
+
+The **Expiry Policy** works in conjunction with the **Time (min)** setting to determine when cached items expire. There are three types of expiration policies: **Absolute**, **Sliding**, and **Never**. 
+
+When **Absolute** is specified, the expiration interval specified by **Time (min)** begins when an item is added to the cache. After the interval specified by **Time (min)** elapses, the item expires. 
+
+When **Sliding** is specified, the expiration interval specified by **Time (min)** is reset each time an item is accessed in the cache. The item does not expire until the interval specified by **Time (min)** elapses after the last access to the item.
+
+When **Never** is specified, **Time (min)** must be set to **0**, and items do not expire.
+
+**Absolute** is the default expiration policy and 10 minutes is the default setting for **Time (min)**. The expiration policy is fixed for each item in a named cache, but the **Time (min)** can be customized for each item by using **Add** and **Put** overloads that take a timeout parameter.
+
+For more information about eviction and expiration policies, see [Expiration and Eviction][].
+
+## Notifications ##
+
+Cache notifications that allow your applications to receive asynchronous notifications when a variety of cache operations occur on the cache cluster. Cache notifications also provide automatic invalidation of locally cached objects. For more information, see [Notifications][].
+
+>Notifications are only available in the Standard and Premium cache offerings, and are not available in the Basic cache offering. For more information, see [Cache offerings][].
+
+## High Availability ##
+
+When high availability is enabled, a backup copy is made of each item added to the cache. If an unexpected failure occurs to the primary copy of the item, the backup copy is still available.
+
+By definition, the use of high availability multiplies the amount of required memory for each cached item by two. Consider this memory impact during capacity planning tasks. For more information, see [High Availability][].
+
+>High availability is only available in the Premium cache offering, and is not available in the Basic or Standard cache offerings. For more information, see [Cache offerings][].
+
+## Eviction ##
+
+To maintain the memory capacity available within a cache, least recently used (LRU) eviction is supported. When memory consumption exceeds the memory threshold, objects are evicted from memory, regardless of whether they have expired or not, until the memory pressure is relieved.
+Eviction is enabled by default. If eviction is disabled, items will not be evicted from the cache when the capacity is reached, and instead Put and Add operations will fail.
+
+For more information about eviction and expiration policies, see [Expiration and Eviction][].
+
+Once the cache is configured, you can configure the cache clients to allow access to the cache.
+
+<a name="NuGet"></a>
+## Configure the cache clients
+
+A cache created using the Managed Cache Service is accessible from Azure applications running on Azure Websites, Web & Worker Roles and Virtual Machines. A NuGet package is provided that simplifies the configuration of cache client applications. 
+
+To configure a client application using the Cache NuGet package, right-click the project in **Solution Explorer** and choose **Manage NuGet Packages**. 
+
+![NuGetPackageMenu][NuGetPackageMenu]
+
+Type **WindowsAzure.Caching** into the **Search Online** text box, and select **Windows Azure Cache** from the results. Click **Install**, and then click **I Accept**.
+
+![NuGetPackage][NuGetPackage]
+
+The NuGet package does several things: it adds the required configuration to the config file of the application, and it adds the required assembly references. For Cloud Services projects, it also adds a cache client diagnostic level setting to the ServiceConfiguration.cscfg file of the Cloud Service.
+
+>For ASP.NET web projects, the Cache NuGet package also adds two commented out sections to web.config. The first section enables session state to be stored in the cache, and the second section enables ASP.NET page output caching. For more information, see [How To: Store ASP.NET Session State in the Cache] and [How To: Store ASP.NET Page Output Caching in the Cache][].
+
+The NuGet package adds the following configuration elements into your application's web.config or app.config. A **dataCacheClients** section and a **cacheDiagnostics** section are added under the **configSections** element. If there is no **configSections** element present, one is created as a child of the **configuration** element.
+
+    <configSections>
+      <!-- Existing sections omitted for clarity. -->
+      <section name="dataCacheClients" 
+        type="Microsoft.ApplicationServer.Caching.DataCacheClientsSection,
+              Microsoft.ApplicationServer.Caching.Core" 
+        allowLocation="true" 
+        allowDefinition="Everywhere" />
+  
+    <section name="cacheDiagnostics" 
+        type="Microsoft.ApplicationServer.Caching.AzureCommon.DiagnosticsConfigurationSection,
+              Microsoft.ApplicationServer.Caching.AzureCommon" 
+        allowLocation="true" 
+        allowDefinition="Everywhere" />
+
+
+These new sections include references to a **dataCacheClients** element, which is also added to the **configuration** element.
+
+    <dataCacheClients>
+      <dataCacheClient name="default">
+        <!--To use the in-role flavor of Azure Caching, 
+            set identifier to be the cache cluster role name -->
+        <!--To use the Azure Caching Service,
+            set identifier to be the endpoint of the cache cluster -->
+        <autoDiscover isEnabled="true" identifier="[Cache role name or Service Endpoint]" />
+        <!--<localCache isEnabled="true" sync="TimeoutBased" objectCount="100000" ttlValue="300" />-->
+        <!--Use this section to specify security settings for connecting to your cache. 
+            This section is not required if your cache is hosted on a role that is a part
+            of your cloud service. -->
+        <!--<securityProperties mode="Message" sslEnabled="false">
+          <messageSecurity authorizationInfo="[Authentication Key]" />
+        </securityProperties>-->
+      </dataCacheClient>
+    </dataCacheClients>
+
+
+After the configuration is added, replace the following two items in the newly added configuration.
+
+1. Replace **[Cache role name or Service Endpoint]** with the endpoint, which is displayed on the Dashboard in the Management Portal.
+
+	![Endpoint][Endpoint]
+
+2. Uncomment the securityProperties section, and replace **[Authentication Key]** with the authentication key, which can be found in the Management Portal by clicking **Manage Keys** from the cache dashboard.
+
+	![AccessKeys][AccessKeys]
+
+>These settings must be configured properly or clients will not be able to access the cache.
+
+For Cloud Services projects, the NuGet package also adds a **ClientDiagnosticLevel** setting to the **ConfigurationSettings** of the cache client role in ServiceConfiguration.cscfg. The following example is the **WebRole1** section from a ServiceConfiguration.cscfg file with a **ClientDiagnosticLevel** of 1, which is the default **ClientDiagnosticLevel**.
+
+    <Role name="WebRole1">
+      <Instances count="1" />
+      <ConfigurationSettings>
+        <!-- Existing settings omitted for clarity. -->
+        <Setting name="Microsoft.WindowsAzure.Plugins.Caching.ClientDiagnosticLevel" 
+                 value="1" />
+      </ConfigurationSettings>
+    </Role>
+
+>The client diagnostic level configures the level of caching diagnostic information collected for cache clients. For more information, see [Troubleshooting and Diagnostics][]
+
+The NuGet package also adds references to the following assemblies:
+
+-   Microsoft.ApplicationServer.Caching.Client.dll
+-   Microsoft.ApplicationServer.Caching.Core.dll
+-   Microsoft.WindowsFabric.Common.dll
+-   Microsoft.WindowsFabric.Data.Common.dll
+-   Microsoft.ApplicationServer.Caching.AzureCommon.dll
+-   Microsoft.ApplicationServer.Caching.AzureClientHelper.dll
+
+If your project is a web project, the following assembly reference is also added:
+
+-	Microsoft.Web.DistributedCache.dll.
+
+>These assemblies are located in the C:\\Program Files\\Microsoft SDKs\\Windows Azure\\.NET SDK\\[sdk version]\\ref\\Caching\\ folder.
+
+Once your client project is configured for caching, you can use the techniques described in the following sections for working with your cache.
+
+<a name="working-with-caches"></a>
+## Working with Caches
+
+The steps in this section describe how to perform common tasks with Cache.
+
+-	[How To: Create a DataCache Object][]
+-   [How To: Add and Retrieve an Object from the Cache][]
+-   [How To: Specify the Expiration of an Object in the Cache][]
+-   [How To: Store ASP.NET Session State in the Cache][]
+-   [How To: Store ASP.NET Page Output Caching in the Cache][]
+
+<a name="create-cache-object"></a>
+## How To: Create a DataCache Object
+
+In order to programatically work with a cache, you need a reference to the cache. Add the following to the top of any file from which you want to use
+Azure Cache:
+
+    using Microsoft.ApplicationServer.Caching;
+
+>If Visual Studio doesn't recognize the types in the using
+statement even after installing the Cache NuGet package, which adds the necessary references, ensure that the target
+profile for the project is .NET Framework 4 or higher, and be sure to select one of the profiles that does not specify **Client Profile**. For instructions on configuring cache clients, see [Configure the cache clients][].
+
+There are two ways to create a **DataCache** object. The first way is to simply create a **DataCache**, passing in the name of the desired cache.
+
+    DataCache cache = new DataCache("default");
+
+Once the **DataCache** is instantiated, you can use it to interact with the cache, as described in the following sections.
+
+To use the second way, create a new **DataCacheFactory** object in your application using the default constructor. This causes the cache client to use the settings in the configuration file. Call either the **GetDefaultCache** method of the new **DataCacheFactory** instance which returns a **DataCache** object, or the **GetCache** method and pass in the name of your cache. These methods return a **DataCache** object that can then be used to programmatically access the cache.
+
+    // Cache client configured by settings in application configuration file.
+    DataCacheFactory cacheFactory = new DataCacheFactory();
+    DataCache cache = cacheFactory.GetDefaultCache();
+    // Or DataCache cache = cacheFactory.GetCache("MyCache");
+    // cache can now be used to add and retrieve items.	
+
+<a name="add-object"></a>
+## How To: Add and Retrieve an Object from the Cache
+
+To add an item to the cache, the **Add** method or the **Put** method
+can be used. The **Add** method adds the specified object to the cache,
+keyed by the value of the key parameter.
+
+    // Add the string "value" to the cache, keyed by "item"
+    cache.Add("item", "value");
+
+If an object with the same key is already in the cache, a
+**DataCacheException** will be thrown with the following message:
+
+> ErrorCode:SubStatus: An attempt is being made to create an object with
+> a Key that already exists in the cache. Caching will only accept
+> unique Key values for objects.
+
+To retrieve an object with a specific key, the **Get** method can be used. If the object exists, it is
+returned, and if it does not, null is returned.
+
+    // Add the string "value" to the cache, keyed by "key"
+    object result = cache.Get("Item");
+    if (result == null)
+    {
+        // "Item" not in cache. Obtain it from specified data source
+        // and add it.
+        string value = GetItemValue(...);
+        cache.Add("item", value);
+    }
+    else
+    {
+        // "Item" is in cache, cast result to correct type.
+    }
+
+The **Put** method adds the object with the specified key to the cache
+if it does not exist, or replaces the object if it does exist.
+
+    // Add the string "value" to the cache, keyed by "item". If it exists,
+    // replace it.
+    cache.Put("item", "value");
+
+<a name="specify-expiration"></a>
+## How To: Specify the Expiration of an Object in the Cache
+
+By default items in the cache expire 10 minutes after they are placed in the cache. This can be configured in the **Time (min)** setting on the Configure tab for Cache in the Management Portal.
+
+![NamedCaches][NamedCaches]
+
+There are three types of **Expiry Policy**: **Never**, **Absolute**, and **Sliding**. These configure how **Time (min)** is used to determine expiration. The default **Expiration Type** is **Absolute**, which means that the countdown timer for an item's expiration begins when the item is placed into the cache. Once the specified amount of time has elapsed for an item, the item expires. If **Sliding** is specified, then the expiration countdown for an item is reset each time the item is accessed in the cache, and the item will not expire until the specified amount of time has elapsed since its last access. If **Never** is specified, then **Time (min)** must be set to **0**, and items will not expire, and will remain valid as long as they are in the cache.
+
+If a longer or shorter timeout interval than what is configured in the cache properties is desired, a specific duration can be specified when an item is added or updated in the cache by using the
+overload of **Add** and **Put** that take a **TimeSpan** parameter. In
+the following example, the string **value** is added to cache, keyed by
+**item**, with a timeout of 30 minutes.
+
+    // Add the string "value" to the cache, keyed by "item"
+    cache.Add("item", "value", TimeSpan.FromMinutes(30));
+
+To view the remaining timeout interval of an item in the cache, the
+**GetCacheItem** method can be used to retrieve a **DataCacheItem**
+object that contains information about the item in the cache, including
+the remaining timeout interval.
+
+    // Get a DataCacheItem object that contains information about
+    // "item" in the cache. If there is no object keyed by "item" null
+    // is returned. 
+    DataCacheItem item = cache.GetCacheItem("item");
+    TimeSpan timeRemaining = item.Timeout;
+
+<a name="store-session"></a>
+## How To: Store ASP.NET Session State in the Cache
+
+The Session State Provider for Azure Cache is an
+out-of-process storage mechanism for ASP.NET applications. This provider
+enables you to store your session state in an Azure cache rather
+than in-memory or in a SQL Server database. To use the caching session
+state provider, first configure your cache, and then configure your ASP.NET application for Cache using the Cache NuGet package as described in [Getting Started with Managed Cache Service][]. When the Cache NuGet package is installed, it adds a commented out section in web.config that contains the required configuration for your ASP.NET application to use the Session State Provider for Azure Cache.
+
+    <!--Uncomment this section to use Azure Caching for session state caching
+    <system.web>
+      <sessionState mode="Custom" customProvider="AFCacheSessionStateProvider">
+        <providers>
+          <add name="AFCacheSessionStateProvider" 
+            type="Microsoft.Web.DistributedCache.DistributedCacheSessionStateStoreProvider,
+                  Microsoft.Web.DistributedCache" 
+            cacheName="default" 
+            dataCacheClientName="default"/>
+        </providers>
+      </sessionState>
+    </system.web>-->
+
+>If your web.config does not contain this commented out section after installing the Cache NuGet package, ensure that the latest NuGet Package Manager is installed from [NuGet Package Manager Installation][], and then uninstall and reinstall the package.
+
+To enable the Session State Provider for Azure Cache, uncomment the specified section. The default cache is specified in the provided snippet. To use a different cache, specify the desired cache in the **cacheName** attribute.
+
+For more information about using the Managed Cache service session state
+provider, see [Session State Provider for Azure Cache][].
+
+<a name="store-page"></a>
+## How To: Store ASP.NET Page Output Caching in the Cache
+
+The Output Cache Provider for Azure Cache is an out-of-process storage mechanism for output cache data. This data is specifically for full HTTP
+responses (page output caching). The provider plugs into the new output
+cache provider extensibility point that was introduced in ASP.NET 4. To
+use the output cache provider, first configure your cache cluster, and then configure your ASP.NET application for caching using the Cache NuGet package, as described in [Getting Started with Managed Cache Service][]. When the Caching NuGet package is installed, it adds the following commented out section in web.config that contains the required configuration for your ASP.NET application to use the Output Cache Provider for Azure Caching.
+
+    <!--Uncomment this section to use Azure Caching for output caching
+    <caching>
+      <outputCache defaultProvider="AFCacheOutputCacheProvider">
+        <providers>
+          <add name="AFCacheOutputCacheProvider" 
+            type="Microsoft.Web.DistributedCache.DistributedCacheOutputCacheProvider,
+                  Microsoft.Web.DistributedCache" 
+            cacheName="default" 
+            dataCacheClientName="default" />
+        </providers>
+      </outputCache>
+    </caching>-->
+
+>If your web.config does not contain this commented out section after installing the Cache NuGet package, ensure that the latest NuGet Package Manager is installed from [NuGet Package Manager Installation][], and then uninstall and reinstall the package.
+
+To enable the Output Cache Provider for Azure Cache, uncomment the specified section. The default cache is specified in the provided snippet. To use a different cache, specify the desired cache in the **cacheName** attribute.
+
+Add an **OutputCache** directive to each page for which you wish to cache the output.
+
+    <%@ OutputCache Duration="60" VaryByParam="*" %>
+
+In this example the cached page data will remain in the cache for 60 seconds, and a different version of the page will be cached for each parameter combination. For more information on the available options, see [OutputCache Directive][].
+
+For more information about using the Output Cache Provider for Azure Cache, see [Output Cache Provider for Azure Cache][].
+
+<a name="next-steps"></a>
+## Next Steps
+
+Now that you've learned the basics of Managed Cache Service,
+follow these links to learn how to do more complex caching tasks.
+
+-   See the MSDN Reference: [Managed Cache Service][]
+-	Learn how to migrate to Managed Cache Service: [Migrate to Managed Cache Service][]
+-   Check out the samples: [Managed Cache Service Samples][]
+
+<!-- INTRA-TOPIC LINKS -->
+[Next Steps]: #next-steps
+[What is Azure Managed Cache Service?]: #what-is
+[Create an Azure Cache]: #create-cache
+[Which type of caching is right for me?]: #choosing-cache
+[Prepare Your Visual Studio Project to Use Azure Caching]: #prepare-vs
+[Configure Your Application to Use Caching]: #configure-app
+[Getting Started with Managed Cache Service]: #getting-started-cache-service
+[Create the cache]: #create-cache
+[Configure the cache]: #enable-caching
+[Configure the cache clients]: #NuGet
+[Working with Caches]: #working-with-caches
+[How To: Create a DataCache Object]: #create-cache-object
+[How To: Add and Retrieve an Object from the Cache]: #add-object
+[How To: Specify the Expiration of an Object in the Cache]: #specify-expiration
+[How To: Store ASP.NET Session State in the Cache]: #store-session
+[How To: Store ASP.NET Page Output Caching in the Cache]: #store-page
+[Target a Supported .NET Framework Profile]: #prepare-vs-target-net
+  
+<!-- IMAGES -->
+[NewCacheMenu]: ./media/cache-dotnet-how-to-use-service/CacheServiceNewCacheMenu.png
+
+[QuickCreate]: ./media/cache-dotnet-how-to-use-service/CacheServiceQuickCreate.png
+
+[Endpoint]: ./media/cache-dotnet-how-to-use-service/CacheServiceEndpoint.png
+
+[AccessKeys]: ./media/cache-dotnet-how-to-use-service/CacheServiceManageAccessKeys.png
+
+[NuGetPackage]: ./media/cache-dotnet-how-to-use-service/CacheServiceManageNuGetPackage.png
+
+[NuGetPackageMenu]: ./media/cache-dotnet-how-to-use-service/CacheServiceManageNuGetPackagesMenu.png
+
+[NamedCaches]: ./media/cache-dotnet-how-to-use-service/CacheServiceNamedCaches.jpg
+  
+   
+<!-- LINKS -->
+[Azure Management Portal]: https://manage.windowsazure.com/
+[How to: Configure a Cache Client Programmatically]: http://msdn.microsoft.com/en-us/library/windowsazure/gg618003.aspx
+[Session State Provider for Azure Cache]: http://go.microsoft.com/fwlink/?LinkId=320835
+[Azure AppFabric Cache: Caching Session State]: http://www.microsoft.com/en-us/showcase/details.aspx?uuid=87c833e9-97a9-42b2-8bb1-7601f9b5ca20
+[Output Cache Provider for Azure Cache]: http://go.microsoft.com/fwlink/?LinkId=320837
+[Azure Shared Caching]: http://msdn.microsoft.com/en-us/library/windowsazure/gg278356.aspx
+[Team Blog]: http://blogs.msdn.com/b/windowsazure/
+[Azure Caching]: http://www.microsoft.com/en-us/showcase/Search.aspx?phrase=azure+caching
+[How to Configure Virtual Machine Sizes]: http://go.microsoft.com/fwlink/?LinkId=164387
+[Azure Caching Capacity Planning Considerations]: http://go.microsoft.com/fwlink/?LinkId=320167
+[Azure Caching]: http://go.microsoft.com/fwlink/?LinkId=252658
+[How to: Set the Cacheability of an ASP.NET Page Declaratively]: http://msdn.microsoft.com/en-us/library/zd1ysf1y.aspx
+[How to: Set a Page's Cacheability Programmatically]: http://msdn.microsoft.com/en-us/library/z852zf6b.aspx
+[Overview of Azure Managed Cache Service]: http://go.microsoft.com/fwlink/?LinkId=320830
+[Managed Cache Service]: http://go.microsoft.com/fwlink/?LinkId=320830
+[OutputCache Directive]: http://go.microsoft.com/fwlink/?LinkId=251979
+[Troubleshooting and Diagnostics]: http://go.microsoft.com/fwlink/?LinkId=320839
+[NuGet Package Manager Installation]: http://go.microsoft.com/fwlink/?LinkId=240311
+[Cache Pricing Details]: http://www.windowsazure.com/en-us/pricing/details/cache/
+[Management Portal]: https://manage.windowsazure.com/
+[Cache offerings]: http://go.microsoft.com/fwlink/?LinkId=317277
+[Capacity planning]: http://go.microsoft.com/fwlink/?LinkId=320167
+[Expiration and Eviction]: http://go.microsoft.com/fwlink/?LinkId=317278
+[High Availability]: http://go.microsoft.com/fwlink/?LinkId=317329
+[Notifications]: http://go.microsoft.com/fwlink/?LinkId=317276
+[Migrate to Managed Cache Service]: http://go.microsoft.com/fwlink/?LinkId=317347
+[Managed Cache Service Samples]: http://go.microsoft.com/fwlink/?LinkId=320840
+[New-AzureManagedCache]: http://go.microsoft.com/fwlink/?LinkId=400495
+[Azure Managed Cache Cmdlets]: http://go.microsoft.com/fwlink/?LinkID=398555
+[How to install and configure Azure PowerShell]: http://go.microsoft.com/fwlink/?LinkId=400494
+[Add-AzureAccount]: http://msdn.microsoft.com/en-us/library/dn495128.aspx
+[Select-AzureSubscription]: http://msdn.microsoft.com/en-us/library/dn495203.aspx
+
+[Which Azure Cache offering is right for me?]: http://msdn.microsoft.com/en-us/library/azure/dn766201.aspx