- name: Azure IoT Fundamentals
  href: /azure/iot-fundamentals
- name: Azure Digital Twins
  href: index.yml
- name: Overview
  items:
  # - name: What is Azure Digital Twins
  - name: About Azure Digital Twins
    href: about-digital-twins.md
  # - name: Smart Spaces in the Azure IoT ecosystem
  #  href: smart-spaces-in-iot.md
- name: Quickstarts
  items:
  - name: Find available rooms
    href: quickstart-view-occupancy-dotnet.md
- name: Tutorials
  items:
  - name: Monitor a building with Digital Twins
    items:
      - name: Create spatial resources
        href: tutorial-facilities-setup.md
      - name: Monitor temperature and air quality
        href: tutorial-facilities-udf.md
      - name: Notify for monitored events
        href: tutorial-facilities-events.md
      - name: Analyze monitored events
        href: tutorial-facilities-analyze.md
- name: Concepts
  items:
  - name: Digital Twins Object Models and Spatial Intelligence Graph
    href: concepts-objectmodel-spatialgraph.md
  - name: Device Connectivity and Telemetry Ingress
    href: concepts-device-ingress.md
  - name: Data Processing and User-Defined Functions
    href: concepts-user-defined-functions.md 
  - name: Event and Message Routing to Service Endpoints
    href: concepts-events-routing.md 
  - name: Public preview service limits
    href: concepts-service-limits.md 
  - name: Security
    items:
    - name: Security best practices
      href: security-best-practices.md
    - name: Role Based Access Control
      href: security-role-based-access-control.md
    - name: Create and manage role assignments
      href: security-create-manage-role-assignments.md
    - name: Management APIs authentication
      href: security-authenticating-apis.md
- name: How-to guides
  items:
<<<<<<< HEAD
  - name: Multitenant apps in Azure Digital Twins
    href: how-to-multitenant-applications.md
  - name: User-Defined Functions in Azure Digital Twins
=======
  - name: How to enable multitenant applications
    href: how-to-multitenant-applications.md
  - name: How to create User-Defined Functions
>>>>>>> dfec2520
    href: how-to-user-defined-functions.md
  - name: How to route events and messages via endpoints
    href: how-to-egress-endpoints.md
  - name: How to use Digital Twins Swagger
    href: how-to-use-swagger.md
#- name: Reference
#  items:
- name: Related
  items:
  - name: Solutions
    items:
    - name: IoT solution accelerators
      href: /azure/iot-accelerators
    - name: IoT Central
      href: https://docs.microsoft.com/microsoft-iot-central/
  - name: Platform Services
    items:
    - name: IoT Hub
      href: /azure/iot-hub
    - name: IoT Hub Device Provisioning Service
      href: /azure/iot-dps
    - name: IoT Service SDKs
      href: /azure/iot-hub/iot-hub-devguide-sdks#azure-iot-service-sdks
    - name: Maps
      href: /azure/azure-maps
    - name: Time Series Insights
      href: /azure/time-series-insights
  - name: Edge
    items:
    - name: IoT Edge
      href: /azure/iot-edge
    - name: IoT Device SDKs
      href: /azure/iot-hub/iot-hub-devguide-sdks#azure-iot-device-sdks
- name: Resources
  items:
    # replace IoT hub by Smart Spaces links below
  - name: Azure IoT Samples for C# (.NET)
    href: https://azure.microsoft.com/resources/samples/azure-iot-samples-csharp/
  - name: Azure IoT Samples for Node.js
    href: https://azure.microsoft.com/resources/samples/azure-iot-samples-node/
  - name: Azure IoT Samples for Java
    href: https://azure.microsoft.com/resources/samples/azure-iot-samples-java/
  - name: Azure IoT Samples for Python
    href: https://azure.microsoft.com/resources/samples/azure-iot-samples-python/
  - name: Azure IoT Samples for iOS Platform
    href: https://azure.microsoft.com/resources/samples/azure-iot-samples-ios/
  - name: Azure Certified for IoT device catalog
    href: https://catalog.azureiotsuite.com/
  - name: Azure IoT Developer Center
    href: https://azure.microsoft.com/develop/iot/
  - name: Azure Roadmap
    href: https://azure.microsoft.com/roadmap/?category=iot
  - name: Azure IoT Toolkit
    href: https://marketplace.visualstudio.com/items?itemName=vsciot-vscode.azure-iot-toolkit
  - name: DeviceExplorer tool
    href: https://github.com/Azure/azure-iot-sdk-csharp/tree/master/tools/DeviceExplorer
  - name: iothub-diagnostics tool
    href: https://github.com/Azure/iothub-diagnostics
  - name: iothub-explorer tool
    href: https://github.com/Azure/iothub-explorer
  - name: Learning path
    href: https://azure.microsoft.com/documentation/learning-paths/iot-hub/
  - name: MSDN forum
    href: https://social.msdn.microsoft.com/Forums/azure/en-US/home?forum=azureiothub
  - name: Pricing
    href: https://azure.microsoft.com/pricing/details/iot-hub/
  - name: Pricing calculator
    href: https://azure.microsoft.com/pricing/calculator/
  - name: Service updates
    href: https://azure.microsoft.com/updates/?product=iot-hub
  - name: Stack Overflow
    href: http://stackoverflow.com/questions/tagged/azure-iot-hub
  - name: Technical case studies
    href: https://microsoft.github.io/techcasestudies/#technology=IoT&sortBy=featured
  - name: Videos
    href: https://azure.microsoft.com/documentation/videos/index/?services=iot-hub<|MERGE_RESOLUTION|>--- conflicted
+++ resolved
@@ -49,15 +49,9 @@
       href: security-authenticating-apis.md
 - name: How-to guides
   items:
-<<<<<<< HEAD
-  - name: Multitenant apps in Azure Digital Twins
-    href: how-to-multitenant-applications.md
-  - name: User-Defined Functions in Azure Digital Twins
-=======
   - name: How to enable multitenant applications
     href: how-to-multitenant-applications.md
   - name: How to create User-Defined Functions
->>>>>>> dfec2520
     href: how-to-user-defined-functions.md
   - name: How to route events and messages via endpoints
     href: how-to-egress-endpoints.md
