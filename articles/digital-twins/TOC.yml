--- conflicted
+++ resolved
@@ -60,7 +60,6 @@
     href: how-to-diagnose-user-defined-functions.md
   - name: Configure monitoring
     href: how-to-configure-monitoring.md
-<<<<<<< HEAD
   - name: Query Digital Twins APIs
     items:
     - name: Set up Postman
@@ -69,14 +68,10 @@
       href: how-to-navigate-apis.md
     - name: Common query patterns
       href: how-to-query-common-apis.md
-#- name: Reference
-#  items:
-=======
 - name: Reference
   items:
   - name: User-defined functions client library
     href: reference-user-defined-functions-client-library.md
->>>>>>> 7749a002
 - name: Related
   items:
   - name: Solutions
