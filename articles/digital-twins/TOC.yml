- name: Azure IoT Fundamentals
  href: /azure/iot-fundamentals
- name: Azure Digital Twins
  href: index.yml
- name: Overview
  items:
  - name: About Azure Digital Twins
    href: about-digital-twins.md
- name: Quickstarts
  items:
  - name: Find available rooms
    href: quickstart-view-occupancy-dotnet.md
- name: Tutorials
  items:
  - name: Monitor a building with Digital Twins
    items:
      - name: Deploy and configure 
        href: tutorial-facilities-setup.md
      - name: Provision and monitor conditions
        href: tutorial-facilities-udf.md
      - name: Notify with Logic Apps
        href: tutorial-facilities-events.md
      - name: Visualize events with TSI
        href: tutorial-facilities-analyze.md
- name: Concepts
  items:
  - name: Digital Twins object model and spatial intelligence graph
    href: concepts-objectmodel-spatialgraph.md
  - name: Device connectivity and telemetry ingress
    href: concepts-device-ingress.md
  - name: Data processing and user-defined functions
    href: concepts-user-defined-functions.md 
  - name: Routing events and messages
    href: concepts-events-routing.md 
  - name: Public preview service limits
    href: concepts-service-limits.md 
  - name: Security
    items:
    - name: Security best practices
      href: security-best-practices.md
    - name: Role based access control
      href: security-role-based-access-control.md
    - name: Create and manage role assignments
      href: security-create-manage-role-assignments.md
    - name: Management APIs authentication
      href: security-authenticating-apis.md
- name: How-to guides
  items:
  - name: How to enable multitenant applications
    href: how-to-multitenant-applications.md
  - name: How to create user-defined functions
    href: how-to-user-defined-functions.md
  - name: How to route events and messages via endpoints
    href: how-to-egress-endpoints.md
<<<<<<< HEAD
  - name: How to configure Postman
    href: how-to-configure-postman.md
=======
  - name: How to add blobs to objects
    href: how-to-add-blobs.md
>>>>>>> 4c30aa3c
  - name: How to use Digital Twins Swagger
    href: how-to-use-swagger.md
  - name: How to debug user-defined functions
    href: how-to-diagnose-user-defined-functions.md
  - name: How to configure monitoring
    href: how-to-configure-monitoring.md
#- name: Reference
#  items:
- name: Related
  items:
  - name: Solutions
    items:
    - name: IoT solution accelerators
      href: /azure/iot-accelerators
    - name: IoT Central
      href: https://docs.microsoft.com/microsoft-iot-central/
  - name: Platform Services
    items:
    - name: IoT Hub
      href: /azure/iot-hub
    - name: IoT Hub Device Provisioning Service
      href: /azure/iot-dps
    - name: IoT Service SDKs
      href: /azure/iot-hub/iot-hub-devguide-sdks#azure-iot-service-sdks
    - name: Maps
      href: /azure/azure-maps
    - name: Time Series Insights
      href: /azure/time-series-insights
  - name: Edge
    items:
    - name: IoT Edge
      href: /azure/iot-edge
    - name: IoT Device SDKs
      href: /azure/iot-hub/iot-hub-devguide-sdks#azure-iot-device-sdks
- name: Resources
  items:
  - name: Azure Digital Twins samples for C# (.NET)
    href: https://github.com/Azure-Samples/digital-twins-samples-csharp 
  - name: Azure Digital Twins REST API
    href: https://docs.westcentralus.azuresmartspaces.net/management/swagger 
  - name: Pricing
    href: https://azure.microsoft.com/pricing/details/digital-twins/     
  - name: Pricing calculator
    href: https://azure.microsoft.com/pricing/calculator/
  - name: Stack Overflow
    href: https://stackoverflow.com/questions/tagged/azure-digital-twins
  - name: Customer stories
    href: https://blogs.microsoft.com/iot/2018/09/24/announcing-azure-digital-twins-create-digital-replicas-of-spaces-and-infrastructure-using-cloud-ai-and-iot/ 
  - name: Azure IoT Developer Center
    href: https://azure.microsoft.com/develop/iot/
  - name: Azure roadmap
    href: https://azure.microsoft.com/roadmap/?category=iot
  - name: Videos
    href: https://channel9.msdn.com/Search?term=%22Azure%20Digital%20Twins%22&lang-en=true
<|MERGE_RESOLUTION|>--- conflicted
+++ resolved
@@ -52,13 +52,10 @@
     href: how-to-user-defined-functions.md
   - name: How to route events and messages via endpoints
     href: how-to-egress-endpoints.md
-<<<<<<< HEAD
   - name: How to configure Postman
     href: how-to-configure-postman.md
-=======
   - name: How to add blobs to objects
     href: how-to-add-blobs.md
->>>>>>> 4c30aa3c
   - name: How to use Digital Twins Swagger
     href: how-to-use-swagger.md
   - name: How to debug user-defined functions
