---
title: Overview of Azure Digital Twins | Microsoft Docs
description: Learn more about Azure Digital Twins, an Azure IoT solution for spatial intelligence.
author: julieseto
ms.author: jseto
ms.date: 10/10/2018
ms.topic: overview
ms.service: digital-twins
services: digital-twins
manager: bertvanhoof
ms.custom: mvc
#Customer intent: As an Azure enterprise customer, I want to know what capabilities Digital Twins has so that I can build next generation IoT services. 
---

# Overview of Azure Digital Twins

<<<<<<< HEAD
Azure Digital Twins is an Azure IoT service that creates comprehensive models of the physical environment. Among its many features is the ability to create spatial intelligence graphs to model the relationships and interactions between people, spaces, and devices.
=======
Azure Digital Twins is an Azure IoT service for creating comprehensive models of the physical environment. Among its many features is the ability to create spatial intelligence graphs to model the relationships and interactions between people, spaces, and devices.
>>>>>>> 90c0746e

Azure Digital Twins allows querying data from a physical space rather than from many disparate sensors. This service helps you build reusable, highly scalable, spatially aware, experiences that link streaming data across the digital and physical world. Whether you are predicting maintenance needs for a factory, analyzing real-time energy requirements for an electrical grid, or optimizing the use of available space for an office, your apps are enhanced by these uniquely relevant contextual features.

Azure Digital Twins applies to all types of environments, for example, warehouses, offices, schools, hospitals, banks, stadiums, factories, parking lots, parks, smart grids, and cities. Think about scenarios like tracking daily temperature across several states, monitoring busy drone paths, identifying autonomous vehicles, analyzing occupancy levels for a building, or finding the busiest cash register in your store. Whatever your real-world business scenario is, a corresponding digital instance can be provisioned through Azure Digital Twins.

The following video takes a deeper dive into Digital Twins:

> [!VIDEO https://www.youtube.com/embed/TvN_NxpgyzQ]

## Key Capabilities

Key capabilities of Azure Digital Twins include:

### Spatial intelligence graph

The [*spatial intelligence graph*](./concepts-objectmodel-spatialgraph.md) or *spatial graph* is a virtual representation of the physical environment that enables you to model the relationships between people, places, and devices.

Consider a smart utility app that might involve several electricity usage meters connected across a neighborhood. To accurately monitor and predict electricity usage and billing, the smart utility company must model each device and sensor with context about the location and the customer that will be billed. The spatial intelligence graph enables you to model these kinds of complex relationships.

### Digital twin object models

[Digital twin object models](./concepts-objectmodel-spatialgraph.md) are pre-defined device protocols and data schema that align your solution’s domain-specific needs to accelerate and simplify development.

For example, a room occupancy application could use pre-defined space types such as campus, building, floor, room, etc.

### Multiple and nested tenants

You can build solutions that scale securely and that can be reused for multiple tenants. You can also create multiple subtenants that can be accessed and used in an isolated and secure manner.

<<<<<<< HEAD
Your space utilization app could be configured to isolate a tenant's data from other tenants' data within a single building, or to combine data for a single tenant with multiple buildings.
=======
For example, a space utilization app could be configured to isolate a tenant's data from other tenant data within a single building, or to combine data for a single tenant with multiple buildings.
>>>>>>> 90c0746e

### Advanced compute capabilities

Advanced compute capabilities called [user-defined functions](./concepts-user-defined-functions.md) let you define and run custom functions against incoming [device data](./concepts-device-ingress.md) to send signals to pre-defined endpoints. This capability improves customization and automation of device tasks.

For example, a smart agriculture application could include a user-defined function to assess soil moisture sensor readings as well as the weather forecast, then send signals about the irrigation needs.

### Built-in access control

Access and identity management features such as [role-based access control](./security-role-based-access-control.md) and [Azure Active Directory](./security-authenticating-apis.md) enable you to securely control individuals’ and devices’ access.

For example, a facilities management app could be configured to allow occupants of a room to set the temperature within a specified range, and facilities managers to set the temperature in any room to any value.

### Ecosystem

You can connect an Azure Digital Twins instance to many powerful Azure services including: Azure Stream Analytics, AI, and Storage services, as well as Azure Maps, Microsoft Mixed Reality, Dynamics 365, or Office 365.

For example, a smart office building application could use Azure Digital Twins to represent teams and devices located on many floors. As devices stream live data into the provisioned Digital Twin instance, Azure Stream Analytics can process that data to provide actionable key insights. Then, the data can be stored in Azure Storage and converted into a shareable file format to be distributed across the whole organization using Office 365.

## Solutions that benefit from Azure Digital Twins

Azure Digital Twins is useful for representing the physical world and its many relationships since it simplifies IoT modeling, data processing, event handling, and device tracking. Consider just a few of the following scenarios, across several industries, that benefit from its use:

* Showing a property management company the occupancy levels of a space over time to glean insights about the best ways to configure its office building.
* Triggering work order tickets for a mobile app that drives security guard dispatch, scheduling janitorial services, and any other services in a retail space or sports venue.
* Showing a building occupant which rooms are occupied in a building in real-time. Then, helping the occupant reserve workspaces that fit their needs.
* Tracking where assets are located within a space.
* Optimizing electric vehicle charging by modeling user preferences and energy-grid constraints.

## Azure Digital Twins in the context of other IoT Services

Azure Digital Twins uses Azure IoT Hub to connect the IoT devices and sensors that keep everything up-to-date with the physical world. The following diagram shows how Azure Digital Twins relates to other Azure IoT services:

![Azure Digital Twins is a service built on top of Azure IoT Hub](./media/overview/azure-digital-twins-in-iot-ecosystem.png)

For a more detailed description about the rest of the IoT ecosystem, see [Azure IoT technologies and solutions](https://docs.microsoft.com/azure/iot-fundamentals/iot-services-and-technologies).

## Next steps

Proceed to a short demo of Azure Digital Twins capabilities:

> [!div class="nextstepaction"]
> [Quickstart: Find available rooms using Azure Digital Twins](./quickstart-view-occupancy-dotnet.md)

Dive deep into a facilities management application using Azure Digital Twins:

> [!div class="nextstepaction"]
> [Tutorial: Deploy Azure Digital Twins and configure a spatial graph](./tutorial-facilities-setup.md)

Learn about core Azure Digital Twins concepts:

> [!div class="nextstepaction"]
> [Understanding the Digital Twins Object Model and Spatial Intelligence Graph](./concepts-objectmodel-spatialgraph.md)<|MERGE_RESOLUTION|>--- conflicted
+++ resolved
@@ -14,11 +14,7 @@
 
 # Overview of Azure Digital Twins
 
-<<<<<<< HEAD
 Azure Digital Twins is an Azure IoT service that creates comprehensive models of the physical environment. Among its many features is the ability to create spatial intelligence graphs to model the relationships and interactions between people, spaces, and devices.
-=======
-Azure Digital Twins is an Azure IoT service for creating comprehensive models of the physical environment. Among its many features is the ability to create spatial intelligence graphs to model the relationships and interactions between people, spaces, and devices.
->>>>>>> 90c0746e
 
 Azure Digital Twins allows querying data from a physical space rather than from many disparate sensors. This service helps you build reusable, highly scalable, spatially aware, experiences that link streaming data across the digital and physical world. Whether you are predicting maintenance needs for a factory, analyzing real-time energy requirements for an electrical grid, or optimizing the use of available space for an office, your apps are enhanced by these uniquely relevant contextual features.
 
@@ -48,11 +44,7 @@
 
 You can build solutions that scale securely and that can be reused for multiple tenants. You can also create multiple subtenants that can be accessed and used in an isolated and secure manner.
 
-<<<<<<< HEAD
-Your space utilization app could be configured to isolate a tenant's data from other tenants' data within a single building, or to combine data for a single tenant with multiple buildings.
-=======
-For example, a space utilization app could be configured to isolate a tenant's data from other tenant data within a single building, or to combine data for a single tenant with multiple buildings.
->>>>>>> 90c0746e
+For example, a space utilization app could be configured to isolate a tenant's data from other tenants' data within a single building, or to combine data for a single tenant with multiple buildings.
 
 ### Advanced compute capabilities
 
