--- conflicted
+++ resolved
@@ -39,7 +39,6 @@
 
 Azure Digital Twins is applicable to any industry or scenario that can benefit from virtually representing the physical world. Some examples include:
 
-<<<<<<< HEAD
 Those models can then be used to interact with an API, represent data, or configure an IoT app.
 
 > [!div class="nextstepaction"]
@@ -75,17 +74,16 @@
 
 > [!div class="nextstepaction"]
 > [Read more](./concepts-device-ingress.md)
-=======
+
 * Showing a property management company the occupancy levels of a space over time to glean insights about the best ways to configure its office building.
 * Triggering work order tickets to a mobile app that drives security guard dispatch, janitorial services scheduling, and any other services in a retail space or sports venue.
 * Showing a building occupant which rooms are occupied in a building in real time. Then, helping the occupant reserve workspaces and find colleagues.
 * Tracking what assets are located within a space, or what assets are in a given space.
 * Optimizing electric vehicle charging my modeling user preferences and energy-grid constraints.
->>>>>>> 851c99e1
 
 ## Next steps
 
 For full code samples:
 
 > [!div class="nextstepaction"]
-> [C# code samples](https://github.com/Azure-Samples/digital-twins-samples-csharp)
+> [C# code samples](https://github.com/Azure-Samples/digital-twins-samples-csharp)