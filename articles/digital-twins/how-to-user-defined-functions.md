--- conflicted
+++ resolved
@@ -12,7 +12,12 @@
 
 # How to use user-defined functions in Azure Digital Twins
 
-With [user-defined functions](./concepts-user-defined-functions.md), the user can run custom logic against incoming telemetry and spatial graph metadata. Then the user can send events to predefined endpoints. This guide walks through an example of acting on temperature events to detect and alert on any reading above a certain temperature.
+[User-defined functions](./concepts-user-defined-functions.md) (UDF) enable the user to run custom logic against incoming telemetry messages and spatial graph metadata, allowing the user to send events to pre-defined endpoints. In this guide, we'll walk through an example of acting on temperature events to detect and alert on any reading that exceeds a certain temperature.
+
+Before continuing, verify that the telemetry property **DigitalTwins-SensorHardwareId** is identical to a device's Sensor **HardwareId** property. This condition for that sensor's telemetry messaged to be processed in the UDF execution engine.
+
+> {!IMPORTANT]
+> THe telemetry property **DigitalTwins-SensorHardwareId** must match a Sensor's **HardwareId**  in order for the system to process it.
 
 In the following examples, `https://yourManagementApiUrl` refers to the URI of the Azure Digital Twins APIs:
 
@@ -45,19 +50,7 @@
   - `SensorDevice`
   - `SensorSpace`
 
-<<<<<<< HEAD
-When creating a matcher for sensor telemetry events, make sure to specify the parent device HardwareId (`Sensor.HardwareId`, below). It is then used to validate that the incoming telemetry events match the intended device a user-defined function is assigned to handle.
-
-```csharp
-Sensor.HardwareId = message.properties[DigitalTwins-SensorHardwareId]
-```
-
-Above, `DigitalTwins-SensorHardwareId` must be identical to a sensor's parent device ID (`Sensor.HardwareId`) for an assigned user-defined function to execute.
-
-The following example matcher will evaluate to true on any sensor telemetry event with `"Temperature"` as its data type value. You can create multiple matchers on a user-defined function.
-=======
 The following example matcher evaluates to true on any sensor telemetry event with `"Temperature"` as its data type value. You can create multiple matchers on a user-defined function:
->>>>>>> 068033b1
 
 ```plaintext
 POST https://yourManagementApiUrl/api/v1.0/matchers
