<<<<<<< HEAD
<properties pageTitle="Get started with push notifications (Windows Store) | Mobile Dev Center" metaKeywords="" description="Learn how to use Azure Mobile Services to send push notifications to your Windows Store app (legacy push)." metaCanonical="" services="mobile-services,notification-hubs" documentationCenter="Mobile" title="Get started with push notifications in Mobile Services (legacy push)" authors="glenga" solutions="" manager="dwrede" editor="" />
=======
<properties pageTitle="Get started with push notifications (Windows Store) | Mobile Dev Center" metaKeywords="" description="Learn how to use Azure Mobile Services to send push notifications to your Windows Store app (legacy push)." metaCanonical="" services="mobile-services" documentationCenter="Mobile" title="Get started with push notifications in Mobile Services (legacy push)" authors="glenga" solutions="" manager="dwrede" editor="" />
>>>>>>> 315408c3

<tags ms.service="mobile-services" ms.workload="mobile" ms.tgt_pltfrm="mobile-windows-store" ms.devlang="dotnet" ms.topic="article" ms.date="09/11/2014" ms.author="glenga" />

# Add push notifications to your Mobile Services app (legacy push)

<div class="dev-center-tutorial-selector sublanding">
    <a href="/en-us/documentation/articles/mobile-services-windows-store-dotnet-get-started-push" title="Windows Store C#" class="current">Windows Store C#</a>
    <a href="/en-us/documentation/articles/mobile-services-windows-store-javascript-get-started-push" title="Windows Store JavaScript">Windows Store JavaScript</a>
    <a href="/en-us/documentation/articles/mobile-services-windows-phone-get-started-push" title="Windows Phone">Windows Phone</a>
    <a href="/en-us/documentation/articles/mobile-services-ios-get-started-push" title="iOS">iOS</a>
    <a href="/en-us/documentation/articles/mobile-services-android-get-started-push" title="Android">Android</a>
<!--    <a href="/en-us/documentation/articles/partner-xamarin-mobile-services-ios-get-started-push" title="Xamarin.iOS">Xamarin.iOS</a>
    <a href="/en-us/documentation/articles/partner-xamarin-mobile-services-android-get-started-push" title="Xamarin.Android">Xamarin.Android</a> -->
	<a href="/en-us/documentation/articles/partner-appcelerator-mobile-services-javascript-backend-appcelerator-get-started-push" title="Appcelerator">Appcelerator</a>
</div>

<div class="dev-center-tutorial-subselector"><a href="/en-us/documentation/articles/mobile-services-dotnet-backend-windows-store-dotnet-get-started-push/" title=".NET backend">.NET backend</a> | <a href="/en-us/documentation/articles/mobile-services-windows-store-dotnet-get-started-push/"  title="JavaScript backend" class="current">JavaScript backend</a></div>	

This topic shows how Visual Studio 2013 lets you use Azure Mobile Services to send push notifications to your Windows Store app. In this tutorial you add push notifications using the Windows Push Notification service (WNS) to the quickstart project, right from Visual Studio. When complete, your mobile service will send a push notification each time a record is inserted.

>[WACOM.NOTE]This topic supports <em>existing</em> mobile services that have <em>not yet been upgraded</em> to use Notification Hubs integration. When you create a <em>new</em> mobile service, this integrated functionality is automatically enabled. For new mobile services, see [Get started with push notifications](/en-us/documentation/articles/mobile-services-javascript-backend-windows-store-dotnet-get-started-push/).
>
>Mobile Services integrates with Azure Notification Hubs to support additional push notification functionality, such as templates, multiple platforms, and improved scale. <em>You should upgrade your existing mobile services to use Notification Hubs when possible</em>. Once you have upgraded, see this version of [Get started with push notifications](/en-us/documentation/articles/mobile-services-javascript-backend-windows-store-dotnet-get-started-push/).

This tutorial walks you through these basic steps to enable push notifications:

1. [Register your app for push notifications and configure Mobile Services]
2. [Update the generated push notification code]
3. [Insert data to receive notifications]

This tutorial is based on the Mobile Services quickstart. Before you start this tutorial, you must first complete either [Get started with Mobile Services] or [Get started with data] to connect your project to the mobile service. When a mobile service has not been connected, the Add Push Notification wizard creates this connection for you. 

<h2><a name="register"></a><span class="short-header">Register your app</span>Add and configure push notifications in the app</h2>

[WACOM.INCLUDE [mobile-services-create-new-push-vs2013](../includes/mobile-services-create-new-push-vs2013.md)]

<ol start="6">
<li><p>Expand <strong>services</strong>, <strong>mobile services</strong>, your service name, open the generated code file, and then inspect the <strong>UploadChannel</strong> method that obtains the installation ID and channel for the device and inserts this data into the new channels table.</p> 

<p>A call to this method was also added by the wizard to the <strong>OnLaunched</strong> event handler in the App.xaml.cs code file. This ensures that registration of the device is attempted whenever the app is launched.</p></li> 
<li><p>In Server Explorer, expand <strong>Azure</strong>, <strong>Mobile Services</strong>, your service name, and <strong>channels</strong>, then open the insert.js file.</p> 

<p>This file, which is stored in your mobile service, contains JavaScript code that is executed when a client sends a request to register a device by inserting data into the channels table.</p> 

<div class="dev-callout"><b>Note</b>
	<p>The initial version of this file contains code that checks for an existing registration for the device. It also contains code that sends a push notification when a new registration is added to the channels table. The code that sends a push notification can be included in any registered script file. The location of this script depends on how the notification is triggered. Scripts can be registered against an insert, update, delete or read operation against a table; as a scheduled job; or as a custom API. For more information, see <a href="http://go.microsoft.com/fwlink/p/?LinkID=287178">Work with server scripts in Mobile Services</a>.</p>
</div>
</li> 
<li><p>Press the F5 key to run the app and verify that a notification is immediately received from the mobile service.</p>
<p>This notification was generated by inserting a row into the new channels table, which is the device registration.</p>
</li>
</ol>
While the generated code makes it easy to demonstrate a notification when the app is run, this is not generally a meaningful scenario. Next, you will remove the notification code from the channels table and replace it, with some changes, in the TodoItem table. 

<h2><a name="update-scripts"></a><span class="short-header">Update the code</span>Update the generated push notification code</h2>

[WACOM.INCLUDE [mobile-services-create-new-push-vs2013-2](../includes/mobile-services-create-new-push-vs2013-2.md)]

<h2><a name="test"></a><span class="short-header">Test the app</span>Test push notifications in your app</h2>

1. In Visual Studio, press the F5 key to run the app.

2. In the app, type text in **Insert a TodoItem**, and then click **Save**.

   	![][13]

   	Note that after the insert completes, the app receives a push notification from WNS.

   	![][14]

## <a name="next-steps"> </a>Next steps

This tutorial demonstrated the basics of enabling a Windows Store app to work with data in Mobile Services. Next, consider completing one of the following tutorials that is based on the GetStartedWithData app that you created in this tutorial:

+ [Get started with Notification Hubs]
  <br/>Learn how to leverage Notification Hubs in your Windows Store app.

+ [Send notifications to subscribers]
	<br/>Learn how users can register and receive push notifications for categories they're interested in.

+ [Send notifications to users]
	<br/>Learn how to send push notifications from a Mobile Service to specific users on any device.

+ [Send cross-platform notifications to users]
	<br/>Learn how to use templates to send push notifications from a Mobile Service, without having to craft platform-specific payloads in your back-end.

Consider finding out more about the following Mobile Services topics:

* [Get started with data]
  <br/>Learn more about storing and querying data using Mobile Services.

* [Get started with authentication]
  <br/>Learn how to authenticate users of your app with Windows Account.

* [Mobile Services server script reference]
  <br/>Learn more about registering and using server scripts.

* [Mobile Services .NET How-to Conceptual Reference]
  <br/>Learn more about how to use Mobile Services with .NET.

<!-- Anchors. -->
[Register your app for push notifications and configure Mobile Services]: #register
[Update the generated push notification code]: #update-scripts
[Insert data to receive notifications]: #test
[Next Steps]:#next-steps

<!-- Images. -->











[13]: ./media/mobile-services-windows-store-dotnet-get-started-push/mobile-quickstart-push1.png
[14]: ./media/mobile-services-windows-store-dotnet-get-started-push/mobile-quickstart-push2.png




<!-- URLs. -->
[Submit an app page]: http://go.microsoft.com/fwlink/p/?LinkID=266582
[My Applications]: http://go.microsoft.com/fwlink/p/?LinkId=262039
[Live SDK for Windows]: http://go.microsoft.com/fwlink/p/?LinkId=262253
[Get started with Mobile Services]: /en-us/develop/mobile/tutorials/get-started/
[Get started with data]: /en-us/develop/mobile/tutorials/get-started-with-data-dotnet/
[Get started with authentication]: /en-us/develop/mobile/tutorials/get-started-with-users-dotnet
[Get started with push notifications]: /en-us/develop/mobile/tutorials/get-started-with-push-dotnet
[Push notifications to app users]: /en-us/develop/mobile/tutorials/push-notifications-to-users-dotnet
[Authorize users with scripts]: /en-us/develop/mobile/tutorials/authorize-users-in-scripts-dotnet
[JavaScript and HTML]: /en-us/develop/mobile/tutorials/get-started-with-push-js

[Azure Management Portal]: https://manage.windowsazure.com/
[wns object]: http://go.microsoft.com/fwlink/p/?LinkId=260591
[Mobile Services .NET How-to Conceptual Reference]: /en-us/develop/mobile/how-to-guides/work-with-net-client-library/
[Validate and modify data with scripts]: /en-us/develop/mobile/tutorials/validate-modify-and-augment-data-dotnet
[Refine queries with paging]: /en-us/develop/mobile/tutorials/add-paging-to-data-dotnet
[Get started with Notification Hubs]: /en-us/manage/services/notification-hubs/getting-started-windows-dotnet/
[What are Notification Hubs?]: /en-us/develop/net/how-to-guides/service-bus-notification-hubs/
[Send notifications to subscribers]: /en-us/manage/services/notification-hubs/breaking-news-dotnet/
[Send notifications to users]: /en-us/manage/services/notification-hubs/notify-users/
[Send cross-platform notifications to users]: /en-us/manage/services/notification-hubs/notify-users-xplat-mobile-services/
[Mobile Services server script reference]: http://go.microsoft.com/fwlink/?LinkId=262293
<|MERGE_RESOLUTION|>--- conflicted
+++ resolved
@@ -1,152 +1,148 @@
-<<<<<<< HEAD
-<properties pageTitle="Get started with push notifications (Windows Store) | Mobile Dev Center" metaKeywords="" description="Learn how to use Azure Mobile Services to send push notifications to your Windows Store app (legacy push)." metaCanonical="" services="mobile-services,notification-hubs" documentationCenter="Mobile" title="Get started with push notifications in Mobile Services (legacy push)" authors="glenga" solutions="" manager="dwrede" editor="" />
-=======
-<properties pageTitle="Get started with push notifications (Windows Store) | Mobile Dev Center" metaKeywords="" description="Learn how to use Azure Mobile Services to send push notifications to your Windows Store app (legacy push)." metaCanonical="" services="mobile-services" documentationCenter="Mobile" title="Get started with push notifications in Mobile Services (legacy push)" authors="glenga" solutions="" manager="dwrede" editor="" />
->>>>>>> 315408c3
-
-<tags ms.service="mobile-services" ms.workload="mobile" ms.tgt_pltfrm="mobile-windows-store" ms.devlang="dotnet" ms.topic="article" ms.date="09/11/2014" ms.author="glenga" />
-
-# Add push notifications to your Mobile Services app (legacy push)
-
-<div class="dev-center-tutorial-selector sublanding">
-    <a href="/en-us/documentation/articles/mobile-services-windows-store-dotnet-get-started-push" title="Windows Store C#" class="current">Windows Store C#</a>
-    <a href="/en-us/documentation/articles/mobile-services-windows-store-javascript-get-started-push" title="Windows Store JavaScript">Windows Store JavaScript</a>
-    <a href="/en-us/documentation/articles/mobile-services-windows-phone-get-started-push" title="Windows Phone">Windows Phone</a>
-    <a href="/en-us/documentation/articles/mobile-services-ios-get-started-push" title="iOS">iOS</a>
-    <a href="/en-us/documentation/articles/mobile-services-android-get-started-push" title="Android">Android</a>
-<!--    <a href="/en-us/documentation/articles/partner-xamarin-mobile-services-ios-get-started-push" title="Xamarin.iOS">Xamarin.iOS</a>
-    <a href="/en-us/documentation/articles/partner-xamarin-mobile-services-android-get-started-push" title="Xamarin.Android">Xamarin.Android</a> -->
-	<a href="/en-us/documentation/articles/partner-appcelerator-mobile-services-javascript-backend-appcelerator-get-started-push" title="Appcelerator">Appcelerator</a>
-</div>
-
-<div class="dev-center-tutorial-subselector"><a href="/en-us/documentation/articles/mobile-services-dotnet-backend-windows-store-dotnet-get-started-push/" title=".NET backend">.NET backend</a> | <a href="/en-us/documentation/articles/mobile-services-windows-store-dotnet-get-started-push/"  title="JavaScript backend" class="current">JavaScript backend</a></div>	
-
-This topic shows how Visual Studio 2013 lets you use Azure Mobile Services to send push notifications to your Windows Store app. In this tutorial you add push notifications using the Windows Push Notification service (WNS) to the quickstart project, right from Visual Studio. When complete, your mobile service will send a push notification each time a record is inserted.
-
->[WACOM.NOTE]This topic supports <em>existing</em> mobile services that have <em>not yet been upgraded</em> to use Notification Hubs integration. When you create a <em>new</em> mobile service, this integrated functionality is automatically enabled. For new mobile services, see [Get started with push notifications](/en-us/documentation/articles/mobile-services-javascript-backend-windows-store-dotnet-get-started-push/).
->
->Mobile Services integrates with Azure Notification Hubs to support additional push notification functionality, such as templates, multiple platforms, and improved scale. <em>You should upgrade your existing mobile services to use Notification Hubs when possible</em>. Once you have upgraded, see this version of [Get started with push notifications](/en-us/documentation/articles/mobile-services-javascript-backend-windows-store-dotnet-get-started-push/).
-
-This tutorial walks you through these basic steps to enable push notifications:
-
-1. [Register your app for push notifications and configure Mobile Services]
-2. [Update the generated push notification code]
-3. [Insert data to receive notifications]
-
-This tutorial is based on the Mobile Services quickstart. Before you start this tutorial, you must first complete either [Get started with Mobile Services] or [Get started with data] to connect your project to the mobile service. When a mobile service has not been connected, the Add Push Notification wizard creates this connection for you. 
-
-<h2><a name="register"></a><span class="short-header">Register your app</span>Add and configure push notifications in the app</h2>
-
-[WACOM.INCLUDE [mobile-services-create-new-push-vs2013](../includes/mobile-services-create-new-push-vs2013.md)]
-
-<ol start="6">
-<li><p>Expand <strong>services</strong>, <strong>mobile services</strong>, your service name, open the generated code file, and then inspect the <strong>UploadChannel</strong> method that obtains the installation ID and channel for the device and inserts this data into the new channels table.</p> 
-
-<p>A call to this method was also added by the wizard to the <strong>OnLaunched</strong> event handler in the App.xaml.cs code file. This ensures that registration of the device is attempted whenever the app is launched.</p></li> 
-<li><p>In Server Explorer, expand <strong>Azure</strong>, <strong>Mobile Services</strong>, your service name, and <strong>channels</strong>, then open the insert.js file.</p> 
-
-<p>This file, which is stored in your mobile service, contains JavaScript code that is executed when a client sends a request to register a device by inserting data into the channels table.</p> 
-
-<div class="dev-callout"><b>Note</b>
-	<p>The initial version of this file contains code that checks for an existing registration for the device. It also contains code that sends a push notification when a new registration is added to the channels table. The code that sends a push notification can be included in any registered script file. The location of this script depends on how the notification is triggered. Scripts can be registered against an insert, update, delete or read operation against a table; as a scheduled job; or as a custom API. For more information, see <a href="http://go.microsoft.com/fwlink/p/?LinkID=287178">Work with server scripts in Mobile Services</a>.</p>
-</div>
-</li> 
-<li><p>Press the F5 key to run the app and verify that a notification is immediately received from the mobile service.</p>
-<p>This notification was generated by inserting a row into the new channels table, which is the device registration.</p>
-</li>
-</ol>
-While the generated code makes it easy to demonstrate a notification when the app is run, this is not generally a meaningful scenario. Next, you will remove the notification code from the channels table and replace it, with some changes, in the TodoItem table. 
-
-<h2><a name="update-scripts"></a><span class="short-header">Update the code</span>Update the generated push notification code</h2>
-
-[WACOM.INCLUDE [mobile-services-create-new-push-vs2013-2](../includes/mobile-services-create-new-push-vs2013-2.md)]
-
-<h2><a name="test"></a><span class="short-header">Test the app</span>Test push notifications in your app</h2>
-
-1. In Visual Studio, press the F5 key to run the app.
-
-2. In the app, type text in **Insert a TodoItem**, and then click **Save**.
-
-   	![][13]
-
-   	Note that after the insert completes, the app receives a push notification from WNS.
-
-   	![][14]
-
-## <a name="next-steps"> </a>Next steps
-
-This tutorial demonstrated the basics of enabling a Windows Store app to work with data in Mobile Services. Next, consider completing one of the following tutorials that is based on the GetStartedWithData app that you created in this tutorial:
-
-+ [Get started with Notification Hubs]
-  <br/>Learn how to leverage Notification Hubs in your Windows Store app.
-
-+ [Send notifications to subscribers]
-	<br/>Learn how users can register and receive push notifications for categories they're interested in.
-
-+ [Send notifications to users]
-	<br/>Learn how to send push notifications from a Mobile Service to specific users on any device.
-
-+ [Send cross-platform notifications to users]
-	<br/>Learn how to use templates to send push notifications from a Mobile Service, without having to craft platform-specific payloads in your back-end.
-
-Consider finding out more about the following Mobile Services topics:
-
-* [Get started with data]
-  <br/>Learn more about storing and querying data using Mobile Services.
-
-* [Get started with authentication]
-  <br/>Learn how to authenticate users of your app with Windows Account.
-
-* [Mobile Services server script reference]
-  <br/>Learn more about registering and using server scripts.
-
-* [Mobile Services .NET How-to Conceptual Reference]
-  <br/>Learn more about how to use Mobile Services with .NET.
-
-<!-- Anchors. -->
-[Register your app for push notifications and configure Mobile Services]: #register
-[Update the generated push notification code]: #update-scripts
-[Insert data to receive notifications]: #test
-[Next Steps]:#next-steps
-
-<!-- Images. -->
-
-
-
-
-
-
-
-
-
-
-
-[13]: ./media/mobile-services-windows-store-dotnet-get-started-push/mobile-quickstart-push1.png
-[14]: ./media/mobile-services-windows-store-dotnet-get-started-push/mobile-quickstart-push2.png
-
-
-
-
-<!-- URLs. -->
-[Submit an app page]: http://go.microsoft.com/fwlink/p/?LinkID=266582
-[My Applications]: http://go.microsoft.com/fwlink/p/?LinkId=262039
-[Live SDK for Windows]: http://go.microsoft.com/fwlink/p/?LinkId=262253
-[Get started with Mobile Services]: /en-us/develop/mobile/tutorials/get-started/
-[Get started with data]: /en-us/develop/mobile/tutorials/get-started-with-data-dotnet/
-[Get started with authentication]: /en-us/develop/mobile/tutorials/get-started-with-users-dotnet
-[Get started with push notifications]: /en-us/develop/mobile/tutorials/get-started-with-push-dotnet
-[Push notifications to app users]: /en-us/develop/mobile/tutorials/push-notifications-to-users-dotnet
-[Authorize users with scripts]: /en-us/develop/mobile/tutorials/authorize-users-in-scripts-dotnet
-[JavaScript and HTML]: /en-us/develop/mobile/tutorials/get-started-with-push-js
-
-[Azure Management Portal]: https://manage.windowsazure.com/
-[wns object]: http://go.microsoft.com/fwlink/p/?LinkId=260591
-[Mobile Services .NET How-to Conceptual Reference]: /en-us/develop/mobile/how-to-guides/work-with-net-client-library/
-[Validate and modify data with scripts]: /en-us/develop/mobile/tutorials/validate-modify-and-augment-data-dotnet
-[Refine queries with paging]: /en-us/develop/mobile/tutorials/add-paging-to-data-dotnet
-[Get started with Notification Hubs]: /en-us/manage/services/notification-hubs/getting-started-windows-dotnet/
-[What are Notification Hubs?]: /en-us/develop/net/how-to-guides/service-bus-notification-hubs/
-[Send notifications to subscribers]: /en-us/manage/services/notification-hubs/breaking-news-dotnet/
-[Send notifications to users]: /en-us/manage/services/notification-hubs/notify-users/
-[Send cross-platform notifications to users]: /en-us/manage/services/notification-hubs/notify-users-xplat-mobile-services/
-[Mobile Services server script reference]: http://go.microsoft.com/fwlink/?LinkId=262293
+<properties pageTitle="Get started with push notifications (Windows Store) | Mobile Dev Center" metaKeywords="" description="Learn how to use Azure Mobile Services to send push notifications to your Windows Store app (legacy push)." metaCanonical="" services="mobile-services,notification-hubs" documentationCenter="Mobile" title="Get started with push notifications in Mobile Services (legacy push)" authors="glenga" solutions="" manager="dwrede" editor="" />
+
+<tags ms.service="mobile-services" ms.workload="mobile" ms.tgt_pltfrm="mobile-windows-store" ms.devlang="dotnet" ms.topic="article" ms.date="09/11/2014" ms.author="glenga" />
+
+# Add push notifications to your Mobile Services app (legacy push)
+
+<div class="dev-center-tutorial-selector sublanding">
+    <a href="/en-us/documentation/articles/mobile-services-windows-store-dotnet-get-started-push" title="Windows Store C#" class="current">Windows Store C#</a>
+    <a href="/en-us/documentation/articles/mobile-services-windows-store-javascript-get-started-push" title="Windows Store JavaScript">Windows Store JavaScript</a>
+    <a href="/en-us/documentation/articles/mobile-services-windows-phone-get-started-push" title="Windows Phone">Windows Phone</a>
+    <a href="/en-us/documentation/articles/mobile-services-ios-get-started-push" title="iOS">iOS</a>
+    <a href="/en-us/documentation/articles/mobile-services-android-get-started-push" title="Android">Android</a>
+<!--    <a href="/en-us/documentation/articles/partner-xamarin-mobile-services-ios-get-started-push" title="Xamarin.iOS">Xamarin.iOS</a>
+    <a href="/en-us/documentation/articles/partner-xamarin-mobile-services-android-get-started-push" title="Xamarin.Android">Xamarin.Android</a> -->
+	<a href="/en-us/documentation/articles/partner-appcelerator-mobile-services-javascript-backend-appcelerator-get-started-push" title="Appcelerator">Appcelerator</a>
+</div>
+
+<div class="dev-center-tutorial-subselector"><a href="/en-us/documentation/articles/mobile-services-dotnet-backend-windows-store-dotnet-get-started-push/" title=".NET backend">.NET backend</a> | <a href="/en-us/documentation/articles/mobile-services-windows-store-dotnet-get-started-push/"  title="JavaScript backend" class="current">JavaScript backend</a></div>	
+
+This topic shows how Visual Studio 2013 lets you use Azure Mobile Services to send push notifications to your Windows Store app. In this tutorial you add push notifications using the Windows Push Notification service (WNS) to the quickstart project, right from Visual Studio. When complete, your mobile service will send a push notification each time a record is inserted.
+
+>[WACOM.NOTE]This topic supports <em>existing</em> mobile services that have <em>not yet been upgraded</em> to use Notification Hubs integration. When you create a <em>new</em> mobile service, this integrated functionality is automatically enabled. For new mobile services, see [Get started with push notifications](/en-us/documentation/articles/mobile-services-javascript-backend-windows-store-dotnet-get-started-push/).
+>
+>Mobile Services integrates with Azure Notification Hubs to support additional push notification functionality, such as templates, multiple platforms, and improved scale. <em>You should upgrade your existing mobile services to use Notification Hubs when possible</em>. Once you have upgraded, see this version of [Get started with push notifications](/en-us/documentation/articles/mobile-services-javascript-backend-windows-store-dotnet-get-started-push/).
+
+This tutorial walks you through these basic steps to enable push notifications:
+
+1. [Register your app for push notifications and configure Mobile Services]
+2. [Update the generated push notification code]
+3. [Insert data to receive notifications]
+
+This tutorial is based on the Mobile Services quickstart. Before you start this tutorial, you must first complete either [Get started with Mobile Services] or [Get started with data] to connect your project to the mobile service. When a mobile service has not been connected, the Add Push Notification wizard creates this connection for you. 
+
+<h2><a name="register"></a><span class="short-header">Register your app</span>Add and configure push notifications in the app</h2>
+
+[WACOM.INCLUDE [mobile-services-create-new-push-vs2013](../includes/mobile-services-create-new-push-vs2013.md)]
+
+<ol start="6">
+<li><p>Expand <strong>services</strong>, <strong>mobile services</strong>, your service name, open the generated code file, and then inspect the <strong>UploadChannel</strong> method that obtains the installation ID and channel for the device and inserts this data into the new channels table.</p> 
+
+<p>A call to this method was also added by the wizard to the <strong>OnLaunched</strong> event handler in the App.xaml.cs code file. This ensures that registration of the device is attempted whenever the app is launched.</p></li> 
+<li><p>In Server Explorer, expand <strong>Azure</strong>, <strong>Mobile Services</strong>, your service name, and <strong>channels</strong>, then open the insert.js file.</p> 
+
+<p>This file, which is stored in your mobile service, contains JavaScript code that is executed when a client sends a request to register a device by inserting data into the channels table.</p> 
+
+<div class="dev-callout"><b>Note</b>
+	<p>The initial version of this file contains code that checks for an existing registration for the device. It also contains code that sends a push notification when a new registration is added to the channels table. The code that sends a push notification can be included in any registered script file. The location of this script depends on how the notification is triggered. Scripts can be registered against an insert, update, delete or read operation against a table; as a scheduled job; or as a custom API. For more information, see <a href="http://go.microsoft.com/fwlink/p/?LinkID=287178">Work with server scripts in Mobile Services</a>.</p>
+</div>
+</li> 
+<li><p>Press the F5 key to run the app and verify that a notification is immediately received from the mobile service.</p>
+<p>This notification was generated by inserting a row into the new channels table, which is the device registration.</p>
+</li>
+</ol>
+While the generated code makes it easy to demonstrate a notification when the app is run, this is not generally a meaningful scenario. Next, you will remove the notification code from the channels table and replace it, with some changes, in the TodoItem table. 
+
+<h2><a name="update-scripts"></a><span class="short-header">Update the code</span>Update the generated push notification code</h2>
+
+[WACOM.INCLUDE [mobile-services-create-new-push-vs2013-2](../includes/mobile-services-create-new-push-vs2013-2.md)]
+
+<h2><a name="test"></a><span class="short-header">Test the app</span>Test push notifications in your app</h2>
+
+1. In Visual Studio, press the F5 key to run the app.
+
+2. In the app, type text in **Insert a TodoItem**, and then click **Save**.
+
+   	![][13]
+
+   	Note that after the insert completes, the app receives a push notification from WNS.
+
+   	![][14]
+
+## <a name="next-steps"> </a>Next steps
+
+This tutorial demonstrated the basics of enabling a Windows Store app to work with data in Mobile Services. Next, consider completing one of the following tutorials that is based on the GetStartedWithData app that you created in this tutorial:
+
++ [Get started with Notification Hubs]
+  <br/>Learn how to leverage Notification Hubs in your Windows Store app.
+
++ [Send notifications to subscribers]
+	<br/>Learn how users can register and receive push notifications for categories they're interested in.
+
++ [Send notifications to users]
+	<br/>Learn how to send push notifications from a Mobile Service to specific users on any device.
+
++ [Send cross-platform notifications to users]
+	<br/>Learn how to use templates to send push notifications from a Mobile Service, without having to craft platform-specific payloads in your back-end.
+
+Consider finding out more about the following Mobile Services topics:
+
+* [Get started with data]
+  <br/>Learn more about storing and querying data using Mobile Services.
+
+* [Get started with authentication]
+  <br/>Learn how to authenticate users of your app with Windows Account.
+
+* [Mobile Services server script reference]
+  <br/>Learn more about registering and using server scripts.
+
+* [Mobile Services .NET How-to Conceptual Reference]
+  <br/>Learn more about how to use Mobile Services with .NET.
+
+<!-- Anchors. -->
+[Register your app for push notifications and configure Mobile Services]: #register
+[Update the generated push notification code]: #update-scripts
+[Insert data to receive notifications]: #test
+[Next Steps]:#next-steps
+
+<!-- Images. -->
+
+
+
+
+
+
+
+
+
+
+
+[13]: ./media/mobile-services-windows-store-dotnet-get-started-push/mobile-quickstart-push1.png
+[14]: ./media/mobile-services-windows-store-dotnet-get-started-push/mobile-quickstart-push2.png
+
+
+
+
+<!-- URLs. -->
+[Submit an app page]: http://go.microsoft.com/fwlink/p/?LinkID=266582
+[My Applications]: http://go.microsoft.com/fwlink/p/?LinkId=262039
+[Live SDK for Windows]: http://go.microsoft.com/fwlink/p/?LinkId=262253
+[Get started with Mobile Services]: /en-us/develop/mobile/tutorials/get-started/
+[Get started with data]: /en-us/develop/mobile/tutorials/get-started-with-data-dotnet/
+[Get started with authentication]: /en-us/develop/mobile/tutorials/get-started-with-users-dotnet
+[Get started with push notifications]: /en-us/develop/mobile/tutorials/get-started-with-push-dotnet
+[Push notifications to app users]: /en-us/develop/mobile/tutorials/push-notifications-to-users-dotnet
+[Authorize users with scripts]: /en-us/develop/mobile/tutorials/authorize-users-in-scripts-dotnet
+[JavaScript and HTML]: /en-us/develop/mobile/tutorials/get-started-with-push-js
+
+[Azure Management Portal]: https://manage.windowsazure.com/
+[wns object]: http://go.microsoft.com/fwlink/p/?LinkId=260591
+[Mobile Services .NET How-to Conceptual Reference]: /en-us/develop/mobile/how-to-guides/work-with-net-client-library/
+[Validate and modify data with scripts]: /en-us/develop/mobile/tutorials/validate-modify-and-augment-data-dotnet
+[Refine queries with paging]: /en-us/develop/mobile/tutorials/add-paging-to-data-dotnet
+[Get started with Notification Hubs]: /en-us/manage/services/notification-hubs/getting-started-windows-dotnet/
+[What are Notification Hubs?]: /en-us/develop/net/how-to-guides/service-bus-notification-hubs/
+[Send notifications to subscribers]: /en-us/manage/services/notification-hubs/breaking-news-dotnet/
+[Send notifications to users]: /en-us/manage/services/notification-hubs/notify-users/
+[Send cross-platform notifications to users]: /en-us/manage/services/notification-hubs/notify-users-xplat-mobile-services/
+[Mobile Services server script reference]: http://go.microsoft.com/fwlink/?LinkId=262293