--- conflicted
+++ resolved
@@ -1,284 +1,268 @@
-<<<<<<< HEAD
-﻿---
-=======
----
->>>>>>> 0f1e303d
-title: PowerShell examples for managing groups in Azure Active Directory  | Microsoft Docs
-description: This page provides PowerShell examples to help you manage your groups in Azure Active Directory
-keywords: Azure AD, Azure Active Directory, PowerShell, Groups, Group management
-services: active-directory
-documentationcenter: ''
-author: curtand
-manager: mtillman
-editor: ''
-
-ms.service: active-directory
-ms.workload: identity
-ms.component: users-groups-roles
-ms.topic: article
-ms.date: 06/07/2018
-ms.author: curtand
-
-<<<<<<< HEAD
-ms.reviewer: rodejo
-=======
-ms.reviewer: krbain
-ms.custom: it-pro
->>>>>>> 0f1e303d
-
----
-# Azure Active Directory version 2 cmdlets for group management
-> [!div class="op_single_selector"]
-<<<<<<< HEAD
-> * [Azure portal](active-directory-groups-create-azure-portal.md)
-=======
-> * [Azure portal](fundamentals/active-directory-groups-create-azure-portal.md)
->>>>>>> 0f1e303d
-> * [PowerShell](active-directory-accessmanagement-groups-settings-v2-cmdlets.md)
->
->
-
-This article contains examples of how to use PowerShell to manage your groups in Azure Active Directory (Azure AD).  It also tells you how to get set up with the Azure AD PowerShell module. First, you must [download the Azure AD PowerShell module](https://www.powershellgallery.com/packages/AzureAD/).
-
-## Install the Azure AD PowerShell module
-To install the Azure AD PowerShell module, use the following commands:
-
-    PS C:\Windows\system32> install-module azuread
-    PS C:\Windows\system32> import-module azuread
-
-To verify that the module is ready to use, use the following command:
-
-    PS C:\Windows\system32> get-module azuread
-
-    ModuleType Version      Name                                ExportedCommands
-    ---------- ---------    ----                                ----------------
-    Binary     2.0.0.115    azuread                      {Add-AzureADAdministrati...}
-
-Now you can start using the cmdlets in the module. For a full description of the cmdlets in the Azure AD module, please refer to the online reference documentation for [Azure Active Directory PowerShell Version 2](/powershell/azure/install-adv2?view=azureadps-2.0).
-
-## Connect to the directory
-Before you can start managing groups using Azure AD PowerShell cmdlets, you must connect your PowerShell session to the directory you want to manage. Use the following command:
-
-    PS C:\Windows\system32> Connect-AzureAD
-
-The cmdlet prompts you for the credentials you want to use to access your directory. In this example, we are using karen@drumkit.onmicrosoft.com to access the demonstration directory. The cmdlet returns a confirmation to show the session was connected successfully to your directory:
-
-    Account                       Environment Tenant
-    -------                       ----------- ------
-    Karen@drumkit.onmicrosoft.com AzureCloud  85b5ff1e-0402-400c-9e3c-0f…
-
-Now you can start using the AzureAD cmdlets to manage groups in your directory.
-
-## Retrieve groups
-To retrieve existing groups from your directory, use the Get-AzureADGroups cmdlet. 
-
-To retrieve all groups in the directory, use the cmdlet without parameters:
-
-    PS C:\Windows\system32> get-azureadgroup
-
-The cmdlet returns all groups in the connected directory.
-
-You can use the -objectID parameter to retrieve a specific group for which you specify the group’s objectID:
-
-    PS C:\Windows\system32> get-azureadgroup -ObjectId e29bae11-4ac0-450c-bc37-6dae8f3da61b
-
-The cmdlet now returns the group whose objectID matches the value of the parameter you entered:
-
-    DeletionTimeStamp            :
-    ObjectId                     : e29bae11-4ac0-450c-bc37-6dae8f3da61b
-    ObjectType                   : Group
-    Description                  :
-    DirSyncEnabled               :
-    DisplayName                  : Pacific NW Support
-    LastDirSyncTime              :
-    Mail                         :
-    MailEnabled                  : False
-    MailNickName                 : 9bb4139b-60a1-434a-8c0d-7c1f8eee2df9
-    OnPremisesSecurityIdentifier :
-    ProvisioningErrors           : {}
-    ProxyAddresses               : {}
-    SecurityEnabled              : True
-
-You can search for a specific group using the -filter parameter. This parameter takes an ODATA filter clause and returns all groups that match the filter, as in the following example:
-
-    PS C:\Windows\system32> Get-AzureADGroup -Filter "DisplayName eq 'Intune Administrators'"
-
-
-    DeletionTimeStamp            :
-    ObjectId                     : 31f1ff6c-d48c-4f8a-b2e1-abca7fd399df
-    ObjectType                   : Group
-    Description                  : Intune Administrators
-    DirSyncEnabled               :
-    DisplayName                  : Intune Administrators
-    LastDirSyncTime              :
-    Mail                         :
-    MailEnabled                  : False
-    MailNickName                 : 4dd067a0-6515-4f23-968a-cc2ffc2eff5c
-    OnPremisesSecurityIdentifier :
-    ProvisioningErrors           : {}
-    ProxyAddresses               : {}
-    SecurityEnabled              : True
-
-> [!NOTE] 
-> The Azure AD PowerShell cmdlets implement the OData query standard. For more information, see **$filter** in [OData system query options using the OData endpoint](https://msdn.microsoft.com/library/gg309461.aspx#BKMK_filter).
-
-## Create groups
-To create a new group in your directory, use the New-AzureADGroup cmdlet. This cmdlet creates a new security group called “Marketing":
-
-    PS C:\Windows\system32> New-AzureADGroup -Description "Marketing" -DisplayName "Marketing" -MailEnabled $false -SecurityEnabled $true -MailNickName "Marketing"
-
-## Update groups
-To update an existing group, use the Set-AzureADGroup cmdlet. In this example, we’re changing the DisplayName property of the group “Intune Administrators.” First, we’re finding the group using the Get-AzureADGroup cmdlet and filter using the DisplayName attribute:
-
-    PS C:\Windows\system32> Get-AzureADGroup -Filter "DisplayName eq 'Intune Administrators'"
-
-
-    DeletionTimeStamp            :
-    ObjectId                     : 31f1ff6c-d48c-4f8a-b2e1-abca7fd399df
-    ObjectType                   : Group
-    Description                  : Intune Administrators
-    DirSyncEnabled               :
-    DisplayName                  : Intune Administrators
-    LastDirSyncTime              :
-    Mail                         :
-    MailEnabled                  : False
-    MailNickName                 : 4dd067a0-6515-4f23-968a-cc2ffc2eff5c
-    OnPremisesSecurityIdentifier :
-    ProvisioningErrors           : {}
-    ProxyAddresses               : {}
-    SecurityEnabled              : True
-
-Next, we’re changing the Description property to the new value “Intune Device Administrators”:
-
-    PS C:\Windows\system32> Set-AzureADGroup -ObjectId 31f1ff6c-d48c-4f8a-b2e1-abca7fd399df -Description "Intune Device Administrators"
-
-Now if we find the group again, we see the Description property is updated to reflect the new value:
-
-    PS C:\Windows\system32> Get-AzureADGroup -Filter "DisplayName eq 'Intune Administrators'"
-
-
-    DeletionTimeStamp            :
-    ObjectId                     : 31f1ff6c-d48c-4f8a-b2e1-abca7fd399df
-    ObjectType                   : Group
-    Description                  : Intune Device Administrators
-    DirSyncEnabled               :
-    DisplayName                  : Intune Administrators
-    LastDirSyncTime              :
-    Mail                         :
-    MailEnabled                  : False
-    MailNickName                 : 4dd067a0-6515-4f23-968a-cc2ffc2eff5c
-    OnPremisesSecurityIdentifier :
-    ProvisioningErrors           : {}
-    ProxyAddresses               : {}
-    SecurityEnabled              : True
-
-## Delete groups
-To delete groups from your directory, use the Remove-AzureADGroup cmdlet as follows:
-
-    PS C:\Windows\system32> Remove-AzureADGroup -ObjectId b11ca53e-07cc-455d-9a89-1fe3ab24566b
-
-## Manage group membership 
-### Add members
-To add new members to a group, use the Add-AzureADGroupMember cmdlet. This command adds a member to the Intune Administrators group we used in the previous example:
-
-    PS C:\Windows\system32> Add-AzureADGroupMember -ObjectId 31f1ff6c-d48c-4f8a-b2e1-abca7fd399df -RefObjectId 72cd4bbd-2594-40a2-935c-016f3cfeeeea
-
-The -ObjectId parameter is the ObjectID of the group to which we want to add a member, and the -RefObjectId is the ObjectID of the user we want to add as a member to the group.
-
-### Get members
-To get the existing members of a group, use the Get-AzureADGroupMember cmdlet, as in this example:
-
-    PS C:\Windows\system32> Get-AzureADGroupMember -ObjectId 31f1ff6c-d48c-4f8a-b2e1-abca7fd399df
-
-    DeletionTimeStamp ObjectId                             ObjectType
-    ----------------- --------                             ----------
-                          72cd4bbd-2594-40a2-935c-016f3cfeeeea User
-                          8120cc36-64b4-4080-a9e8-23aa98e8b34f User
-
-### Remove members
-To remove the member we previously added to the group, use the Remove-AzureADGroupMember cmdlet, as is shown here:
-
-    PS C:\Windows\system32> Remove-AzureADGroupMember -ObjectId 31f1ff6c-d48c-4f8a-b2e1-abca7fd399df -MemberId 72cd4bbd-2594-40a2-935c-016f3cfeeeea
-
-### Verify members
-To verify the group memberships of a user, use the Select-AzureADGroupIdsUserIsMemberOf cmdlet. This cmdlet takes as its parameters the ObjectId of the user for which to check the group memberships, and a list of groups for which to check the memberships. The list of groups must be provided in the form of a complex variable of type “Microsoft.Open.AzureAD.Model.GroupIdsForMembershipCheck”, so we first must create a variable with that type:
-
-    PS C:\Windows\system32> $g = new-object Microsoft.Open.AzureAD.Model.GroupIdsForMembershipCheck
-
-Next, we provide values for the groupIds to check in the attribute “GroupIds” of this complex variable:
-
-    PS C:\Windows\system32> $g.GroupIds = "b11ca53e-07cc-455d-9a89-1fe3ab24566b", "31f1ff6c-d48c-4f8a-b2e1-abca7fd399df"
-
-Now, if we want to check the group memberships of a user with ObjectID 72cd4bbd-2594-40a2-935c-016f3cfeeeea against the groups in $g, we should use:
-
-    PS C:\Windows\system32> Select-AzureADGroupIdsUserIsMemberOf -ObjectId 72cd4bbd-2594-40a2-935c-016f3cfeeeea -GroupIdsForMembershipCheck $g
-
-    OdataMetadata                                                                                                 Value
-    -------------                                                                                                  -----
-    https://graph.windows.net/85b5ff1e-0402-400c-9e3c-0f9e965325d1/$metadata#Collection(Edm.String)             {31f1ff6c-d48c-4f8a-b2e1-abca7fd399df}
-
-
-The value returned is a list of groups of which this user is a member. You can also apply this method to check Contacts, Groups or Service Principals membership for a given list of groups, using Select-AzureADGroupIdsContactIsMemberOf, Select-AzureADGroupIdsGroupIsMemberOf or Select-AzureADGroupIdsServicePrincipalIsMemberOf
-
-## Disable group creation by your users
-You can prevent non-admin users from creating security groups. The default behavior in Microsoft Online Directory Services (MSODS) is to allow non-admin users to create groups, whether or not self-service group management (SSGM) is also enabled. The SSGM setting  controls behavior only in the My Apps access panel. 
-
-To disable group creation for non-admin users:
-
-1. Verify that non-admin users are allowed to create groups:
-   
-  ````
-  PS C:\> Get-MsolCompanyInformation | fl UsersPermissionToCreateGroupsEnabled
-  ````
-  
-2. If it returns `UsersPermissionToCreateGroupsEnabled : True`, then non-admin users can create groups. To disable this feature:
-  
-  ```` 
-  Set-MsolCompanySettings -UsersPermissionToCreateGroupsEnabled $False
-  ````
-  
-## Manage owners of groups
-To add owners to a group, use the Add-AzureADGroupOwner cmdlet:
-
-    PS C:\Windows\system32> Add-AzureADGroupOwner -ObjectId 31f1ff6c-d48c-4f8a-b2e1-abca7fd399df -RefObjectId 72cd4bbd-2594-40a2-935c-016f3cfeeeea
-
-The -ObjectId parameter is the ObjectID of the group to which we want to add an owner, and the -RefObjectId is the ObjectID of the user we want to add as an owner of the group.
-
-To retrieve the owners of a group, use the Get-AzureADGroupOwner cmdlet:
-
-    PS C:\Windows\system32> Get-AzureADGroupOwner -ObjectId 31f1ff6c-d48c-4f8a-b2e1-abca7fd399df
-
-The cmdlet returns the list of owners for the specified group:
-
-    DeletionTimeStamp ObjectId                             ObjectType
-    ----------------- --------                             ----------
-                          e831b3fd-77c9-49c7-9fca-de43e109ef67 User
-
-If you want to remove an owner from a group, use the Remove-AzureADGroupOwner cmdlet:
-
-    PS C:\Windows\system32> remove-AzureADGroupOwner -ObjectId 31f1ff6c-d48c-4f8a-b2e1-abca7fd399df -OwnerId e831b3fd-77c9-49c7-9fca-de43e109ef67
-
-## Reserved aliases 
-When a group is created, certain endpoints allow the end user to specify a mailNickname or alias to be used as part of the email address of the group. Groups with the following highly privileged email aliases can only be created by an Azure AD global administrator. 
-  
-* abuse 
-* admin 
-* administrator 
-* hostmaster 
-* majordomo 
-* postmaster 
-* root 
-* secure 
-* security 
-* ssl-admin 
-* webmaster 
-
-## Next steps
-You can find more Azure Active Directory PowerShell documentation at [Azure Active Directory Cmdlets](/powershell/azure/install-adv2?view=azureadps-2.0).
-
-<<<<<<< HEAD
-* [Managing access to resources with Azure Active Directory groups](active-directory-manage-groups.md)
-=======
-* [Managing access to resources with Azure Active Directory groups](fundamentals/active-directory-manage-groups.md)
->>>>>>> 0f1e303d
-* [Integrating your on-premises identities with Azure Active Directory](active-directory-aadconnect.md)
+---
+title: PowerShell examples for managing groups in Azure Active Directory  | Microsoft Docs
+description: This page provides PowerShell examples to help you manage your groups in Azure Active Directory
+keywords: Azure AD, Azure Active Directory, PowerShell, Groups, Group management
+services: active-directory
+documentationcenter: ''
+author: curtand
+manager: mtillman
+editor: ''
+
+ms.service: active-directory
+ms.workload: identity
+ms.component: users-groups-roles
+ms.topic: article
+ms.date: 06/07/2018
+ms.author: curtand
+
+ms.reviewer: krbain
+ms.custom: it-pro
+
+---
+# Azure Active Directory version 2 cmdlets for group management
+> [!div class="op_single_selector"]
+> * [Azure portal](fundamentals/active-directory-groups-create-azure-portal.md)
+> * [PowerShell](active-directory-accessmanagement-groups-settings-v2-cmdlets.md)
+>
+>
+
+This article contains examples of how to use PowerShell to manage your groups in Azure Active Directory (Azure AD).  It also tells you how to get set up with the Azure AD PowerShell module. First, you must [download the Azure AD PowerShell module](https://www.powershellgallery.com/packages/AzureAD/).
+
+## Install the Azure AD PowerShell module
+To install the Azure AD PowerShell module, use the following commands:
+
+    PS C:\Windows\system32> install-module azuread
+    PS C:\Windows\system32> import-module azuread
+
+To verify that the module is ready to use, use the following command:
+
+    PS C:\Windows\system32> get-module azuread
+
+    ModuleType Version      Name                                ExportedCommands
+    ---------- ---------    ----                                ----------------
+    Binary     2.0.0.115    azuread                      {Add-AzureADAdministrati...}
+
+Now you can start using the cmdlets in the module. For a full description of the cmdlets in the Azure AD module, please refer to the online reference documentation for [Azure Active Directory PowerShell Version 2](/powershell/azure/install-adv2?view=azureadps-2.0).
+
+## Connect to the directory
+Before you can start managing groups using Azure AD PowerShell cmdlets, you must connect your PowerShell session to the directory you want to manage. Use the following command:
+
+    PS C:\Windows\system32> Connect-AzureAD
+
+The cmdlet prompts you for the credentials you want to use to access your directory. In this example, we are using karen@drumkit.onmicrosoft.com to access the demonstration directory. The cmdlet returns a confirmation to show the session was connected successfully to your directory:
+
+    Account                       Environment Tenant
+    -------                       ----------- ------
+    Karen@drumkit.onmicrosoft.com AzureCloud  85b5ff1e-0402-400c-9e3c-0f…
+
+Now you can start using the AzureAD cmdlets to manage groups in your directory.
+
+## Retrieve groups
+To retrieve existing groups from your directory, use the Get-AzureADGroups cmdlet. 
+
+To retrieve all groups in the directory, use the cmdlet without parameters:
+
+    PS C:\Windows\system32> get-azureadgroup
+
+The cmdlet returns all groups in the connected directory.
+
+You can use the -objectID parameter to retrieve a specific group for which you specify the group’s objectID:
+
+    PS C:\Windows\system32> get-azureadgroup -ObjectId e29bae11-4ac0-450c-bc37-6dae8f3da61b
+
+The cmdlet now returns the group whose objectID matches the value of the parameter you entered:
+
+    DeletionTimeStamp            :
+    ObjectId                     : e29bae11-4ac0-450c-bc37-6dae8f3da61b
+    ObjectType                   : Group
+    Description                  :
+    DirSyncEnabled               :
+    DisplayName                  : Pacific NW Support
+    LastDirSyncTime              :
+    Mail                         :
+    MailEnabled                  : False
+    MailNickName                 : 9bb4139b-60a1-434a-8c0d-7c1f8eee2df9
+    OnPremisesSecurityIdentifier :
+    ProvisioningErrors           : {}
+    ProxyAddresses               : {}
+    SecurityEnabled              : True
+
+You can search for a specific group using the -filter parameter. This parameter takes an ODATA filter clause and returns all groups that match the filter, as in the following example:
+
+    PS C:\Windows\system32> Get-AzureADGroup -Filter "DisplayName eq 'Intune Administrators'"
+
+
+    DeletionTimeStamp            :
+    ObjectId                     : 31f1ff6c-d48c-4f8a-b2e1-abca7fd399df
+    ObjectType                   : Group
+    Description                  : Intune Administrators
+    DirSyncEnabled               :
+    DisplayName                  : Intune Administrators
+    LastDirSyncTime              :
+    Mail                         :
+    MailEnabled                  : False
+    MailNickName                 : 4dd067a0-6515-4f23-968a-cc2ffc2eff5c
+    OnPremisesSecurityIdentifier :
+    ProvisioningErrors           : {}
+    ProxyAddresses               : {}
+    SecurityEnabled              : True
+
+> [!NOTE] 
+> The Azure AD PowerShell cmdlets implement the OData query standard. For more information, see **$filter** in [OData system query options using the OData endpoint](https://msdn.microsoft.com/library/gg309461.aspx#BKMK_filter).
+
+## Create groups
+To create a new group in your directory, use the New-AzureADGroup cmdlet. This cmdlet creates a new security group called “Marketing":
+
+    PS C:\Windows\system32> New-AzureADGroup -Description "Marketing" -DisplayName "Marketing" -MailEnabled $false -SecurityEnabled $true -MailNickName "Marketing"
+
+## Update groups
+To update an existing group, use the Set-AzureADGroup cmdlet. In this example, we’re changing the DisplayName property of the group “Intune Administrators.” First, we’re finding the group using the Get-AzureADGroup cmdlet and filter using the DisplayName attribute:
+
+    PS C:\Windows\system32> Get-AzureADGroup -Filter "DisplayName eq 'Intune Administrators'"
+
+
+    DeletionTimeStamp            :
+    ObjectId                     : 31f1ff6c-d48c-4f8a-b2e1-abca7fd399df
+    ObjectType                   : Group
+    Description                  : Intune Administrators
+    DirSyncEnabled               :
+    DisplayName                  : Intune Administrators
+    LastDirSyncTime              :
+    Mail                         :
+    MailEnabled                  : False
+    MailNickName                 : 4dd067a0-6515-4f23-968a-cc2ffc2eff5c
+    OnPremisesSecurityIdentifier :
+    ProvisioningErrors           : {}
+    ProxyAddresses               : {}
+    SecurityEnabled              : True
+
+Next, we’re changing the Description property to the new value “Intune Device Administrators”:
+
+    PS C:\Windows\system32> Set-AzureADGroup -ObjectId 31f1ff6c-d48c-4f8a-b2e1-abca7fd399df -Description "Intune Device Administrators"
+
+Now if we find the group again, we see the Description property is updated to reflect the new value:
+
+    PS C:\Windows\system32> Get-AzureADGroup -Filter "DisplayName eq 'Intune Administrators'"
+
+
+    DeletionTimeStamp            :
+    ObjectId                     : 31f1ff6c-d48c-4f8a-b2e1-abca7fd399df
+    ObjectType                   : Group
+    Description                  : Intune Device Administrators
+    DirSyncEnabled               :
+    DisplayName                  : Intune Administrators
+    LastDirSyncTime              :
+    Mail                         :
+    MailEnabled                  : False
+    MailNickName                 : 4dd067a0-6515-4f23-968a-cc2ffc2eff5c
+    OnPremisesSecurityIdentifier :
+    ProvisioningErrors           : {}
+    ProxyAddresses               : {}
+    SecurityEnabled              : True
+
+## Delete groups
+To delete groups from your directory, use the Remove-AzureADGroup cmdlet as follows:
+
+    PS C:\Windows\system32> Remove-AzureADGroup -ObjectId b11ca53e-07cc-455d-9a89-1fe3ab24566b
+
+## Manage group membership 
+### Add members
+To add new members to a group, use the Add-AzureADGroupMember cmdlet. This command adds a member to the Intune Administrators group we used in the previous example:
+
+    PS C:\Windows\system32> Add-AzureADGroupMember -ObjectId 31f1ff6c-d48c-4f8a-b2e1-abca7fd399df -RefObjectId 72cd4bbd-2594-40a2-935c-016f3cfeeeea
+
+The -ObjectId parameter is the ObjectID of the group to which we want to add a member, and the -RefObjectId is the ObjectID of the user we want to add as a member to the group.
+
+### Get members
+To get the existing members of a group, use the Get-AzureADGroupMember cmdlet, as in this example:
+
+    PS C:\Windows\system32> Get-AzureADGroupMember -ObjectId 31f1ff6c-d48c-4f8a-b2e1-abca7fd399df
+
+    DeletionTimeStamp ObjectId                             ObjectType
+    ----------------- --------                             ----------
+                          72cd4bbd-2594-40a2-935c-016f3cfeeeea User
+                          8120cc36-64b4-4080-a9e8-23aa98e8b34f User
+
+### Remove members
+To remove the member we previously added to the group, use the Remove-AzureADGroupMember cmdlet, as is shown here:
+
+    PS C:\Windows\system32> Remove-AzureADGroupMember -ObjectId 31f1ff6c-d48c-4f8a-b2e1-abca7fd399df -MemberId 72cd4bbd-2594-40a2-935c-016f3cfeeeea
+
+### Verify members
+To verify the group memberships of a user, use the Select-AzureADGroupIdsUserIsMemberOf cmdlet. This cmdlet takes as its parameters the ObjectId of the user for which to check the group memberships, and a list of groups for which to check the memberships. The list of groups must be provided in the form of a complex variable of type “Microsoft.Open.AzureAD.Model.GroupIdsForMembershipCheck”, so we first must create a variable with that type:
+
+    PS C:\Windows\system32> $g = new-object Microsoft.Open.AzureAD.Model.GroupIdsForMembershipCheck
+
+Next, we provide values for the groupIds to check in the attribute “GroupIds” of this complex variable:
+
+    PS C:\Windows\system32> $g.GroupIds = "b11ca53e-07cc-455d-9a89-1fe3ab24566b", "31f1ff6c-d48c-4f8a-b2e1-abca7fd399df"
+
+Now, if we want to check the group memberships of a user with ObjectID 72cd4bbd-2594-40a2-935c-016f3cfeeeea against the groups in $g, we should use:
+
+    PS C:\Windows\system32> Select-AzureADGroupIdsUserIsMemberOf -ObjectId 72cd4bbd-2594-40a2-935c-016f3cfeeeea -GroupIdsForMembershipCheck $g
+
+    OdataMetadata                                                                                                 Value
+    -------------                                                                                                  -----
+    https://graph.windows.net/85b5ff1e-0402-400c-9e3c-0f9e965325d1/$metadata#Collection(Edm.String)             {31f1ff6c-d48c-4f8a-b2e1-abca7fd399df}
+
+
+The value returned is a list of groups of which this user is a member. You can also apply this method to check Contacts, Groups or Service Principals membership for a given list of groups, using Select-AzureADGroupIdsContactIsMemberOf, Select-AzureADGroupIdsGroupIsMemberOf or Select-AzureADGroupIdsServicePrincipalIsMemberOf
+
+## Disable group creation by your users
+You can prevent non-admin users from creating security groups. The default behavior in Microsoft Online Directory Services (MSODS) is to allow non-admin users to create groups, whether or not self-service group management (SSGM) is also enabled. The SSGM setting  controls behavior only in the My Apps access panel. 
+
+To disable group creation for non-admin users:
+
+1. Verify that non-admin users are allowed to create groups:
+   
+  ````
+  PS C:\> Get-MsolCompanyInformation | fl UsersPermissionToCreateGroupsEnabled
+  ````
+  
+2. If it returns `UsersPermissionToCreateGroupsEnabled : True`, then non-admin users can create groups. To disable this feature:
+  
+  ```` 
+  Set-MsolCompanySettings -UsersPermissionToCreateGroupsEnabled $False
+  ````
+  
+## Manage owners of groups
+To add owners to a group, use the Add-AzureADGroupOwner cmdlet:
+
+    PS C:\Windows\system32> Add-AzureADGroupOwner -ObjectId 31f1ff6c-d48c-4f8a-b2e1-abca7fd399df -RefObjectId 72cd4bbd-2594-40a2-935c-016f3cfeeeea
+
+The -ObjectId parameter is the ObjectID of the group to which we want to add an owner, and the -RefObjectId is the ObjectID of the user we want to add as an owner of the group.
+
+To retrieve the owners of a group, use the Get-AzureADGroupOwner cmdlet:
+
+    PS C:\Windows\system32> Get-AzureADGroupOwner -ObjectId 31f1ff6c-d48c-4f8a-b2e1-abca7fd399df
+
+The cmdlet returns the list of owners for the specified group:
+
+    DeletionTimeStamp ObjectId                             ObjectType
+    ----------------- --------                             ----------
+                          e831b3fd-77c9-49c7-9fca-de43e109ef67 User
+
+If you want to remove an owner from a group, use the Remove-AzureADGroupOwner cmdlet:
+
+    PS C:\Windows\system32> remove-AzureADGroupOwner -ObjectId 31f1ff6c-d48c-4f8a-b2e1-abca7fd399df -OwnerId e831b3fd-77c9-49c7-9fca-de43e109ef67
+
+## Reserved aliases 
+When a group is created, certain endpoints allow the end user to specify a mailNickname or alias to be used as part of the email address of the group. Groups with the following highly privileged email aliases can only be created by an Azure AD global administrator. 
+  
+* abuse 
+* admin 
+* administrator 
+* hostmaster 
+* majordomo 
+* postmaster 
+* root 
+* secure 
+* security 
+* ssl-admin 
+* webmaster 
+
+## Next steps
+You can find more Azure Active Directory PowerShell documentation at [Azure Active Directory Cmdlets](/powershell/azure/install-adv2?view=azureadps-2.0).
+
+* [Managing access to resources with Azure Active Directory groups](fundamentals/active-directory-manage-groups.md)
+* [Integrating your on-premises identities with Azure Active Directory](active-directory-aadconnect.md)