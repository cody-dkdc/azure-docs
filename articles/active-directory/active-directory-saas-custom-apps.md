--- conflicted
+++ resolved
@@ -17,9 +17,9 @@
 ms.reviewer: luleon
 
 ms.custom: H1Hack27Feb2017
+---
 
----
-# Configuring single sign-on to applications that are not in the Azure Active Directory application gallery
+# Configure single sign-on to applications that are not in the Azure Active Directory application gallery
 
 This article is about a feature that enables administrators to configure single sign-on to applications not present in the Azure Active Directory app gallery *without writing code*. This feature was released from technical preview on November 18, 2015 and is included in [Azure Active Directory Premium](active-directory-whatis.md). If you are instead looking for developer guidance on how to integrate custom apps with Azure AD through code, see [Authentication Scenarios for Azure AD](active-directory-authentication-scenarios.md).
 
@@ -158,12 +158,8 @@
 For more information, see [How to debug SAML-based single sign-on to applications in Azure Active Directory](https://docs.microsoft.com/en-us/azure/active-directory/develop/active-directory-saml-debugging/?WT.mc_id=DMC_AAD_?WT.mc_id=UI_AAD_Configure_NonGalleryApps)
 
 
-<<<<<<< HEAD
+## Password single sign-on
 
-## Password single sign-on
-=======
-## Password Single Sign-On
->>>>>>> 11b735cc
 Select this option to configure [password-based single sign-on](manage-apps/what-is-single-sign-on.md) for a web application that has an HTML sign-in page. Password-based SSO, also referred to as password vaulting, enables you to manage user access and passwords to web applications that don't support identity federation. It is also useful for scenarios where several users need to share a single account, such as to your organization's social media app accounts. 
 
 After selecting **Next**, you will be prompted to enter the URL of the application's web-based sign-in page. Note that this must be the page that includes the username and password input fields. Once entered, Azure AD starts a process to parse the sign-in page for a username input and a password input. If the process is not successful, then it guides you through an alternate process of installing a browser extension (requires Internet Explorer, Chrome, or Firefox) that will allow you to manually capture the fields.
