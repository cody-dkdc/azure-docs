---
title: 'Tutorial: Azure Active Directory integration with FreshDesk | Microsoft Docs'
description: Learn how to configure single sign-on between Azure Active Directory and FreshDesk.
services: active-directory
documentationCenter: na
author: jeevansd
manager: femila

ms.assetid: c2a3e5aa-7b5a-4fe4-9285-45dbe6e8efcc
ms.service: active-directory
ms.workload: identity
ms.tgt_pltfrm: na
ms.devlang: na
ms.topic: article
ms.date: 03/31/2017
ms.author: jeedes

---
# Tutorial: Azure Active Directory integration with FreshDesk

In this tutorial, you learn how to integrate FreshDesk with Azure Active Directory (Azure AD).

Integrating FreshDesk with Azure AD provides you with the following benefits:

- You can control in Azure AD who has access to FreshDesk
- You can enable your users to automatically get signed-on to FreshDesk (Single Sign-On) with their Azure AD accounts
- You can manage your accounts in one central location - the Azure Management portal

If you want to know more details about SaaS app integration with Azure AD, see [What is application access and single sign-on with Azure Active Directory](active-directory-appssoaccess-whatis.md).

## Prerequisites

To configure Azure AD integration with FreshDesk, you need the following items:

- An Azure AD subscription
- A FreshDesk single-sign on enabled subscription

> [!NOTE]
> To test the steps in this tutorial, we do not recommend using a production environment.

To test the steps in this tutorial, you should follow these recommendations:

- You should not use your production environment, unless this is necessary.
- If you don't have an Azure AD trial environment, you can get an one-month trial [here](https://azure.microsoft.com/pricing/free-trial/).

## Scenario description
In this tutorial, you test Azure AD single sign-on in a test environment. 
The scenario outlined in this tutorial consists of two main building blocks:

1. Adding FreshDesk from the gallery
2. Configuring and testing Azure AD single sign-on

## Adding FreshDesk from the gallery
To configure the integration of FreshDesk into Azure AD, you need to add FreshDesk from the gallery to your list of managed SaaS apps.

**To add FreshDesk from the gallery, perform the following steps:**

1. In the **[Azure Management Portal](https://portal.azure.com)**, on the left navigation panel, click **Azure Active Directory** icon. 

	![Active Directory][1]

2. Navigate to **Enterprise applications**. Then go to **All applications**.

	![Applications][2]
	
3. Click **Add** button on the top of the dialog.

	![Applications][3]

4. In the search box, type **FreshDesk**.

	![Creating an Azure AD test user](./media/active-directory-saas-freshdesk-tutorial/tutorial_freshdesk_search.png)

5. In the results panel, select **FreshDesk**, and then click **Add** button to add the application.

	![Creating an Azure AD test user](./media/active-directory-saas-freshdesk-tutorial/tutorial_freshdesk_addfromgallery.png)

##  Configuring and testing Azure AD single sign-on
In this section, you configure and test Azure AD single sign-on with FreshDesk based on a test user called "Britta Simon".

For single sign-on to work, Azure AD needs to know what the counterpart user in FreshDesk is to a user in Azure AD. In other words, a link relationship between an Azure AD user and the related user in FreshDesk needs to be established.

This link relationship is established by assigning the value of the **user name** in Azure AD as the value of the **Username** in FreshDesk.

To configure and test Azure AD single sign-on with FreshDesk, you need to complete the following building blocks:

1. **[Configuring Azure AD Single Sign-On](#configuring-azure-ad-single-sign-on)** - to enable your users to use this feature.
2. **[Creating an Azure AD test user](#creating-an-azure-ad-test-user)** - to test Azure AD single sign-on with Britta Simon.
3. **[Creating a FreshDesk test user](#creating-a-freshdesk-test-user)** - to have a counterpart of Britta Simon in FreshDesk that is linked to the Azure AD representation of her.
4. **[Assigning the Azure AD test user](#assigning-the-azure-ad-test-user)** - to enable Britta Simon to use Azure AD single sign-on.
5. **[Testing Single Sign-On](#testing-single-sign-on)** - to verify whether the configuration works.

### Configuring Azure AD single sign-on

In this section, you enable Azure AD single sign-on in the Azure Management portal and configure single sign-on in your FreshDesk application.

**To configure Azure AD single sign-on with FreshDesk, perform the following steps:**

1. In the Azure Management portal, on the **FreshDesk** application integration page, click **Single sign-on**.

	![Configure Single Sign-On][4]

2. On the **Single sign-on** dialog, as **Mode** select **SAML-based Sign-on** to enable single sign on.
 
	![Configure Single Sign-On](./media/active-directory-saas-freshdesk-tutorial/tutorial_freshdesk_samlbase.png)

3. On the **FreshDesk Domain and URLs** section, please enter the **Sign-on URL** as: `https://<tenant-name>.freshdesk.com` or any other value Freshdesk has suggested.

	![Configure Single Sign-On](./media/active-directory-saas-freshdesk-tutorial/tutorial_freshdesk_url.png)

	> [!NOTE] 
    > Please note that this is not the real value. You have to update the value with the actual Sign-on URL. Contact [FreshDesk Client support team](https://freshdesk.com/helpdesk-software?utm_source=Google-AdWords&utm_medium=Search-IND-Brand&utm_campaign=Search-IND-Brand&utm_term=freshdesk&device=c&gclid=COSH2_LH7NICFVUDvAodBPgBZg) to get this value.  

4. On the **SAML Signing Certificate** section, click **Certificate** and then save the certificate on your computer.

	![Configure Single Sign-On](./media/active-directory-saas-freshdesk-tutorial/tutorial_freshdesk_certificate.png) 

5. Click **Save** button.

	![Configure Single Sign-On](./media/active-directory-saas-freshdesk-tutorial/tutorial_general_400.png)

6. On the **FreshDesk Configuration** section, click **Configure FreshDesk** to open Configure sign-on window. Copy the SAML Single Sign-On Service URL and Sign-Out URL from the **Quick Reference** section.

	![Configure Single Sign-On](./media/active-directory-saas-freshdesk-tutorial/tutorial_freshdesk_configure.png)

7. In a different web browser window, log into your Freshdesk company site as an administrator.

8. In the menu on the top, click **Admin**.
   
<<<<<<< HEAD
   	![Admin](./media/active-directory-saas-freshdesk-tutorial/IC776768.png "Admin")

9. In the **General Settings** tab, click **Security**.
   
   	![Security](./media/active-directory-saas-freshdesk-tutorial/IC776769.png "Security")
=======
   ![Admin](./media/active-directory-saas-freshdesk-tutorial/IC776768.png "Admin")

9. In the **General Settings** tab, click **Security**.
   
   ![Security](./media/active-directory-saas-freshdesk-tutorial/IC776769.png "Security")
>>>>>>> a42dbad0

10. In the **Security** section, perform the following steps:
   
	![Single Sign On](./media/active-directory-saas-freshdesk-tutorial/IC776770.png "Single Sign On")
   
	a. For **Single Sign On (SSO)**, select **On**.

	b. Select **SAML SSO**.

    c. Type the **SAML Single Sign-On Service URL** you copied from Azure portal into the **SAML Login URL** textbox.

    d. Type the **Sign-Out URL**  you copied from Azure portal into the **Logout URL** textbox.

    e. Copy the **Thumbprint** value from the downloaded certificate from Azure portal and paste it into the **Security Certificate Fingerprint** textbox.  
 
    >[!TIP]
    >For more details, see [How to retrieve a certificate's thumbprint value](http://youtu.be/YKQF266SAxI). 
    
	f. Click **Save**.


### Creating an Azure AD test user
The objective of this section is to create a test user in the Azure Management portal called Britta Simon.

![Create Azure AD User][100]

**To create a test user in Azure AD, perform the following steps:**

1. In the **Azure Management portal**, on the left navigation pane, click **Azure Active Directory** icon.

	![Creating an Azure AD test user](./media/active-directory-saas-freshdesk-tutorial/create_aaduser_01.png) 

2. Go to **Users and groups** and click **All users** to display the list of users.
	
	![Creating an Azure AD test user](./media/active-directory-saas-freshdesk-tutorial/create_aaduser_02.png) 

3. At the top of the dialog click **Add** to open the **User** dialog.
 
	![Creating an Azure AD test user](./media/active-directory-saas-freshdesk-tutorial/create_aaduser_03.png) 

4. On the **User** dialog page, perform the following steps:
 
	![Creating an Azure AD test user](./media/active-directory-saas-freshdesk-tutorial/create_aaduser_04.png) 

    a. In the **Name** textbox, type **BrittaSimon**.

    b. In the **User name** textbox, type the **email address** of BrittaSimon.

	c. Select **Show Password** and write down the value of the **Password**.

    d. Click **Create**.
 
### Creating a FreshDesk test user

In order to enable Azure AD users to log into FreshDesk, they must be provisioned into FreshDesk.  
In the case of FreshDesk, provisioning is a manual task.

**To provision a user accounts, perform the following steps:**

1. Log in to your **Freshdesk** tenant.
2. In the menu on the top, click **Admin**.
   
<<<<<<< HEAD
   	![Admin](./media/active-directory-saas-freshdesk-tutorial/IC776772.png "Admin")

3. In the **General Settings** tab, click **Agents**.
   
   	![Agents](./media/active-directory-saas-freshdesk-tutorial/IC776773.png "Agents")

4. Click **New Agent**.
   
   	![New Agent](./media/active-directory-saas-freshdesk-tutorial/IC776774.png "New Agent")
=======
   ![Admin](./media/active-directory-saas-freshdesk-tutorial/IC776772.png "Admin")

3. In the **General Settings** tab, click **Agents**.
   
   ![Agents](./media/active-directory-saas-freshdesk-tutorial/IC776773.png "Agents")

4. Click **New Agent**.
   
    ![New Agent](./media/active-directory-saas-freshdesk-tutorial/IC776774.png "New Agent")
>>>>>>> a42dbad0

5. On the Agent Information dialog, perform the following steps:
   
   	![Agent Information](./media/active-directory-saas-freshdesk-tutorial/IC776775.png "Agent Information")
   
<<<<<<< HEAD
   	a. In the **Full Name** textbox, type the name of the Azure AD account you want to provision.

   	b. In the **Email** textbox, type the Azure AD email address of the Azure AD account you want to provision.

   	c. In the **Title** textbox, type the title of the Azure AD account you want to provision.

   	d. Select **Agents role**, and then click **Assign**.
	   
   	e. Click **Save**.     
=======
   a. In the **Full Name** textbox, type the name of the Azure AD account you want to provision.

   b. In the **Email** textbox, type the Azure AD email address of the Azure AD account you want to provision.

   c. In the **Title** textbox, type the title of the Azure AD account you want to provision.

   d. Select **Agents role**, and then click **Assign**.
	   
   e. Click **Save**.     
>>>>>>> a42dbad0
   
	>[!NOTE]
	>The Azure AD account holder will get an email that includes a link to confirm the account before it is activated. 
	> 
	
	>[!NOTE]
	>You can use any other Freshdesk user account creation tools or APIs provided by Freshdesk to provision AAD user accounts. 
	to FreshDesk.

### Assigning the Azure AD test user

In this section, you enable Britta Simon to use Azure single sign-on by granting her access to Box.

![Assign User][200] 

**To assign Britta Simon to FreshDesk, perform the following steps:**

1. In the Azure Management portal, open the applications view, and then navigate to the directory view and go to **Enterprise applications** then click **All applications**.

	![Assign User][201] 

2. In the applications list, select **FreshDesk**.

	![Configure Single Sign-On](./media/active-directory-saas-freshdesk-tutorial/tutorial_freshdesk_app.png) 

3. In the menu on the left, click **Users and groups**.

	![Assign User][202] 

4. Click **Add** button. Then select **Users and groups** on **Add Assignment** dialog.

	![Assign User][203]

5. On **Users and groups** dialog, select **Britta Simon** in the Users list.

6. Click **Select** button on **Users and groups** dialog.

7. Click **Assign** button on **Add Assignment** dialog.
	
### Testing single sign-on

In this section, you test your Azure AD single sign-on configuration using the Access Panel.

When you click the FreshDesk tile in the Access Panel, you should get login page to get signed-on to your FreshDesk application.

## Additional resources

* [List of Tutorials on How to Integrate SaaS Apps with Azure Active Directory](active-directory-saas-tutorial-list.md)
* [What is application access and single sign-on with Azure Active Directory?](active-directory-appssoaccess-whatis.md)



<!--Image references-->

[1]: ./media/active-directory-saas-freshdesk-tutorial/tutorial_general_01.png
[2]: ./media/active-directory-saas-freshdesk-tutorial/tutorial_general_02.png
[3]: ./media/active-directory-saas-freshdesk-tutorial/tutorial_general_03.png
[4]: ./media/active-directory-saas-freshdesk-tutorial/tutorial_general_04.png

[100]: ./media/active-directory-saas-freshdesk-tutorial/tutorial_general_100.png

[200]: ./media/active-directory-saas-freshdesk-tutorial/tutorial_general_200.png
[201]: ./media/active-directory-saas-freshdesk-tutorial/tutorial_general_201.png
[202]: ./media/active-directory-saas-freshdesk-tutorial/tutorial_general_202.png
[203]: ./media/active-directory-saas-freshdesk-tutorial/tutorial_general_203.png
<|MERGE_RESOLUTION|>--- conflicted
+++ resolved
@@ -127,19 +127,11 @@
 
 8. In the menu on the top, click **Admin**.
    
-<<<<<<< HEAD
-   	![Admin](./media/active-directory-saas-freshdesk-tutorial/IC776768.png "Admin")
+   ![Admin](./media/active-directory-saas-freshdesk-tutorial/IC776768.png "Admin")
 
 9. In the **General Settings** tab, click **Security**.
    
-   	![Security](./media/active-directory-saas-freshdesk-tutorial/IC776769.png "Security")
-=======
-   ![Admin](./media/active-directory-saas-freshdesk-tutorial/IC776768.png "Admin")
-
-9. In the **General Settings** tab, click **Security**.
-   
    ![Security](./media/active-directory-saas-freshdesk-tutorial/IC776769.png "Security")
->>>>>>> a42dbad0
 
 10. In the **Security** section, perform the following steps:
    
@@ -202,43 +194,20 @@
 1. Log in to your **Freshdesk** tenant.
 2. In the menu on the top, click **Admin**.
    
-<<<<<<< HEAD
-   	![Admin](./media/active-directory-saas-freshdesk-tutorial/IC776772.png "Admin")
+   ![Admin](./media/active-directory-saas-freshdesk-tutorial/IC776772.png "Admin")
 
 3. In the **General Settings** tab, click **Agents**.
    
-   	![Agents](./media/active-directory-saas-freshdesk-tutorial/IC776773.png "Agents")
+   ![Agents](./media/active-directory-saas-freshdesk-tutorial/IC776773.png "Agents")
 
 4. Click **New Agent**.
    
-   	![New Agent](./media/active-directory-saas-freshdesk-tutorial/IC776774.png "New Agent")
-=======
-   ![Admin](./media/active-directory-saas-freshdesk-tutorial/IC776772.png "Admin")
-
-3. In the **General Settings** tab, click **Agents**.
-   
-   ![Agents](./media/active-directory-saas-freshdesk-tutorial/IC776773.png "Agents")
-
-4. Click **New Agent**.
-   
     ![New Agent](./media/active-directory-saas-freshdesk-tutorial/IC776774.png "New Agent")
->>>>>>> a42dbad0
 
 5. On the Agent Information dialog, perform the following steps:
    
-   	![Agent Information](./media/active-directory-saas-freshdesk-tutorial/IC776775.png "Agent Information")
-   
-<<<<<<< HEAD
-   	a. In the **Full Name** textbox, type the name of the Azure AD account you want to provision.
-
-   	b. In the **Email** textbox, type the Azure AD email address of the Azure AD account you want to provision.
-
-   	c. In the **Title** textbox, type the title of the Azure AD account you want to provision.
-
-   	d. Select **Agents role**, and then click **Assign**.
-	   
-   	e. Click **Save**.     
-=======
+   ![Agent Information](./media/active-directory-saas-freshdesk-tutorial/IC776775.png "Agent Information")
+   
    a. In the **Full Name** textbox, type the name of the Azure AD account you want to provision.
 
    b. In the **Email** textbox, type the Azure AD email address of the Azure AD account you want to provision.
@@ -248,7 +217,6 @@
    d. Select **Agents role**, and then click **Assign**.
 	   
    e. Click **Save**.     
->>>>>>> a42dbad0
    
 	>[!NOTE]
 	>The Azure AD account holder will get an email that includes a link to confirm the account before it is activated. 
