---
title: Use Managed Service Identity for a Linux VM to access Azure Data Lake Store
description: A tutorial that shows you how to use Managed Service Identity (MSI) for a Linux VM to access Azure Data Lake Store.
services: active-directory
documentationcenter: 
author: skwan
manager: mtillman
editor: 

ms.service: active-directory
ms.devlang: na
ms.topic: article
ms.tgt_pltfrm: na
ms.workload: identity
ms.date: 11/20/2017
ms.author: skwan
---

# Use Managed Service Identity for a Linux VM to access Azure Data Lake Store

[!INCLUDE[preview-notice](../../includes/active-directory-msi-preview-notice.md)]

This tutorial shows you how to use Managed Service Identity for a Linux virtual machine (VM) to access Azure Data Lake Store. Azure automatically manages identities that you create through MSI. You can use MSI to authenticate to services that support Azure Active Directory (Azure AD) authentication, without needing to insert credentials into your code. 

In this tutorial, you learn how to:

> [!div class="checklist"]
> * Enable MSI on a Linux VM. 
> * Grant your VM access to Azure Data Lake Store.
> * Get an access token by using the VM identity and use it to access Azure Data Lake Store.

## Prerequisites

[!INCLUDE [msi-qs-configure-prereqs](../../includes/active-directory-msi-qs-configure-prereqs.md)]

[!INCLUDE [msi-tut-prereqs](../../includes/active-directory-msi-tut-prereqs.md)]

## Sign in to Azure

Sign in to the [Azure portal](https://portal.azure.com).

## Create a Linux virtual machine in a new resource group

For this tutorial, we create a new Linux VM. You can also enable MSI on an existing VM.

<<<<<<< HEAD
1. Click **Create a resource** in the upper left-hand corner of the Azure portal.
=======
1. Select the **New** button in the upper-left corner of the Azure portal.
>>>>>>> 87c8c3cb
2. Select **Compute**, and then select **Ubuntu Server 16.04 LTS**.
3. Enter the virtual machine information. For **Authentication type**, select **SSH public key** or **Password**. The created credentials allow you to log in to the VM.

   !["Basics" pane for creating a virtual machine](media/msi-tutorial-linux-vm-access-arm/msi-linux-vm.png)

4. In the **Subscription** list, select a subscription for the virtual machine.
5. To select a new resource group that you want the virtual machine to be created in, select **Resource group** > **Create new**. When you finish, select **OK**.
6. Select the size for the VM. To see more sizes, select **View all** or change the **Supported disk type** filter. In the settings pane, keep the defaults and select **OK**.

## Enable MSI on your VM

You can use MSI for a virtual machine to get access tokens from Azure AD without needing to put credentials in your code. Enabling MSI installs the MSI VM extension on your VM, and it enables MSI in Azure Resource Manager.  

1. For **Virtual Machine**, select the virtual machine that you want to enable MSI on.
2. In the left pane, select **Configuration**.
3. You see **Managed service identity**. To register and enable MSI, select **Yes**. If you want to disable it, select **No**.
   !["Register with Azure Active Directory" selection](media/msi-tutorial-linux-vm-access-arm/msi-linux-extension.png)
4. Select **Save**.
5. If you want to check which extensions are on this Linux VM, select **Extensions**. If MSI is enabled, **ManagedIdentityExtensionforLinux** appears in the list.

   ![List of extensions](media/msi-tutorial-linux-vm-access-arm/msi-extension-value.png)

## Grant your VM access to Azure Data Lake Store

Now you can grant your VM access to files and folders in Azure Data Lake Store. For this step, you can use an existing Data Lake Store instance or create a new one. To create a Data Lake Store instance by using the Azure portal, follow the [Azure Data Lake Store quickstart](https://docs.microsoft.com/azure/data-lake-store/data-lake-store-get-started-portal). There are also quickstarts that use Azure CLI and Azure PowerShell in the [Azure Data Lake Store documentation](https://docs.microsoft.com/azure/data-lake-store/data-lake-store-overview).

In Data Lake Store, create a new folder and grant MSI permission to read, write, and execute files in that folder:

1. In the Azure portal, select **Data Lake Store** in the left pane.
2. Select the Data Lake Store instance that you want to use.
3. Select **Data Explorer** on the command bar.
4. The root folder of the Data Lake Store instance is selected. Select **Access** on the command bar.
5. Select **Add**.  In the **Select** box, enter the name of your VM--for example, **DevTestVM**. Select your VM from the search results, and then click **Select**.
6. Click **Select Permissions**.  Select **Read** and **Execute**, add to **This folder**, and add as **An access permission only**. Select **Ok**.  The permission should be added successfully.
7. Close the **Access** pane.
8. For this tutorial, create a new folder. Select **New Folder** on the command bar, and give the new folder a name--for example **TestFolder**.  Select **Ok**.
9. Select the folder that you created, and then select **Access** on the command bar.
10. Similar to step 5, select **Add**. In the **Select** box, enter the name of your VM. Select your VM from the search results, and then click **Select**.
11. Similar to step 6, select **Select Permissions**. Select **Read**, **Write**, and **Execute**, add to **This folder**, and add as **An access permission entry and a default permission entry**. Select **Ok**.  The permission should be added successfully.

MSI can now perform all operations on files in the folder that you created. For more information on managing access to Data Lake Store, see [Access Control in Data Lake Store](https://docs.microsoft.com/azure/data-lake-store/data-lake-store-access-control).

## Get an access token and call the Data Lake Store file system

Azure Data Lake Store natively supports Azure AD authentication, so it can directly accept access tokens obtained via MSI. To authenticate to the Data Lake Store file system, you send an access token issued by Azure AD to your Data Lake Store file system endpoint. The access token is in an authorization header in the format "Bearer \<ACCESS_TOKEN_VALUE\>".  To learn more about Data Lake Store support for Azure AD authentication, see [Authentication with Data Lake Store using Azure Active Directory](https://docs.microsoft.com/azure/data-lake-store/data-lakes-store-authentication-using-azure-active-directory).

In this tutorial, you authenticate to the REST API for the Data Lake Store file system by using cURL to make REST requests.

> [!NOTE]
> The client SDKs for the Data Lake Store file system do not yet support Managed Service Identity.

To complete these steps, you need an SSH client. If you are using Windows, you can use the SSH client in the [Windows Subsystem for Linux](https://msdn.microsoft.com/commandline/wsl/about). If you need assistance configuring your SSH client's keys, see [How to use SSH keys with Windows on Azure](../virtual-machines/linux/ssh-from-windows.md) or [How to create and use an SSH public and private key pair for Linux VMs in Azure](../virtual-machines/linux/mac-create-ssh-keys.md).

1. In the portal, browse to your Linux VM. In **Overview**, select **Connect**.  
2. Connect to the VM by using the SSH client of your choice. 
3. In the terminal window, by using cURL, make a request to the local MSI endpoint to get an access token for the Data Lake Store file system. The resource identifier for Data Lake Store is "https://datalake.azure.net/".  It's important to include the trailing slash in the resource identifier.
    
   ```bash
   curl http://localhost:50342/oauth2/token --data "resource=https://datalake.azure.net/" -H Metadata:true   
   ```
    
   A successful response returns the access token that you use to authenticate to Data Lake Store:

   ```bash
   {"access_token":"eyJ0eXAiOiJ...",
    "refresh_token":"",
    "expires_in":"3599",
    "expires_on":"1508119757",
    "not_before":"1508115857",
    "resource":"https://datalake.azure.net/",
    "token_type":"Bearer"}
   ```

4. By using cURL, make a request to your Data Lake Store file system's REST endpoint to list the folders in the root folder. This is a simple way to check that everything is configured correctly. Copy the value of the access token from the previous step. It's important that the string "Bearer" in the Authorization header has a capital "B." You can find the name of your Data Lake Store instance in the **Overview** section of the **Data Lake Store** pane in the Azure portal.

   ```bash
   curl https://<YOUR_ADLS_NAME>.azuredatalakestore.net/webhdfs/v1/?op=LISTSTATUS -H "Authorization: Bearer <ACCESS_TOKEN>"
   ```
    
   A successful response looks like this:

   ```bash
   {"FileStatuses":{"FileStatus":[{"length":0,"pathSuffix":"TestFolder","type":"DIRECTORY","blockSize":0,"accessTime":1507934941392,"modificationTime":1508105430590,"replication":0,"permission":"770","owner":"bd0e76d8-ad45-4fe1-8941-04a7bf27f071","group":"bd0e76d8-ad45-4fe1-8941-04a7bf27f071"}]}}
   ```

5. Now you can try uploading a file to your Data Lake Store instance. First, create a file to upload.

   ```bash
   echo "Test file." > Test1.txt
   ```

6. By using cURL, make a request to your Data Lake Store file system's REST endpoint to upload the file to the folder that you created earlier. The upload involves a redirect, and cURL follows the redirect automatically. 

   ```bash
   curl -i -X PUT -L -T Test1.txt -H "Authorization: Bearer <ACCESS_TOKEN>" 'https://<YOUR_ADLS_NAME>.azuredatalakestore.net/webhdfs/v1/<FOLDER_NAME>/Test1.txt?op=CREATE' 
   ```

    A successful response looks like this:

   ```bash
   HTTP/1.1 100 Continue
   HTTP/1.1 307 Temporary Redirect
   Cache-Control: no-cache, no-cache, no-store, max-age=0
   Pragma: no-cache
   Expires: -1
   Location: https://mytestadls.azuredatalakestore.net/webhdfs/v1/TestFolder/Test1.txt?op=CREATE&write=true
   x-ms-request-id: 756f6b24-0cca-47ef-aa12-52c3b45b954c
   ContentLength: 0
   x-ms-webhdfs-version: 17.04.22.00
   Status: 0x0
   X-Content-Type-Options: nosniff
   Strict-Transport-Security: max-age=15724800; includeSubDomains
   Date: Sun, 15 Oct 2017 22:10:30 GMT
   Content-Length: 0
       
   HTTP/1.1 100 Continue
       
   HTTP/1.1 201 Created
   Cache-Control: no-cache, no-cache, no-store, max-age=0
   Pragma: no-cache
   Expires: -1
   Location: https://mytestadls.azuredatalakestore.net/webhdfs/v1/TestFolder/Test1.txt?op=CREATE&write=true
   x-ms-request-id: af5baa07-3c79-43af-a01a-71d63d53e6c4
   ContentLength: 0
   x-ms-webhdfs-version: 17.04.22.00
   Status: 0x0
   X-Content-Type-Options: nosniff
   Strict-Transport-Security: max-age=15724800; includeSubDomains
   Date: Sun, 15 Oct 2017 22:10:30 GMT
   Content-Length: 0
   ```

By using other APIs for the Data Lake Store file system, you can append to files, download files, and more.

Congratulations! You've authenticated to the Data Lake Store file system by using MSI for a Linux VM.

## Related content

- For an overview of MSI, see [Managed Service Identity overview](../active-directory/msi-overview.md).
- For management operations, Data Lake Store uses Azure Resource Manager.  For more information on using MSI to authenticate to Resource Manager, see [Use a Linux VM Managed Service Identity (MSI) to access Resource Manager](https://docs.microsoft.com/azure/active-directory/msi-tutorial-linux-vm-access-arm).
- Learn more about [authentication with Data Lake Store by using Azure Active Directory](https://docs.microsoft.com/azure/data-lake-store/data-lakes-store-authentication-using-azure-active-directory).
- Learn more about [file system operations on Azure Data Lake Store by using the REST API](https://docs.microsoft.com/azure/data-lake-store/data-lake-store-data-operations-rest-api) or the [WebHDFS FileSystem APIs](https://docs.microsoft.com/rest/api/datalakestore/webhdfs-filesystem-apis).
- Learn more about [access control in Data Lake Store](https://docs.microsoft.com/azure/data-lake-store/data-lake-store-access-control).

Use the following comments section to provide feedback and help us refine and shape our content.<|MERGE_RESOLUTION|>--- conflicted
+++ resolved
@@ -43,11 +43,7 @@
 
 For this tutorial, we create a new Linux VM. You can also enable MSI on an existing VM.
 
-<<<<<<< HEAD
-1. Click **Create a resource** in the upper left-hand corner of the Azure portal.
-=======
 1. Select the **New** button in the upper-left corner of the Azure portal.
->>>>>>> 87c8c3cb
 2. Select **Compute**, and then select **Ubuntu Server 16.04 LTS**.
 3. Enter the virtual machine information. For **Authentication type**, select **SSH public key** or **Password**. The created credentials allow you to log in to the VM.
 
