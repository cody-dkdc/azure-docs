---
title: Provision apps with scoping filters | Microsoft Docs
description: Learn how to use scoping filters to prevent objects in apps that support automated user provisioning from being provisioned if an object doesn't satisfy your business requirements.
services: active-directory
documentationcenter: ''
<<<<<<< HEAD
author: CelesteDG
manager: mtillman
=======
author: msmimart
manager: CelesteDG
>>>>>>> 6a383dfd
ms.service: active-directory
ms.subservice: app-mgmt
ms.workload: identity
ms.tgt_pltfrm: na
ms.devlang: na
ms.topic: conceptual
ms.date: 09/11/2018
<<<<<<< HEAD
ms.author: celested
=======
ms.author: mimart
>>>>>>> 6a383dfd
ms.custom: H1Hack27Feb2017

ms.collection: M365-identity-device-management
---
# Attribute-based application provisioning with scoping filters
The objective of this article is to explain how to use scoping filters to define attribute-based rules that determine which users are provisioned to an application.

## Scoping filter use cases

A scoping filter allows the Azure Active Directory (Azure AD) provisioning service to include or exclude any users who have an attribute that matches a specific value. For example, when provisioning users from Azure AD to a SaaS application used by a sales team, you can specify that only users with a "Department" attribute of "Sales" should be in scope for provisioning.

Scoping filters can be used differently depending on the type of provisioning connector:

* **Outbound provisioning from Azure AD to SaaS applications**. When Azure AD is the source system, [user and group assignments](assign-user-or-group-access-portal.md) are the most common method for determining which users are in scope for provisioning. These assignments also are used for enabling single sign-on and provide a single method to manage access and provisioning. Scoping filters can be used optionally, in addition to assignments or instead of them, to filter users based on attribute values.

    >[!TIP]
    > You can disable provisioning based on assignments for an enterprise application by changing settings in the [Scope](user-provisioning.md#how-do-i-set-up-automatic-provisioning-to-an-application) menu under the provisioning settings to **Sync all users and groups**. Using this option plus attribute-based scoping filters offers faster performance than using group-based assignments.  

* **Inbound provisioning from HCM applications to Azure AD and Active Directory**. When an [HCM application such as Workday](../saas-apps/workday-tutorial.md) is the source system, scoping filters are the primary method for determining which users should be provisioned from the HCM application to Active Directory or Azure AD.

By default, Azure AD provisioning connectors do not have any attribute-based scoping filters configured. 

## Scoping filter construction

A scoping filter consists of one or more *clauses*. Clauses determine which users are allowed to pass through the scoping filter by evaluating each user's attributes. For example, you might have one clause that requires that a user's "State" attribute equals "New York", so only New York users are provisioned into the application. 

A single clause defines a single condition for a single attribute value. If multiple clauses are created in a single scoping filter, they're evaluated together by using "AND" logic. This means all clauses must evaluate to "true" in order for a user to be provisioned.

Finally, multiple scoping filters can be created for a single application. If multiple scoping filters are present, they're evaluated together by using "OR" logic. This means that if all the clauses in any of the configured scoping filters evaluate to "true", the user is provisioned.

Each user or group processed by the Azure AD provisioning service is always evaluated individually against each scoping filter.

As an example, consider the following scoping filter:

![Scoping filter](./media/define-conditional-rules-for-provisioning-user-accounts/scoping-filter.PNG) 

According to this scoping filter, users must satisfy the following criteria to be provisioned:

* They must be in New York.
* They must work in the Engineering department.
* Their company employee ID must be between 1,000,000 and 2,000,000.
* Their job title must not be null or empty.

## Create scoping filters
Scoping filters are configured as part of the attribute mappings for each Azure AD user provisioning connector. The following procedure assumes that you already set up automatic provisioning for [one of the supported applications](../saas-apps/tutorial-list.md) and are adding a scoping filter to it.

### Create a scoping filter
1. In the [Azure portal](https://portal.azure.com), go to the **Azure Active Directory** > **Enterprise Applications** > **All applications** section.

2. Select the application for which you have configured automatic provisioning: for example, "ServiceNow".

3. Select the **Provisioning** tab.

4. In the **Mappings** section, select the mapping that you want to configure a scoping filter for: for example, "Synchronize Azure Active Directory Users to ServiceNow".

5. Select the **Source object scope** menu.

6. Select **Add scoping filter**.

7. Define a clause by selecting a source **Attribute Name**, an **Operator**, and an **Attribute Value** to match against. The following operators are supported:

   a. **EQUALS**. Clause returns "true" if the evaluated attribute matches the input string value exactly (case sensitive).

   b. **NOT EQUALS**. Clause returns "true" if the evaluated attribute doesn't match the input string value (case sensitive).

   c. **IS TRUE**. Clause returns "true" if the evaluated attribute contains a Boolean value of true.

   d. **IS FALSE**. Clause returns "true" if the evaluated attribute contains a Boolean value of false.

   e. **IS NULL**. Clause returns "true" if the evaluated attribute is empty.

   f. **IS NOT NULL**. Clause returns "true" if the evaluated attribute isn't empty.

   g. **REGEX MATCH**. Clause returns "true" if the evaluated attribute matches a regular expression pattern. For example: ([1-9][0-9]) matches any number between 10 and 99.

   h. **NOT REGEX MATCH**. Clause returns "true" if the evaluated attribute doesn't match a regular expression pattern.

8. Select **Add new scoping clause**.

9. Optionally, repeat steps 7-8 to add more scoping clauses.

10. In **Scoping Filter Title**, add a name for your scoping filter.

11. Select **OK**.

12. Select **OK** again on the **Scoping Filters** screen. Optionally, repeat steps 6-11 to add another scoping filter.

13. Select **Save** on the **Attribute Mapping** screen. 

>[!IMPORTANT] 
> Saving a new scoping filter triggers a new full sync for the application, where all users in the source system are evaluated again against the new scoping filter. If a user in the application was previously in scope for provisioning, but falls out of scope, their account is disabled or deprovisioned in the application.


## Related articles
* [Automate user provisioning and deprovisioning to SaaS applications](user-provisioning.md)
* [Customize attribute mappings for user provisioning](customize-application-attributes.md)
* [Write expressions for attribute mappings](functions-for-customizing-application-data.md)
* [Account provisioning notifications](user-provisioning.md)
* [Use SCIM to enable automatic provisioning of users and groups from Azure Active Directory to applications](use-scim-to-provision-users-and-groups.md)
* [List of tutorials on how to integrate SaaS apps](../saas-apps/tutorial-list.md)
<|MERGE_RESOLUTION|>--- conflicted
+++ resolved
@@ -3,13 +3,8 @@
 description: Learn how to use scoping filters to prevent objects in apps that support automated user provisioning from being provisioned if an object doesn't satisfy your business requirements.
 services: active-directory
 documentationcenter: ''
-<<<<<<< HEAD
-author: CelesteDG
-manager: mtillman
-=======
 author: msmimart
 manager: CelesteDG
->>>>>>> 6a383dfd
 ms.service: active-directory
 ms.subservice: app-mgmt
 ms.workload: identity
@@ -17,11 +12,7 @@
 ms.devlang: na
 ms.topic: conceptual
 ms.date: 09/11/2018
-<<<<<<< HEAD
-ms.author: celested
-=======
 ms.author: mimart
->>>>>>> 6a383dfd
 ms.custom: H1Hack27Feb2017
 
 ms.collection: M365-identity-device-management
