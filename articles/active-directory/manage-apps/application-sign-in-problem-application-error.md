--- conflicted
+++ resolved
@@ -65,17 +65,11 @@
 
    The next time that the user signs in to the app, Azure AD will send the new attribute in the SAML response.
 
-<<<<<<< HEAD
-## The app expects a different User Identifier value or format
+## The app doesn't identify the user
 
-Signing in to the app fails because the SAML response is missing an attribute such as a role, or because the app expects a different format for the **EntityID** attribute.
-=======
-## The application doesn't identify the user
+Signing in to the app fails because the SAML response is missing an attribute such as a role. Or it fails because the app expects a different format or value for the **EntityID** attribute.
 
-The sign-in to the application is failing because the SAML response is missing attributes such as roles or because the application is expecting a different format or value for the EntityID attribute.
-
-If you're using [Azure AD automated user provisioning](https://docs.microsoft.com/azure/active-directory/manage-apps/user-provisioning) to create, maintain, and remove users in the application. Then, verify that the user has been successfully provisioned to the SaaS application. For more information, see [No users are being provisioned to an Azure AD Gallery application](https://docs.microsoft.com/azure/active-directory/manage-apps/application-provisioning-config-problem-no-users-provisioned)
->>>>>>> 52e40e7b
+If you're using [Azure AD automated user provisioning](https://docs.microsoft.com/azure/active-directory/manage-apps/user-provisioning) to create, maintain, and remove users in the app, verify that the user has been provisioned to the SaaS app. For more information, see [No users are being provisioned to an Azure AD Gallery application](https://docs.microsoft.com/azure/active-directory/manage-apps/application-provisioning-config-problem-no-users-provisioned).
 
 ## How to add an attribute to the Azure AD app configuration
 
