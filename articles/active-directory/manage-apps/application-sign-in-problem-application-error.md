--- conflicted
+++ resolved
@@ -3,13 +3,8 @@
 description: How to resolve issues with Azure AD sign in when the application itself emits an error
 services: active-directory
 documentationcenter: ''
-<<<<<<< HEAD
-author: CelesteDG
-manager: mtillman
-=======
 author: msmimart
 manager: CelesteDG
->>>>>>> 6a383dfd
 
 ms.assetid: 
 ms.service: active-directory
@@ -19,11 +14,7 @@
 ms.devlang: na
 ms.topic: conceptual
 ms.date: 07/11/2017
-<<<<<<< HEAD
-ms.author: celested
-=======
 ms.author: mimart
->>>>>>> 6a383dfd
 ms.reviewer: asteen
 
 ms.collection: M365-identity-device-management
