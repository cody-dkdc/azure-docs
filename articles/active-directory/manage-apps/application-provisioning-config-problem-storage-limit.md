--- conflicted
+++ resolved
@@ -3,13 +3,8 @@
 description: How to troubleshoot common issues faced when configuring user provisioning to an application already listed in the Azure AD Application Gallery
 services: active-directory
 documentationcenter: ''
-<<<<<<< HEAD
-author: CelesteDG
-manager: mtillman
-=======
 author: msmimart
 manager: CelesteDG
->>>>>>> 6a383dfd
 
 ms.assetid: 
 ms.service: active-directory
@@ -19,13 +14,8 @@
 ms.devlang: na
 ms.topic: conceptual
 ms.date: 02/21/2018
-<<<<<<< HEAD
-ms.author: celested
-ms.reviewer: asmalser
-=======
 ms.author: mimart
 ms.reviewer: arvinh
->>>>>>> 6a383dfd
 
 ms.collection: M365-identity-device-management
 ---
