--- conflicted
+++ resolved
@@ -3,13 +3,8 @@
 description: Covers how to troubleshoot errors in Azure AD Application Proxy.
 services: active-directory
 documentationcenter: ''
-<<<<<<< HEAD
-author: CelesteDG
-manager: mtillman
-=======
 author: msmimart
 manager: CelesteDG
->>>>>>> 6a383dfd
 
 ms.service: active-directory
 ms.subservice: app-mgmt
@@ -18,11 +13,7 @@
 ms.devlang: na
 ms.topic: conceptual
 ms.date: 06/26/2018
-<<<<<<< HEAD
-ms.author: celested
-=======
 ms.author: mimart
->>>>>>> 6a383dfd
 ms.reviewer: harshja
 ms.custom: H1Hack27Feb2017; it-pro
 
