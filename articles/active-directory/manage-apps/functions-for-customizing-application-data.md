--- conflicted
+++ resolved
@@ -3,13 +3,8 @@
 description: Learn how to use expression mappings to transform attribute values into an acceptable format during automated provisioning of SaaS app objects in Azure Active Directory.
 services: active-directory
 documentationcenter: ''
-<<<<<<< HEAD
-author: CelesteDG
-manager: mtillman
-=======
 author: msmimart
 manager: CelesteDG
->>>>>>> 6a383dfd
 ms.service: active-directory
 ms.subservice: app-mgmt
 ms.workload: identity
@@ -17,11 +12,7 @@
 ms.devlang: na
 ms.topic: conceptual
 ms.date: 01/21/2019
-<<<<<<< HEAD
-ms.author: chmutali
-=======
 ms.author: mimart
->>>>>>> 6a383dfd
 
 ms.collection: M365-identity-device-management
 ---
