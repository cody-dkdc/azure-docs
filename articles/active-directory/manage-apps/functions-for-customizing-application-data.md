--- conflicted
+++ resolved
@@ -3,13 +3,8 @@
 description: Learn how to use expression mappings to transform attribute values into an acceptable format during automated provisioning of SaaS app objects in Azure Active Directory.
 services: active-directory
 documentationcenter: ''
-<<<<<<< HEAD
-author: cmmdesai
-manager: mtillman
-=======
 author: barbkess
 manager: daveba
->>>>>>> e02f53e2
 ms.service: active-directory
 ms.component: app-mgmt
 ms.workload: identity
