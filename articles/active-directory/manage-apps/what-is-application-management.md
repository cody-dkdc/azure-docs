--- conflicted
+++ resolved
@@ -2,23 +2,14 @@
 title: Managing Applications with Azure Active Directory | Microsoft Docs
 description: This article the benefits of integrating Azure Active Directory with your on-premises, cloud and SaaS applications.
 services: active-directory
-<<<<<<< HEAD
-author: CelesteDG
-manager: mtillman
-=======
 author: msmimart
 manager: CelesteDG
->>>>>>> 6a383dfd
 ms.service: active-directory
 ms.subservice: app-mgmt
 ms.topic: overview
 ms.workload: identity
 ms.date: 10/30/2018
-<<<<<<< HEAD
-ms.author: celested
-=======
 ms.author: mimart
->>>>>>> 6a383dfd
 ms.reviewer: arvinh
 
 ms.collection: M365-identity-device-management
