---
title: Problems signing in to an on-premises application using the Azure AD application proxy | Microsoft Docs
description: Troubleshooting common issues faced when you are unable to sign in to an on-premises application integrated with Azure AD using the Azure AD Application Proxy
services: active-directory
documentationcenter: ''
<<<<<<< HEAD
author: CelesteDG
manager: mtillman
=======
author: msmimart
manager: CelesteDG
>>>>>>> 6a383dfd

ms.service: active-directory
ms.subservice: app-mgmt
ms.workload: identity
ms.tgt_pltfrm: na
ms.devlang: na
ms.topic: conceptual
ms.date: 05/21/2018
<<<<<<< HEAD
ms.author: celested
=======
ms.author: mimart
>>>>>>> 6a383dfd
ms.reviewer: asteen

ms.collection: M365-identity-device-management
---

# Problems signing in to an on-premises application using the Azure AD application proxy

If you are having problems signing in an on-premises application, you can try following the steps below to resolving your problem.

## I can load my application, but something on the page looks broken

The following documents can help you to resolve some of the most common issues in this category.

  * [I can get to my application, but the application page isn't displaying correctly](application-proxy-page-appearance-broken-problem.md)
  * [I can get to my application, but the application takes too long to load](application-proxy-page-load-speed-problem.md)
  * [I can get to my application, but the links on the application page do not work](application-proxy-page-links-broken-problem.md)

## I'm having a connectivity problem my application
  The following documents can help you to resolve some of the most common issues in this category.
  * [I don't know what ports to open for my application](application-proxy-connectivity-ports-how-to.md)
  * [I encountered a problem because there was no working connector in a connector group for my application](application-proxy-connectivity-no-working-connector.md)

## I'm having a problem configuring the Azure AD Application Proxy in the admin portal
  The following documents can help you to resolve some of the most common issues in this category.
  * [I am having difficulty configuring an application Proxy application](application-proxy-config-how-to.md)
  * [I don't know how to configure single sign-on to my application Proxy application](application-proxy-config-sso-how-to.md)
  * [I encountered a problem when creating my application in admin portal](application-proxy-config-problem.md)

## I'm having a problem setting up back-end authentication to my application
  The following documents can help you to resolve some of the most common issues in this category.
  * [I don't know how to configure Kerberos Constrained Delegation](application-proxy-back-end-kerberos-constrained-delegation-how-to.md)
  * [I don't know how to configure my application with PingAccess](application-proxy-back-end-ping-access-how-to.md)

## I'm having a problem when signing in to my application
  The following documents can help you to resolve some of the most common issues in this category.
  * [I get a "Can't Access this Corporate Application" error](application-proxy-sign-in-bad-gateway-timeout-error.md)

## I'm having a problem with the Application Proxy Agent Connector
  The following documents can help you to resolve some of the most common issues in this category.
  * [I am having issues installing the Application Proxy Agent Connector](application-proxy-connector-installation-problem.md)

## Next steps
[How to provide secure remote access to on-premises applications](application-proxy.md)<|MERGE_RESOLUTION|>--- conflicted
+++ resolved
@@ -3,13 +3,8 @@
 description: Troubleshooting common issues faced when you are unable to sign in to an on-premises application integrated with Azure AD using the Azure AD Application Proxy
 services: active-directory
 documentationcenter: ''
-<<<<<<< HEAD
-author: CelesteDG
-manager: mtillman
-=======
 author: msmimart
 manager: CelesteDG
->>>>>>> 6a383dfd
 
 ms.service: active-directory
 ms.subservice: app-mgmt
@@ -18,11 +13,7 @@
 ms.devlang: na
 ms.topic: conceptual
 ms.date: 05/21/2018
-<<<<<<< HEAD
-ms.author: celested
-=======
 ms.author: mimart
->>>>>>> 6a383dfd
 ms.reviewer: asteen
 
 ms.collection: M365-identity-device-management
