---
title: Single sign-on - non-gallery applications - Microsoft identity platform | Microsoft Docs
description: Configure single sign-on (SSO) to non-gallery applications in Microsoft identity platform (Azure AD)
services: active-directory
author: CelesteDG
manager: mtillman
ms.service: active-directory
ms.subservice: app-mgmt
ms.topic: article
ms.workload: identity
ms.date: 05/08/2019
ms.author: celested
ms.reviewer: asmalser,luleon
ms.collection: M365-identity-device-management
---

# Configure single sign-on to non-gallery applications in Microsoft identity platform

<<<<<<< HEAD
This article describes a feature that enables administrators to configure single sign-on (SSO) to applications not present in the Azure Active Directory (Azure AD) app gallery *without writing code*. If you're looking instead to integrate custom applications with Azure AD through code, see [What is authentication?](../develop/authentication-scenarios.md)

The Azure AD application gallery provides a listing of applications known to support a form of SSO with Azure AD, as described in [Single sign-on to applications](what-is-single-sign-on.md). As your organization's IT specialist or system integrator, you can follow the step-by-step instructions presented in the Azure AD portal to enable SSO, once you've found the application you want to connect.

The following capabilities are also available according to your license agreement. For more information, see the [pricing page](https://azure.microsoft.com/pricing/details/active-directory/).

- Self-service integration of any application that supports [Security Assertion Markup Language (SAML) 2.0](https://wikipedia.org/wiki/SAML_2.0) identity providers, initiated by a Security Provider (SP) or an Identity Provider (IdP)
=======
This article is about a feature that enables administrators to configure single sign-on for applications not present in the Microsoft identity platform app gallery *without writing code*.

If you are instead looking for developer guidance on how to integrate custom apps with Azure AD through code, see [Authentication Scenarios for Azure AD](../develop/authentication-scenarios.md).

The Microsoft identity platform application gallery provides a listing of applications that are known to support a form of single sign-on with Microsoft identity platform, as described in [this article](what-is-single-sign-on.md). Once you (as an IT specialist or system integrator in your organization) have found the application you want to connect, you can get started by following the step-by-step instructions presented in the Azure portal to enable single sign-on.

These capabilities are also available, according to your license agreement. For more information, see the [pricing page](https://azure.microsoft.com/pricing/details/active-directory/).

- Self-service integration of an application that use a modern protocol like [OpenId Connect/OAuth](https://docs.microsoft.com/azure/active-directory/develop/active-directory-v2-protocols) to authenticate its users and obtain tokens for [Microsoft Graph](https://graph.microsoft.com).
- Self-service integration of any application that supports SAML 2.0 identity providers (SP-initiated or IdP-initiated)
>>>>>>> efb5e241
- Self-service integration of any web application that has an HTML-based sign-in page using [password-based SSO](what-is-single-sign-on.md#password-based-sso)
- Self-service connection of applications that use the [System for Cross-Domain Identity Management (SCIM) protocol for user provisioning](use-scim-to-provision-users-and-groups.md)
- Ability to add links to any application in the [Office 365 app launcher](https://www.microsoft.com/microsoft-365/blog/2014/10/16/organize-office-365-new-app-launcher-2/) or the [Azure AD access panel](what-is-single-sign-on.md#linked-sso)

These capabilities can include self-service integration of a software as a service (SaaS) application that you use, even if nobody has onboarded the application to the Azure AD application gallery yet. Another capability is self-service integration of a third-party web application that your organization has deployed to servers you control, either in the cloud or on-premises.

<<<<<<< HEAD
Also known as *app integration templates*, these capabilities provide standards-based connection points for applications that support SAML, SCIM, or forms-based authentication. The capabilities include flexible options and settings for compatibility with a broad number of applications.

## Adding an unlisted application

To connect an unlisted application using an app integration template, do these steps:

1. Sign in to the [Azure Active Directory portal](https://aad.portal.azure.com/) using your Azure Active Directory administrator account.
2. Select **Enterprise Applications** > **New application**.
3. (Optional but recommended) In the **Add from the gallery** search box, enter the display name of the application. If the application appears in the search results, select it and skip the rest of this procedure.
4. Select **Non-gallery application**. The **Add your own application** page appears.

   ![Add application](./media/configure-single-sign-on-non-gallery-applications/add-your-own-application.png)
5. Enter the display name for your new application.
6. Select **Add**.

By adding an application this way, you provide a similar experience to the one available for pre-integrated applications. First select **Single sign-on** from the application’s sidebar. The next page (**Select a single sign-on method**) presents the options for configuring SSO:
=======
These capabilities, also known as *app integration templates*, provide standards-based connection points for apps that support SAML, SCIM, or forms-based authentication, and include flexible options and settings for compatibility with a broad number of applications.

## Adding an unlisted application

The Microsoft Identity platform provides two mechanisms to register applications.

An application that uses a modern protocol like [OpenId Connect/OAuth](https://docs.microsoft.com/azure/active-directory/develop/active-directory-v2-protocols) to authenticate its users is registered using the [Application registration Portal](https://docs.microsoft.com/azure/active-directory/develop/quickstart-v2-register-an-app).

Registration of applications utilizing all other types of [supported authentication mechanisms](what-is-single-sign-on.md) like the [SAML](https://docs.microsoft.com/azure/active-directory/develop/single-sign-on-saml-protocol) protocol use the **Enterprise Applications** blade to connect themselves with the Microsoft Identity Platform.

To connect an application using an app integration template, sign in to the Azure portal using your Microsoft identity platform administrator account. Browse to the **Active Directory > Enterprise Applications > New application > Non-gallery application** section, select **Add**, and then **Add an application from the gallery**.

![Add application](./media/configure-single-sign-on-non-gallery-applications/customapp1.png)

In the app gallery, you can add an unlisted app by selecting the **Non-gallery application** tile that is shown in the search results if your desired app wasn't found. After entering a Name for your application, you can configure the single sign-on options and behavior.

> [!TIP]
> As a best practice, use the search function to check to see if the application already exists in the application gallery. If the app is found and its description mentions single sign-on, then the application is already supported for federated single sign-on.

![Search](./media/configure-single-sign-on-non-gallery-applications/customapp2.png)
>>>>>>> efb5e241

- **SAML**
- **Password-based**
- **Linked**

![Select a single sign-on method](./media/configure-single-sign-on-non-gallery-applications/select-a-single-sign-on-method.png)

For more information about these options, see the following sections of this article.

## SAML-based single sign-on

<<<<<<< HEAD
Select the **SAML** option to configure SAML-based authentication for the application. (This option requires that the application support SAML 2.0.) The **Set up Single Sign-On with SAML** page appears.

![Set up single sign-on with SAML](./media/configure-single-sign-on-non-gallery-applications/set-up-single-sign-on-with-saml.png)

This page has five different headings:

| Heading number | Heading name | For a summary of this heading, see: |
| --- | --- | --- |
| 1 | **Basic SAML Configuration** | [Enter basic SAML configuration](#enter-basic-saml-configuration) |
| 2 | **User Attributes & Claims** | [Review or customize the claims issued in the SAML token](#review-or-customize-the-claims-issued-in-the-saml-token) |
| 3 | **SAML Signing Certificate** | [Review certificate expiration data, status, and email notification](#review-certificate-expiration-data-status-and-email-notification) |
| 4 | **Set up \<application name>** | [Set up target application](#set-up-target-application) |
| 5 | **Test single sign-on with \<application name>** | [Test the SAML application](#test-the-saml-application) |

Now collect information on how to use the SAML capabilities of the application before continuing. Complete the following sections to configure SSO between the application and Azure AD.
=======
Select this option to configure SAML-based authentication for the application. This requires that the application support SAML 2.0. You should collect information on how to use the SAML capabilities of the application before continuing. Complete the following sections to configure single sign-on between the application and Azure AD.
>>>>>>> efb5e241

### Enter basic SAML configuration

To set up Azure AD, go to the **Basic SAML Configuration** heading and select its **Edit** icon (a pencil). You can manually enter the values or upload a metadata file to extract the value of the fields.

![Basic SAML configuration](./media/configure-single-sign-on-non-gallery-applications/basic-saml-configuration.png)

<<<<<<< HEAD
The following two fields are required:
=======
- **Sign On URL (SP-initiated only)** – Where the user goes to sign in to this application. If the application is configured to perform service provider-initiated single sign-on, then when a user navigates to this URL, the service provider will do the necessary redirection to Azure AD to authenticate and sign in the user. If this field is populated, then Azure AD will use this URL to launch the application from Office 365 and the Azure AD Access Panel. If this field is omitted, then Azure AD will instead perform identity provider -initiated sign-on when the app is launched from Office 365, the Azure AD Access Panel, or from the Azure AD single sign-on URL (can be copied from the Dashboard tab).
- **Identifier** - should uniquely identify the application for which single sign-on is being configured. You can find this value as the Issuer element in the AuthRequest (SAML request) sent by the application. This value also appears as the **Entity ID** in any SAML metadata provided by the application. Check the application’s SAML documentation for details on what its Entity ID or Audience value is. 
>>>>>>> efb5e241

- **Identifier**. This value should uniquely identify the application for which single sign-on is being configured. You can find this value as the **Issuer** element in the **AuthnRequest** (SAML request) sent by the application. This value also appears as the **Entity ID** in any SAML metadata provided by the application. Check the application’s SAML documentation for details on what its **Entity ID** or **Audience** value is.

<<<<<<< HEAD
  The following code shows how the **Identifier** or **Issuer** appears in the SAML request that the application sends to Azure AD:

  ```xml
  <samlp:AuthnRequest
  xmlns="urn:oasis:names:tc:SAML:2.0:metadata"
  ID="id6c1c178c166d486687be4aaf5e482730"
  Version="2.0" IssueInstant="2013-03-18T03:28:54.1839884Z"
  xmlns:samlp="urn:oasis:names:tc:SAML:2.0:protocol">
=======
    ```XML
    <samlp:AuthnRequest
    xmlns="urn:oasis:names:tc:SAML:2.0:metadata"
    ID="id6c1c178c166d486687be4aaf5e482730"
    Version="2.0" IssueInstant="2013-03-18T03:28:54.1839884Z"
    xmlns:samlp="urn:oasis:names:tc:SAML:2.0:protocol">
>>>>>>> efb5e241
    <Issuer xmlns="urn:oasis:names:tc:SAML:2.0:assertion">https://www.contoso.com</Issuer>
  </samlp:AuthnRequest>
  ```

- **Reply URL**. The reply URL is where the application expects to receive the SAML token. This URL is also referred to as the assertion consumer service (ACS) URL. Check the application’s SAML documentation for details on what its SAML token reply URL or ACS URL is.

  To configure multiple reply URLs, you can use the following PowerShell script.

  ```powershell
  $sp = Get-AzureADServicePrincipal -SearchString "<Exact app name>"
  $app = Get-AzureADApplication -SearchString "<Exact app name>"
  $urllist = New-Object "System.Collections.Generic.List[String]"
  $urllist.Add("<reply URL 1>")
  $urllist.Add("<reply URL 2>")
  $urllist.Add("<reply URL 3>")
  Set-AzureADApplication -ObjectId $app.ObjectId -ReplyUrls $urllist
  Set-AzureADServicePrincipal -ObjectId $sp.ObjectId -ReplyUrls $urllist
  ```

<<<<<<< HEAD
The following three fields are optional:
=======
For more information, see [SAML 2.0 authentication requests and responses that Microsoft identity platform (Azure AD) supports](https://docs.microsoft.com/azure/active-directory/develop/active-directory-single-sign-on-protocol-reference?/?WT.mc_id=DOC_AAD_How_to_Debug_SAML)
>>>>>>> efb5e241

- **Sign On URL (SP-initiated only)**. This value indicates where the user goes to sign in to this application. If the application performs SP-initiated SSO, then when a user navigates to this URL, the SP does the necessary redirection to Azure AD to authenticate and sign in the user. If you specify this field, Azure AD uses this URL to launch the application from Office 365 and the Azure AD Access Panel. If you omit this field, Azure AD instead performs IdP-initiated sign-on during application launches from Office 365, the Azure AD Access Panel, or the Azure AD SSO URL (which you can copy from the **Dashboard** page).

- **Relay State**. You can specify a relay state in SAML to instruct the application where to redirect users after authentication. The value is typically a URL or URL path that takes users to a specific location within the application.

- **Logout URL**. This value is used to send the SAML logout response back to the application.

For more information, see [Single sign-on SAML protocol](../develop/single-sign-on-saml-protocol.md).

### Review or customize the claims issued in the SAML token

When a user authenticates to the application, Azure AD issues the application a SAML token with information (or claims) about the user that uniquely identifies them. By default, this information includes the user's username, email address, first name, and last name.

To view or edit the claims sent in the SAML token to the application:

- Go to the **User Attributes & Claims** heading and select the **Edit** icon. The **User Attributes & Claims** page appears.

<<<<<<< HEAD
![User attributes and claims](./media/configure-single-sign-on-non-gallery-applications/user-attributes-and-claims.png)
=======
- The application has been written to require a different set of claim URIs or claim values.
- Your application has been deployed in a way that requires the NameIdentifier claim to be something other than the username (that is, user principal name) stored in Microsoft identity platform.
>>>>>>> efb5e241

You might need to edit the claims issued in the SAML token for two reasons:

<<<<<<< HEAD
- The application requires a different set of claim URIs or claim values.
- Your application requires the **Name identifier value** claim to be something other than the username (also known as the user principal name) stored in Azure AD.

For more information, see [How to: Customize claims issued in the SAML token for enterprise applications](../develop/active-directory-saml-claims-customization.md).

=======
>>>>>>> efb5e241
### Review certificate expiration data, status, and email notification

When you create a gallery or a non-gallery application, Azure AD creates an application-specific certificate that expires three years from its creation date. You need this certificate to set up the trust between Azure AD and the application. For details on the certificate format, see the application’s SAML documentation.

From Azure AD, you can download the active certificate in Base64 or Raw format directly from the main **Set up Single Sign-On with SAML** page. Alternatively, you can get the active certificate by downloading the application metadata XML file or by using the App federation metadata URL.

To view, create, or download your certificates (active or inactive), go to the **SAML Signing Certificate** heading and select the **Edit** icon. The **SAML Signing Certificate** appears.

![SAML signing certificate](./media/configure-single-sign-on-non-gallery-applications/saml-signing-certificate.png)

Verify the certificate has:

- *The desired expiration date.* You can configure the expiration date for up to three years into the future.
- *A status of active for the desired certificate.* If the status is **Inactive**, change the status to **Active**. To change the status, right-click the desired certificate's row and select **Make certificate active**.
- *The correct signing option and algorithm.*
- *The correct notification email address(es).* When the active certificate is near the expiration date, Azure AD sends a notification to the email address configured in this field.  

<<<<<<< HEAD
For more information, see [Manage certificates for federated single sign-on in Azure Active Directory](manage-certificates-for-federated-single-sign-on.md) and [Advanced certificate signing options in the SAML token for gallery apps in Azure Active Directory](certificate-signing-options.md).
=======
For more information, see [Manage certificates for federated single sign-on in Microsoft identity platform](manage-certificates-for-federated-single-sign-on.md).
>>>>>>> efb5e241

### Set up target application

To configure the application for SSO, locate the application's documentation. To find the documentation, go to the **Set up \<application name>** heading and select **View step-by-step instructions**. The documentation appears in the **Configure sign-on** page, and it guides you in filling out the **Login URL**, **Azure AD Identifier**, and **Logout URL** values in the **Set up \<application name>** heading.

The required values vary according to the application. For details, see the application's SAML documentation. The **Login URL** and **Logout URL** values both resolve to the same endpoint, which is the SAML request-handling endpoint for your instance of Azure AD. The **Azure AD Identifier** is the value of the **Issuer** in the SAML token issued to the application.

### Assign users and groups to your SAML application

Once you've configured your application to use Azure AD as a SAML-based identity provider, it is almost ready to test. As a security control, Azure AD won't issue a token allowing a user to sign into the application unless Azure AD has granted access to the user. Users may gain access directly or through a group membership.

To assign a new user or group to your application:

1. In the application sidebar, select **Users and groups**. The **\<application name> - Users and groups** page appears, which shows the current list of assigned users and groups.
2. Select **Add Users**. The **Add Assignments** page appears.
3. Select **Users and groups (\<Number> Selected)**. The **Users and groups** page appears, showing a list of available users and groups.
4. Type or scroll to find the user or group you wish to assign from the list.
5. Select each user or group that you want to add, and then select the **Select** button. The **Users and groups** page disappears.
6. In the **Add Assignments** page, select **Assign**. The **<application name> - Users and groups** page appears with the additional users shown in the list.

   ![Application users and groups](./media/configure-single-sign-on-non-gallery-applications/application-users-and-groups.png)

From this list, you can:

- Remove a user.
- Edit their role.
- Update their credentials (username and password) so that the user can authenticate to the application from within the user's Access Panel.

You may edit or remove multiple users or groups at a time.

Assigning a user allows Azure AD to issue the user a token. It also causes a tile for this application to appear in the user's Access Panel. An application tile also appears in the Office 365 application launcher if the user is using Office 365.

> [!NOTE]
> You can upload a tile logo for the application using the **Upload Logo** button on the **Configure** tab for the application.

### Test the SAML application

<<<<<<< HEAD
Before you test the SAML application, you must have already set up the application with Azure AD and assigned users or groups to the application. To test the SAML application, select **Single sign-on**, which returns you to the **SAML-based sign-on** page. (If a different SSO method was in effect, select **Change single sign-on modes** > **SAML** too.) Then in the **Test single sign-on with \<application name>** heading, select **Test**. For more information, see [Debug SAML-based single sign-on to applications in Azure Active Directory](../develop/howto-v1-debug-saml-sso-issues.md).
=======
Before testing the SAML application, you must have set up the application with Azure AD, and assigned users or groups to the application. To test the SAML application, see [How to debug SAML-based single sign-on to applications in Microsoft identity platform](../develop/howto-v1-debug-saml-sso-issues.md).
>>>>>>> efb5e241

## Password single sign-on

Select this option to configure [password-based single sign-on](what-is-single-sign-on.md) for a web application with an HTML sign-in page. Password-based SSO, also referred to as password vaulting, enables you to manage user access and passwords to web applications that don't support identity federation. It's also useful for scenarios where several users need to share a single account, such as to your organization's social media app accounts.

After you select **Password-based**, you're prompted to enter the URL of the application's web-based sign-in page.

![Password-based single sign-on](./media/configure-single-sign-on-non-gallery-applications/password-based-sso.png)

Then do these steps:

1. Enter the URL. This string must be the page that includes the username input field.
2. Select **Save**. Azure AD tries to parse the sign-in page for a username input and a password input.
3. If Azure AD's parsing attempt fails, select **Configure \<application name> Password Single Sign-on Settings** to display the **Configure sign-on** page. (If the attempt succeeds, you can disregard the rest of this procedure.)
4. Select **Manually detect sign-in fields**. Additional instructions describing the manual detection of sign-in fields appear.

   ![Manual configuration of password-based single sign-on](./media/configure-single-sign-on-non-gallery-applications/password-configure-sign-on.png)
5. Select **Capture sign-in fields**. A capture status page opens in a new tab, showing the message **metadata capture is currently in progress**.
6. If the **Access Panel Extension Required** box appears in a new tab, select **Install Now** to install the **My Apps Secure Sign-in Extension** browser extension. (The browser extension requires Microsoft Edge, Chrome, or Firefox.) Then install, launch, and enable the extension, and refresh the capture status page.

   The browser extension then opens another tab that displays the entered URL.
7. In the tab with the entered URL, go through the sign-in process. Fill in the username and password fields, and try to sign in. (You don't have to provide the correct password.)

   A prompt asks you to save the captured sign-in fields.
8. Select **OK**. The tab you were using to enter username and password information closes, the browser extension updates the capture status page with the message **Metadata has been updated for the application**, and then that browser tab closes.
9. In the Azure AD **Configure sign-on** page, select **Ok, I was able to sign-in to the app successfully**.
10. Select **OK**.

After the capture of the sign-in page, you may assign users and groups, and you can set up credential policies just like regular [password SSO applications](what-is-single-sign-on.md).

> [!NOTE]
> You can upload a tile logo for the application using the **Upload Logo** button on the **Configure** tab for the application.

## Existing single sign-on

Select this option to add a link to the application in your organization's Azure AD Access Panel or Office 365 portal. You can use this method to add links to custom web applications that currently use Active Directory Federation Services (or other federation service) instead of Azure AD for authentication. Or, you can add deep links to specific SharePoint pages or other web pages that you just want to appear on your user's Access Panels.

After you select **Linked**, you're prompted to enter the URL of the application to link to. Type the URL and select **Save**. You may assign users and groups to the application, which causes the application to appear in the [Office 365 app launcher](https://blogs.office.com/2014/10/16/organize-office-365-new-app-launcher-2/) or the [Azure AD access panel](end-user-experiences.md) for those users.

> [!NOTE]
> You can upload a tile logo for the application using the **Upload Logo** button on the **Configure** tab for the application.

## Related articles

<<<<<<< HEAD
- [How to: Customize claims issued in the SAML token for enterprise applications](../develop/active-directory-saml-claims-customization.md)
- [Debug SAML-based single sign-on to applications in Azure Active Directory](../develop/howto-v1-debug-saml-sso-issues.md)
=======
## Related Articles

- [How to Customize Claims Issued in the SAML Token for Pre-Integrated Apps](../develop/active-directory-saml-claims-customization.md)
- [Troubleshooting SAML-Based Single Sign-On](../develop/howto-v1-debug-saml-sso-issues.md)
- [Microsoft identity platform (Azure Active Directory for developers](https://aka.ms/aaddev)
>>>>>>> efb5e241
<|MERGE_RESOLUTION|>--- conflicted
+++ resolved
@@ -16,40 +16,35 @@
 
 # Configure single sign-on to non-gallery applications in Microsoft identity platform
 
-<<<<<<< HEAD
-This article describes a feature that enables administrators to configure single sign-on (SSO) to applications not present in the Azure Active Directory (Azure AD) app gallery *without writing code*. If you're looking instead to integrate custom applications with Azure AD through code, see [What is authentication?](../develop/authentication-scenarios.md)
-
-The Azure AD application gallery provides a listing of applications known to support a form of SSO with Azure AD, as described in [Single sign-on to applications](what-is-single-sign-on.md). As your organization's IT specialist or system integrator, you can follow the step-by-step instructions presented in the Azure AD portal to enable SSO, once you've found the application you want to connect.
-
-The following capabilities are also available according to your license agreement. For more information, see the [pricing page](https://azure.microsoft.com/pricing/details/active-directory/).
-
-- Self-service integration of any application that supports [Security Assertion Markup Language (SAML) 2.0](https://wikipedia.org/wiki/SAML_2.0) identity providers, initiated by a Security Provider (SP) or an Identity Provider (IdP)
-=======
-This article is about a feature that enables administrators to configure single sign-on for applications not present in the Microsoft identity platform app gallery *without writing code*.
+This article is about a feature that enables administrators to configure single sign-on for applications missing in the Microsoft identity platform app gallery *without writing code*.
 
 If you are instead looking for developer guidance on how to integrate custom apps with Azure AD through code, see [Authentication Scenarios for Azure AD](../develop/authentication-scenarios.md).
 
 The Microsoft identity platform application gallery provides a listing of applications that are known to support a form of single sign-on with Microsoft identity platform, as described in [this article](what-is-single-sign-on.md). Once you (as an IT specialist or system integrator in your organization) have found the application you want to connect, you can get started by following the step-by-step instructions presented in the Azure portal to enable single sign-on.
 
-These capabilities are also available, according to your license agreement. For more information, see the [pricing page](https://azure.microsoft.com/pricing/details/active-directory/).
+The following capabilities are also available, according to your license agreement. For more information, see the [pricing page](https://azure.microsoft.com/pricing/details/active-directory/).
 
 - Self-service integration of an application that use a modern protocol like [OpenId Connect/OAuth](https://docs.microsoft.com/azure/active-directory/develop/active-directory-v2-protocols) to authenticate its users and obtain tokens for [Microsoft Graph](https://graph.microsoft.com).
-- Self-service integration of any application that supports SAML 2.0 identity providers (SP-initiated or IdP-initiated)
->>>>>>> efb5e241
+- Self-service integration of any application that supports [Security Assertion Markup Language (SAML) 2.0](https://wikipedia.org/wiki/SAML_2.0) identity providers (SP-initiated or IdP-initiated)
 - Self-service integration of any web application that has an HTML-based sign-in page using [password-based SSO](what-is-single-sign-on.md#password-based-sso)
 - Self-service connection of applications that use the [System for Cross-Domain Identity Management (SCIM) protocol for user provisioning](use-scim-to-provision-users-and-groups.md)
 - Ability to add links to any application in the [Office 365 app launcher](https://www.microsoft.com/microsoft-365/blog/2014/10/16/organize-office-365-new-app-launcher-2/) or the [Azure AD access panel](what-is-single-sign-on.md#linked-sso)
 
 These capabilities can include self-service integration of a software as a service (SaaS) application that you use, even if nobody has onboarded the application to the Azure AD application gallery yet. Another capability is self-service integration of a third-party web application that your organization has deployed to servers you control, either in the cloud or on-premises.
 
-<<<<<<< HEAD
 Also known as *app integration templates*, these capabilities provide standards-based connection points for applications that support SAML, SCIM, or forms-based authentication. The capabilities include flexible options and settings for compatibility with a broad number of applications.
 
 ## Adding an unlisted application
 
+The Microsoft identity platform provides two mechanisms to register applications.
+
+An application that uses a modern protocol like [OpenId Connect/OAuth](../develop/active-directory-v2-protocols.md) to authenticate its users is registered using the [Application registration portal](../develop/quickstart-register-app.md).
+
+To register applications using all other types of [supported authentication mechanisms](what-is-single-sign-on.md), like the [SAML](../develop/single-sign-on-saml-protocol.md) protocol, use the **Enterprise Applications** blade to connect themselves with the Microsoft identity platform.
+
 To connect an unlisted application using an app integration template, do these steps:
 
-1. Sign in to the [Azure Active Directory portal](https://aad.portal.azure.com/) using your Azure Active Directory administrator account.
+1. Sign in to the [Azure Active Directory portal](https://aad.portal.azure.com/) using your Microsoft identity platform administrator account.
 2. Select **Enterprise Applications** > **New application**.
 3. (Optional but recommended) In the **Add from the gallery** search box, enter the display name of the application. If the application appears in the search results, select it and skip the rest of this procedure.
 4. Select **Non-gallery application**. The **Add your own application** page appears.
@@ -59,28 +54,6 @@
 6. Select **Add**.
 
 By adding an application this way, you provide a similar experience to the one available for pre-integrated applications. First select **Single sign-on** from the application’s sidebar. The next page (**Select a single sign-on method**) presents the options for configuring SSO:
-=======
-These capabilities, also known as *app integration templates*, provide standards-based connection points for apps that support SAML, SCIM, or forms-based authentication, and include flexible options and settings for compatibility with a broad number of applications.
-
-## Adding an unlisted application
-
-The Microsoft Identity platform provides two mechanisms to register applications.
-
-An application that uses a modern protocol like [OpenId Connect/OAuth](https://docs.microsoft.com/azure/active-directory/develop/active-directory-v2-protocols) to authenticate its users is registered using the [Application registration Portal](https://docs.microsoft.com/azure/active-directory/develop/quickstart-v2-register-an-app).
-
-Registration of applications utilizing all other types of [supported authentication mechanisms](what-is-single-sign-on.md) like the [SAML](https://docs.microsoft.com/azure/active-directory/develop/single-sign-on-saml-protocol) protocol use the **Enterprise Applications** blade to connect themselves with the Microsoft Identity Platform.
-
-To connect an application using an app integration template, sign in to the Azure portal using your Microsoft identity platform administrator account. Browse to the **Active Directory > Enterprise Applications > New application > Non-gallery application** section, select **Add**, and then **Add an application from the gallery**.
-
-![Add application](./media/configure-single-sign-on-non-gallery-applications/customapp1.png)
-
-In the app gallery, you can add an unlisted app by selecting the **Non-gallery application** tile that is shown in the search results if your desired app wasn't found. After entering a Name for your application, you can configure the single sign-on options and behavior.
-
-> [!TIP]
-> As a best practice, use the search function to check to see if the application already exists in the application gallery. If the app is found and its description mentions single sign-on, then the application is already supported for federated single sign-on.
-
-![Search](./media/configure-single-sign-on-non-gallery-applications/customapp2.png)
->>>>>>> efb5e241
 
 - **SAML**
 - **Password-based**
@@ -92,7 +65,6 @@
 
 ## SAML-based single sign-on
 
-<<<<<<< HEAD
 Select the **SAML** option to configure SAML-based authentication for the application. (This option requires that the application support SAML 2.0.) The **Set up Single Sign-On with SAML** page appears.
 
 ![Set up single sign-on with SAML](./media/configure-single-sign-on-non-gallery-applications/set-up-single-sign-on-with-saml.png)
@@ -108,9 +80,6 @@
 | 5 | **Test single sign-on with \<application name>** | [Test the SAML application](#test-the-saml-application) |
 
 Now collect information on how to use the SAML capabilities of the application before continuing. Complete the following sections to configure SSO between the application and Azure AD.
-=======
-Select this option to configure SAML-based authentication for the application. This requires that the application support SAML 2.0. You should collect information on how to use the SAML capabilities of the application before continuing. Complete the following sections to configure single sign-on between the application and Azure AD.
->>>>>>> efb5e241
 
 ### Enter basic SAML configuration
 
@@ -118,16 +87,10 @@
 
 ![Basic SAML configuration](./media/configure-single-sign-on-non-gallery-applications/basic-saml-configuration.png)
 
-<<<<<<< HEAD
 The following two fields are required:
-=======
-- **Sign On URL (SP-initiated only)** – Where the user goes to sign in to this application. If the application is configured to perform service provider-initiated single sign-on, then when a user navigates to this URL, the service provider will do the necessary redirection to Azure AD to authenticate and sign in the user. If this field is populated, then Azure AD will use this URL to launch the application from Office 365 and the Azure AD Access Panel. If this field is omitted, then Azure AD will instead perform identity provider -initiated sign-on when the app is launched from Office 365, the Azure AD Access Panel, or from the Azure AD single sign-on URL (can be copied from the Dashboard tab).
-- **Identifier** - should uniquely identify the application for which single sign-on is being configured. You can find this value as the Issuer element in the AuthRequest (SAML request) sent by the application. This value also appears as the **Entity ID** in any SAML metadata provided by the application. Check the application’s SAML documentation for details on what its Entity ID or Audience value is. 
->>>>>>> efb5e241
 
 - **Identifier**. This value should uniquely identify the application for which single sign-on is being configured. You can find this value as the **Issuer** element in the **AuthnRequest** (SAML request) sent by the application. This value also appears as the **Entity ID** in any SAML metadata provided by the application. Check the application’s SAML documentation for details on what its **Entity ID** or **Audience** value is.
 
-<<<<<<< HEAD
   The following code shows how the **Identifier** or **Issuer** appears in the SAML request that the application sends to Azure AD:
 
   ```xml
@@ -136,14 +99,6 @@
   ID="id6c1c178c166d486687be4aaf5e482730"
   Version="2.0" IssueInstant="2013-03-18T03:28:54.1839884Z"
   xmlns:samlp="urn:oasis:names:tc:SAML:2.0:protocol">
-=======
-    ```XML
-    <samlp:AuthnRequest
-    xmlns="urn:oasis:names:tc:SAML:2.0:metadata"
-    ID="id6c1c178c166d486687be4aaf5e482730"
-    Version="2.0" IssueInstant="2013-03-18T03:28:54.1839884Z"
-    xmlns:samlp="urn:oasis:names:tc:SAML:2.0:protocol">
->>>>>>> efb5e241
     <Issuer xmlns="urn:oasis:names:tc:SAML:2.0:assertion">https://www.contoso.com</Issuer>
   </samlp:AuthnRequest>
   ```
@@ -163,11 +118,7 @@
   Set-AzureADServicePrincipal -ObjectId $sp.ObjectId -ReplyUrls $urllist
   ```
 
-<<<<<<< HEAD
 The following three fields are optional:
-=======
-For more information, see [SAML 2.0 authentication requests and responses that Microsoft identity platform (Azure AD) supports](https://docs.microsoft.com/azure/active-directory/develop/active-directory-single-sign-on-protocol-reference?/?WT.mc_id=DOC_AAD_How_to_Debug_SAML)
->>>>>>> efb5e241
 
 - **Sign On URL (SP-initiated only)**. This value indicates where the user goes to sign in to this application. If the application performs SP-initiated SSO, then when a user navigates to this URL, the SP does the necessary redirection to Azure AD to authenticate and sign in the user. If you specify this field, Azure AD uses this URL to launch the application from Office 365 and the Azure AD Access Panel. If you omit this field, Azure AD instead performs IdP-initiated sign-on during application launches from Office 365, the Azure AD Access Panel, or the Azure AD SSO URL (which you can copy from the **Dashboard** page).
 
@@ -185,23 +136,15 @@
 
 - Go to the **User Attributes & Claims** heading and select the **Edit** icon. The **User Attributes & Claims** page appears.
 
-<<<<<<< HEAD
 ![User attributes and claims](./media/configure-single-sign-on-non-gallery-applications/user-attributes-and-claims.png)
-=======
-- The application has been written to require a different set of claim URIs or claim values.
-- Your application has been deployed in a way that requires the NameIdentifier claim to be something other than the username (that is, user principal name) stored in Microsoft identity platform.
->>>>>>> efb5e241
 
 You might need to edit the claims issued in the SAML token for two reasons:
 
-<<<<<<< HEAD
 - The application requires a different set of claim URIs or claim values.
-- Your application requires the **Name identifier value** claim to be something other than the username (also known as the user principal name) stored in Azure AD.
+- Your application requires the **Name identifier value** claim to be something other than the username (also known as the user principal name) stored in Microsoft identity platform.
 
 For more information, see [How to: Customize claims issued in the SAML token for enterprise applications](../develop/active-directory-saml-claims-customization.md).
 
-=======
->>>>>>> efb5e241
 ### Review certificate expiration data, status, and email notification
 
 When you create a gallery or a non-gallery application, Azure AD creates an application-specific certificate that expires three years from its creation date. You need this certificate to set up the trust between Azure AD and the application. For details on the certificate format, see the application’s SAML documentation.
@@ -219,21 +162,17 @@
 - *The correct signing option and algorithm.*
 - *The correct notification email address(es).* When the active certificate is near the expiration date, Azure AD sends a notification to the email address configured in this field.  
 
-<<<<<<< HEAD
-For more information, see [Manage certificates for federated single sign-on in Azure Active Directory](manage-certificates-for-federated-single-sign-on.md) and [Advanced certificate signing options in the SAML token for gallery apps in Azure Active Directory](certificate-signing-options.md).
-=======
-For more information, see [Manage certificates for federated single sign-on in Microsoft identity platform](manage-certificates-for-federated-single-sign-on.md).
->>>>>>> efb5e241
+For more information, see [Manage certificates for federated single sign-on](manage-certificates-for-federated-single-sign-on.md) and [Advanced certificate signing options in the SAML token](certificate-signing-options.md).
 
 ### Set up target application
 
-To configure the application for SSO, locate the application's documentation. To find the documentation, go to the **Set up \<application name>** heading and select **View step-by-step instructions**. The documentation appears in the **Configure sign-on** page, and it guides you in filling out the **Login URL**, **Azure AD Identifier**, and **Logout URL** values in the **Set up \<application name>** heading.
+To configure the application for SSO, locate the application's documentation. To find the documentation, go to the **Set up \<application name>** heading and select **View step-by-step instructions**. The documentation appears in the **Configure sign-on** page. That page guides you in filling out the **Login URL**, **Azure AD Identifier**, and **Logout URL** values in the **Set up \<application name>** heading.
 
 The required values vary according to the application. For details, see the application's SAML documentation. The **Login URL** and **Logout URL** values both resolve to the same endpoint, which is the SAML request-handling endpoint for your instance of Azure AD. The **Azure AD Identifier** is the value of the **Issuer** in the SAML token issued to the application.
 
 ### Assign users and groups to your SAML application
 
-Once you've configured your application to use Azure AD as a SAML-based identity provider, it is almost ready to test. As a security control, Azure AD won't issue a token allowing a user to sign into the application unless Azure AD has granted access to the user. Users may gain access directly or through a group membership.
+Once you've configured your application to use Azure AD as a SAML-based identity provider, it is almost ready to test. As a security control, Azure AD only issues a token allowing a user to sign into the application if Azure AD has granted access to the user. Users may gain access directly or through a group membership.
 
 To assign a new user or group to your application:
 
@@ -261,11 +200,7 @@
 
 ### Test the SAML application
 
-<<<<<<< HEAD
 Before you test the SAML application, you must have already set up the application with Azure AD and assigned users or groups to the application. To test the SAML application, select **Single sign-on**, which returns you to the **SAML-based sign-on** page. (If a different SSO method was in effect, select **Change single sign-on modes** > **SAML** too.) Then in the **Test single sign-on with \<application name>** heading, select **Test**. For more information, see [Debug SAML-based single sign-on to applications in Azure Active Directory](../develop/howto-v1-debug-saml-sso-issues.md).
-=======
-Before testing the SAML application, you must have set up the application with Azure AD, and assigned users or groups to the application. To test the SAML application, see [How to debug SAML-based single sign-on to applications in Microsoft identity platform](../develop/howto-v1-debug-saml-sso-issues.md).
->>>>>>> efb5e241
 
 ## Password single sign-on
 
@@ -290,7 +225,7 @@
 7. In the tab with the entered URL, go through the sign-in process. Fill in the username and password fields, and try to sign in. (You don't have to provide the correct password.)
 
    A prompt asks you to save the captured sign-in fields.
-8. Select **OK**. The tab you were using to enter username and password information closes, the browser extension updates the capture status page with the message **Metadata has been updated for the application**, and then that browser tab closes.
+8. Select **OK**. The tab closes, the browser extension updates the capture status page with the message **Metadata has been updated for the application**, and that browser tab also closes.
 9. In the Azure AD **Configure sign-on** page, select **Ok, I was able to sign-in to the app successfully**.
 10. Select **OK**.
 
@@ -310,13 +245,6 @@
 
 ## Related articles
 
-<<<<<<< HEAD
 - [How to: Customize claims issued in the SAML token for enterprise applications](../develop/active-directory-saml-claims-customization.md)
 - [Debug SAML-based single sign-on to applications in Azure Active Directory](../develop/howto-v1-debug-saml-sso-issues.md)
-=======
-## Related Articles
-
-- [How to Customize Claims Issued in the SAML Token for Pre-Integrated Apps](../develop/active-directory-saml-claims-customization.md)
-- [Troubleshooting SAML-Based Single Sign-On](../develop/howto-v1-debug-saml-sso-issues.md)
-- [Microsoft identity platform (Azure Active Directory for developers](https://aka.ms/aaddev)
->>>>>>> efb5e241
+- [Microsoft identity platform (formerly Azure Active Directory for developers)](../develop/index.yml)