--- conflicted
+++ resolved
@@ -8,13 +8,8 @@
 ms.subservice: app-mgmt
 ms.topic: article
 ms.workload: identity
-<<<<<<< HEAD
 ms.date: 05/08/2019
 ms.author: celested
-=======
-ms.date: 01/08/2019
-ms.author: mimart
->>>>>>> 18cee62e
 ms.reviewer: asmalser,luleon
 ms.collection: M365-identity-device-management
 ---
@@ -32,13 +27,8 @@
 - Self-service integration of an application that use a modern protocol like [OpenId Connect/OAuth](https://docs.microsoft.com/azure/active-directory/develop/active-directory-v2-protocols) to authenticate its users and obtain tokens for [Microsoft Graph](https://graph.microsoft.com).
 - Self-service integration of any application that supports [Security Assertion Markup Language (SAML) 2.0](https://wikipedia.org/wiki/SAML_2.0) identity providers (SP-initiated or IdP-initiated)
 - Self-service integration of any web application that has an HTML-based sign-in page using [password-based SSO](what-is-single-sign-on.md#password-based-sso)
-<<<<<<< HEAD
 - Self-service connection of applications that use the [System for Cross-Domain Identity Management (SCIM) protocol for user provisioning](use-scim-to-provision-users-and-groups.md)
 - Ability to add links to any application in the [Office 365 app launcher](https://www.microsoft.com/microsoft-365/blog/2014/10/16/organize-office-365-new-app-launcher-2/) or the [Azure AD access panel](what-is-single-sign-on.md#linked-sso)
-=======
-- Self-service connection of applications that use the SCIM protocol for user provisioning ([described here](use-scim-to-provision-users-and-groups.md))
-- Ability to add links to any application in the [Office 365 app launcher](https://blogs.office.com/2014/10/16/organize-office-365-new-app-launcher-2/) or the [Azure AD access panel](what-is-single-sign-on.md#linked-sign-on)
->>>>>>> 18cee62e
 
 These capabilities can include self-service integration of a software as a service (SaaS) application that you use, even if nobody has onboarded the application to the Azure AD application gallery yet. Another capability is self-service integration of a third-party web application that your organization has deployed to servers you control, either in the cloud or on-premises.
 
