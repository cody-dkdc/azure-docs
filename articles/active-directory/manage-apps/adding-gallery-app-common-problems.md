--- conflicted
+++ resolved
@@ -3,13 +3,8 @@
 description: Understand the common problems people face when adding Azure AD Gallery applications and what you can do to resolve them
 services: active-directory
 documentationcenter: ''
-<<<<<<< HEAD
-author: CelesteDG
-manager: mtillman
-=======
 author: msmimart
 manager: CelesteDG
->>>>>>> 6a383dfd
 
 ms.assetid: 
 ms.service: active-directory
@@ -19,11 +14,7 @@
 ms.devlang: na
 ms.topic: conceptual
 ms.date: 09/11/2018
-<<<<<<< HEAD
-ms.author: celested
-=======
 ms.author: mimart
->>>>>>> 6a383dfd
 
 ms.collection: M365-identity-device-management
 ---
@@ -54,11 +45,7 @@
 
 You can see the details of any portal notification by following the steps below:
 
-<<<<<<< HEAD
-1.  Select the **Notifications** icon (the bell) in the upper right of the Azure Portal
-=======
 1.  Select the **Notifications** icon (the bell) in the upper right of the Azure portal
->>>>>>> 6a383dfd
 
 2.  Select any notification in an **Error** state (those with a red (!) next to them).
 
@@ -103,11 +90,7 @@
 
   -   Example – **2017-03-23T19:50:43.7583681Z**
 
-<<<<<<< HEAD
-- **Internal Transaction ID** – the internal ID we can use to look the error up in our systems
-=======
 - **Internal Transaction ID** – the internal ID we can use to look up the error in our systems
->>>>>>> 6a383dfd
 
   -   Example – **71a2f329-ca29-402f-aa72-bc00a7aca603**
 
