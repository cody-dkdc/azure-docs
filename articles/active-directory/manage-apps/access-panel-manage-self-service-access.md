---
title: How to use self-service application access | Microsoft Docs
description: Enable self-service application access to allow users to find their own applications
services: active-directory
documentationcenter: ''
<<<<<<< HEAD
author: CelesteDG
manager: mtillman
=======
author: msmimart
manager: CelesteDG
>>>>>>> 6a383dfd

ms.assetid: 
ms.service: active-directory
ms.subservice: app-mgmt
ms.workload: identity
ms.tgt_pltfrm: na
ms.devlang: na
ms.topic: article
ms.date: 07/11/2017
<<<<<<< HEAD
ms.author: celested
=======
ms.author: mimart
>>>>>>> 6a383dfd
ms.reviewer: japere,asteen
ms.collection: M365-identity-device-management
---

# How to use self-service application access

Before your users can self-discover applications from their access panel, you need to enable **Self-service application access** to any applications that you wish to allow users to self-discover and request access to.

This feature is a great way for you to save time and money as an IT group, and is highly recommended as part of a modern applications deployment with Azure Active Directory.

Using this feature, you can:

-   Let users self-discover applications from the [Application Access Panel](https://myapps.microsoft.com/) without bothering the IT group.

-   Add those users to a pre-configured group so you can see who has requested access, remove access, and manage the roles assigned to them.

-   Optionally allow a business approver to approve application access requests so the IT group doesn’t have to.

-   Optionally configure up to 10 individuals who may approve access to this application.

-   Optionally allow a business approver to set the passwords those users can use to sign in to the application, right from the business approver’s [Application Access Panel](https://myapps.microsoft.com/).

-   Optionally automatically assign self-service assigned users to an application role directly.

## Enable self-service application access to allow users to find their own applications

Self-service application access is a great way to allow users to self-discover applications, optionally allow the business group to approve access to those applications. You can allow the business group to manage the credentials assigned to those users for Password Single-Sign On Applications right from their access panels.

To enable self-service application access to an application, follow the steps below:

1. Open the [**Azure Portal**](https://portal.azure.com/) and sign in as a **Global Administrator.**

2. Open the **Azure Active Directory Extension** by clicking **All services** at the top of the main left hand navigation menu.

3. Type in **“Azure Active Directory**” in the filter search box and select the **Azure Active Directory** item.

4. click **Enterprise Applications** from the Azure Active Directory left hand navigation menu.

5. click **All Applications** to view a list of all your applications.

   * If you do not see the application you want show up here, use the **Filter** control at the top of the **All Applications List** and set the **Show** option to **All Applications.**

6. Select the application you want to enable Self-service access to from the list.

7. Once the application loads, click **Self-service** from the application’s left hand navigation menu.

8. To enable Self-service application access for this application, turn the **Allow users to request access to this application?** toggle to **Yes.**

9. Next, to select the group to which users who request access to this application should be added, click the selector next to the label **To which group should assigned users be added?** and select a group.

10. **Optional:** If you wish to require a business approval before users are allowed access, set the **Require approval before granting access to this application?** toggle to **Yes**.

11. **Optional: For applications using password single-sign on only,** if you wish to allow those business approvers to specify the passwords that are sent to this application for approved users, set the **Allow approvers to set user’s passwords for this application?** toggle to **Yes**.

12. **Optional:** To specify the business approvers who are allowed to approve access to this application, click the selector next to the label **Who is allowed to approve access to this application?** to select up to 10 individual business approvers.

    * Groups are not supported.

13. **Optional:** **For applications which expose roles**, if you wish to assign self-service approved users to a role, click the selector next to the **To which role should users be assigned in this application?** to select the role to which these users should be assigned.

14. Click the **Save** button at the top of the blade to finish.

Once you complete Self-service application configuration, users can navigate to their [Application Access Panel](https://myapps.microsoft.com/) and click the **+Add** button to find the apps to which you have enabled Self-service access. Business approvers also see a notification in their [Application Access Panel](https://myapps.microsoft.com/). You can enable an email notifying them when a user has requested access to an application that requires their approval. 

These approvals support single approval workflows only, meaning that if you specify multiple approvers, any single approver may approve access to the application.

## Next steps
[Setting up Azure Active Directory for self-service group management](../users-groups-roles/groups-self-service-management.md)<|MERGE_RESOLUTION|>--- conflicted
+++ resolved
@@ -3,13 +3,8 @@
 description: Enable self-service application access to allow users to find their own applications
 services: active-directory
 documentationcenter: ''
-<<<<<<< HEAD
-author: CelesteDG
-manager: mtillman
-=======
 author: msmimart
 manager: CelesteDG
->>>>>>> 6a383dfd
 
 ms.assetid: 
 ms.service: active-directory
@@ -19,11 +14,7 @@
 ms.devlang: na
 ms.topic: article
 ms.date: 07/11/2017
-<<<<<<< HEAD
-ms.author: celested
-=======
 ms.author: mimart
->>>>>>> 6a383dfd
 ms.reviewer: japere,asteen
 ms.collection: M365-identity-device-management
 ---
