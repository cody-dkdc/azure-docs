---
title: How to configure single sign-on to an Application Proxy application | Microsoft Docs
description: How you can configure single sign-on to your application proxy application quickly
services: active-directory
documentationcenter: ''
<<<<<<< HEAD
author: CelesteDG
manager: mtillman
=======
author: msmimart
manager: CelesteDG
>>>>>>> 6a383dfd

ms.assetid: 
ms.service: active-directory
ms.subservice: app-mgmt
ms.workload: identity
ms.tgt_pltfrm: na
ms.devlang: na
ms.topic: conceptual
ms.date: 03/12/2019
<<<<<<< HEAD
ms.author: celested
=======
ms.author: mimart
>>>>>>> 6a383dfd
ms.reviewer: japere, asteen

ms.collection: M365-identity-device-management
---

# How to configure single sign-on to an Application Proxy application

Single sign-on (SSO) allows your users to access an application without authenticating multiple times. It allows the single authentication to occur in the cloud, against Azure Active Directory, and allows the service or Connector to impersonate the user to complete any additional authentication challenges from the application.

## How to configure single-sign on
To configure SSO, first make sure that your application is configured for Pre-Authentication through Azure Active Directory. To do this configuration, go to **Azure Active Directory** -&gt; **Enterprise Applications** -&gt; **All Applications** -&gt; Your application **-&gt; Application Proxy**. On this page, you see the “Pre Authentication” field, and make sure that is set to “Azure Active Directory. 

For more information on the Pre-Authentication methods, see step 4 of the [app publishing document](application-proxy-add-on-premises-application.md).

   ![Pre-authentication method in Azure portal](./media/application-proxy-config-sso-how-to/app-proxy.png)

## Configuring single sign-on modes for Application Proxy Applications
Configure the specific type of single sign-on. The sign-on methods are classified based on what type of authentication the backend application uses. App Proxy applications support three types of sign-on:

-   **Password-based Sign-On**: Password-based sign-on can be used for any application that uses username and password fields to sign on. Configuration steps are in [Configure password Single sign-on for an Azure AD gallery application](configure-password-single-sign-on-gallery-applications.md).

-   **Integrated Windows Authentication**: For applications using Integrated Windows Authentication (IWA), single sign-on is enabled through Kerberos Constrained Delegation (KCD). This method gives Application Proxy Connectors permission in Active Directory to impersonate users, and to send and receive tokens on their behalf. Details on configuring KCD can be found in the [Single Sign-On with KCD documentation](application-proxy-configure-single-sign-on-with-kcd.md).

-   **Header-based Sign-On**: Header-based sign-on is enabled through a partnership and does require some additional configuration. For details on the partnership and step-by-step instructions for configuring single sign-on to an application that uses headers for authentication, see the [PingAccess for Azure AD documentation](application-proxy-configure-single-sign-on-with-ping-access.md).

-   **SAML single sign-on**: With SAML single sign-on, Azure AD authenticates to the application by using the user's Azure AD account. Azure AD communicates the sign-on information to the application through a connection protocol. With SAML-based single sign-on, you can map users to specific application roles based on rules you define in your SAML claims. For information about setting up SAML single sign-on, see [SAML for single sign-on with Application Proxy](application-proxy-configure-single-sign-on-on-premises-apps.md).

Each of these options can be found by going to your application in “Enterprise Applications”, and opening the **Single Sign-On** page on the left menu. Note that if your application was created in the old portal, you may not see all these options.

On this page, you also see one additional Sign-On option: Linked Sign-On. This option is also supported by Application Proxy. However, this option does not add single sign-on to the application. That said the application may already have single sign-on implemented using another service such as Active Directory Federation Services. 

This option allows an admin to create a link to an application that users first land on when accessing the application. For example, if there is an application that is configured to authenticate users using Active Directory Federation Services 2.0, an administrator can use the “Linked Sign-On” option to create a link to it on the access panel.

## Next steps
- [Password vaulting for single sign-on with Application Proxy](application-proxy-configure-single-sign-on-password-vaulting.md)
- [Kerberos Constrained Delegation for single sign-on with Application Proxy](application-proxy-configure-single-sign-on-with-kcd.md)
- [Header-based authentication for single sign-on with Application Proxy](application-proxy-configure-single-sign-on-with-ping-access.md) 
- [SAML for single sign-on with Application Proxy](application-proxy-configure-single-sign-on-on-premises-apps.md).<|MERGE_RESOLUTION|>--- conflicted
+++ resolved
@@ -3,13 +3,8 @@
 description: How you can configure single sign-on to your application proxy application quickly
 services: active-directory
 documentationcenter: ''
-<<<<<<< HEAD
-author: CelesteDG
-manager: mtillman
-=======
 author: msmimart
 manager: CelesteDG
->>>>>>> 6a383dfd
 
 ms.assetid: 
 ms.service: active-directory
@@ -19,11 +14,7 @@
 ms.devlang: na
 ms.topic: conceptual
 ms.date: 03/12/2019
-<<<<<<< HEAD
-ms.author: celested
-=======
 ms.author: mimart
->>>>>>> 6a383dfd
 ms.reviewer: japere, asteen
 
 ms.collection: M365-identity-device-management
