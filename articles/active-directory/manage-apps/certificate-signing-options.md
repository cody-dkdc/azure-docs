---
title: Advanced certificate signing options in the SAML token for pre-integrated apps in Azure Active Directory | Microsoft Docs
description: Learn how to use advanced certificate signing options in the SAML token for pre-integrated apps in Azure Active Directory
services: active-directory
documentationcenter: ''
<<<<<<< HEAD
author: CelesteDG
manager: mtillman
=======
author: msmimart
manager: CelesteDG
>>>>>>> 6a383dfd

ms.service: active-directory
ms.subservice: app-mgmt
ms.workload: identity
ms.tgt_pltfrm: na
ms.devlang: na
ms.topic: conceptual
ms.date: 03/25/2019
<<<<<<< HEAD
ms.author: celested
=======
ms.author: mimart
>>>>>>> 6a383dfd
ms.reviewer: jeedes
ms.custom: aaddev

ms.collection: M365-identity-device-management
---
# Advanced certificate signing options in the SAML token for gallery apps in Azure Active Directory

Today Azure Active Directory (Azure AD) supports thousands of pre-integrated applications in the Azure Active Directory App Gallery. Over 500 of the applications support single sign-on by using the [Security Assertion Markup Language](https://wikipedia.org/wiki/Security_Assertion_Markup_Language) (SAML) 2.0 protocol, such as the [NetSuite](https://azuremarketplace.microsoft.com/marketplace/apps/aad.netsuite) application. When a customer authenticates to an application through Azure AD by using SAML, Azure AD sends a token to the application (via an HTTP POST). The application then validates and uses the token to sign in the customer instead of prompting for a username and password. These SAML tokens are signed with the unique certificate that's generated in Azure AD and by specific standard algorithms.

Azure AD uses some of the default settings for the gallery applications. The default values are set up based on the application's requirements.

In Azure AD, you can set up certificate signing options and the certificate signing algorithm.

## Certificate signing options

Azure AD supports three certificate signing options:

* **Sign SAML assertion**. This default option is set for most of the gallery applications. If you select this option, Azure AD as an Identity Provider (IdP) signs the SAML assertion and certificate with the [X.509](https://wikipedia.org/wiki/X.509) certificate of the application.

* **Sign SAML response**. If you select this option, Azure AD as an IdP signs the SAML response with the X.509 certificate of the application.

* **Sign SAML response and assertion**. If you select this option, Azure AD as an IdP signs the entire SAML token with the X.509 certificate of the application.

## Certificate signing algorithms

Azure AD supports two signing algorithms, or secure hash algorithms (SHAs), to sign the SAML response:

* **SHA-256**. Azure AD uses this default algorithm to sign the SAML response. It's the newest algorithm and is more secure than SHA-1. Most of the applications support the SHA-256 algorithm. If an application supports only SHA-1 as the signing algorithm, you can change it. Otherwise, we recommend that you use the SHA-256 algorithm for signing the SAML response.

* **SHA-1**. This algorithm is older, and it's treated as less secure than SHA-256. If an application supports only this signing algorithm, you can select this option in the **Signing Algorithm** drop-down list. Azure AD then signs the SAML response with the SHA-1 algorithm.

## Change certificate signing options and signing algorithm

To change an application's SAML certificate signing options and the certificate signing algorithm, select the application in question:

1. In the [Azure Active Directory portal](https://aad.portal.azure.com/), sign in to your account. The **Azure Active Directory admin center** page appears.
1. In the left pane, select **Enterprise applications**. A list of the enterprise applications in your account appears.
1. Select an application. An overview page for the application appears.

   ![Application overview page](./media/certificate-signing-options/application-overview-page.png)

Next, change the certificate signing options in the SAML token for that application:

1. In the left pane of the application overview page, select **Single sign-on**.

2. If the **Set up Single Sign-On with SAML - Preview** page appears, go to step 5.

3. If the **Select a single sign-on method** page doesn't appear, select **Change single sign-on modes** to display that page.

4. In the **Select a single sign-on method** page, select **SAML** if available. (If **SAML** isn't available, the application doesn't support SAML, and you may ignore the rest of this procedure and article.)

5. In the **Set up Single Sign-On with SAML - Preview** page, find the **SAML Signing Certificate** heading and select the **Edit** icon (a pencil). The **SAML Signing Certificate** page appears.

   ![SAML signing page](./media/certificate-signing-options/saml-signing-page.png)

6. In the **Signing Option** drop-down list, choose **Sign SAML response**, **Sign SAML assertion**, or **Sign SAML response and assertion**. Descriptions of these options appear earlier in this article in the [Certificate signing options](#certificate-signing-options).

7. In the **Signing Algorithm** drop-down list, choose **SHA-1** or **SHA-256**. Descriptions of these options appear earlier in this article in the [Certificate signing algorithms](#certificate-signing-algorithms) section.

8. If you're satisfied with your choices, select **Save** to apply the new SAML signing certificate settings. Otherwise, select the **X** to discard the changes.

## Next steps

* [Configure single sign-on to applications that are not in the Azure Active Directory App Gallery](configure-federated-single-sign-on-non-gallery-applications.md)
* [Troubleshoot SAML-based single sign-on](../develop/howto-v1-debug-saml-sso-issues.md)<|MERGE_RESOLUTION|>--- conflicted
+++ resolved
@@ -3,13 +3,8 @@
 description: Learn how to use advanced certificate signing options in the SAML token for pre-integrated apps in Azure Active Directory
 services: active-directory
 documentationcenter: ''
-<<<<<<< HEAD
-author: CelesteDG
-manager: mtillman
-=======
 author: msmimart
 manager: CelesteDG
->>>>>>> 6a383dfd
 
 ms.service: active-directory
 ms.subservice: app-mgmt
@@ -18,11 +13,7 @@
 ms.devlang: na
 ms.topic: conceptual
 ms.date: 03/25/2019
-<<<<<<< HEAD
-ms.author: celested
-=======
 ms.author: mimart
->>>>>>> 6a383dfd
 ms.reviewer: jeedes
 ms.custom: aaddev
 
