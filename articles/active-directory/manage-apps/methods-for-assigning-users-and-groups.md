--- conflicted
+++ resolved
@@ -3,26 +3,16 @@
 description: Assign users to the application to grant access
 services: active-directory
 documentationcenter: ''
-<<<<<<< HEAD
-author: CelesteDG
-manager: mtillman
-=======
 author: msmimart
 manager: CelesteDG
->>>>>>> 6a383dfd
 ms.service: active-directory
 ms.subservice: app-mgmt
 ms.workload: identity
 ms.tgt_pltfrm: na
 ms.devlang: na
 ms.topic: conceptual
-<<<<<<< HEAD
-ms.date: 10/01/2018
-ms.author: celested
-=======
 ms.date: 04/26/2019
 ms.author: mimart
->>>>>>> 6a383dfd
 
 ms.collection: M365-identity-device-management
 ---
@@ -38,11 +28,8 @@
 
 -   See an application appear on their [Office 365 Application Launcher](https://support.office.com/article/Meet-the-Office-365-app-launcher-79f12104-6fed-442f-96a0-eb089a3f476a).
 
-<<<<<<< HEAD
-=======
 The availability of group-based assignment is determined by your license agreement. Group-based assignment is supported for Security groups only, and nested group memberships are not currently supported.
 
->>>>>>> 6a383dfd
 ## Prerequisites
 Before you can assign users and groups to an application, you must require user assignment. To require user assignment:
 
