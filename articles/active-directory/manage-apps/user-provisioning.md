--- conflicted
+++ resolved
@@ -238,11 +238,7 @@
 
 Yes, it is possible to use the Azure AD user provisioning service to provision B2B (or guest) users in Azure AD to SaaS applications.
 
-<<<<<<< HEAD
-However, for B2B users to be able to sign-in to the SaaS application using Azure AD, the SaaS application must have it's SAML-based single sign-on capability configured in a specific way. For more information on how to configure SaaS applications to support sign-ins from B2B users, see [Configure SaaS apps for B2B collaboration]( https://docs.microsoft.com/azure/active-directory/b2b/configure-saas-apps).
-=======
 However, for B2B users to be able to sign in to the SaaS application using Azure AD, the SaaS application must have its SAML-based single sign-on capability configured in a specific way. For more information on how to configure SaaS applications to support sign-ins from B2B users, see [Configure SaaS apps for B2B collaboration]( https://docs.microsoft.com/azure/active-directory/b2b/configure-saas-apps).
->>>>>>> 87697423
 
 ###Does automatic user provisioning to SaaS apps work with dynamic groups in Azure AD?
 
