---
title: Configure single sign-on - Azure Active Directory | Microsoft Docs
description: This tutorial uses the Azure portal to configure SAML-based single sign-on for an application with Azure Active Directory (Azure AD). 
services: active-directory
<<<<<<< HEAD
author: CelesteDG
manager: mtillman
=======
author: msmimart
manager: CelesteDG
>>>>>>> 6a383dfd
ms.service: active-directory
ms.subservice: app-mgmt
ms.topic: tutorial
ms.workload: identity
ms.date: 04/08/2019
<<<<<<< HEAD
ms.author: celested
=======
ms.author: mimart
>>>>>>> 6a383dfd
ms.reviewer: arvinh,luleon
ms.collection: M365-identity-device-management
---

# Tutorial: Configure SAML-based single sign-on for an application with Azure Active Directory

This tutorial uses the [Azure portal](https://portal.azure.com) to configure SAML-based single sign-on for an application with Azure Active Directory (Azure AD). Use this tutorial when an [application-specific tutorial](../saas-apps/tutorial-list.md) isn't available. 

This tutorial uses the Azure portal to:

> [!div class="checklist"]
> * Select the SAML-based single sign-on mode
> * Configure application-specific domain and URLs
> * Configure user attributes
> * Create a SAML signing certificate
> * Assign users to the application
> * Configure the application for SAML-based single sign-on
> * Test the SAML settings

## Before you begin

1. If the application hasn't been added to your Azure AD tenant, see  [Quickstart: Add an application to your Azure AD tenant](add-application-portal.md).

2. Ask your application vendor for the information described in [Configure basic SAML options](#configure-basic-saml-options).

3. Use a non-production environment to test the steps in this tutorial. If you don't have an Azure AD non-production environment, you can [get a one-month trial](https://azure.microsoft.com/pricing/free-trial/).

4. Sign in to the [Azure portal](https://portal.azure.com) as a cloud application admin, or an application admin for your Azure AD tenant.

## Select a single sign-on mode

After you've added an application to your Azure AD tenant, you're ready to configure single sign-on for the application.

To open the single sign-on settings:

1. In the [Azure portal](https://portal.azure.com), on the left navigation panel, select **Azure Active Directory**. 

2. Under **Manage** in the **Azure Active Directory** navigation panel that appears, select **Enterprise applications**. A random sample of the applications in your Azure AD tenant appears. 

3. In the **Application Type** menu, select **All applications**, and then select **Apply**.

4. Enter the name of the application for which you want to configure single sign-on. For example, you can enter **GitHub-test** to configure the application you added in the [add application](add-application-portal.md) quickstart.  

     ![Screenshot that shows the application search bar.](media/configure-single-sign-on-portal/azure-portal-application-search.png)

5. Choose the application for which you want to configure single sign-on.

6. Under the **Manage** section, select **Single sign-on**. 

7. Select **SAML** to configure single sign-on. The **Set up Single Sign-On with SAML - Preview** page appears.

## Configure basic SAML options

To configure the domain and URLs:

1. Contact the application vendor to get the correct information for the following settings:

    | Configuration setting | SP-Initiated | idP-Initiated | Description |
    |:--|:--|:--|:--|
    | Identifier (Entity ID) | Required for some apps | Required for some apps | Uniquely identifies the application for which single sign-on is being configured. Azure AD sends the identifier to the application as the Audience parameter of the SAML token. The application is expected to validate it. This value also appears as the Entity ID in any SAML metadata provided by the application.|
    | Reply URL | Optional | Required | Specifies where the application expects to receive the SAML token. The reply URL is also referred to as the Assertion Consumer Service (ACS) URL. |
    | Sign-on URL | Required | Don't specify | When a user opens this URL, the service provider redirects to Azure AD to authenticate and sign on the user. Azure AD uses the URL to start the application from Office 365 or the Azure AD Access Panel. When blank, Azure AD relies on the identity provider to start single sign-on when a user launches the application.|
    | Relay State | Optional | Optional | Specifies to the application where to redirect the user after authentication is completed. Typically the value is a valid URL for the application. However, some applications use this field differently. For more information, ask the application vendor.
    | Logout URL | Optional | Optional | Used to send the SAML Logout responses back to the application.


2. To edit the basic SAML configuration options, select the **Edit** icon (a pencil) in the upper-right corner of the **Basic SAML Configuration** section.

     ![Configure certificates](media/configure-single-sign-on-portal/basic-saml-configuration-edit-icon.png)

3. In the appropriate fields on the page, enter the information provided by the application vendor in step 1.

4. At the top of the page, select **Save**.

## Configure user attributes and claims 

You can control what information Azure AD sends to the application in the SAML token when a user signs in. You control this information by configuring user attributes. For example, you can configure Azure AD to send the user's name, email, and employee ID to the application when a user signs in. 

These attributes may be required or optional to make single sign-on work properly. For more information, see the [application-specific tutorial](../saas-apps/tutorial-list.md), or ask the application vendor.

1. To edit user attributes and claims, select the **Edit** icon (a pencil) in the upper-right corner of the **User Attributes and Claims** section.

   The **Name Identifier Value** is set with the default value of *user.principalname*. The user identifier uniquely identifies each user within the application. For example, if the email address is both the username and the unique identifier, set the value to *user.mail*.

2. To modify the **Name Identifier Value**, select the **Edit** icon (a pencil) for the **Name Identifier Value** field. Make the appropriate changes to the identifier format and source, as needed. Save the changes when you're done. For more information about customizing claims, see the [Customize claims issued in the SAML token for enterprise applications](../develop/active-directory-saml-claims-customization.md) how-to article.

3. To add a claim, select **Add new claim** at the top of the page. Enter the **Name** and select the appropriate source. If you select the **Attribute** source, you'll need to choose the **Source attribute** you want to use. If you select the **Translation** source, you'll need to choose the **Transformation** and **Parameter 1** you want to use.

4. Select **Save**. The new claim appears in the table.
 
## Generate a SAML signing certificate

Azure AD uses a certificate to sign the SAML tokens that it sends to the application. 

1. To generate a new certificate, select the **Edit** icon (a pencil) in the upper-right corner of the **SAML Signing Certificate** section.

2. In the **SAML Signing Certificate** section, select **New Certificate**.

3. In the new certificate row that appears, set the **Expiration Date**. For more information about available configuration options, see the [Advanced certificate signing options](certificate-signing-options.md) article.

4. Select **Save** at the top of the **SAML Signing Certificate** section. 

## Assign users to the application

It's a good idea to test the single sign-on with several users or groups before rolling out the application to your organization.

> [!NOTE]
>
> These steps take you to the **Users and groups** configuration section in the portal. When you finish, you'll need to navigate back to the **Single sign-on** section to complete the tutorial.

To assign a user or group to the application:

1. Open the application in the portal, if it isn't already open.
2. In the left navigation panel for the application, select **Users and groups**.
3. Select **Add user**.
4. In the **Add Assignment** section, select **Users and groups**.
5. To find a specific user, type the user name into the **Select member or invite an external user** box. Then, select the user’s profile photo or logo, and then choose **Select**. 
6. In the **Add Assignment** section, select **Assign**. When finished, the selected users appear in the **Users and groups** list.

## Set up the application to use Azure AD

You're almost done.  As a final step, you need to set up the application to use Azure AD as a SAML identity provider. 

1. Scroll down to the **Set up <applicationName>** section. For this tutorial, this section is called **Set up GitHub-test**. 
2. Copy the value from each row in this section. Then, paste each value into the appropriate row in the **Basic SAML Configuration** section. For example, copy the **Login URL** value from the **Set up GitHub-test** section and paste it into the **Sign On URL** field in the **Basic SAML Configuration** section, and so on.
3. When you've pasted all the values into the appropriate fields, select **Save**.

## Test single sign-on

You're ready to test your settings.  

1. Open the single sign-on settings for your application. 
2. Scroll to the **Validate single sign-on with <applicationName>** section. For this tutorial, this section is called **Set up GitHub-test**.
3. Select **Test**. The testing options appear.
4. Select **Sign in as current user**. This test lets you first see if single sign-on works for you, the admin.

If there's an error, an error message appears. Complete the following steps:

1. Copy and paste the specifics into the **What does the error look like?** box.

    ![Get resolution guidance](media/configure-single-sign-on-portal/error-guidance.png)

2. Select **Get resolution guidance**. The root cause and resolution guidance appear.  In this example, the user wasn't assigned to the application.

3. Read the resolution guidance and then, if possible, fix the issue.

4. Run the test again until it completes successfully.

## Next steps
In this tutorial, you configured the single sign-on settings for an application. After finishing the configuration, you assigned a user to the application, and configured the application to use SAML-based single sign-on. When all of this work was finished, you verified the SAML sign-on is working properly.

You did these things:
> [!div class="checklist"]
> * Selected SAML for the single sign-on mode
> * Contacted the application vendor to configure domain and URLs
> * Configured user attributes
> * Created a SAML signing certificate
> * Manually assigned users or groups to the application
> * Configured the application to use Azure AD as a SAML identity provider
> * Tested the SAML-based single sign-on

To roll out the application to more users in your organization, use automatic user provisioning.

> [!div class="nextstepaction"]
> [Learn how to assign users with automatic provisioning](configure-automatic-user-provisioning-portal.md)

<|MERGE_RESOLUTION|>--- conflicted
+++ resolved
@@ -2,23 +2,14 @@
 title: Configure single sign-on - Azure Active Directory | Microsoft Docs
 description: This tutorial uses the Azure portal to configure SAML-based single sign-on for an application with Azure Active Directory (Azure AD). 
 services: active-directory
-<<<<<<< HEAD
-author: CelesteDG
-manager: mtillman
-=======
 author: msmimart
 manager: CelesteDG
->>>>>>> 6a383dfd
 ms.service: active-directory
 ms.subservice: app-mgmt
 ms.topic: tutorial
 ms.workload: identity
 ms.date: 04/08/2019
-<<<<<<< HEAD
-ms.author: celested
-=======
 ms.author: mimart
->>>>>>> 6a383dfd
 ms.reviewer: arvinh,luleon
 ms.collection: M365-identity-device-management
 ---
