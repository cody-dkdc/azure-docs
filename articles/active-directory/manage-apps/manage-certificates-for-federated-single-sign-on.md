---
title: Manage federation certificates in Azure AD | Microsoft Docs
description: Learn how to customize the expiration date for your federation certificates, and how to renew certificates that will soon expire.
services: active-directory
documentationcenter: ''
<<<<<<< HEAD
author: CelesteDG
manager: mtillman
=======
author: msmimart
manager: CelesteDG
>>>>>>> 6a383dfd

ms.service: active-directory
ms.subservice: app-mgmt
ms.workload: identity
ms.tgt_pltfrm: na
ms.devlang: na
ms.topic: conceptual
ms.date: 04/04/2019
<<<<<<< HEAD
ms.author: celested
=======
ms.author: mimart
>>>>>>> 6a383dfd
ms.reviewer: jeedes

ms.collection: M365-identity-device-management
---
# Manage certificates for federated single sign-on in Azure Active Directory

In this article, we cover common questions and information related to certificates that Azure Active Directory (Azure AD) creates to establish federated single sign-on (SSO) to your software as a service (SaaS) applications. Add applications from the Azure AD app gallery or by using a non-gallery application template. Configure the application by using the federated SSO option.

This article is relevant only to apps that are configured to use Azure AD SSO through [Security Assertion Markup Language](https://wikipedia.org/wiki/Security_Assertion_Markup_Language) (SAML) federation.

## Auto-generated certificate for gallery and non-gallery applications

When you add a new application from the gallery and configure a SAML-based sign-on (by selecting **Single sign-on** > **SAML** from the application overview page), Azure AD generates a certificate for the application that is valid for three years. To download the active certificate as a security certificate (**.cer**) file, return to that page (**SAML-based sign-on**) and select a download link in the **SAML Signing Certificate** heading. You can choose between the raw (binary) certificate or the Base64 (base 64-encoded text) certificate. For gallery applications, this section might also show a link to download the certificate as federation metadata XML (an **.xml** file), depending on the requirement of the application.

![SAML active signing certificate download options](./media/manage-certificates-for-federated-single-sign-on/active-certificate-download-options.png)

You can also download an active or inactive certificate by selecting the **SAML Signing Certificate** heading's **Edit** icon (a pencil), which displays the **SAML Signing Certificate** page. Select the ellipsis (**...**) next to the certificate you want to download, and then choose which certificate format you want. You have the additional option to download the certificate in privacy-enhanced mail (PEM) format. This format is identical to Base64 but with a **.pem** file name extension, which isn't recognized in Windows as a certificate format.

![SAML signing certificate download options (active and inactive)](./media/manage-certificates-for-federated-single-sign-on/all-certificate-download-options.png)

## Customize the expiration date for your federation certificate and roll it over to a new certificate

By default, Azure configures a certificate to expire after three years when it is created automatically during SAML single sign-on configuration. Because you can't change the date of a certificate after you save it, you have to:

1. Create a new certificate with the desired date.
2. Save the new certificate.
3. Download the new certificate in the correct format.
4. Upload the new certificate to the application.
5. Make the new certificate active in the Azure Active Directory portal.

The following two sections help you perform these steps.

### Create a new certificate

First, create and save new certificate with a different expiration date:

1. Sign in to the [Azure Active Directory portal](https://aad.portal.azure.com/). The **Azure Active Directory admin center** page appears.

2. In the left pane, select **Enterprise applications**. A list of the enterprise applications in your account appears.

3. Select the affected application. An overview page for the application appears.

4. In the left pane of the application overview page, select **Single sign-on**.

5. If the **Select a single sign-on method** page appears, select **SAML**.

6. In the **Set up Single Sign-On with SAML - Preview** page, find the **SAML Signing Certificate** heading and select the **Edit** icon (a pencil). The **SAML Signing Certificate** page appears, which displays the status (**Active** or **Inactive**), expiration date, and thumbprint (a hash string) of each certificate.

7. Select **New Certificate**. A new row appears below the certificate list, where the expiration date defaults to exactly three years after the current date. (Your changes haven't been saved yet, so you can still modify the expiration date.)

8. In the new certificate row, hover over the expiration date column and select the **Select Date** icon (a calendar). A calendar control appears, displaying the days of a month of the new row's current expiration date.

9. Use the calendar control to set a new date. You can set any date between the current date and three years after the current date.

10. Select **Save**. The new certificate now appears with a status of **Inactive**, the expiration date that you chose, and a thumbprint.

11. Select the **X** to return to the **Set up Single Sign-On with SAML - Preview** page.

### Upload and activate a certificate

Next, download the new certificate in the correct format, upload it to the application, and make it active in Azure Active Directory:

1. View the application's additional SAML sign-on configuration instructions by either:
   - selecting the **configuration guide** link to view in a separate browser window or tab, or
   - going to the **set up** heading and selecting **View step-by-step instructions** to view in a sidebar.

2. In the instructions, note the encoding format required for the certificate upload.

3. Follow the instructions in the [Auto-generated certificate for gallery and non-gallery applications](#auto-generated-certificate-for-gallery-and-non-gallery-applications) section earlier. This step downloads the certificate in the encoding format required for upload by the application.

4. When you want to roll over to the new certificate, go back to the **SAML Signing Certificate** page, and in the newly saved certificate row, select the ellipsis (**...**) and select **Make certificate active**. The status of the new certificate changes to **Active**, and the previously active certificate changes to a status of **Inactive**.

5. Continue following the application's SAML sign-on configuration instructions that you displayed earlier, so that you can upload the SAML signing certificate in the correct encoding format.

## Add email notification addresses for certificate expiration

Azure AD will send an email notification 60, 30, and 7 days before the SAML certificate expires. You may add more than one email address to receive notifications. To specify the email address(es) you want the notifications to be sent to:

1. In the **SAML Signing Certificate** page, go to the **notification email addresses** heading. By default, this heading uses only the email address of the admin who added the application.

2. Below the final email address, type the email address that should receive the certificate's expiration notice, and then press Enter.

3. Repeat the previous step for each email address you want to add.

4. For each email address you want to delete, select the **Delete** icon (a garbage can) next to the email address.

5. Select **Save**.

You will receive the notification email from aadnotification@microsoft.com. To avoid the email going to your spam location, add this email to your contacts.

## Renew a certificate that will soon expire

If a certificate is about to expire, you can renew it using a procedure that results in no significant downtime for your users. To renew an expiring certificate:

1. Follow the instructions in the [Create a new certificate](#create-a-new-certificate) section earlier, using a date that overlaps with the existing certificate. That date limits the amount of downtime caused by the certificate expiration.

2. If the application can automatically roll over a certificate, set the new certificate to active by following these steps:
   1. Go back to the **SAML Signing Certificate** page.
   2. In the newly saved certificate row, select the ellipsis (**...**) and then select **Make certificate active**.
   3. Skip the next two steps.

3. If the app can only handle one certificate at a time, pick a downtime interval to perform the next step. (Otherwise, if the application doesn’t automatically pick up the new certificate but can handle more than one signing certificate, you can perform the next step anytime.)

4. Before the old certificate expires, follow the instructions in the [Upload and activate a certificate](#upload-and-activate-a-certificate) section earlier.

5. Sign in to the application to make sure that the certificate works correctly.

## Related articles

* [Tutorials for integrating SaaS applications with Azure Active Directory](../saas-apps/tutorial-list.md)
* [Application management with Azure Active Directory](what-is-application-management.md)
* [Single sign-on to applications in Azure Active Directory](what-is-single-sign-on.md)
* [Debug SAML-based single sign-on to applications in Azure Active Directory](../develop/howto-v1-debug-saml-sso-issues.md)<|MERGE_RESOLUTION|>--- conflicted
+++ resolved
@@ -3,13 +3,8 @@
 description: Learn how to customize the expiration date for your federation certificates, and how to renew certificates that will soon expire.
 services: active-directory
 documentationcenter: ''
-<<<<<<< HEAD
-author: CelesteDG
-manager: mtillman
-=======
 author: msmimart
 manager: CelesteDG
->>>>>>> 6a383dfd
 
 ms.service: active-directory
 ms.subservice: app-mgmt
@@ -18,11 +13,7 @@
 ms.devlang: na
 ms.topic: conceptual
 ms.date: 04/04/2019
-<<<<<<< HEAD
-ms.author: celested
-=======
 ms.author: mimart
->>>>>>> 6a383dfd
 ms.reviewer: jeedes
 
 ms.collection: M365-identity-device-management
