---
title: Problems signing in to a Microsoft application | Microsoft Docs
description: Troubleshoot common problems faced when signing in to first-party Microsoft Applications using Azure AD (like Office 365)
services: active-directory
documentationcenter: ''
<<<<<<< HEAD
author: CelesteDG
manager: mtillman
=======
author: msmimart
manager: CelesteDG
>>>>>>> 6a383dfd

ms.assetid: 
ms.service: active-directory
ms.subservice: app-mgmt
ms.workload: identity
ms.tgt_pltfrm: na
ms.devlang: na
ms.topic: conceptual
ms.date: 09/10/2018
<<<<<<< HEAD
ms.author: celested
=======
ms.author: mimart
>>>>>>> 6a383dfd
ms.reviewer: asteen

ms.collection: M365-identity-device-management
---

# Problems signing in to a Microsoft application

Microsoft Applications (like Office 365 Exchange, SharePoint, Yammer, etc.) are assigned and managed a bit differently than 3rd party SaaS applications or other applications you integrate with Azure AD for single sign on.

There are three main ways that a user can get access to a Microsoft-published application.

-   For applications in the Office 365 or other paid suites, users are granted access through **license assignment** either directly to their user account, or through a group using our group-based license assignment capability.

-   For applications that Microsoft or a Third Party publishes freely for anyone to use, users may be granted access through **user consent**. This means that they sign in to the application with their Azure AD Work or School account and allow it to have access to some limited set of data on their account.

-   For applications that Microsoft or a 3rd party publishes freely for anyone to use, users may also be granted access through **administrator consent**. This means that an administrator has determined the application may be used by everyone in the organization, so they sign in to the application with a Global Administrator account and grant access to everyone in the organization.

To troubleshoot your issue, start with the [General Problem Areas with Application Access to consider](#general-problem-areas-with-application-access-to-consider) and then read the Walkthrough: Steps to troubleshoot Microsoft Application access to get into the details.

## General Problem Areas with Application Access to consider

Following is a list of the general problem areas that you can drill into if you have an idea of where to start, but we recommend you read the walkthrough to get going quickly: Walkthrough: Steps to troubleshoot Microsoft Application access.

-   [Problems with the user’s account](#problems-with-the-users-account)

-   [Problems with groups](#problems-with-groups)

-   [Problems with conditional access policies](#problems-with-conditional-access-policies)

-   [Problems with application consent](#problems-with-application-consent)

## Steps to troubleshoot Microsoft Application access

Following are some common issues folks run into when their users cannot sign in to a Microsoft application.

- General issues to check first

  * Make sure the user is signing in to the **correct URL** and not a local application URL.

  * Make sure the user’s account is **not locked out.**

  * Make sure the **user’s account exists** in Azure Active Directory. [Check if a user account exists in Azure Active Directory](#problems-with-the-users-account)

  * Make sure the user’s account is **enabled** for sign ins. [Check a user’s account status](#problems-with-the-users-account)

  * Make sure the user’s **password is not expired or forgotten.** [Reset a user’s password](#reset-a-users-password) or [Enable self-service password reset](https://docs.microsoft.com/azure/active-directory/active-directory-passwords-getting-started)

  * Make sure **Multi-Factor Authentication** is not blocking user access. [Check a user’s multi-factor authentication status](#check-a-users-multi-factor-authentication-status) or [Check a user’s authentication contact info](#check-a-users-authentication-contact-info)

  * Make sure a **Conditional Access policy** or **Identity Protection** policy is not blocking user access. [Check a specific conditional access policy](#problems-with-conditional-access-policies) or [Check a specific application’s conditional access policy](#check-a-specific-applications-conditional-access-policy) or [Disable a specific conditional access policy](#disable-a-specific-conditional-access-policy)

  * Make sure that a user’s **authentication contact info** is up to date to allow Multi-Factor Authentication or Conditional Access policies to be enforced. [Check a user’s multi-factor authentication status](#check-a-users-multi-factor-authentication-status) or [Check a user’s authentication contact info](#check-a-users-authentication-contact-info)

- For **Microsoft** **applications that require a license** (like Office365), here are some specific issues to check once you have ruled out the general issues above:

  * Ensure the user or has a **license assigned.** [Check a user’s assigned licenses](#check-a-users-assigned-licenses) or [Check a group’s assigned licenses](#check-a-groups-assigned-licenses)

  * If the license is **assigned to a** **static group**, ensure that the **user is a member** of that group. [Check a user’s group memberships](#check-a-users-group-memberships)

  * If the license is **assigned to a** **dynamic group**, ensure that the **dynamic group rule is set correctly**. [Check a dynamic group’s membership criteria](#check-a-dynamic-groups-membership-criteria)

  * If the license is **assigned to a** **dynamic group**, ensure that the dynamic group has **finished processing** its membership and that the **user is a member** (this can take some time). [Check a user’s group memberships](#check-a-users-group-memberships)

  *  Once you make sure the license is assigned, make sure the license is **not expired**.

  *  Make sure the license is **for the application** they are accessing.

- For **Microsoft** **applications that don’t require a license**, here are some other things to check:

<<<<<<< HEAD
  * If the application is requesting **user-level permissions** (for example “Access this user’s mailbox”), make sure that the user has signed in to the application and has performed a **user-level consent operation** to let the application access her data.
=======
  * If the application is requesting **user-level permissions** (for example “Access this user’s mailbox”), make sure that the user has signed in to the application and has performed a **user-level consent operation** to let the application access their data.
>>>>>>> 6a383dfd

  * If the application is requesting **administrator-level permissions** (for example “Access all user’s mailboxes”), make sure that a Global Administrator has performed an **administrator-level consent operation on behalf of all users** in the organization.

## Problems with the user’s account

Application access can be blocked due to a problem with a user that is assigned to the application. Following are some ways you can troubleshoot and solve problems with users and their account settings:

-   [Check if a user account exists in Azure Active Directory](#check-if-a-user-account-exists-in-azure-active-directory)

-   [Check a user’s account status](#check-a-users-account-status)

-   [Reset a user’s password](#reset-a-users-password)

-   [Enable self-service password reset](#enable-self-service-password-reset)

-   [Check a user’s multi-factor authentication status](#check-a-users-multi-factor-authentication-status)

-   [Check a user’s authentication contact info](#check-a-users-authentication-contact-info)

-   [Check a user’s group memberships](#check-a-users-group-memberships)

-   [Check a user’s assigned licenses](#check-a-users-assigned-licenses)

-   [Assign a user a license](#assign-a-user-a-license)

### Check if a user account exists in Azure Active Directory

To check if a user’s account is present, follow these steps:

1.  Open the [**Azure portal**](https://portal.azure.com/) and sign in as a **Global Administrator.**

2.  Open the **Azure Active Directory Extension** by clicking **All services** at the top of the main left-hand navigation menu.

3.  Type in **“Azure Active Directory**” in the filter search box and select the **Azure Active Directory** item.

4.  click **Users and groups** in the navigation menu.

5.  click **All users**.

6.  **Search** for the user you are interested in and **click the row** to select.

7.  Check the properties of the user object to be sure that they look as you expect and no data is missing.

### Check a user’s account status

To check a user’s account status, follow these steps:

1.  Open the [**Azure portal**](https://portal.azure.com/) and sign in as a **Global Administrator.**

2.  Open the **Azure Active Directory Extension** by clicking **All services** at the top of the main left-hand navigation menu.

3.  Type in **“Azure Active Directory**” in the filter search box and select the **Azure Active Directory** item.

4.  click **Users and groups** in the navigation menu.

5.  click **All users**.

6.  **Search** for the user you are interested in and **click the row** to select.

7.  click **Profile**.

8.  Under **Settings** ensure that **Block sign in** is set to **No**.

### Reset a user’s password

To reset a user’s password, follow these steps:

1.  Open the [**Azure portal**](https://portal.azure.com/) and sign in as a **Global Administrator.**

2.  Open the **Azure Active Directory Extension** by clicking **All services** at the top of the main left-hand navigation menu.

3.  Type in **“Azure Active Directory**” in the filter search box and select the **Azure Active Directory** item.

4.  click **Users and groups** in the navigation menu.

5.  click **All users**.

6.  **Search** for the user you are interested in and **click the row** to select.

7.  click the **Reset password** button at the top of the user pane.

8.  click the **Reset password** button on the **Reset password** pane that appears.

9.  Copy the **temporary password** or **enter a new password** for the user.

10. Communicate this new password to the user, they be required to change this password during their next sign in to Azure Active Directory.

### Enable self-service password reset

To enable self-service password reset, follow the deployment steps below:

-   [Enable users to reset their Azure Active Directory passwords](https://docs.microsoft.com/azure/active-directory/active-directory-passwords-getting-started)

-   [Enable users to reset or change their Active Directory on-premises passwords](https://docs.microsoft.com/azure/active-directory/active-directory-passwords-getting-started)

### Check a user’s multi-factor authentication status

To check a user’s multi-factor authentication status, follow these steps:

1. Open the [**Azure portal**](https://portal.azure.com/) and sign in as a **Global Administrator.**

2. Open the **Azure Active Directory Extension** by clicking **All services** at the top of the main left-hand navigation menu.

3. Type in **“Azure Active Directory**” in the filter search box and select the **Azure Active Directory** item.

4. click **Users and groups** in the navigation menu.

5. click **All users**.

6. click the **Multi-Factor Authentication** button at the top of the pane.

7. Once the **Multi-Factor Authentication Administration portal** loads, ensure you are on the **Users** tab.

8. Find the user in the list of users by searching, filtering, or sorting.

9. Select the user from the list of users and **Enable**, **Disable**, or **Enforce** multi-factor authentication as desired.

   * **Note**: If a user is in an **Enforced** state, you may set them to **Disabled** temporarily to let them back into their account. Once they are back in, you can then change their state to **Enabled** again to require them to re-register their contact information during their next sign in. Alternatively, you can follow the steps in the [Check a user’s authentication contact info](#check-a-users-authentication-contact-info) to verify or set this data for them.

### Check a user’s authentication contact info

To check a user’s authentication contact info used for Multi-factor authentication, Conditional Access, Identity Protection, and Password Reset, follow these steps:

1.  Open the [**Azure portal**](https://portal.azure.com/) and sign in as a **Global Administrator.**

2.  Open the **Azure Active Directory Extension** by clicking **All services** at the top of the main left-hand navigation menu.

3.  Type in **“Azure Active Directory**” in the filter search box and select the **Azure Active Directory** item.

4.  click **Users and groups** in the navigation menu.

5.  click **All users**.

6.  **Search** for the user you are interested in and **click the row** to select.

7.  click **Profile**.

8.  Scroll down to **Authentication contact info**.

9.  **Review** the data registered for the user and update as needed.

### Check a user’s group memberships

To check a user’s group memberships, follow these steps:

1.  Open the [**Azure portal**](https://portal.azure.com/) and sign in as a **Global Administrator.**

2.  Open the **Azure Active Directory Extension** by clicking **All services** at the top of the main left-hand navigation menu.

3.  Type in **“Azure Active Directory**” in the filter search box and select the **Azure Active Directory** item.

4.  click **Users and groups** in the navigation menu.

5.  click **All users**.

6.  **Search** for the user you are interested in and **click the row** to select.

7.  click **Groups** to see which groups the user is a member of.

### Check a user’s assigned licenses

To check a user’s assigned licenses, follow these steps:

1.  Open the [**Azure portal**](https://portal.azure.com/) and sign in as a **Global Administrator.**

2.  Open the **Azure Active Directory Extension** by clicking **All services** at the top of the main left-hand navigation menu.

3.  Type in **“Azure Active Directory**” in the filter search box and select the **Azure Active Directory** item.

4.  click **Users and groups** in the navigation menu.

5.  click **All users**.

6.  **Search** for the user you are interested in and **click the row** to select.

7.  click **Licenses** to see which licenses the user currently has assigned.

### Assign a user a license 

To assign a license to a user, follow these steps:

1.  Open the [**Azure portal**](https://portal.azure.com/) and sign in as a **Global Administrator.**

2.  Open the **Azure Active Directory Extension** by clicking **All services** at the top of the main left-hand navigation menu.

3.  Type in **“Azure Active Directory**” in the filter search box and select the **Azure Active Directory** item.

4.  click **Users and groups** in the navigation menu.

5.  click **All users**.

6.  **Search** for the user you are interested in and **click the row** to select.

7.  click **Licenses** to see which licenses the user currently has assigned.

8.  click the **Assign** button.

9.  Select **one or more products** from the list of available products.

10. **Optional** click the **assignment options** item to granularly assign products. Click **Ok** when this is completed.

11. Click the **Assign** button to assign these licenses to this user.

## Problems with groups

Application access can be blocked due to a problem with a group that is assigned to the application. Following are some ways you can troubleshoot and solve problems with groups and group memberships:

-   [Check a group’s membership](#check-a-groups-membership)

-   [Check a dynamic group’s membership criteria](#check-a-dynamic-groups-membership-criteria)

-   [Check a group’s assigned licenses](#check-a-groups-assigned-licenses)

-   [Reprocess a group’s licenses](#reprocess-a-groups-licenses)

-   [Assign a group a license](#assign-a-group-a-license)

### Check a group’s membership

To check a group’s membership, follow these steps:

1.  Open the [**Azure portal**](https://portal.azure.com/) and sign in as a **Global Administrator.**

2.  Open the **Azure Active Directory Extension** by clicking **All services** at the top of the main left-hand navigation menu.

3.  Type in **“Azure Active Directory**” in the filter search box and select the **Azure Active Directory** item.

4.  click **Users and groups** in the navigation menu.

5.  click **All groups**.

6.  **Search** for the group you are interested in and **click the row** to select.

7.  click **Members** to review the list of users assigned to this group.

### Check a dynamic group’s membership criteria 

To check a dynamic group’s membership criteria, follow these steps:

1.  Open the [**Azure portal**](https://portal.azure.com/) and sign in as a **Global Administrator.**

2.  Open the **Azure Active Directory Extension** by clicking **All services** at the top of the main left-hand navigation menu.

3.  Type in **“Azure Active Directory**” in the filter search box and select the **Azure Active Directory** item.

4.  click **Users and groups** in the navigation menu.

5.  click **All groups**.

6.  **Search** for the group you are interested in and **click the row** to select.

7.  click **Dynamic membership rules.**

8.  Review the **simple** or **advanced** rule defined for this group and ensure that the user you want to be a member of this group meets these criteria.

### Check a group’s assigned licenses

To check a group’s assigned licenses, follow these steps:

1.  Open the [**Azure portal**](https://portal.azure.com/) and sign in as a **Global Administrator.**

2.  Open the **Azure Active Directory Extension** by clicking **All services** at the top of the main left-hand navigation menu.

3.  Type in **“Azure Active Directory**” in the filter search box and select the **Azure Active Directory** item.

4.  click **Users and groups** in the navigation menu.

5.  click **All groups**.

6.  **Search** for the group you are interested in and **click the row** to select.

7.  click **Licenses** to see which licenses the group currently has assigned.

### Reprocess a group’s licenses

To reprocess a group’s assigned licenses, follow these steps:

1. Open the [**Azure portal**](https://portal.azure.com/) and sign in as a **Global Administrator.**

2. Open the **Azure Active Directory Extension** by clicking **All services** at the top of the main left-hand navigation menu.

3. Type in **“Azure Active Directory**” in the filter search box and select the **Azure Active Directory** item.

4. click **Users and groups** in the navigation menu.

5. click **All groups**.

6. **Search** for the group you are interested in and **click the row** to select.

7. click **Licenses** to see which licenses the group currently has assigned.

8. click the **Reprocess** button to ensure that the licenses assigned to this group’s members are up-to-date. This may take a long time, depending on the size and complexity of the group.

   >[!NOTE]
   >To do this faster, consider temporarily assigning a license to the user directly. [Assign a user a license](#problems-with-application-consent).
   >
   >

### Assign a group a license

To assign a license to a group, follow these steps:

1. Open the [**Azure portal**](https://portal.azure.com/) and sign in as a **Global Administrator.**

2. Open the **Azure Active Directory Extension** by clicking **All services** at the top of the main left-hand navigation menu.

3. Type in **“Azure Active Directory**” in the filter search box and select the **Azure Active Directory** item.

4. click **Users and groups** in the navigation menu.

5. click **All groups**.

6. **Search** for the group you are interested in and **click the row** to select.

7. click **Licenses** to see which licenses the group currently has assigned.

8. click the **Assign** button.

9. Select **one or more products** from the list of available products.

10. **Optional** click the **assignment options** item to granularly assign products. Click **Ok** when this is completed.

11. Click the **Assign** button to assign these licenses to this group. This may take a long time, depending on the size and complexity of the group.

    >[!NOTE]
    >To do this faster, consider temporarily assigning a license to the user directly. [Assign a user a license](#problems-with-application-consent).
    > 
    >

## Problems with conditional access policies

### Check a specific conditional access policy

To check or validate a single conditional access policy:

1. Open the [**Azure portal**](https://portal.azure.com/) and sign in as a **Global Administrator.**

2. Open the **Azure Active Directory Extension** by clicking **All services** at the top of the main left-hand navigation menu.

3. Type in **“Azure Active Directory**” in the filter search box and select the **Azure Active Directory** item.

4. click **Enterprise applications** in the navigation menu.

5. click the **Conditional access** navigation item.

6. click the policy you are interested in inspecting.

<<<<<<< HEAD
7. Review that there are no specific conditions, assignments, or other settings which may be blocking user access.
=======
7. Review that there are no specific conditions, assignments, or other settings that may be blocking user access.
>>>>>>> 6a383dfd

   >[!NOTE]
   >You may wish to temporarily disable this policy to ensure it is not affecting sign ins. To do this, set the **Enable policy** toggle to **No** and click the **Save** button.
   >
   >

### Check a specific application’s conditional access policy

To check or validate a single application’s currently configured conditional access policy:

1.  Open the [**Azure portal**](https://portal.azure.com/) and sign in as a **Global Administrator.**

2.  Open the **Azure Active Directory Extension** by clicking **All services** at the top of the main left-hand navigation menu.

3.  Type in **“Azure Active Directory**” in the filter search box and select the **Azure Active Directory** item.

4.  click **Enterprise applications** in the navigation menu.

5.  click **All applications**.

6.  Search for the application you are interested in, or the user is attempting to sign in to by application display name or application ID.

     >[!NOTE]
     >If you don’t see the application you are looking for, click the **Filter** button and expand the scope of the list to **All applications**. If you want to see more columns, click the **Columns** button to add additional details for your applications.
     >
     >

7.  click the **Conditional access** navigation item.

8.  click the policy you are interested in inspecting.

9.  Review that there are no specific conditions, assignments, or other settings which may be blocking user access.

     >[!NOTE]
     >You may wish to temporarily disable this policy to ensure it is not affecting sign ins. To do this, set the **Enable policy** toggle to **No** and click the **Save** button.
     >
     >

### Disable a specific conditional access policy

To check or validate a single conditional access policy:

1.  Open the [**Azure portal**](https://portal.azure.com/) and sign in as a **Global Administrator.**

2.  Open the **Azure Active Directory Extension** by clicking **All services** at the top of the main left-hand navigation menu.

3.  Type in **“Azure Active Directory**” in the filter search box and select the **Azure Active Directory** item.

4.  click **Enterprise applications** in the navigation menu.

5.  click the **Conditional access** navigation item.

6.  click the policy you are interested in inspecting.

7.  Disable the policy by setting the **Enable policy** toggle to **No** and click the **Save** button.

## Problems with application consent

Application access can be blocked because the proper permissions consent operation has not occurred. Following are some ways you can troubleshoot and solve application consent issues:

-   [Perform a user-level consent operation](#perform-a-user-level-consent-operation)

-   [Perform administrator-level consent operation for any application](#perform-administrator-level-consent-operation-for-any-application)

-   [Perform administrator-level consent for a single-tenant application](#perform-administrator-level-consent-for-a-single-tenant-application)

-   [Perform administrator-level consent for a multi-tenant application](#perform-administrator-level-consent-for-a-multi-tenant-application)

### Perform a user-level consent operation

-   For any Open ID Connect-enabled application that requests permissions, navigating to the application’s sign in screen performs a user level consent to the application for the signed-in user.

-   If you wish to do this programmatically, see [Requesting individual user consent](https://docs.microsoft.com/azure/active-directory/develop/active-directory-v2-scopes#requesting-individual-user-consent).

### Perform administrator-level consent operation for any application

-   For **only applications developed using the V1 application model**, you can force this administrator level consent to occur by adding “**?prompt=admin\_consent**” to the end of an application’s sign in URL.

-   For **any application developed using the V2 application model**, you can enforce this administrator-level consent to occur by following the instructions under the **Request the permissions from a directory admin** section of [Using the admin consent endpoint](https://docs.microsoft.com/azure/active-directory/develop/active-directory-v2-scopes#using-the-admin-consent-endpoint).

### Perform administrator-level consent for a single-tenant application

-   For **single-tenant applications** that request permissions (like those you are developing or own in your organization), you can perform an **administrative-level consent** operation on behalf of all users by signing in as a Global Administrator and clicking on the **Grant permissions** button at the top of the **Application Registry -&gt; All Applications -&gt; Select an App -&gt; Required Permissions** pane.

-   For **any application developed using the V1 or V2 application model**, you can enforce this administrator-level consent to occur by following the instructions under the **Request the permissions from a directory admin** section of [Using the admin consent endpoint](https://docs.microsoft.com/azure/active-directory/develop/active-directory-v2-scopes#using-the-admin-consent-endpoint).

### Perform administrator-level consent for a multi-tenant application

-   For **multi-tenant applications** that request permissions (like an application a third party, or Microsoft, develops), you can perform an **administrative-level consent** operation. Sign in as a Global Administrator and clicking on the **Grant permissions** button under the **Enterprise Applications -&gt; All Applications -&gt; Select an App -&gt; Permissions** pane (available soon).

-   You can also enforce this administrator-level consent to occur by following the instructions under the **Request the permissions from a directory admin** section of [Using the admin consent endpoint](https://docs.microsoft.com/azure/active-directory/develop/active-directory-v2-scopes#using-the-admin-consent-endpoint).

## Next steps
[Using the admin consent endpoint](https://docs.microsoft.com/azure/active-directory/develop/active-directory-v2-scopes#using-the-admin-consent-endpoint)
<|MERGE_RESOLUTION|>--- conflicted
+++ resolved
@@ -3,13 +3,8 @@
 description: Troubleshoot common problems faced when signing in to first-party Microsoft Applications using Azure AD (like Office 365)
 services: active-directory
 documentationcenter: ''
-<<<<<<< HEAD
-author: CelesteDG
-manager: mtillman
-=======
 author: msmimart
 manager: CelesteDG
->>>>>>> 6a383dfd
 
 ms.assetid: 
 ms.service: active-directory
@@ -19,11 +14,7 @@
 ms.devlang: na
 ms.topic: conceptual
 ms.date: 09/10/2018
-<<<<<<< HEAD
-ms.author: celested
-=======
 ms.author: mimart
->>>>>>> 6a383dfd
 ms.reviewer: asteen
 
 ms.collection: M365-identity-device-management
@@ -93,11 +84,7 @@
 
 - For **Microsoft** **applications that don’t require a license**, here are some other things to check:
 
-<<<<<<< HEAD
-  * If the application is requesting **user-level permissions** (for example “Access this user’s mailbox”), make sure that the user has signed in to the application and has performed a **user-level consent operation** to let the application access her data.
-=======
   * If the application is requesting **user-level permissions** (for example “Access this user’s mailbox”), make sure that the user has signed in to the application and has performed a **user-level consent operation** to let the application access their data.
->>>>>>> 6a383dfd
 
   * If the application is requesting **administrator-level permissions** (for example “Access all user’s mailboxes”), make sure that a Global Administrator has performed an **administrator-level consent operation on behalf of all users** in the organization.
 
@@ -445,11 +432,7 @@
 
 6. click the policy you are interested in inspecting.
 
-<<<<<<< HEAD
-7. Review that there are no specific conditions, assignments, or other settings which may be blocking user access.
-=======
 7. Review that there are no specific conditions, assignments, or other settings that may be blocking user access.
->>>>>>> 6a383dfd
 
    >[!NOTE]
    >You may wish to temporarily disable this policy to ensure it is not affecting sign ins. To do this, set the **Enable policy** toggle to **No** and click the **Save** button.
