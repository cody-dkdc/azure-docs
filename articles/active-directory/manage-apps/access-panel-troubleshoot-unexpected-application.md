---
title: How applications appear on the access panel | Microsoft Docs
description: Troubleshoot why an application is appearing in the Access Panel
services: active-directory
documentationcenter: ''
<<<<<<< HEAD
author: CelesteDG
manager: mtillman
=======
author: msmimart
manager: CelesteDG
>>>>>>> 6a383dfd

ms.assetid: 
ms.service: active-directory
ms.subservice: app-mgmt
ms.workload: identity
ms.tgt_pltfrm: na
ms.devlang: na
ms.topic: article
ms.date: 07/11/2017
<<<<<<< HEAD
ms.author: celested
=======
ms.author: mimart
>>>>>>> 6a383dfd
ms.reviewr: japere
ms.collection: M365-identity-device-management
---

# How applications appear on the access panel

The Access Panel is a web-based portal, which enables a user with a work or school account in Azure Active Directory (Azure AD) to view and start cloud-based applications that the Azure AD administrator has granted them access to. These applications are configured on behalf of the user in the Azure AD portal. The admin can provision the application to the user directly or to a group a user is part of resulting in the application appearing on the user’s Access Panel.

## General issues to check first

-   If an application was removed from a user or group the user is a member of, try to sign in and out again into the user’s Access Panel after a few minutes to see if the application is removed.

-   If a license was removed from a user or group the user is a member of this may take a long time, depending on the size and complexity of the group for changes to be made. Allow for extra time before signing into the Access Panel.

## Problems related to assigning applications to users

A user may be seeing an application on their Access Panel because they had been previously assigned to it. Following are some ways to check:

-   [Check if a user is assigned to the application](#check-if-a-user-is-assigned-to-the-application)

-   [Check if a user is under a license related to the application](#check-if-a-user-is-under-a-license-related-to-the-application)


### Check if a user is assigned to the application

To check if a user is assigned to the application, follow these steps:

1. Open the [**Azure portal**](https://portal.azure.com/) and sign in as a **Global Administrator.**

2. Open the **Azure Active Directory Extension** by clicking **All services** at the top of the main left-hand navigation menu.

3. Type in **“Azure Active Directory**” in the filter search box and select the **Azure Active Directory** item.

4. click **Enterprise Applications** from the Azure Active Directory left-hand navigation menu.

5. click **All Applications** to view a list of all your applications.

6. **Search** for the name of the application in question.

7. click **Users and groups**.

8. Check to see if your user is assigned to the application.

   * If you want to remove the user from the application, **click the row** of the user and select **delete**.

### Check if a user is under a license related to the application

To check a user’s assigned licenses, follow these steps:

1. Open the [**Azure portal**](https://portal.azure.com/) and sign in as a **Global Administrator.**

2. Open the **Azure Active Directory Extension** by clicking **All services** at the top of the main left-hand navigation menu.

3. Type in **“Azure Active Directory**” in the filter search box and select the **Azure Active Directory** item.

4. click **Users and groups** in the navigation menu.

5. click **All users**.

6. **Search** for the user you are interested in and **click the row** to select.

7. click **Licenses** to see which licenses the user currently has assigned.

   * If the user is assigned to an Office license, this enables First Party Office applications to appear on the user’s Access Panel.

## Problems related to assigning applications to groups

A user may be seeing an application on their Access Panel because they are part of a group that has been assigned the application. Following are some ways to check:

-   [Check a user’s group memberships](#check-a-users-group-memberships)

-   [Check if a user is a member of a group assigned to a license](#check-if-a-user-is-a-member-of-a-group-assigned-to-a-license)

### Check a user’s group memberships

To check a group’s membership, follow these steps:

1. Open the [**Azure portal**](https://portal.azure.com/) and sign in as a **Global Administrator.**

2. Open the **Azure Active Directory Extension** by clicking **All services** at the top of the main left-hand navigation menu.

3. Type in **“Azure Active Directory**” in the filter search box and select the **Azure Active Directory** item.

4. click **Users and groups** in the navigation menu.

5. click **All users**.

6. **Search** for the user you are interested in and **click the row** to select.

7. click **Groups.**

8. Check to see if your user is part of a Group assigned to the application.

   * If you want to remove the user from the group, **click the row** of the group and select delete.

### Check if a user is a member of a group assigned to a license

1. Open the [**Azure portal**](https://portal.azure.com/) and sign in as a **Global Administrator.**

2. Open the **Azure Active Directory Extension** by clicking **All services** at the top of the main left-hand navigation menu.

3. Type in **“Azure Active Directory**” in the filter search box and select the **Azure Active Directory** item.

4. click **Users and groups** in the navigation menu.

5. click **All users**.

6. **Search** for the user you are interested in and **click the row** to select.

7. click **Groups.**

8. click the row of a specific group.

9. click **Licenses** to see which licenses the group has assigned to it.

   * If the group is assigned to an Office license, this may enable certain First Party Office applications to appear on the user’s Access Panel.


## If these troubleshooting steps do not the resolve the issue

open a support ticket with the following information if available:

-   Correlation error ID

-   UPN (user email address)

-   Tenant ID

-   Browser type

-   Time zone and time/timeframe during error occurs

-   Fiddler traces

## Next steps
[Managing Applications with Azure Active Directory](what-is-application-management.md)<|MERGE_RESOLUTION|>--- conflicted
+++ resolved
@@ -3,13 +3,8 @@
 description: Troubleshoot why an application is appearing in the Access Panel
 services: active-directory
 documentationcenter: ''
-<<<<<<< HEAD
-author: CelesteDG
-manager: mtillman
-=======
 author: msmimart
 manager: CelesteDG
->>>>>>> 6a383dfd
 
 ms.assetid: 
 ms.service: active-directory
@@ -19,11 +14,7 @@
 ms.devlang: na
 ms.topic: article
 ms.date: 07/11/2017
-<<<<<<< HEAD
-ms.author: celested
-=======
 ms.author: mimart
->>>>>>> 6a383dfd
 ms.reviewr: japere
 ms.collection: M365-identity-device-management
 ---
