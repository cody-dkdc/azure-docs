--- conflicted
+++ resolved
@@ -3,13 +3,8 @@
 description: How to change the name or logo for a custom enterprise application in Azure Active Directory
 services: active-directory
 documentationcenter: ''
-<<<<<<< HEAD
-author: CelesteDG
-manager: mtillman
-=======
 author: msmimart
 manager: CelesteDG
->>>>>>> 6a383dfd
 
 ms.service: active-directory
 ms.subservice: app-mgmt
@@ -17,13 +12,8 @@
 ms.tgt_pltfrm: na
 ms.devlang: na
 ms.topic: conceptual
-<<<<<<< HEAD
-ms.date: 08/28/2017
-ms.author: celested
-=======
 ms.date: 04/05/2019
 ms.author: mimart
->>>>>>> 6a383dfd
 ms.reviewer: asteen
 ms.custom: it-pro
 ms.collection: M365-identity-device-management
