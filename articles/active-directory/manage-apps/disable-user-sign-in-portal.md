--- conflicted
+++ resolved
@@ -3,13 +3,8 @@
 description: How to disable an enterprise application so that no users may sign in to it in Azure Active Directory
 services: active-directory
 documentationcenter: ''
-<<<<<<< HEAD
-author: CelesteDG
-manager: mtillman
-=======
 author: msmimart
 manager: CelesteDG
->>>>>>> 6a383dfd
 
 ms.service: active-directory
 ms.subservice: app-mgmt
@@ -18,11 +13,7 @@
 ms.devlang: na
 ms.topic: conceptual
 ms.date: 04/12/2019
-<<<<<<< HEAD
-ms.author: celested
-=======
 ms.author: mimart
->>>>>>> 6a383dfd
 ms.reviewer: asteen
 ms.custom: it-pro
 
