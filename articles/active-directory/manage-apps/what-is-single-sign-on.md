--- conflicted
+++ resolved
@@ -2,24 +2,14 @@
 title: Single sign-on to applications - Azure Active Directory | Microsoft Docs
 description: Learn how to choose a single sign-on method when configuring applications in Azure Active Directory (Azure AD). Use single sign-on so users don't need to remember passwords for every application, and to simplify the administration of account management.
 services: active-directory
-<<<<<<< HEAD
-author: CelesteDG
-manager: mtillman
-=======
 author: msmimart
 manager: CelesteDG
->>>>>>> 6a383dfd
 ms.service: active-directory
 ms.subservice: app-mgmt
 ms.workload: identity
 ms.topic: conceptual
-<<<<<<< HEAD
-ms.date: 03/12/2019
-ms.author: celested
-=======
 ms.date: 05/15/2019
 ms.author: mimart
->>>>>>> 6a383dfd
 ms.reviewer: arvindh, japere
 
 ms.collection: M365-identity-device-management
@@ -51,11 +41,7 @@
 | [OpenID Connect and OAuth](#openid-connect-and-oauth) | cloud only | Use OpenID Connect and OAuth when developing a new application. This protocol simplifies application configuration, has easy-to-use SDKs, and enables your application to use MS Graph.
 | [SAML](#saml-sso) | cloud and on-premises | Choose SAML whenever possible for existing applications that do not use OpenID Connect or OAuth. SAML works for applications that authenticate using one of the SAML protocols.|
 | [Password-based](#password-based-sso) | cloud and on-premises | Choose password-based when the application authenticates with username and password. Password-based single sign-on enables secure application password storage and replay using a web browser extension or mobile app. This method uses the existing sign-in process provided by the application, but enables an administrator to manage the passwords. |
-<<<<<<< HEAD
-| [Linked](#linked-sso) | cloud and on-premises | Choose linked single sign-on when the application is configured for single sign-on in another identity provider service. This option doesn't add single sign-on to the application. However, the application might already have single sign-on implemented using another service such as Active Directory Federation Services.|
-=======
 | [Linked](#linked-sign-on) | cloud and on-premises | Choose linked sign-on when the application is configured for single sign-on in another identity provider service. This option doesn't add single sign-on to the application. However, the application might already have single sign-on implemented using another service such as Active Directory Federation Services.|
->>>>>>> 6a383dfd
 | [Disabled](#disabled-sso) | cloud and on-premises | Choose disabled single sign-on when the app isn't ready to be configured for single sign-on. Users need to enter their username and password every time they launch this application.|
 | [Integrated Windows Authentication (IWA)](#integrated-windows-authentication-iwa-sso) | on-premises only | Choose IWA single sign-on for applications that use [Integrated Windows Authentication (IWA)](/aspnet/web-api/overview/security/integrated-windows-authentication), or claims-aware applications. For IWA, the Application Proxy connectors use Kerberos Constrained Delegation (KCD) to authenticate users to the application. | 
 | [Header-based](#header-based-sso) | on-premises only | Use header-based single sign-on when the application uses headers for authentication. Header-based single sign-on requires PingAccess for Azure AD. Application Proxy uses Azure AD to authenticate the user and then passes traffic through the connector service.  | 
@@ -135,15 +121,9 @@
 ## Linked sign-on
 Linked sign-on enables Azure AD to provide single sign-on to an application that is already configured for single sign-on in another service. The linked application can appear to end users in the Office 365 portal or Azure AD MyApps portal. For example, a user can launch an application that is configured for single sign-on in Active Directory Federation Services 2.0 (AD FS) from the Office 365 portal. Additional reporting is also available for linked applications that are launched from the Office 365 portal or the Azure AD MyApps portal. 
 
-<<<<<<< HEAD
-### Linked SSO for application migration
-
-Linked SSO can provide a consistent user experience while you migrate applications over a period of time. If you're migrating applications to Azure Active Directory, you can use linked single sign-on to quickly publish links to all the applications you intend to migrate.  Users can find all the links in the [MyApps portal](../user-help/active-directory-saas-access-panel-introduction.md) or the [Office 365 application launcher](https://support.office.com/article/meet-the-office-365-app-launcher-79f12104-6fed-442f-96a0-eb089a3f476a). Users won't know they're accessing a linked application or a migrated application.  
-=======
 ### Linked sign-on for application migration
 
 Linked sign-on can provide a consistent user experience while you migrate applications over a period of time. If you're migrating applications to Azure Active Directory, you can use linked sign-on to quickly publish links to all the applications you intend to migrate.  Users can find all the links in the [MyApps portal](../user-help/active-directory-saas-access-panel-introduction.md) or the [Office 365 application launcher](https://support.office.com/article/meet-the-office-365-app-launcher-79f12104-6fed-442f-96a0-eb089a3f476a). Users won't know they're accessing a linked application or a migrated application.  
->>>>>>> 6a383dfd
 
 Once a user has authenticated with a linked application, an account record needs to be created before the end user is provided single sign-on access. Provisioning this account record can either occur automatically, or it can occur manually by an administrator.
 
