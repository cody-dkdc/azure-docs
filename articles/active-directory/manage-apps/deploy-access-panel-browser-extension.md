---
title: Deploy Azure Access Panel Extension for IE using a GPO | Microsoft Docs
description: How to use group policy to deploy the Internet Explorer add-on for the My Apps portal.
services: active-directory
documentationcenter: ''
<<<<<<< HEAD
author: CelesteDG
manager: mtillman
=======
author: msmimart
manager: CelesteDG
>>>>>>> 6a383dfd
ms.service: active-directory
ms.subservice: app-mgmt
ms.devlang: na
ms.topic: conceptual
ms.tgt_pltfrm: na
ms.workload: identity
ms.date: 11/08/2018
<<<<<<< HEAD
ms.author: celested
=======
ms.author: mimart
>>>>>>> 6a383dfd
ms.reviewer: asteen
ms.custom: H1Hack27Feb2017

ms.collection: M365-identity-device-management
---
# How to Deploy the Access Panel Extension for Internet Explorer using Group Policy
This tutorial shows how to use group policy to remotely install the Access Panel extension for Internet Explorer on your users' machines. This extension is required for Internet Explorer users who need to sign into apps that are configured using [password-based single sign-on](what-is-single-sign-on.md#password-based-sso).

It is recommended that admins automate the deployment of this extension. Otherwise, users have to download and install the extension themselves, which is prone to user error and requires administrator permissions. This tutorial covers one method of automating software deployments by using group policy. [Learn more about group policy.](https://technet.microsoft.com/windowsserver/bb310732.aspx)

The Access Panel extension is also available for [Chrome](https://go.microsoft.com/fwLink/?LinkID=311859) and [Firefox](https://go.microsoft.com/fwLink/?LinkID=626998), neither of which require administrator permissions to install.

## Prerequisites
* You have set up [Active Directory Domain Services](https://msdn.microsoft.com/library/aa362244%28v=vs.85%29.aspx), and you have joined your users' machines to your domain.
* You must have the "Edit settings" permission to edit the Group Policy Object (GPO). By default, members of the following security groups have this permission: Domain Administrators, Enterprise Administrators, and Group Policy Creator Owners. [Learn more.](https://technet.microsoft.com/library/cc781991%28v=ws.10%29.aspx)

## Step 1: Create the Distribution Point
First, you must place the installer package on a network location that can be accessed by the machines that you wish to remotely install the extension on. To do this, follow these steps:

1. Log on to the server as an administrator
2. In the **Server Manager** window, go to **Files and Storage Services**.
   
    ![Open Files and Storage Services](./media/deploy-access-panel-browser-extension/files-services.png)
3. Go to the **Shares** tab. Then click **Tasks** > **New Share...**
   
    ![Open Files and Storage Services](./media/deploy-access-panel-browser-extension/shares.png)
4. Complete the **New Share Wizard** and set permissions to ensure that it can be accessed from your users' machines. [Learn more about shares.](https://technet.microsoft.com/library/cc753175.aspx)
5. Download the following Microsoft Windows Installer package (.msi file): [Access Panel Extension.msi](https://account.activedirectory.windowsazure.com/Applications/Installers/x64/Access%20Panel%20Extension.msi)
6. Copy the installer package to a desired location on the share.
   
    ![Copy the .msi file to the share.](./media/deploy-access-panel-browser-extension/copy-package.png)
7. Verify that your client machines are able to access the installer package from the share. 

## Step 2: Create the Group Policy Object
1. Log on to the server that hosts your Active Directory Domain Services (AD DS) installation.
2. In the Server Manager, go to **Tools** > **Group Policy Management**.
   
    ![Go to Tools > Group Policy Management](./media/deploy-access-panel-browser-extension/tools-gpm.png)
3. In the left pane of the **Group Policy Management** window, view your Organizational Unit (OU) hierarchy and determine at which scope you would like to apply the group policy. For instance, you may decide to pick a small OU to deploy to a few users for testing, or you may pick a top-level OU to deploy to your entire organization.
   
   > [!NOTE]
   > If you would like to create or edit your Organization Units (OUs), switch back to the Server Manager and go to **Tools** > **Active Directory Users and Computers**.
   > 
   > 
4. Once you have selected an OU, right-click it and select **Create a GPO in this domain, and Link it here...**
   
    ![Create a new GPO](./media/deploy-access-panel-browser-extension/create-gpo.png)
5. In the **New GPO** prompt, type in a name for the new Group Policy Object.
   
    ![Name the new GPO](./media/deploy-access-panel-browser-extension/name-gpo.png)
6. Right-click the Group Policy Object that you created, and select **Edit**.
   
    ![Edit the new GPO](./media/deploy-access-panel-browser-extension/edit-gpo.png)

## Step 3: Assign the Installation Package
1. Determine whether you would like to deploy the extension based on **Computer Configuration** or **User Configuration**. When using [computer configuration](https://technet.microsoft.com/library/cc736413%28v=ws.10%29.aspx), the extension is installed on the computer regardless of which users log on to it. With [user configuration](https://technet.microsoft.com/library/cc781953%28v=ws.10%29.aspx), users have the extension installed for them regardless of which computers they log on to.
2. In the left pane of the **Group Policy Management Editor** window, go to either of the following folder paths, depending on which type of configuration you chose:
   
   * `Computer Configuration/Policies/Software Settings/`
   * `User Configuration/Policies/Software Settings/`
3. Right-click **Software installation**, then select **New** > **Package...**
   
    ![Create a new software installation package](./media/deploy-access-panel-browser-extension/new-package.png)
4. Go to the shared folder that contains the installer package from [Step 1: Create the Distribution Point](#step-1-create-the-distribution-point), select the .msi file, and click **Open**.
   
   > [!IMPORTANT]
   > If the share is located on this same server, verify that you are accessing the .msi through the network file path, rather than the local file path.
   > 
   > 
   
    ![Select the installation package from the shared folder.](./media/deploy-access-panel-browser-extension/select-package.png)
5. In the **Deploy Software** prompt, select **Assigned** for your deployment method. Then click **OK**.
   
    ![Select Assigned, then click OK.](./media/deploy-access-panel-browser-extension/deployment-method.png)

The extension is now deployed to the OU that you selected. [Learn more about Group Policy Software Installation.](https://technet.microsoft.com/library/cc738858%28v=ws.10%29.aspx)

## Step 4: Auto-Enable the Extension for Internet Explorer
In addition to running the installer, every extension for Internet Explorer must be explicitly enabled before it can be used. Follow the steps below to enable the Access Panel Extension using group policy:

1. In the **Group Policy Management Editor** window, go to either of the following paths, depending on which type of configuration you chose in [Step 3: Assign the Installation Package](#step-3-assign-the-installation-package):
   
   * `Computer Configuration/Policies/Administrative Templates/Windows Components/Internet Explorer/Security Features/Add-on Management`
   * `User Configuration/Policies/Administrative Templates/Windows Components/Internet Explorer/Security Features/Add-on Management`
2. Right-click **Add-on List**, and select **Edit**.
    ![Edit Add-on List.](./media/deploy-access-panel-browser-extension/edit-add-on-list.png)
3. In the **Add-on List** window, select **Enabled**. Then, under the **Options** section, click **Show...**.
   
    ![Click Enable, then click Show...](./media/deploy-access-panel-browser-extension/edit-add-on-list-window.png)
4. In the **Show Contents** window, perform the following steps:
   
   1. For the first column (the **Value Name** field), copy and paste the following Class ID: `{030E9A3F-7B18-4122-9A60-B87235E4F59E}`
   2. For the second column (the **Value** field), type in the following value: `1`
   3. Click **OK** to close the **Show Contents** window.
      
      ![Fill out the values as specified above.](./media/deploy-access-panel-browser-extension/show-contents.png)
5. Click **OK** to apply your changes and close the **Add-on List** window.

The extension should now be enabled for the machines in the selected OU. [Learn more about using group policy to enable or disable Internet Explorer add-ons.](https://technet.microsoft.com/library/dn454941.aspx)

## Step 5 (Optional): Disable "Remember Password" Prompt
When users sign-in to websites using the Access Panel Extension, Internet Explorer may show the following prompt asking "Would you like to store your password?"

![Password prompt](./media/deploy-access-panel-browser-extension/remember-password-prompt.png)

If you wish to prevent your users from seeing this prompt, then follow the steps below to prevent auto-complete from remembering passwords:

1. In the **Group Policy Management Editor** window, go to the path listed below. This configuration setting is only available under **User Configuration**.
   
   * `User Configuration/Policies/Administrative Templates/Windows Components/Internet Explorer/`
2. Find the setting named **Turn on the auto-complete feature for user names and passwords on forms**.
   
   > [!NOTE]
   > Previous versions of Active Directory may list this setting with the name **Do not allow auto-complete to save passwords**. The configuration for that setting differs from the setting described in this tutorial.
   > 
   > 
   
    ![Remember to look for this under User Settings.](./media/deploy-access-panel-browser-extension/disable-auto-complete.png)
3. Right click the above setting, and select **Edit**.
4. In the window titled **Turn on the auto-complete feature for user names and passwords on forms**, select **Disabled**.
   
    ![Select Disable](./media/deploy-access-panel-browser-extension/disable-passwords.png)
5. Click **OK** to apply these changes and close the window.

Users will no longer be able to store their credentials or use auto-complete to access previously stored credentials. However, this policy does allow users to continue to use auto-complete for other types of form fields, such as search fields.

> [!WARNING]
> If this policy is enabled after users have chosen to store some credentials, this policy will *not* clear the credentials that have already been stored.
> 
> 

## Step 6: Testing the Deployment
Follow the steps below to verify if the extension deployment was successful:

1. If you deployed using **Computer Configuration**, sign into a client machine that belongs to the OU that you selected in [Step 2: Create the Group Policy Object](#step-2-create-the-group-policy-object). If you deployed using **User Configuration**, make sure to sign in as a user who belongs to that OU.
2. It may take a couple sign ins for the group policy changes to fully update with this machine. To force the update, open a **Command Prompt** window and run the following command: `gpupdate /force`
3. You must restart the machine for the installation to take place. Bootup may take significantly more time than usual while the extension installs.
4. After restarting, open **Internet Explorer**. On the upper-right corner of the window, click **Tools** (the gear icon), and then select **Manage add-ons**.
   
    ![Go to Tools > Manage Add-Ons](./media/deploy-access-panel-browser-extension/manage-add-ons.png)
5. In the **Manage Add-ons** window, verify that the **Access Panel Extension** has been installed and that its **Status** has been set to **Enabled**.
   
    ![Verify that the Access Panel Extension is installed and enabled.](./media/deploy-access-panel-browser-extension/verify-install.png)

## Related Articles
* [Application access and single sign-on with Azure Active Directory](what-is-single-sign-on.md)
* [Troubleshooting the Access Panel Extension for Internet Explorer](manage-access-panel-browser-extension.md)
<|MERGE_RESOLUTION|>--- conflicted
+++ resolved
@@ -3,13 +3,8 @@
 description: How to use group policy to deploy the Internet Explorer add-on for the My Apps portal.
 services: active-directory
 documentationcenter: ''
-<<<<<<< HEAD
-author: CelesteDG
-manager: mtillman
-=======
 author: msmimart
 manager: CelesteDG
->>>>>>> 6a383dfd
 ms.service: active-directory
 ms.subservice: app-mgmt
 ms.devlang: na
@@ -17,11 +12,7 @@
 ms.tgt_pltfrm: na
 ms.workload: identity
 ms.date: 11/08/2018
-<<<<<<< HEAD
-ms.author: celested
-=======
 ms.author: mimart
->>>>>>> 6a383dfd
 ms.reviewer: asteen
 ms.custom: H1Hack27Feb2017
 
