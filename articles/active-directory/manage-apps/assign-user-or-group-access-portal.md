--- conflicted
+++ resolved
@@ -2,24 +2,15 @@
 title: Assign a user or group to an enterprise app in Azure Active Directory | Microsoft Docs
 description: How to select an enterprise app to assign a user or group to it in Azure Active Directory
 services: active-directory
-<<<<<<< HEAD
-author: CelesteDG
-manager: mtillman
-=======
 author: msmimart
 manager: CelesteDG
->>>>>>> 6a383dfd
 
 ms.service: active-directory
 ms.subservice: app-mgmt
 ms.workload: identity
 ms.topic: conceptual
 ms.date: 04/11/2019
-<<<<<<< HEAD
-ms.author: celested
-=======
 ms.author: mimart
->>>>>>> 6a383dfd
 ms.reviewer: luleon
 ms.collection: M365-identity-device-management
 ---
