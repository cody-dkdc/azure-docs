---
title: Publish native client apps - Azure AD | Microsoft Docs
description: Covers how to enable native client apps to communicate with Azure AD Application Proxy Connector to provide secure remote access to your on-premises apps.
services: active-directory
documentationcenter: ''
<<<<<<< HEAD
author: CelesteDG
manager: mtillman
=======
author: msmimart
manager: CelesteDG
>>>>>>> 6a383dfd

ms.service: active-directory
ms.subservice: app-mgmt
ms.workload: identity
ms.tgt_pltfrm: na
ms.devlang: na
ms.topic: conceptual
<<<<<<< HEAD
ms.date: 11/08/2018
ms.author: celested
=======
ms.date: 04/15/2019
ms.author: mimart
>>>>>>> 6a383dfd
ms.reviewer: japere
ms.custom: it-pro

ms.collection: M365-identity-device-management
---

# How to enable native client applications to interact with proxy applications

You can use Azure Active Directory (Azure AD) Application Proxy to publish web apps, but it also can be used to publish native client applications that are configured with the Azure AD Authentication Library (ADAL). Native client applications differ from web apps because they're installed on a device, while web apps are accessed through a browser.

To support native client applications, Application Proxy accepts Azure AD-issued tokens that are sent in the header. The Application Proxy service does the authentication for the users. This solution doesn't use application tokens for authentication.

![Relationship between end users, Azure Active Directory, and published applications](./media/application-proxy-configure-native-client-application/richclientflow.png)

To publish native applications, use the Azure AD Authentication Library, which takes care of authentication and supports many client environments. Application Proxy fits into the [Native Application to Web API scenario](../develop/native-app.md).

This article walks you through the four steps to publish a native application with Application Proxy and the Azure AD Authentication Library.

## Step 1: Publish your proxy application

Publish your proxy application as you would any other application and assign users to access your application. For more information, see [Publish applications with Application Proxy](application-proxy-add-on-premises-application.md).

## Step 2: Register your native application

You now need to register your application in Azure AD, as follows:

1. Sign in to the [Azure Active Directory portal](https://aad.portal.azure.com/). The **Dashboard** for the **Azure Active Directory admin center** appears.
2. In the sidebar, select **Azure Active Directory**. The **Azure Active Directory** overview page appears.
3. In the Azure AD overview sidebar, select **App registrations**. The list of all app registrations appears.
4. Select **New registration**. The **Register an application** page appears.

   ![Create a new app registration](./media/application-proxy-configure-native-client-application/create.png)
5. In the **Name** heading, specify a user-facing display name for your application.
6. Under the **Supported account types** heading, select an access level using these guidelines:
   - To target only accounts that are internal to your organization, select **Accounts in this organizational directory only**.
   - To target only business or educational customers, select **Accounts in any organizational directory**.
   - To target the widest set of Microsoft identities, select **Accounts in any organizational directory and personal Microsoft accounts**.
7. In the **Redirect URI** heading, select **Public client (mobile & desktop)**, and then type the redirect URI for your application.
8. Select and read the **Microsoft Platform Policies**, and then select **Register**. An overview page for the new application registration is created and displayed.

For more detailed information about creating a new application registration, see [Integrating applications with Azure Active Directory](../develop/quickstart-v1-integrate-apps-with-azure-ad.md).

## Step 3: Grant access to your proxy application

Now that you've registered your native application, you can give it access to other applications in your directory, in this case to access the proxy application. To enable the native application to be exposed to the proxy application:

1. In the sidebar of the new application registration page, select **API permissions**. The **API permissions** page for the new application registration appears.
2. Select **Add a permission**. The **Request API permissions** page appears.
3. Under the **Select an API** setting, select **APIs my organization uses**. A list appears, containing the applications in your directory that expose APIs.
4. Type in the search box or scroll to find the proxy application that you published in [Step 1: Publish your proxy application](#step-1-publish-your-proxy-application), and then select the proxy application.
5. In the **What type of permissions does your application require?** heading, select the permission type. If your native application needs to access the proxy application API as the signed-in user, choose **Delegated permissions**. If your native application runs as a background service or daemon without a signed-in user, choose **Application permissions**.
6. In the **Select permissions** heading, select the desired permission, and select **Add permissions**. The **API permissions** page for your native application now shows the proxy application and permission API that you added.

## Step 4: Edit the Active Directory Authentication Library

Edit the native application code in the authentication context of the Active Directory Authentication Library (ADAL) to include the following text:

```
// Acquire Access Token from AAD for Proxy Application
AuthenticationContext authContext = new AuthenticationContext("https://login.microsoftonline.com/<Tenant ID>");
AuthenticationResult result = await authContext.AcquireTokenAsync("< External Url of Proxy App >",
        "<App ID of the Native app>",
        new Uri("<Redirect Uri of the Native App>"),
        PromptBehavior.Never);

//Use the Access Token to access the Proxy Application
HttpClient httpClient = new HttpClient();
httpClient.DefaultRequestHeaders.Authorization = new AuthenticationHeaderValue("Bearer", result.AccessToken);
HttpResponseMessage response = await httpClient.GetAsync("< Proxy App API Url >");
```

The required info in the sample code can be found in the Azure AD portal, as follows:

| Info required | How to find it in the Azure AD portal |
| --- | --- |
| \<Tenant ID> | **Azure Active Directory** > **Properties** > **Directory ID** |
| \<External Url of Proxy App> | **Enterprise applications** > *your proxy application* > **Application proxy** > **External Url** |
| \<App ID of the Native app> | **Enterprise applications** > *your native application* > **Properties** > **Application ID** |
| \<Redirect URI of the Native App> | **Azure Active Directory** > **App registrations** > *your native application* > **Redirect URIs** |
| \<Proxy App API Url> | **Azure Active Directory** > **App registrations** > *your native application* > **API permissions** > **API / PERMISSIONS NAME** |

After you edit the ADAL with these parameters, your users can authenticate to native client applications even when they're outside of the corporate network.

## Next steps

For more information about the native application flow, see [Native apps in Azure Active Directory](../develop/native-app.md).

Learn about setting up [Single sign-on to applications in Azure Active Directory](what-is-single-sign-on.md#choosing-a-single-sign-on-method).<|MERGE_RESOLUTION|>--- conflicted
+++ resolved
@@ -3,13 +3,8 @@
 description: Covers how to enable native client apps to communicate with Azure AD Application Proxy Connector to provide secure remote access to your on-premises apps.
 services: active-directory
 documentationcenter: ''
-<<<<<<< HEAD
-author: CelesteDG
-manager: mtillman
-=======
 author: msmimart
 manager: CelesteDG
->>>>>>> 6a383dfd
 
 ms.service: active-directory
 ms.subservice: app-mgmt
@@ -17,13 +12,8 @@
 ms.tgt_pltfrm: na
 ms.devlang: na
 ms.topic: conceptual
-<<<<<<< HEAD
-ms.date: 11/08/2018
-ms.author: celested
-=======
 ms.date: 04/15/2019
 ms.author: mimart
->>>>>>> 6a383dfd
 ms.reviewer: japere
 ms.custom: it-pro
 
