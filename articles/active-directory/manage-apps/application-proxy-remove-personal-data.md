---
title: Remove personal data - Azure Active Directory Application Proxy | Microsoft Docs
description:  Remove personal data from connectors installed on devices for Azure Active Directory Application Proxy.
documentationcenter: ''
<<<<<<< HEAD
author: CelesteDG
manager: mtillman
=======
author: msmimart
manager: CelesteDG
>>>>>>> 6a383dfd

ms.service: active-directory
ms.subservice: app-mgmt
ms.workload: identity
ms.tgt_pltfrm: na
ms.devlang: na
ms.topic: conceptual
ms.date: 05/21/2018
<<<<<<< HEAD
ms.author: celested
=======
ms.author: mimart
>>>>>>> 6a383dfd
ms.reviewer: harshja
ms.custom: it-pro

ms.collection: M365-identity-device-management
---

# Remove personal data for Azure Active Directory Application Proxy  

Azure Active Directory Application Proxy requires that you install connectors on your devices, which means that there might be personal data on your devices. This article provides steps for how to delete that personal data to improve privacy. 


## Where is the personal data?
It is possible for Application Proxy to write personal data to the following log types:

- Connector event logs
- Windows event logs

## Remove personal data from Windows event logs

For information on how to configure data retention for the Windows event logs, see [Settings for event logs](https://technet.microsoft.com/library/cc952132.aspx). To learn about Windows event logs, see [Using Windows Event Log](https://msdn.microsoft.com/library/windows/desktop/aa385772.aspx).

[!INCLUDE [GDPR-related guidance](../../../includes/gdpr-hybrid-note.md)]

## Remove personal data from Connector event logs

To ensure the Application Proxy logs do not have personal data, you can either:

- Delete or view data when needed, or
- Turn off logging

Use the following sections to remove personal data from connector event logs. You must complete the removal process for all devices on which the connector is installed.

[!INCLUDE [GDPR-related guidance](../../../includes/gdpr-intro-sentence.md)]

### View or export specific data

To view or export specific data, search for related entries in each of the connector event logs. The logs are located at `C:\ProgramData\Microsoft\Microsoft AAD Application Proxy Connector\Trace`. 

Since the logs are text files, you can use [findstr](https://docs.microsoft.com/windows-server/administration/windows-commands/findstr) to search for text entries related to a user.  

To find personal data, search log files for UserID. 

To find personal data logged by an application that uses Kerberos Constrained Delegation, search for these components of the username type:

- On-premises user principal name
- Username part of user principal name
- Username part of on-premises user principal name
- On-premises security accounts manager (SAM) account name 


### Delete specific data

To delete specific data:

1. Restart the Microsoft Azure AD Application Proxy Connector service to generate a new log file. The new log file enables you to delete or modify the old log files. 
2. Follow the [View or export specific data](#view-or-export-specific-data) process described previously to find information that needs to be deleted. Search all of the connector logs.
3. Either delete the relevant log files or selectively delete the fields that contain personal data. You can also delete all old log files if you don’t need them anymore.

### Turn off connector logs

One option to ensure the connector logs do not contain personal data is to turn off the log generation. To stop generating connector logs, remove the following highlighted line from `C:\Program Files\Microsoft AAD App Proxy Connector\ApplicationProxyConnectorService.exe.config`. 

![Configuration](./media/application-proxy-remove-personal-data/01.png)


## Next steps

For an overview of Application Proxy, see [How to provide secure remote access to on-premises applications](application-proxy.md).
<|MERGE_RESOLUTION|>--- conflicted
+++ resolved
@@ -2,13 +2,8 @@
 title: Remove personal data - Azure Active Directory Application Proxy | Microsoft Docs
 description:  Remove personal data from connectors installed on devices for Azure Active Directory Application Proxy.
 documentationcenter: ''
-<<<<<<< HEAD
-author: CelesteDG
-manager: mtillman
-=======
 author: msmimart
 manager: CelesteDG
->>>>>>> 6a383dfd
 
 ms.service: active-directory
 ms.subservice: app-mgmt
@@ -17,11 +12,7 @@
 ms.devlang: na
 ms.topic: conceptual
 ms.date: 05/21/2018
-<<<<<<< HEAD
-ms.author: celested
-=======
 ms.author: mimart
->>>>>>> 6a383dfd
 ms.reviewer: harshja
 ms.custom: it-pro
 
