---
title: Enable remote access to SharePoint with Azure AD Application Proxy | Microsoft Docs
description: Covers the basics about how to integrate an on-premises SharePoint server with Azure AD Application Proxy.
services: active-directory
documentationcenter: ''
<<<<<<< HEAD
author: CelesteDG
manager: mtillman
=======
author: msmimart
manager: CelesteDG
>>>>>>> 6a383dfd

ms.service: active-directory
ms.subservice: app-mgmt
ms.workload: identity
ms.tgt_pltfrm: na
ms.devlang: na
ms.topic: conceptual
ms.date: 12/10/2018
<<<<<<< HEAD
ms.author: celested
=======
ms.author: mimart
>>>>>>> 6a383dfd
ms.reviewer: japere
ms.custom: it-pro
ms.collection: M365-identity-device-management
---

# Enable remote access to SharePoint with Azure AD Application Proxy

This article discusses how to integrate an on-premises SharePoint server with Azure Active Directory (Azure AD) Application Proxy.

To enable remote access to SharePoint with Azure AD Application Proxy, follow the sections in this article step by step.

## Prerequisites

This article assumes that you already have SharePoint 2013 or newer in your environment. In addition, consider the following prerequisites:

* SharePoint includes native Kerberos support. Therefore, users who are accessing internal sites remotely through Azure AD Application Proxy can assume to have a single sign-on (SSO) experience.

* This scenario includes configuration changes to your SharePoint server. We recommend using a staging environment. This way, you can make updates to your staging server first, and then facilitate a testing cycle before going into production.

* We require SSL on the published URL. SSL is also required on the internal URL to ensure that links are sent/mapped correctly.

## Step 1: Configure Kerberos Constrained Delegation (KCD)

For on-premises applications that use Windows authentication, you can achieve single sign-on (SSO) with the Kerberos authentication protocol and a feature called Kerberos constrained delegation (KCD). KCD, when configured, allows the Application Proxy connector to obtain a Windows token for a user, even if the user hasn’t signed in to Windows directly. To learn more about KCD, see [Kerberos Constrained Delegation Overview](https://technet.microsoft.com/library/jj553400.aspx).

To set up KCD for a SharePoint server, use the procedures in the following sequential sections:

### Ensure that SharePoint web application is running under a domain account

First, make sure that SharePoint web application is running under a domain account--not local system, local service, or network service. Do this so that you can attach service principal names (SPNs) to this account. SPNs are how the Kerberos protocol identifies different services. And you will need the account later to configure the KCD.

> [!NOTE]
> You need to have a previously created Azure AD account for the service. We suggest that you allow for an automatic password change. For more information about the full set of steps and troubleshooting issues, see [Configure automatic password change in SharePoint](https://technet.microsoft.com/library/ff724280.aspx).

To ensure that your sites are running under a defined service account, perform the following steps:

1. Open the **SharePoint Central Administration** site.
2. Go to **Security** and select **Configure service accounts**.
3. Select **Web Application Pool - SharePoint - 80**. The options may be slightly different based on the name of your web pool, or if the web pool uses SSL by default.

   ![Choices for configuring a service account](./media/application-proxy-integrate-with-sharepoint-server/service-web-application.png)

4. If **Select an account for this component** field is set to **Local Service** or **Network Service**, you need to create an account. If not, you're finished and can move to the next section.
5. Select **Register new managed account**. After your account is created, you must set **Web Application Pool** before you can use the account.

### Set a service principal name for the SharePoint service account

Before you configure KCD, you need to:

* Identify the domain account running the SharePoint web application that Azure AD Proxy will expose.
* Choose an Internal URL that will be configured in both Azure AD Proxy and SharePoint. This Internal URL must not already be used in the web application, and will never appear in the web browser.

Assuming the internal URL chosen is <https://sharepoint>, then the SPN is:

```
HTTP/SharePoint
```

> [!NOTE]
> Please respect the following recommendations for the internal URL:
> * Use HTTPS
> * Do not use custom ports
> * In the DNS, create a Host (A) to point to SharePoint WFE (or load balancer), and not an Alias (CName)

To register this SPN, run the following command from the command prompt as an administrator of the domain:

```
setspn -S HTTP/SharePoint demo\spAppPoolAccount
```

This command sets the SPN _HTTP/SharePoint_ for the SharePoint application pool account _demo\spAppPoolAccount_.

Replace _HTTP/SharePoint_ with the SPN for your internal URL and _demo\spAppPoolAccount_ with the application pool account in your environment. The Setspn command searches for the SPN before it adds it. In it already exists, you will see a **Duplicate SPN Value** error. In this case, consider to remove the existing SPN if it's not set under the correct application pool account.

You can verify that the SPN was added by running the Setspn command with the -L option. To learn more about this command, see [Setspn](https://technet.microsoft.com/library/cc731241.aspx).

### Ensure that the connector is trusted for delegation to the SPN added to the SharePoint application pool account

Configure the KCD so that the Azure AD Application Proxy service can delegate user identities to the SharePoint application pool account. Configure KCD by enabling the Application Proxy connector to retrieve Kerberos tickets for your users who have been authenticated in Azure AD. Then that server passes the context to the target application, or SharePoint in this case.

To configure the KCD, repeat the following steps for each connector machine:

1. Log in as a domain administrator to a DC, and then open **Active Directory Users and Computers**.
2. Find the computer that the connector is running on. In this example, it's the same SharePoint server.
3. Double-click the computer, and then click the **Delegation** tab.
4. Ensure that the delegation settings are set to **Trust this computer for delegation to the specified services only**. Then, select **Use any authentication protocol**.
5. Click the **Add** button, click **Users or Computers**, and locate the SharePoint application pool account, for example _demo\spAppPoolAccount_.
6. In the list of SPNs, select the one that you created earlier for the service account.
7. Click **OK**. Click **OK** again to save the changes.
  
   ![Delegation settings](./media/application-proxy-integrate-with-sharepoint-server/delegation-box2.png)

## Step 2: Configure Azure AD Proxy

Now that you’ve configured KCD, you're ready to configure Azure AD Application Proxy.

1. Publish your SharePoint site with the following settings. For step-by-step instructions, see [Publishing applications using Azure AD Application Proxy](application-proxy-publish-azure-portal.md).
   * **Internal URL**: SharePoint Internal URL that was chosen earlier, such as **<https://SharePoint/>**.
   * **Pre-authentication Method**: Azure Active Directory
   * **Translate URL in Headers**: NO

   >[!TIP]
   >SharePoint uses the _Host Header_ value to look up the site. It also generates links based on this value. The net effect is that any link that SharePoint generates is a published URL that is correctly set to use the external URL. Setting the value to **YES** also enables the connector to forward the request to the back-end application. However, setting the value to **NO** means that the connector will not send the internal host name. Instead, the connector sends the host header as the published URL to the back-end application.

   ![Publish SharePoint as application](./media/application-proxy-integrate-with-sharepoint-server/publish-app.png)

2. Once your app is published, configure the single sign-on settings with the following steps:

   1. On the application page in the portal, select **Single sign-on**.
   2. For Single Sign-on Mode, select **Integrated Windows Authentication**.
   3. Set Internal Application SPN to the value that you set earlier. For this example, that would be **HTTP/SharePoint**.
   4. In "Delegated Login Identity", select **On-premises SAM account name**.

   ![Configure Integrated Windows Authentication for SSO](./media/application-proxy-integrate-with-sharepoint-server/configure-iwa.png)

3. To finish setting up your application, go to the **Users and groups** section and assign users to access this application. 

## Step 3: Configure SharePoint to use Kerberos and Azure AD Proxy URLs

Next step is to extend SharePoint web application to a new zone, configured with Kerberos and the appropriate alternate access mapping to allow SharePoint to handle incoming requests sent to the Internal URL, and respond with links built for the External URL.

1. Start the **SharePoint Management Shell**.
2. Run the following script to extend the web application to Extranet zone and enable Kerberos authentication:

   ```powershell
   # Replace "http://spsites/" with the URL of your web application
   # Replace "https://sharepoint-f128.msappproxy.net/" with the External URL in your Azure AD proxy application
   $winAp = New-SPAuthenticationProvider -UseWindowsIntegratedAuthentication -DisableKerberos:$false
   Get-SPWebApplication "http://spsites/" | New-SPWebApplicationExtension -Name "SharePoint - AAD Proxy" -SecureSocketsLayer -Zone "Extranet" -Url "https://sharepoint-f128.msappproxy.net/" -AuthenticationProvider $winAp
   ```

3. Open the **SharePoint Central Administration** site.
4. Under **System Settings**, select **Configure Alternate Access Mappings**. The Alternate Access Mappings box opens.
5. Select your site, for example **SharePoint - 80**. For the moment, Extranet zone doesn't have the Internal URL properly set yet:

   ![Alternate Access Mappings box](./media/application-proxy-integrate-with-sharepoint-server/alternate-access1.png)

6. Click **Add Internal URLs**.
7. In **URL protocol, host and port** textbox, type the **Internal URL** configured in Azure AD proxy, for example <https://SharePoint/>.
8. Select Zone **Extranet** in the drop-down list.
9. Click **Save**.
10. The Alternate Access Mappings should now look like this:

    ![Correct Alternate Access Mappings](./media/application-proxy-integrate-with-sharepoint-server/alternate-access3.png)

## Step 4: Ensure that an HTTPS certificate is configured for the IIS site of the Extranet zone

SharePoint configuration is now finished, but since the Internal URL of the Extranet zone is <https://SharePoint/>, a certificate must be set for this site.

1. Open Windows PowerShell console.
2. Run the following script to generate a self-signed certificate and add it to the computer MY store:

   ```powershell
   # Replace "SharePoint" with the actual hostname of the Internal URL of your Azure AD proxy application
   New-SelfSignedCertificate -DnsName "SharePoint" -CertStoreLocation "cert:\LocalMachine\My"
   ```

   > [!NOTE]
   > Self-signed certificates are suitable only for test purposes. In production environments, it is strongly recommended to use certificates issued by a certificate authority instead.

3. Open "Internet Information Services Manager" console.
4. Expand the server in the tree view, expand "Sites", select the site "SharePoint - AAD Proxy" and click on **Bindings**.
5. Select https binding and click **Edit...**.
6. In SSL certificate field, choose **SharePoint** certificate and click OK.

You can now access the SharePoint site externally via Azure AD Application Proxy.

## Next steps

* [Working with custom domains in Azure AD Application Proxy](application-proxy-configure-custom-domain.md)
* [Understand Azure AD Application Proxy connectors](application-proxy-connectors.md)<|MERGE_RESOLUTION|>--- conflicted
+++ resolved
@@ -3,13 +3,8 @@
 description: Covers the basics about how to integrate an on-premises SharePoint server with Azure AD Application Proxy.
 services: active-directory
 documentationcenter: ''
-<<<<<<< HEAD
-author: CelesteDG
-manager: mtillman
-=======
 author: msmimart
 manager: CelesteDG
->>>>>>> 6a383dfd
 
 ms.service: active-directory
 ms.subservice: app-mgmt
@@ -18,11 +13,7 @@
 ms.devlang: na
 ms.topic: conceptual
 ms.date: 12/10/2018
-<<<<<<< HEAD
-ms.author: celested
-=======
 ms.author: mimart
->>>>>>> 6a383dfd
 ms.reviewer: japere
 ms.custom: it-pro
 ms.collection: M365-identity-device-management
