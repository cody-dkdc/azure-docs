--- conflicted
+++ resolved
@@ -3,13 +3,8 @@
 description: Covers the basics about Azure AD Application Proxy connectors
 services: active-directory
 documentationcenter: ''
-<<<<<<< HEAD
-author: CelesteDG
-manager: mtillman
-=======
 author: msmimart
 manager: CelesteDG
->>>>>>> 6a383dfd
 
 ms.service: active-directory
 ms.subservice: app-mgmt
@@ -17,13 +12,8 @@
 ms.tgt_pltfrm: na
 ms.devlang: na
 ms.topic: conceptual
-<<<<<<< HEAD
-ms.date: 09/08/2017
-ms.author: celested
-=======
 ms.date: 04/17/2019
 ms.author: mimart
->>>>>>> 6a383dfd
 ms.reviewer: harshja
 ms.custom: it-pro
 ms.collection: M365-identity-device-management
@@ -36,18 +26,10 @@
 
 Here's one scenario that explains why your company would set a custom home page, and why it would be different depending on the type of user:
 
-<<<<<<< HEAD
-Here's one example of why a company would set a custom home page:
-- Inside your corporate network, users go to `https://ExpenseApp/login/login.aspx` to sign in and access your app.
-- Because you have other assets like images that Application Proxy needs to access at the top level of the folder structure, you publish the app with `https://ExpenseApp` as the internal URL.
-- The default external URL is `https://ExpenseApp-contoso.msappproxy.net`, which doesn't take your users to the sign-in page.  
-- Set `https://ExpenseApp-contoso.msappproxy.net/login/login.aspx` as the home page URL. 
-=======
 - Because you have other assets (such as images) that Application Proxy needs to access at the top level of the folder structure, you publish the app with `https://ExpenseApp` as the internal URL.
 - However, inside your corporate network, a user goes to `https://ExpenseApp/login/login.aspx` to sign in and access your app.
 - The default external URL is `https://ExpenseApp-contoso.msappproxy.net`, which doesn't take an external user to the sign-in page.
 - You want to set `https://ExpenseApp-contoso.msappproxy.net/login/login.aspx` as the external home page URL instead, so an external user sees the sign-in page first.
->>>>>>> 6a383dfd
 
 >[!NOTE]
 >When you give users access to published apps, the apps are displayed in the [Azure AD Access Panel](../user-help/my-apps-portal-end-user-access.md) and the [Office 365 app launcher](https://www.microsoft.com/microsoft-365/blog/2016/09/27/introducing-the-new-office-365-app-launcher/).
@@ -94,15 +76,9 @@
 
 1. Open a standard PowerShell window, and then run the following command:
 
-<<<<<<< HEAD
-    ```powershell
-     Install-Module -Name AzureAD
-    ```
-=======
    ```powershell
    Install-Module -Name AzureAD
    ```
->>>>>>> 6a383dfd
 
     If you're running the command as a non-admin, use the `-scope currentuser` option.
 
@@ -114,25 +90,6 @@
 
 1. In the same PowerShell window, import the Azure AD module.
 
-<<<<<<< HEAD
-    ```powershell
-    Import-Module AzureAD
-    ```
-
-2. Sign in to the Azure AD module as the tenant administrator.
-
-    ```powershell
-    Connect-AzureAD
-    ```
-
-3. Find the app based on its home page URL. You can find the URL in the portal by going to **Azure Active Directory** > **Enterprise applications** > **All applications**. This example uses *sharepoint-iddemo*.
-
-    ```powershell
-    Get-AzureADApplication | Where-Object { $_.Homepage -like "sharepoint-iddemo" } | Format-List DisplayName, Homepage, ObjectID
-    ```
-
-4. You should get a result that's similar to the one shown here. Copy the ObjectID GUID to use in the next section.
-=======
    ```powershell
    Import-Module AzureAD
    ```
@@ -148,7 +105,6 @@
    ```powershell
    Get-AzureADApplication | Where-Object { $_.DisplayName -eq "SharePoint" } | Format-List DisplayName, Homepage, ObjectId
    ```
->>>>>>> 6a383dfd
 
    You should get a result that's similar to the one shown here. Copy the ObjectId GUID to use in the next section.
 
@@ -188,53 +144,22 @@
 
 4. Set the home page URL to the value that you want. The value must be a subdomain path of the published app. For example, if you change the home page URL from `https://sharepoint-iddemo.msappproxy.net/` to `https://sharepoint-iddemo.msappproxy.net/hybrid/`, app users go directly to the custom home page.
 
-<<<<<<< HEAD
-    ```powershell
-    Get-AzureADApplication -ObjectId 8af89bfa-eac6-40b0-8a13-c2c4e3ee22a4.
-    ```
-
-   Now that you've confirmed the app, you're ready to update the home page, as follows.
-=======
    ```powershell
    $homepage = "https://sharepoint-iddemo.msappproxy.net/hybrid/"
    ```
 
 5. Make the update of the home page.
->>>>>>> 6a383dfd
 
    ```powershell
    Set-AzureADApplication -ObjectId $objguid -Homepage $homepage
    ```
 
-<<<<<<< HEAD
-    ```powershell
-    $appnew = New-Object "Microsoft.Open.AzureAD.Model.Application"
-    ```
-=======
 6. To confirm that the change was successful, run the following command from step 2 again.
->>>>>>> 6a383dfd
 
    ```powershell
    Get-AzureADApplication -ObjectId $objguid | Format-List DisplayName, Homepage, ObjectId
    ```
 
-<<<<<<< HEAD
-    ```powershell
-    $homepage = "https://sharepoint-iddemo.msappproxy.net/hybrid/"
-    ```
-
-4. Make the update by using the GUID (ObjectID) that you copied in "Step 1: Find the ObjectID of the app."
-
-    ```powershell
-    Set-AzureADApplication -ObjectId 8af89bfa-eac6-40b0-8a13-c2c4e3ee22a4 -Homepage $homepage
-    ```
-
-5. To confirm that the change was successful, restart the app.
-
-    ```powershell
-    Get-AzureADApplication -ObjectId 8af89bfa-eac6-40b0-8a13-c2c4e3ee22a4
-    ```
-=======
    For our example, the output should now appear as follows:
 
    ```console
@@ -244,7 +169,6 @@
    ```
 
 7. Restart the app to confirm that the home page appears as the first screen, as expected.
->>>>>>> 6a383dfd
 
 >[!NOTE]
 >Any changes that you make to the app might reset the home page URL. If your home page URL resets, repeat the steps in this section to set it back.
