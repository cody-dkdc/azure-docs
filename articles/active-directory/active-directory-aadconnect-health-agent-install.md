<properties
	pageTitle="Azure AD Connect Health Agent installation | Microsoft Azure"
	description="This is the Azure AD Connect Health page that describes the agent installation for AD FS and Sync."
	services="active-directory"
	documentationCenter=""
	authors="billmath"
	manager="stevenpo"
	editor="curtand"/>

<tags
	ms.service="active-directory"
	ms.workload="identity"
	ms.tgt_pltfrm="na"
	ms.devlang="na"
	ms.topic="get-started-article"
	ms.date="02/17/2016"
	ms.author="billmath"/>






# Azure AD Connect Health Agent Installation

This document will walk you through installing and configuring the Azure AD Connect Health Agent for AD FS and sync.

>[AZURE.NOTE]Remember that before you see any AD FS data in your instance of Azure AD Connect Health, you will need to install the Azure AD Connect Health Agent on your targeted servers.  Be sure to complete the requirements [here](active-directory-aadconnect-health.md#requirements) prior to installing the agent.  You can download the agent [here](http://go.microsoft.com/fwlink/?LinkID=518973).


## Installing the  Azure AD Connect Health Agent for AD FS
To start the agent installation, double-click on the .exe file that you downloaded. On the first screen, click Install.

![Verify Azure AD Connect Health](./media/active-directory-aadconnect-health-requirements/install1.png)

Once the installation is finished, click Configure Now.

![Verify Azure AD Connect Health](./media/active-directory-aadconnect-health-requirements/install2.png)

This will launch a command prompt followed by some PowerShell that will execute Register-AzureADConnectHealthADFSAgent. You will be prompted to sign in to Azure. Go ahead and sign in.

![Verify Azure AD Connect Health](./media/active-directory-aadconnect-health-requirements/install3.png)


After signing in, PowerShell will continue. Once it completes you can close PowerShell and the configuration is complete.

At this point, the services should be started automatically and the agent will be now monitoring and gathering data.  Be aware that you will see warnings in the PowerShell window if you have not met all of the pre-requisites that were outlined in the previous sections. Be sure to complete the requirements [here](active-directory-aadconnect-health.md#requirements) prior to installing the agent. The following screenshot below is an example of these errors.

![Verify Azure AD Connect Health](./media/active-directory-aadconnect-health-requirements/install4.png)

To verify the agent has been installed, open services and look for the following. These services should be running if you completed the configuration. Otherwise, they will not start until the configuration is complete.

- Azure AD Connect Health AD FS Diagnostics Service
- Azure AD Connect Health AD FS Insights Service
- Azure AD Connect Health AD FS Monitoring Service

![Verify Azure AD Connect Health](./media/active-directory-aadconnect-health-requirements/install5.png)


### Agent installation on Windows Server 2008 R2 Servers

For Windows Server 2008 R2 servers do the following:

1. Ensure that the server is running at Service Pack 1 or higher.
1. Turn off IE ESC for agent installation:
1. Install Windows PowerShell 4.0 on each of the servers prior to installing the AD Health agent.  To install Windows PowerShell 4.0:
 - Install [Microsoft .NET Framework 4.5](https://www.microsoft.com/download/details.aspx?id=40779) using the following link to download the offline installer.
 - Install PowerShell ISE (From Windows Features)
 - Install the [Windows Management Framework 4.0.](https://www.microsoft.com/download/details.aspx?id=40855)
 - Install Internet Explorer version 10 or above on the server. This is required by the Health Service to authenticate you using your Azure Admin credentials.
1. For additional information on installing Windows PowerShell 4.0 on Windows Server 2008 R2 see the wiki article [here](http://social.technet.microsoft.com/wiki/contents/articles/20623.step-by-step-upgrading-the-powershell-version-4-on-2008-r2.aspx).

### Enable Auditing for AD FS

In order for the Usage Analytics feature to gather and analyze data, the Azure AD Connect Health agent needs the information in the AD FS Audit Logs. These logs are not enabled by default. This only applies to AD FS federation servers. You do not need to enable auditing on AD FS Proxy servers or Web Application Proxy servers. Use the following procedures to enable AD FS auditing and to locate the AD FS audit logs.

#### To enable auditing for AD FS 2.0

1. Click **Start**, point to **Programs**, point to **Administrative Tools**, and then click **Local Security Policy**.
2. Navigate to the **Security Settings\Local Policies\User Rights Management** folder, and then double-click Generate security audits.
3. On the **Local Security Setting** tab, verify that the AD FS 2.0 service account is listed. If it is not present, click **Add User or Group** and add it to the list, and then click **OK**.
4. Open a command prompt with elevated privileges and run the following command to enable auditing.<code>auditpol.exe /set /subcategory:"Application Generated" /failure:enable /success:enable</code>
5. Close Local Security Policy, and then open the Management snap-in.  To open the Management snap-in, click **Start**, point to **Programs**, point to **Administrative Tools**, and then click AD FS 2.0 Management.
6. In the Actions pane, click Edit Federation Service Properties.
7. In the **Federation Service Properties** dialog box, click the **Events** tab.
8. Select the **Success audits** and **Failure audits** check boxes.
9. Click **OK**.

#### To enable auditing for AD FS on Windows Server 2012 R2

1. Open **Local Security Policy** by opening **Server Manager** on the Start screen, or Server Manager in the taskbar on the desktop, then click **Tools/Local Security Policy**.
2. Navigate to the **Security Settings\Local Policies\User Rights Assignment** folder, and then double-click **Generate security audits**.
3. On the **Local Security Setting** tab, verify that the AD FS service account is listed. If it is not present, click **Add User or Group** and add it to the list, and then click **OK**.
4. Open a command prompt with elevated privileges and run the following command to enable auditing: <code>auditpol.exe /set /subcategory:"Application Generated" /failure:enable /success:enable.</code>
5. Close **Local Security Policy**, and then open the **AD FS Management** snap-in (in Server Manager, click Tools, and then select AD FS Management).
6. In the Actions pane, click **Edit Federation Service Properties**.
7. In the Federation Service Properties dialog box, click the **Events** tab.
8. Select the **Success audits and Failure audits** check boxes and then click **OK**.






#### To locate the AD FS audit logs


1. Open **Event Viewer**.
2. Go to Windows Logs and select **Security**.
3. On the right, click **Filter Current Logs**.
4. Under Event Source, select **AD FS Auditing**.

![AD FS audit logs](./media/active-directory-aadconnect-health-requirements/adfsaudit.png)

> [AZURE.WARNING] If you have a group policy that is disabling AD FS auditing then the Azure AD Connect Health Agent will not be able to collect information. Ensure that you don’t have a group policy that may be disabling auditing.

[//]: # (Start of Agent Proxy Configuration Section)

## Installing the Azure AD Connect Health agent for sync
The Azure AD Connect Health agent for sync is installed automatically in the latest build of Azure AD Connect.  To use Azure AD Connect for sync you will need to download the latest version of Azure AD Connect and install it.  You can download the latest version [here](http://www.microsoft.com/download/details.aspx?id=47594).

To verify the agent has been installed, open services and look for the following. These services should be running if you completed the configuration. Otherwise, they will not start until the configuration is complete.

- Azure AD Connect Health AadSync Insights Service
- Azure AD Connect Health AadSync Monitoring Service

![Verify Azure AD Connect Health for Sync](./media/active-directory-aadconnect-health-sync/services.png)

>[Azure.NOTE] Remember that using Azure AD Connect Health requires Azure AD Premium.  If you do not have Azure AD Premium you will not be able to complete the configuration in the Azure portal.  For more information see the requirements [here](active-directory-aadconnect-health.md#requirements).




## Configure Azure AD Connect Health Agents to use HTTP Proxy
You can configure Azure AD Connect Health Agents to work with an HTTP Proxy.

>[AZURE.NOTE]
- Using “Netsh WinHttp set ProxyServerAddress” will not work as the agent uses System.Net to make web requests instead of Microsoft Windows HTTP Services.
- The configured Http Proxy address will be used to pass-through encrypted Https messages.
- Authenticated proxies (using HTTPBasic) are not supported.

### Change Health Agent Proxy Configuration
You have the following options to configure Azure AD Connect Health Agent to use an HTTP Proxy.

>[AZURE.NOTE] You must restart all Azure AD Connect Health Agent services for the proxy settings to be updated. Run the following command:<br>
    Restart-Service AdHealth*

#### Import existing proxy Settings

##### Import from Internet Explorer
You can import your Internet Explorer HTTP proxy settings and use them for Azure AD Connect Health Agents by executing the following PowerShell command on each server running the Health Agent.

	Set-AzureAdConnectHealthProxySettings -ImportFromInternetSettings

##### Import from WinHTTP
You can import you WinHTTP proxy settings by executing the following PowerShell command on each server running the Health Agent.

	Set-AzureAdConnectHealthProxySettings -ImportFromWinHttp

#### Specify Proxy addresses manually
You can specify a proxy server manually by executing the following PowerShell command on each server running the Health Agent.

	Set-AzureAdConnectHealthProxySettings -HttpsProxyAddress address:port

Example: *Set-AzureAdConnectHealthProxySettings -HttpsProxyAddress myproxyserver:443*

- "address" can be a DNS resolvable server name or an IPv4 address
- "port" can be omitted. If omitted then 443 is chosen as default port.

#### Clear existing proxy configuration
You can clear the existing proxy configuration by running the following command.

	Set-AzureAdConnectHealthProxySettings -NoProxy


### Read current proxy settings
You can use the following command to read the currently configured proxy settings.

	Get-AzureAdConnectHealthProxySettings


## Test Connectivity to Azure AD Connect Health Service
It is possible that issues may arise that cause the Azure AD Connect Health agent to lose connectivity with the Azure AD Connect Health service.  These include network issues, permission issues, or various other reasons.

If the agent is unable to send data to the Azure AD Connect Health service for more than 2 hours, you will see an Alert indicating "Health Service data is not up to date."  Should this occur you can now test whether or not the Azure AD Connect Health agents are able to upload data to the Azure AD Connect Health service by running the following PowerShell command from the machine whose agent is having the issue.

    Test-AzureADConnectHealthConnectivity -Role Adfs

The role parameter currently takes the following values:
	
- Adfs
- Sync

You can use the -ShowResults flag in the command to view detailed logs.  Use the following example:

<<<<<<< HEAD
    Test-AzureADConnectHealthConnectivity -Role Sync -ShowResults
=======
    Test-AzureADConnectHealthConnectivity -Role Sync -ShowResult
>>>>>>> 62d764ee

>[AZURE.NOTE]In order to use the connectivity tool, you must first complete the agent registration.  If you are not able to complete the agent registration, make sure that you have met all of the [requirements](active-directory-aadconnect-health.md#requirements) for Azure AD Connect Health.  This connectivity test is performed by default during agent registration.


## Related links

* [Azure AD Connect Health](active-directory-aadconnect-health.md)
* [Azure AD Connect Health Operations](active-directory-aadconnect-health-operations.md)
* [Using Azure AD Connect Health with AD FS](active-directory-aadconnect-health-adfs.md)
* [Using Azure AD Connect Health for sync](active-directory-aadconnect-health-sync.md)
* [Azure AD Connect Health FAQ](active-directory-aadconnect-health-faq.md)
* [Azure AD Connect Health Version History](active-directory-aadconnect-health-version-history.md)
<|MERGE_RESOLUTION|>--- conflicted
+++ resolved
@@ -193,11 +193,7 @@
 
 You can use the -ShowResults flag in the command to view detailed logs.  Use the following example:
 
-<<<<<<< HEAD
-    Test-AzureADConnectHealthConnectivity -Role Sync -ShowResults
-=======
     Test-AzureADConnectHealthConnectivity -Role Sync -ShowResult
->>>>>>> 62d764ee
 
 >[AZURE.NOTE]In order to use the connectivity tool, you must first complete the agent registration.  If you are not able to complete the agent registration, make sure that you have met all of the [requirements](active-directory-aadconnect-health.md#requirements) for Azure AD Connect Health.  This connectivity test is performed by default during agent registration.
 
