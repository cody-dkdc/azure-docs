--- conflicted
+++ resolved
@@ -13,11 +13,7 @@
 	ms.tgt_pltfrm="na"
 	ms.devlang="na"
 	ms.topic="get-started-article"
-<<<<<<< HEAD
-	ms.date="02/17/2016"
-=======
 	ms.date="03/08/2016"
->>>>>>> c4ea2467
 	ms.author="billmath"/>
 
 
@@ -125,24 +121,16 @@
 
 To verify the agent has been installed, open services and look for the following. These services should be running if you completed the configuration. Otherwise, they will not start until the configuration is complete.
 
-<<<<<<< HEAD
-- Azure AD Connect Health AadSync Insights Service
-- Azure AD Connect Health AadSync Monitoring Service
-=======
 - Azure AD Connect Health Sync Insights Service
 - Azure AD Connect Health Sync Monitoring Service
->>>>>>> c4ea2467
 
 ![Verify Azure AD Connect Health for Sync](./media/active-directory-aadconnect-health-sync/services.png)
 
 >[Azure.NOTE] Remember that using Azure AD Connect Health requires Azure AD Premium.  If you do not have Azure AD Premium you will not be able to complete the configuration in the Azure portal.  For more information see the requirements [here](active-directory-aadconnect-health.md#requirements).
-<<<<<<< HEAD
-=======
 
 
 ## Manual Azure AD Connect Health for Sync registration
 If the Azure AD Connect Health for Sync agent registration fails after successfully installing Azure AD Connect, you can use the following PowerShell command to manually register the agent.
->>>>>>> c4ea2467
 
 >[AZURE.IMPORTANT] Using this PowerShell command is only required if the agent registration fails after installing Azure AD Connect.
 
