--- conflicted
+++ resolved
@@ -13,13 +13,8 @@
 	ms.tgt_pltfrm="na"
 	ms.devlang="na"
 	ms.topic="article"
-<<<<<<< HEAD
-	ms.date="09/09/2015"
-	ms.author="rkarlin"/>
-=======
 	ms.date="10/19/2015"
 	ms.author="kgremban"/>
->>>>>>> 08be3281
 
 # Working with custom domains in Azure AD Application Proxy
 > [AZURE.NOTE] Application Proxy is a feature that is available only if you upgraded to the Premium or Basic edition of Azure Active Directory. For more information, see [Azure Active Directory editions](active-directory-editions.md).
