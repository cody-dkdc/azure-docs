--- conflicted
+++ resolved
@@ -3,18 +3,11 @@
 description: This article provides an overview of the EMS and Office 365 services.
 author: jeffgilb
 manager: femila
-<<<<<<< HEAD
-=======
-editor: jsnow
->>>>>>> f765dabb
 ms.service: guidance
 ms.topic: article
 ms.date: 07/12/2017
 ms.author: jeffgilb
-<<<<<<< HEAD
 ms.reviewer: jsnow
-=======
->>>>>>> f765dabb
 ms.custom: it-pro
 pnp.series.title: Best Practices
 ---
@@ -48,4 +41,4 @@
 |[Intune Mobile Device Management](https://docs.microsoft.com/intune/understand-explore/introduction-to-microsoft-intune)|Intune provides mobile device management (MDM) by using the protocols or APIs that are available in the mobile operating systems. It includes tasks like enrolling devices into management so IT has an inventory of devices that are accessing corporate services, configuring devices to ensure they meet company security and health standards, providing certificates and Wi-Fi/VPN profiles to access corporate services, reporting on and measuring device compliance to corporate standards, and removing corporate data from managed devices.|
 |[Intune app protection policies](https://docs.microsoft.com/intune/deploy-use/protect-app-data-using-mobile-app-management-policies-with-microsoft-intune)|Intune app protection policies can be used to protect your company’s data in mobile apps with or without enrolling devices into management. In fact, your users' mobile devices can even be managed by another non-Microsoft MDM solution while [Intune helps protect Office 365 information](https://docs.microsoft.com/enterprise-mobility-security/solutions/protect-company-data-without-managing-devices). While making sure your employees can still be productive, you can also prevent data loss—intentional and unintentional. By implementing app-level policies, you can restrict access to company resources and keep data within the control of your IT department.|
 |[Azure AD Token Lifetime](https://docs.microsoft.com/azure/active-directory/active-directory-configurable-token-lifetimes)|You can specify the lifetime of a token issued by Azure Active Directory (Azure AD). You can set token lifetimes for all apps in your organization, for a multi-tenant (multi-organization) application, or for a specific service principal in your organization.|
-|Microsoft Identity Brokers|Microsoft provides applications for every mobile platform that allow for the bridging of credentials across applications from different vendors and allows for special enhanced features that require a single secure place from where to validate credentials. We call these brokers. On iOS and Android these brokers are provided through the Microsoft Authenticator and Intune Company Portal apps. In Windows 10, this functionality is provided by an account chooser built in to the operating system, known technically as the Web Authentication Broker.|
+|Microsoft Identity Brokers|Microsoft provides applications for every mobile platform that allow for the bridging of credentials across applications from different vendors and allows for special enhanced features that require a single secure place from where to validate credentials. We call these brokers. On iOS and Android these brokers are provided through the Microsoft Authenticator and Intune Company Portal apps. In Windows 10, this functionality is provided by an account chooser built in to the operating system, known technically as the Web Authentication Broker.|