--- conflicted
+++ resolved
@@ -1,8 +1,6 @@
 ---
 layout: LandingPage
 description: Learn how to synchronize directories and enable single sign-on. Documentation shows you how to integrate a full suite of identity management capabilities.
-<<<<<<< HEAD
-=======
 title: Azure Active Directory Documentation - Tutorials, API Reference | Microsoft Docs
 description: Learn how to synchronize directories and enable single sign-on. Documentation shows you how to integrate a full suite of identity management capabilities.
 services: active-directory
@@ -16,7 +14,6 @@
 ms.topic: landing-page
 ms.date: 01/23/2017
 ms.author: carolz
->>>>>>> e8cfaf0d
 ---
 
 # Azure Active Directory Documentation
@@ -139,17 +136,4 @@
             </div>
         </div>
     </li>
-<<<<<<< HEAD
-</ul>
-
-<div class="downloadHolder">
-    <a href="https://opbuildstorageprod.blob.core.windows.net/output-pdf-files/en-us/Azure.azure-documents/live/active-directory.pdf">
-        <div class="img"></div>
-        <div class="text">
-            Download Active Directory Documentation
-        </div>
-    </a>
-</div>
-=======
-</ul>
->>>>>>> e8cfaf0d
+</ul>