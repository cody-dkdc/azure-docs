---
layout: HubPage
hide_bc: false
title: Azure Active Directory Documentation - Tutorials, API Reference | Microsoft Docs
description: Azure Active Directory (Azure AD) is Microsoft's multi-tenant, cloud-based directory, and identity management service that combines core directory services, application access management, and identity protection into a single solution.
services: active-directory
author: barbkess
manager: daveba
ms.service: active-directory
ms.topic: landing-page
<<<<<<< HEAD
ms.date: 01/24/2019
=======
ms.date: 05/17/2019
>>>>>>> 6a383dfd
ms.author: barbkess
ms.collection: M365-identity-device-management
---

<div id="main" class="v2">
    <div class="container">
        <h1>Azure Active Directory Documentation</h1>
        <p>Azure Active Directory (Azure AD) is a multi-tenant, cloud-based identity and access management service.</p><p></p>
        <ul class="cardsY panelContent singlePanelContent" style="display:flex!important;">
            <li>
                <a href="fundamentals/active-directory-whatis.md">
                <div class="cardSize">
                    <div class="cardPadding">
                        <div class="card">
                            <div class="cardImageOuter">
                                <div class="cardImage">
                                    <img src="media/index/i_overview.svg" alt="" />
                                </div>
                            </div>
                            <div class="cardText">
                                <h3>What is Azure AD?</h3>
                                <p>Learn about Azure Active Directory, including the types of available licenses and the associated features.</p>
                            </div>
                        </div>
                    </div>
                </div>
                </a>
            </li>
            <li>
                <a href="fundamentals/add-custom-domain.md">
                <div class="cardSize">
                    <div class="cardPadding">
                        <div class="card">
                            <div class="cardImageOuter">
                                <div class="cardImage">
                                    <img src="media/index/i_get-started.svg" alt="" />
                                </div>
                            </div>
                            <div class="cardText">
                                <h3>Add a custom domain name</h3>
                                <p>Learn how to add your organization's domain names to create familiar user names.</p>
                            </div>
                        </div>
                    </div>
                </div>
                </a>
            </li>
            <li>
                <a href="fundamentals/customize-branding.md">
                <div class="cardSize">
                    <div class="cardPadding">
                        <div class="card">
                            <div class="cardImageOuter">
                                <div class="cardImage">
                                    <img src="media/index/i_guidelines.svg" alt="" />
                                </div>
                            </div>
                            <div class="cardText">
                                <h3>Add company branding</h3>
                                <p>Learn how to add your organization's logo and color scheme to your Azure AD sign-in pages.</p>
                            </div>
                        </div>
                    </div>
                </div>
                </a>
            </li>
            <li>
                <a href="fundamentals/add-users-azure-active-directory.md">
                <div class="cardSize">
                    <div class="cardPadding">
                        <div class="card">
                            <div class="cardImageOuter">
                                <div class="cardImage">
                                    <img src="media/index/i_guidelines.svg" alt="" />
                                </div>
                            </div>
                            <div class="cardText">
                                <h3>Create a group and add members</h3>
                                <p>Learn how to create a basic group and how to add or remove members.</p>
                            </div>
                        </div>
                    </div>
                </div>
                </a>
            </li>
            <li>
                <a href="fundamentals/active-directory-users-assign-role-azure-portal.md">
                <div class="cardSize">
                    <div class="cardPadding">
                        <div class="card">
                            <div class="cardImageOuter">
                                <div class="cardImage">
                                    <img src="media/index/i_guidelines.svg" alt="" />
                                </div>
                            </div>
                            <div class="cardText">
                                <h3>Assign roles to users</h3>
                                <p>Learn how to assign and remove roles for your users, based on what permissions are needed.</p>
                            </div>
                        </div>
                    </div>
                </div>
                </a>
            </li>
            <li>
                <a href="/learn/modules/secure-azure-resources-with-conditional-access/">
                <div class="cardSize">
                    <div class="cardPadding">
                        <div class="card">
                            <div class="cardImageOuter">
                                <div class="cardImage">
                                    <img src="media/index/i_guidelines.svg" alt="" />
                                </div>
                            </div>
                            <div class="cardText">
                                <h3>Learn</h3>
                                <p>Learn how to secure your Azure resources with conditional access.</p>
                            </div>
                        </div>
                    </div>
                </div>
                </a>
            </li>
        </ul>
        <ul class="pivots">
            <li>
                <a href="#products"></a>
                <ul id="products">
                    <li>
                        <a class="singlePanelNavItem selected" style="display: none" href="#indexA" data-linktype="self-bookmark"></a>
                        <ul class="panelContent singlePanelContent" id="indexA" style="border: medium; border-image: none; margin-top: 0px; display: flex; float: left;">
                            <li class="fullSpan">
                                <a href="#index1" data-linktype="self-bookmark"></a>
                                <ul class="cardsF cols cols4" id="index1" style="float: left; display: flex; width: 100%; border-bottom: 1px var(--grey-lighter) solid;">  
                                    <li>
                                        <div class="cardSize">
                                            <div class="cardPadding">
                                                <div class="card">
                                                    <div class="cardText">
                                                        <h3><a href="manage-apps/index.yml">Application management</a></h3>
                                                        <p>
                                                            <a href="manage-apps/what-is-single-sign-on.md">What is single sign-on (SSO)?</a><br>
<<<<<<< HEAD
                                                            <a href="manage-apps/configure-single-sign-on-portal.md">Configure single sign-on</a><br>
=======
                                                            <a href="manage-apps/user-provisioning.md">Automatic user provisioning</a><br>
>>>>>>> 6a383dfd
                                                            <a href="manage-apps/application-proxy.md">Application Proxy for on-premises apps</a><br>
                                                            <a href="manage-apps/index.yml"><i>See more &gt;</i></a>
                                                        </p>
                                                        <br><br>
                                                        <h3><a href="authentication/index.yml">Authentication</a></h3>
                                                        <p>
                                                            <a href="authentication/concept-mfa-howitworks.md">How it works: Azure MFA</a><br>
                                                            <a href="authentication/concept-sspr-howitworks.md">Azure AD self-service password reset</a><br>
                                                            <a href="authentication/concept-password-ban-bad.md">Azure AD password protection</a><br>
                                                            <a href="authentication/index.yml"><i>See more &gt;</i></a>
                                                            </p>
                                                        <br><br>
                                                        <h3><a href="b2b/index.yml">Business-to-Business (B2B)</a></h3>
                                                        <p>
                                                            <a href="b2b/what-is-b2b.md">What is Azure AD B2B?</a><br>
                                                            <a href="b2b/add-users-administrator.md">Add guest users in the portal</a><br>
                                                            <a href="b2b/o365-external-user.md">B2B and Office 365 sharing</a><br>
                                                            <a href="b2b/index.yml"><i>See more &gt;</i></a>
                                                            </p>
                                                        <br><br>
                                                        <h3><a href="/azure/active-directory-b2c/index">Business-to-Customer (B2C)</a></h3>
                                                        <p>
                                                            <a href="/azure/active-directory-b2c/active-directory-b2c-overview">What is Azure AD B2C?</a><br>
                                                            <a href="/azure/active-directory-b2c/tutorial-create-tenant">Create an Azure AD B2C tenant</a><br>
                                                            <a href="/azure/active-directory-b2c/active-directory-b2c-get-started-custom">Custom policies in Azure AD B2C</a><br>
                                                            <a href="/azure/active-directory-b2c/index"><i>See more &gt;</i></a>
                                                        </p>
                                                        <br><br>
                                                    </div>
                                                </div>
                                            </div>
                                        </div>
                                    </li>
                                    <li>
                                        <div class="cardSize">
                                            <div class="cardPadding">
                                                <div class="card">
                                                    <div class="cardText">
                                                        <h3><a href="conditional-access/index.yml">Conditional access</a></h3>
                                                        <p>
                                                            <a href="conditional-access/overview.md">What is conditional access?</a><br>
                                                            <a href="conditional-access/app-based-mfa.md">Require MFA for specific apps</a><br>
                                                            <a href="conditional-access/location-condition.md">Conditions based on location</a><br>
                                                            <a href="conditional-access/index.yml"><i>See more &gt;</i></a>
                                                            </p>
                                                        <br><br>
                                                           <h3><a href="develop/index.yml">Developers</a></h3>
                                                        <p>
                                                            <a href="develop/about-microsoft-identity-platform.md">About Microsoft identity platform</a><br>
                                                            <a href="develop/v2-oauth2-auth-code-flow.md">OAuth 2.0 code flow grant</a><br>
                                                            <a href="develop/quickstart-register-app.md">Register an app with the Microsoft identity platform</a><br>
                                                            <a href="develop/index.yml"><i>See more &gt;</i></a>
                                                            </p>
                                                        <br><br>
                                                        <h3><a href="devices/index.yml">Device management</a></h3>
                                                        <p>
                                                            <a href="devices/overview.md">What is device management?</a><br>
                                                            <a href="devices/hybrid-azuread-join-plan.md">Plan a hybrid Azure AD join</a><br>
                                                            <a href="devices/azureadjoin-plan.md">Plan an Azure AD join</a><br>
                                                            <a href="devices/index.yml"><i>See more &gt;</i></a><br>
                                                        </p>
                                                        <br><br>
                                                        <h3><a href="/azure/active-directory-domain-services/index">Domain services</a></h3>
                                                        <p>
                                                            <a href="/azure/active-directory-domain-services/active-directory-ds-overview">What is Azure AD Domain Services?</a><br>
                                                            <a href="/azure/active-directory-domain-services/active-directory-ds-getting-started">Enable Azure AD Domain Services</a><br>
                                                            <a href="/azure/active-directory-domain-services/active-directory-ds-admin-guide-administer-group-policy">Administer group policy</a><br>
                                                            <a href="/azure/active-directory-domain-services/index"><i>See more &gt;</i></a>
                                                        </p>
                                                        <br><br>
                                                    </div>
                                                </div>
                                            </div>
                                        </div>
                                    </li>
                                    <li>
                                        <div class="cardSize">
                                            <div class="cardPadding">
                                                <div class="card">
                                                    <div class="cardText">
                                                        <h3><a href="users-groups-roles/index.yml">Enterprise users</a></h3>
                                                        <p>
                                                            <a href="users-groups-roles/groups-create-rule.md">Create a dynamic group</a><br>
                                                            <a href="users-groups-roles/groups-settings-v2-cmdlets.md">PowerShell for Azure AD groups</a><br>
                                                            <a href="users-groups-roles/directory-service-limits-restrictions.md">Azure AD service limits and restrictions</a><br>
                                                            <a href="users-groups-roles/index.yml"><i>See more &gt;</i></a>
                                                        </p>
                                                        <br><br>
                                                        <h3><a href="hybrid/index.yml">Hybrid identity</a></h3>
                                                        <p>
                                                            <a href="hybrid/whatis-hybrid-identity.md">What is hybrid identity?</a><br>
                                                            <a href="hybrid/how-to-connect-sso.md">Single sign-on with Azure AD Connect</a><br>
                                                            <a href="hybrid/how-to-connect-install-custom.md">Azure AD Connect custom install</a><br>
                                                            <a href="hybrid/index.yml"><i>See more &gt;</i></a>
                                                        </p>
                                                        <br><br>
<<<<<<< HEAD
                                                        <h3><a href="governance/index.yml">Identity governance</a></h3>
                                                        <p>
                                                            <a href="governance/create-access-review.md">Create an access review</a><br>
                                                            <a href="governance/perform-access-review.md">Start an access review</a><br>
                                                            <a href="conditional-access/terms-of-use.md">Using Terms of use</a><br>
=======
                                                        <h3><a href="governance/index.yml">Identity Governance</a></h3>
                                                        <p>
                                                            <a href="governance/entitlement-management-overview.md">What is entitlement management?</a><br>
                                                            <a href="governance/access-reviews-overview.md">What are access reviews?</a><br>
                                                            <a href="conditional-access/terms-of-use.md">Require Terms of use</a><br>
>>>>>>> 6a383dfd
                                                            <a href="governance/index.yml"><i>See more &gt;</i></a>
                                                        </p>
                                                        <br><br>
                                                        <h3><a href="identity-protection/index.yml">Identity protection</a></h3>
                                                        <p>
                                                            <a href="identity-protection/overview.md">What is identity protection?</a><br>
                                                            <a href="identity-protection/quickstart-sign-in-risk-policy.md">Block access when session risk is detected</a><br>
                                                            <a href="identity-protection/howto-unblock-user.md">How to unblock users</a><br>
                                                            <a href="identity-protection/index.yml"><i>See more &gt;</i></a>
                                                        </p>
                                                    </div>
                                                </div>
                                            </div>
                                        </div>
                                    </li>
                                    <li>
                                        <div class="cardSize">
                                            <div class="cardPadding">
                                                <div class="card">
                                                    <div class="cardText">
                                                        <h3><a href="managed-identities-azure-resources/index.yml">Managed identities for Azure resources</a></h3>
                                                        <p>
                                                            <a href="managed-identities-azure-resources/tutorial-windows-vm-access-sql.md">Use Windows VM to access Azure SQL</a><br>
                                                            <a href="managed-identities-azure-resources/how-to-use-vm-token.md">Use Azure VM for token acquisition</a><br>
                                                            <a href="managed-identities-azure-resources/services-support-managed-identities.md">Services that support managed identity</a><br>
                                                            <a href="managed-identities-azure-resources/index.yml"><i>See more &gt;</i></a>
                                                        </p>
                                                        <br><br>
                                                        <h3><a href="privileged-identity-management/index.yml">Privileged identity management (PIM)</a></h3>
                                                        <p>
                                                            <a href="privileged-identity-management/pim-getting-started.md">Start using PIM</a><br>
                                                            <a href="privileged-identity-management/pim-how-to-activate-role.md">Activate my directory roles</a><br>
                                                            <a href="privileged-identity-management/pim-how-to-add-role-to-user.md">Assign directory roles</a><br>
                                                            <a href="privileged-identity-management/index.yml"><i>See more &gt;</i></a>
                                                        </p>
                                                        <br><br>
                                                        <h3><a href="reports-monitoring/index.yml">Reports and monitoring</a></h3>
                                                        <p>
                                                            <a href="reports-monitoring/concept-audit-logs.md">Audit logs</a><br>
                                                            <a href="reports-monitoring/concept-sign-ins.md">Sign-in logs</a><br>
                                                            <a href="reports-monitoring/reference-sign-ins-error-codes.md">Sign-in error codes reference</a><br>
                                                            <a href="reports-monitoring/index.yml"><i>See more &gt;</i></a>
                                                        </p>
                                                    </div>
                                                </div>
                                            </div>
                                        </div>
                                    </li>
                                </ul>
                            </li>
                        </ul>
                    </li>
                </ul>
            </li>
        </ul>
        <ul class="cardsY panelContent singlePanelContent" style="display:flex!important;">
            <li>
                <a href=" https://docs.microsoft.com/microsoft-365/">
                <div class="cardSize">
                    <div class="cardPadding">
                        <div class="card">
                            <div class="cardImageOuter">
                                <div class="cardImage">
                                    <img src="/office/media/icons/caret-right-blue.svg" alt="" />
                                </div>
                            </div>
                            <div class="cardText">
                                <h3>Microsoft 365</h3>
                                <p>Explore Microsoft 365, a complete solution that includes Azure AD.</p>
                            </div>
                        </div>
                    </div>
                </div>
                </a>
            </li>
        </ul>
    </div>
</div><|MERGE_RESOLUTION|>--- conflicted
+++ resolved
@@ -8,11 +8,7 @@
 manager: daveba
 ms.service: active-directory
 ms.topic: landing-page
-<<<<<<< HEAD
-ms.date: 01/24/2019
-=======
 ms.date: 05/17/2019
->>>>>>> 6a383dfd
 ms.author: barbkess
 ms.collection: M365-identity-device-management
 ---
@@ -155,11 +151,7 @@
                                                         <h3><a href="manage-apps/index.yml">Application management</a></h3>
                                                         <p>
                                                             <a href="manage-apps/what-is-single-sign-on.md">What is single sign-on (SSO)?</a><br>
-<<<<<<< HEAD
-                                                            <a href="manage-apps/configure-single-sign-on-portal.md">Configure single sign-on</a><br>
-=======
                                                             <a href="manage-apps/user-provisioning.md">Automatic user provisioning</a><br>
->>>>>>> 6a383dfd
                                                             <a href="manage-apps/application-proxy.md">Application Proxy for on-premises apps</a><br>
                                                             <a href="manage-apps/index.yml"><i>See more &gt;</i></a>
                                                         </p>
@@ -256,19 +248,11 @@
                                                             <a href="hybrid/index.yml"><i>See more &gt;</i></a>
                                                         </p>
                                                         <br><br>
-<<<<<<< HEAD
-                                                        <h3><a href="governance/index.yml">Identity governance</a></h3>
-                                                        <p>
-                                                            <a href="governance/create-access-review.md">Create an access review</a><br>
-                                                            <a href="governance/perform-access-review.md">Start an access review</a><br>
-                                                            <a href="conditional-access/terms-of-use.md">Using Terms of use</a><br>
-=======
                                                         <h3><a href="governance/index.yml">Identity Governance</a></h3>
                                                         <p>
                                                             <a href="governance/entitlement-management-overview.md">What is entitlement management?</a><br>
                                                             <a href="governance/access-reviews-overview.md">What are access reviews?</a><br>
                                                             <a href="conditional-access/terms-of-use.md">Require Terms of use</a><br>
->>>>>>> 6a383dfd
                                                             <a href="governance/index.yml"><i>See more &gt;</i></a>
                                                         </p>
                                                         <br><br>
