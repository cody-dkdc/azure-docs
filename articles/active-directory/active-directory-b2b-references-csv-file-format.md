--- conflicted
+++ resolved
@@ -1,82 +1,74 @@
-<properties
-   pageTitle="CSV file format for Azure Active Directory B2B collaboration preview | Microsoft Azure"
-   description="Azure Active Directory B2B supports your cross-company relationships by enabling business partners to selectively access your corporate applications"
-   services="active-directory"
-   documentationCenter=""
-   authors="viv-liu"
-   manager="cliffdi"
-   editor=""
-   tags=""/>
-
-<tags
-   ms.service="active-directory"
-   ms.devlang="NA"
-   ms.topic="article"
-   ms.tgt_pltfrm="NA"
-   ms.workload="identity"
-<<<<<<< HEAD
-   ms.date="03/31/2016"
-=======
-   ms.date="05/09/2016"
->>>>>>> c186bb0b
-   ms.author="viviali"/>
-
-# Azure AD B2B collaboration preview: CSV file format
-
-The preview version of Azure AD B2B collaboration requires a CSV file specifying partner user information to be uploaded through the Azure AD portal. The CSV file should contain the required labels below, and optional fields as necessary. Modify the sample CSV file (below) without changing the spelling of the labels in the first row.
-
->[AZURE.NOTE] The first row of labels (such as Email, DisplayName, and so on) is necessary for the CSV file to be parsed successfully. The spelling must match the fields specified below. These labels identify the content beneath them. For optional fields that aren't needed, their labels can be removed from the CSV file. The entire column can be left empty.
-
-## Required fields: <br/>
-**Email:** Email address of invited user. <br/>
-**DisplayName:** Display name for invited user (typically, first and last name).<br/>
-
-
-## Optional fields: <br/>
-
-**InvitationText:** Customize invitation email text after app branding and before the redemption link.<br/>
-**InvitedToApplications:** AppIDs to corporate applications to assign users. AppIDs are retrievable in PowerShell by calling `Get-MsolServicePrincipal | fl DisplayName, AppPrincipalId`<br/>
-**InvitedToGroups:** ObjectIDs for groups to add user to. ObjectIDs are retrievable in PowerShell by calling `Get-MsolGroup | fl DisplayName, ObjectId`<br/>
-**InviteRedirectURL:** URL to direct an invited user after invite acceptance. This should be a company-specific URL (such as [*contoso.my.salesforce.com*](http://contoso.my.salesforce.com/)). If this optional field is not specified, the invited user is directed to the App Access Panel where they can navigate to your chosen corporate apps. The App Access Panel URL is of the form  `https://account.activedirectory.windowsazure.com/applications/default.aspx?tenantId=<TenantID>`.<br/>
-**CcEmailAddress**: Email address to copy emailed invitation. If the CcEmailAddress field is used, this invitation cannot be used for email-verified user or tenant creation.<br/>
-**Language:** Language for invitation email and redemption experience, with "en" (English) as the default when unspecified. The other 10 supported language codes are:<br/>
-1. de: German<br/>
-2. es: Spanish<br/>
-3. fr: French<br/>
-4. it: Italian<br/>
-5. ja: Japanese<br/>
-6. ko: Korean<br/>
-7. pt-BR: Portuguese (Brazil)<br/>
-8. ru: Russian<br/>
-9. zh-HANS: Simplified Chinese<br/>
-10. zh-HANT: Traditional Chinese<br/>
-
-## Sample CSV file
-Here is a sample CSV you can modify.
-
->[AZURE.NOTE] Copy and paste this into Notepad, and save it with a '.csv' file extension. Then edit this in Excel. It will be structured into a table with labels in the first row.
-
-> Add more optional fields in Excel by specifying the label and populating the column beneath it.
-
-```
-<<<<<<< HEAD
-Email,DisplayName,InvitationText,InviteRedirectUrl,InvitedToApplications, InvitedToGroups,CcEmailAddress,Language
-=======
-Email,DisplayName,InvitationText,InviteRedirectUrl,InvitedToApplications,InvitedToGroups,CcEmailAddress,Language
->>>>>>> c186bb0b
-wharp@contoso.com,Walter Harp,Hi Walter! I hope you’ve been doing well.,,cd3ed3de-93ee-400b-8b19-b61ef44a0f29,,you@yourcompany.com,en
-jsmith@contoso.com,Jeff Smith,Hi Jeff! I hope you’ve been doing well.,,cd3ed3de-93ee-400b-8b19-b61ef44a0f29,,you@yourcompany.com,en
-bsmith@contoso.com,Ben Smith,Hi Ben! I hope you’ve been doing well.,,cd3ed3de-93ee-400b-8b19-b61ef44a0f29,,you@yourcompany.com,en
-
-```
-
-## Related articles
-Browse our other articles on Azure AD B2B collaboration
-
-- [What is Azure AD B2B collaboration?](active-directory-b2b-what-is-azure-ad-b2b.md)
-- [How it works](active-directory-b2b-how-it-works.md)
-- [Detailed walkthrough](active-directory-b2b-detailed-walkthrough.md)
-- [External user token format](active-directory-b2b-references-external-user-token-format.md)
-- [External user object attribute changes](active-directory-b2b-references-external-user-object-attribute-changes.md)
-- [Current preview limitations](active-directory-b2b-current-preview-limitations.md)
-- [Article Index for Application Management in Azure Active Directory](active-directory-apps-index.md)
+<properties
+   pageTitle="CSV file format for Azure Active Directory B2B collaboration preview | Microsoft Azure"
+   description="Azure Active Directory B2B supports your cross-company relationships by enabling business partners to selectively access your corporate applications"
+   services="active-directory"
+   documentationCenter=""
+   authors="viv-liu"
+   manager="cliffdi"
+   editor=""
+   tags=""/>
+
+<tags
+   ms.service="active-directory"
+   ms.devlang="NA"
+   ms.topic="article"
+   ms.tgt_pltfrm="NA"
+   ms.workload="identity"
+   ms.date="05/09/2016"
+   ms.author="viviali"/>
+
+# Azure AD B2B collaboration preview: CSV file format
+
+The preview version of Azure AD B2B collaboration requires a CSV file specifying partner user information to be uploaded through the Azure AD portal. The CSV file should contain the required labels below, and optional fields as necessary. Modify the sample CSV file (below) without changing the spelling of the labels in the first row.
+
+>[AZURE.NOTE] The first row of labels (such as Email, DisplayName, and so on) is necessary for the CSV file to be parsed successfully. The spelling must match the fields specified below. These labels identify the content beneath them. For optional fields that aren't needed, their labels can be removed from the CSV file. The entire column can be left empty.
+
+## Required fields: <br/>
+**Email:** Email address of invited user. <br/>
+**DisplayName:** Display name for invited user (typically, first and last name).<br/>
+
+
+## Optional fields: <br/>
+
+**InvitationText:** Customize invitation email text after app branding and before the redemption link.<br/>
+**InvitedToApplications:** AppIDs to corporate applications to assign users. AppIDs are retrievable in PowerShell by calling `Get-MsolServicePrincipal | fl DisplayName, AppPrincipalId`<br/>
+**InvitedToGroups:** ObjectIDs for groups to add user to. ObjectIDs are retrievable in PowerShell by calling `Get-MsolGroup | fl DisplayName, ObjectId`<br/>
+**InviteRedirectURL:** URL to direct an invited user after invite acceptance. This should be a company-specific URL (such as [*contoso.my.salesforce.com*](http://contoso.my.salesforce.com/)). If this optional field is not specified, the invited user is directed to the App Access Panel where they can navigate to your chosen corporate apps. The App Access Panel URL is of the form  `https://account.activedirectory.windowsazure.com/applications/default.aspx?tenantId=<TenantID>`.<br/>
+**CcEmailAddress**: Email address to copy emailed invitation. If the CcEmailAddress field is used, this invitation cannot be used for email-verified user or tenant creation.<br/>
+**Language:** Language for invitation email and redemption experience, with "en" (English) as the default when unspecified. The other 10 supported language codes are:<br/>
+1. de: German<br/>
+2. es: Spanish<br/>
+3. fr: French<br/>
+4. it: Italian<br/>
+5. ja: Japanese<br/>
+6. ko: Korean<br/>
+7. pt-BR: Portuguese (Brazil)<br/>
+8. ru: Russian<br/>
+9. zh-HANS: Simplified Chinese<br/>
+10. zh-HANT: Traditional Chinese<br/>
+
+## Sample CSV file
+Here is a sample CSV you can modify.
+
+>[AZURE.NOTE] Copy and paste this into Notepad, and save it with a '.csv' file extension. Then edit this in Excel. It will be structured into a table with labels in the first row.
+
+> Add more optional fields in Excel by specifying the label and populating the column beneath it.
+
+```
+Email,DisplayName,InvitationText,InviteRedirectUrl,InvitedToApplications,InvitedToGroups,CcEmailAddress,Language
+wharp@contoso.com,Walter Harp,Hi Walter! I hope you’ve been doing well.,,cd3ed3de-93ee-400b-8b19-b61ef44a0f29,,you@yourcompany.com,en
+jsmith@contoso.com,Jeff Smith,Hi Jeff! I hope you’ve been doing well.,,cd3ed3de-93ee-400b-8b19-b61ef44a0f29,,you@yourcompany.com,en
+bsmith@contoso.com,Ben Smith,Hi Ben! I hope you’ve been doing well.,,cd3ed3de-93ee-400b-8b19-b61ef44a0f29,,you@yourcompany.com,en
+
+```
+
+## Related articles
+Browse our other articles on Azure AD B2B collaboration
+
+- [What is Azure AD B2B collaboration?](active-directory-b2b-what-is-azure-ad-b2b.md)
+- [How it works](active-directory-b2b-how-it-works.md)
+- [Detailed walkthrough](active-directory-b2b-detailed-walkthrough.md)
+- [External user token format](active-directory-b2b-references-external-user-token-format.md)
+- [External user object attribute changes](active-directory-b2b-references-external-user-object-attribute-changes.md)
+- [Current preview limitations](active-directory-b2b-current-preview-limitations.md)
+- [Article Index for Application Management in Azure Active Directory](active-directory-apps-index.md)