---
title: 'How it works: Azure AD password management | Microsoft Docs'
description: Learn about the different components of Azure AD password management--including where users register, reset, and change their passwords, and where admins configure, report on, and enable management of on-premises Active Directory passwords.
services: active-directory
documentationcenter: ''
author: MicrosoftGuyJFlo
manager: femila
editor: curtand

ms.assetid: 618c5908-5bf6-4f0d-bf88-5168dfb28a88
ms.service: active-directory
ms.workload: identity
ms.tgt_pltfrm: na
ms.devlang: na
ms.topic: article
ms.date: 02/28/2017
ms.author: joflore

ms.custom: H1Hack27Feb2017

---
# How password management works in Azure Active Directory
> [!IMPORTANT]
<<<<<<< HEAD
> **Are you here because you're having problems signing in?** If so, [here's how you can change and reset your own password](active-directory-passwords-update-your-own-password.md).

Password management in Azure Active Directory (Azure AD) consists of the following logical components.

* **Password management configuration portal**: You can control different facets of how passwords are managed in your tenants by navigating to their directory’s **Configure** tab in the [Azure portal](https://manage.windowsazure.com).
* **User registration portal**: Users can self-register for password reset through this web portal.
* **User password reset portal**: Users can reset their own passwords by using various challenges in accordance with the administrator-controlled password reset policy.
* **User password change portal**: Users can change their own passwords at any time by entering their old password and selecting a new password by using this web portal.
* **Password management reports**: You can view and analyze password reset and registration activity in your tenant by navigating to the “Activity Reports” section of their directory’s **Reports** tab in the [Azure portal](https://manage.windowsazure.com).
* **Password Writeback component of Azure AD Connect**: You can optionally enable the Password Writeback feature when installing Azure AD Connect to enable management of federated or password synchronized user passwords from the cloud.

## Password management configuration portal
You can configure password management policies for a specific directory in the [Azure portal](https://manage.windowsazure.com) by navigating to the **User Password Reset Policy** section in the directory’s **Configure** tab. From this configuration page, you can control many aspects of how passwords are managed in your organization, including:

* Enabling and disabling password reset for all users in a directory.
* Setting the number of challenges (either one or two) that a user must go through to reset his or her password.
* Setting the specific types of challenges that you want to enable for users in your organization from the choices below:
  * Mobile phone (a verification code via text or a voice call)
  * Office phone (a voice call)
  * Alternate email (a verification code via email)
  * Security questions (knowledge-based authentication)
* Setting the number of questions that a user must register to use the security questions authentication method (only visible if security questions are enabled).
* Setting the number of questions that a user must supply during reset to use the security questions authentication method (only visible if security questions are enabled).
* Using pre-canned, localized, security questions that a user can choose to use when they're registering for password reset (only visible if security questions are enabled).
* Defining the custom security questions that a user can choose to use when registering for password reset (only visible if security questions are enabled).
* Requiring users to register for password reset when they go to the application [Access Panel](http://myapps.microsoft.com).
* Requiring users to reconfirm their previously registered data after a configurable number of days have passed (only visible if enforced registration is enabled).
* Providing a custom helpdesk email or URL that is shown to users in case they have a problem resetting their passwords.
* Enabling or disabling the Password Writeback capability (when Password Writeback has been deployed by using AAD Connect).
* Viewing the status of the Password Writeback agent (when Password Writeback has been deployed by using AAD Connect).
* Enabling email notifications to users when their own password has been reset (found in the **Notifications** section of the [Azure portal](https://manage.windowsazure.com)).
* Enabling email notifications to administrators when other administrators reset their own passwords (found in the **Notifications** section of the [Azure portal](https://manage.windowsazure.com).
* Branding the user password reset portal and password reset emails with your organization’s logo and name by using the tenant branding customization feature (found in the **Directory Properties** section of the [Azure portal](https://manage.windowsazure.com).

To learn more about configuring password management in your organization, see [Getting started: Azure AD password management](active-directory-passwords-getting-started.md).

## User registration portal
Before your users can use password reset, you must update their cloud user accounts with the correct authentication data to ensure that they can pass through the appropriate number of password reset challenges that you define. You can also define this authentication information on the user’s behalf by using the Azure or Office web portals, DirSync/Azure AD Connect, or Windows PowerShell.

However, if you’d rather have your users register their own data, we also provide a web page that users can go to so that they can add this information. This page allows users to specify authentication information in accordance with the password reset policies that have been enabled in their organization. After this data is verified, it is stored in their cloud user account to be used for account recovery at a later time. Here’s what the registration portal looks like:
=======
> **Are you here because you're having problems signing in?** If so, [here's how you can change and reset your own password](active-directory-passwords-update-your-own-password.md#how-to-reset-your-password).
>
>

Password management in Azure Active Directory (Azure AD) comprises several logical components that are described below. Select the links to learn more about that component.

* [**Password Management Configuration Portal**](#password-management-configuration-portal) – Administrators can control different facets of how passwords are managed in their tenants by navigating to their directory’s Configure tab in the [Azure Management Portal](https://manage.windowsazure.com).
* [**User Registration Portal**](#user-registration-portal) – Users can self-register for password reset through this web portal.
* [**User Password Reset Portal**](#user-password-reset-portal) – Users can reset their own passwords using various challenges in accordance with the administrator-controlled password reset policy
* [**User Password Change Portal**](#user-password-change-portal) – Users can change their own passwords at any time by entering their old password and selecting a new password using this web portal
* [**Password Management Reports**](#password-management-reports) – Administrators can view and analyze password reset and registration activity in their tenant by navigating to the “Activity Reports” section of their directory’s “Reports” tab in the [Azure Management Portal](https://manage.windowsazure.com)
* [**Password Writeback Component of Azure AD Connect**](#password-writeback-component-of-azure-ad-connect) – Administrators can optionally enable the Password Writeback feature when installing Azure AD Connect to enable management of federated or password synchronized user passwords from the cloud.

## Password Management Configuration Portal
You can configure Password Management policies for a specific directory using the [Azure Management Portal](https://manage.windowsazure.com) by navigating to the **User Password Reset Policy** section in the directory’s **Configure** tab.  From this configuration page, you can control many aspects of how passwords are managed in your organization, including:

* Enabling and disabling password reset for all users in a directory
* Setting the number of challenges (either one or two) a user must go through to reset his or her password
* Setting the specific types of challenges you want to enable for users in your organization from the choices below:
  * Mobile Phone (a verification code via text or a voice call)
  * Office Phone (a voice call)
  * Alternate Email (a verification code via email)
  * Security Questions (knowledge-based authentication)
* Setting the number of questions a user must register to use the security questions authentication method (only visible if security questions are enabled)
* Setting the number of questions a user must supply during reset to use the security questions authentication method (only visible if security questions are enabled)
* Using pre-canned, localized, security questions that a user may choose to use when registering for password reset (only visible if security questions are enabled)
* Defining the custom security questions that a user may choose to use when registering for password reset (only visible if security questions are enabled)
* Requiring users to register for password reset when they go to the application Access Panel at [http://myapps.microsoft.com](http://myapps.microsoft.com).
* Requiring users to re-confirm their previously registered data after a configurable number of days have passed (only visible if enforced registration is enabled)
* Providing a custom helpdesk email or URL that is shown to users in case they have a problem resetting their passwords
* Enabling or disabling the Password Writeback capability (when Password Writeback has been deployed using AAD Connect)
* Viewing the status of the Password Writeback agent (when Password Writeback has been deployed using AAD Connect)
* Enabling email notifications to users when their own password has been reset (found in the **Notifications** section of the [Azure Management Portal](https://manage.windowsazure.com))
* Enabling email notifications to administrators when other administrators reset their own passwords (found in the **Notifications** section of the [Azure Management Portal](https://manage.windowsazure.com)
* Branding the user password reset portal and password reset emails with your organization’s logo and name by using the tenant branding customization feature (found in the **Directory Properties** section of the [Azure Management Portal](https://manage.windowsazure.com)

To learn more about configuring Password Management in your organization, see [Getting Started: Azure AD Password Management](active-directory-passwords-getting-started.md).

## User Registration Portal
Before users are able to use password reset, their cloud user accounts must be updated with the correct authentication data to ensure that they can pass through the appropriate number of password reset challenges defined by their administrator.  Administrators can also define this authentication information on their user’s behalf by using the Azure or Office web portals, DirSync / Azure AD Connect, or Windows PowerShell.

However, if you’d rather have your users register their own data, we also provide a web page that users can go to so they can populate this information.  This page will allow users to specify authentication information in accordance with the password reset policies that have been enabled in their organization.  Once this data is verified, it is stored in their cloud user account to be used for account recovery at a later time. Here’s what the registration portal looks like:
>>>>>>> 4e565798

  ![][001]

For more information, see [Getting started: Azure AD password management](active-directory-passwords-getting-started.md) and [Best practices: Azure AD password management](active-directory-passwords-best-practices.md).

## User password reset portal
After you've enabled self-service password reset, set up your organization’s self-service password reset policy, and ensured that your users have the appropriate contact data in the directory, users in your organization can reset their own passwords automatically from any web page that uses a work or school account for sign-in (such as [portal.microsoftonline.com](https://portal.microsoftonline.com)). On pages such as these, users see a **Can’t access your account?** link.

  ![][002]

Clicking on this link opens the self-service password reset portal.

  ![][003]

To learn more about how users can reset their own passwords, see [Getting started: Azure AD password management](active-directory-passwords-getting-started.md).

## User password change portal
If your users want to change their own passwords, they can do so by using the password change portal at any time. Users can access the password change portal via the Access Panel profile page, or by clicking the **Change password** link from within Office 365 applications. In the case when their passwords expire, users are also asked to change them automatically when they sign in.

  ![][004]

In both cases, if Password Writeback has been enabled, and the user is either federated or the password is synchronized, these changed passwords are written back to your on-premises Active Directory. Here’s what the password change portal looks like:

  ![][005]

To learn more about how users can change their own on-premises Active Directory passwords, see [Getting started: Azure AD password management](active-directory-passwords-getting-started.md).

## Password management reports
When you navigate to the **Reports** tab and look under the **Activity Logs** section, you see two password management reports: **Password reset activity** and **Password reset registration activity**. You can use these two reports to get a view of users that register for and use password reset in your organization. Here’s what these reports look like in the [Azure portal](https://manage.windowsazure.com):

  ![][006]

For more information, see [Get insights: Azure AD password management reports](active-directory-passwords-get-insights.md).

## Password Writeback component of Azure AD Connect
If the passwords of users in your organization originate from your on-premises environment (either via federation or password synchronization), you can install the latest version of Azure AD Connect to enable updating those passwords directly from the cloud. This means that when your users forget or want to modify their Azure AD password, they can do so straight from the web. Here’s where to find Password Writeback in the Azure AD Connect installation wizard:

  ![][007]

For more information about Azure AD Connect, see [Get started: Azure AD Connect](active-directory-aadconnect.md). For more information about Password Writeback, see [Getting started: Azure AD password management](active-directory-passwords-getting-started.md).


## Next steps
<<<<<<< HEAD
To learn more, see the following Azure AD password reset pages:

* **Are you here because you're having problems signing in?** If so, learn how to [change and reset your own password](active-directory-passwords-update-your-own-password.md).
* [**Getting started**](active-directory-passwords-getting-started.md): Learn how to allow you users to reset and change their cloud or on-premises passwords.
* [**Customize**](active-directory-passwords-customize.md): Learn how to customize the look, feel, and behavior of the service to your organization's needs.
* [**Best practices**](active-directory-passwords-best-practices.md). Learn how to quickly deploy and effectively manage passwords in your organization.
* [**Get insights**](active-directory-passwords-get-insights.md). Learn about our integrated reporting capabilities.
* [**FAQ**](active-directory-passwords-faq.md): Get answers to frequently asked questions.
* [**Troubleshooting**](active-directory-passwords-troubleshoot.md): Learn how to quickly troubleshoot problems with the service.
* [**Learn more**](active-directory-passwords-learn-more.md): Go deep into the technical details of how the service works.
=======
Below are links to all of the Azure AD Password Reset documentation pages:

* **Are you here because you're having problems signing in?** If so, [here's how you can change and reset your own password](active-directory-passwords-update-your-own-password.md#how-to-reset-your-password).
* [**Getting started**](active-directory-passwords-getting-started.md) - learn how to allow you users to reset and change their cloud or on-premises passwords
* [**Customize**](active-directory-passwords-customize.md) - learn how to customize the look & feel and behavior of the service to your organization's needs
* [**Best practices**](active-directory-passwords-best-practices.md) - learn how to quickly deploy and effectively manage passwords in your organization
* [**Get insights**](active-directory-passwords-get-insights.md) - learn about our integrated reporting capabilities
* [**FAQ**](active-directory-passwords-faq.md) - get answers to frequently asked questions
* [**Troubleshooting**](active-directory-passwords-troubleshoot.md) - learn how to quickly troubleshoot problems with the service
* [**Learn more**](active-directory-passwords-learn-more.md) - go deep into the technical details of how the service works
>>>>>>> 4e565798

[001]: ./media/active-directory-passwords-how-it-works/001.jpg "Image_001.jpg"
[002]: ./media/active-directory-passwords-how-it-works/002.jpg "Image_002.jpg"
[003]: ./media/active-directory-passwords-how-it-works/003.jpg "Image_003.jpg"
[004]: ./media/active-directory-passwords-how-it-works/004.jpg "Image_004.jpg"
[005]: ./media/active-directory-passwords-how-it-works/005.jpg "Image_005.jpg"
[006]: ./media/active-directory-passwords-how-it-works/006.jpg "Image_006.jpg"
[007]: ./media/active-directory-passwords-how-it-works/007.jpg "Image_007.jpg"<|MERGE_RESOLUTION|>--- conflicted
+++ resolved
@@ -21,8 +21,7 @@
 ---
 # How password management works in Azure Active Directory
 > [!IMPORTANT]
-<<<<<<< HEAD
-> **Are you here because you're having problems signing in?** If so, [here's how you can change and reset your own password](active-directory-passwords-update-your-own-password.md).
+> **Are you here because you're having problems signing in?** If so, [here's how you can change and reset your own password](active-directory-passwords-update-your-own-password.md#how-to-reset-your-password).
 
 Password management in Azure Active Directory (Azure AD) consists of the following logical components.
 
@@ -62,50 +61,6 @@
 Before your users can use password reset, you must update their cloud user accounts with the correct authentication data to ensure that they can pass through the appropriate number of password reset challenges that you define. You can also define this authentication information on the user’s behalf by using the Azure or Office web portals, DirSync/Azure AD Connect, or Windows PowerShell.
 
 However, if you’d rather have your users register their own data, we also provide a web page that users can go to so that they can add this information. This page allows users to specify authentication information in accordance with the password reset policies that have been enabled in their organization. After this data is verified, it is stored in their cloud user account to be used for account recovery at a later time. Here’s what the registration portal looks like:
-=======
-> **Are you here because you're having problems signing in?** If so, [here's how you can change and reset your own password](active-directory-passwords-update-your-own-password.md#how-to-reset-your-password).
->
->
-
-Password management in Azure Active Directory (Azure AD) comprises several logical components that are described below. Select the links to learn more about that component.
-
-* [**Password Management Configuration Portal**](#password-management-configuration-portal) – Administrators can control different facets of how passwords are managed in their tenants by navigating to their directory’s Configure tab in the [Azure Management Portal](https://manage.windowsazure.com).
-* [**User Registration Portal**](#user-registration-portal) – Users can self-register for password reset through this web portal.
-* [**User Password Reset Portal**](#user-password-reset-portal) – Users can reset their own passwords using various challenges in accordance with the administrator-controlled password reset policy
-* [**User Password Change Portal**](#user-password-change-portal) – Users can change their own passwords at any time by entering their old password and selecting a new password using this web portal
-* [**Password Management Reports**](#password-management-reports) – Administrators can view and analyze password reset and registration activity in their tenant by navigating to the “Activity Reports” section of their directory’s “Reports” tab in the [Azure Management Portal](https://manage.windowsazure.com)
-* [**Password Writeback Component of Azure AD Connect**](#password-writeback-component-of-azure-ad-connect) – Administrators can optionally enable the Password Writeback feature when installing Azure AD Connect to enable management of federated or password synchronized user passwords from the cloud.
-
-## Password Management Configuration Portal
-You can configure Password Management policies for a specific directory using the [Azure Management Portal](https://manage.windowsazure.com) by navigating to the **User Password Reset Policy** section in the directory’s **Configure** tab.  From this configuration page, you can control many aspects of how passwords are managed in your organization, including:
-
-* Enabling and disabling password reset for all users in a directory
-* Setting the number of challenges (either one or two) a user must go through to reset his or her password
-* Setting the specific types of challenges you want to enable for users in your organization from the choices below:
-  * Mobile Phone (a verification code via text or a voice call)
-  * Office Phone (a voice call)
-  * Alternate Email (a verification code via email)
-  * Security Questions (knowledge-based authentication)
-* Setting the number of questions a user must register to use the security questions authentication method (only visible if security questions are enabled)
-* Setting the number of questions a user must supply during reset to use the security questions authentication method (only visible if security questions are enabled)
-* Using pre-canned, localized, security questions that a user may choose to use when registering for password reset (only visible if security questions are enabled)
-* Defining the custom security questions that a user may choose to use when registering for password reset (only visible if security questions are enabled)
-* Requiring users to register for password reset when they go to the application Access Panel at [http://myapps.microsoft.com](http://myapps.microsoft.com).
-* Requiring users to re-confirm their previously registered data after a configurable number of days have passed (only visible if enforced registration is enabled)
-* Providing a custom helpdesk email or URL that is shown to users in case they have a problem resetting their passwords
-* Enabling or disabling the Password Writeback capability (when Password Writeback has been deployed using AAD Connect)
-* Viewing the status of the Password Writeback agent (when Password Writeback has been deployed using AAD Connect)
-* Enabling email notifications to users when their own password has been reset (found in the **Notifications** section of the [Azure Management Portal](https://manage.windowsazure.com))
-* Enabling email notifications to administrators when other administrators reset their own passwords (found in the **Notifications** section of the [Azure Management Portal](https://manage.windowsazure.com)
-* Branding the user password reset portal and password reset emails with your organization’s logo and name by using the tenant branding customization feature (found in the **Directory Properties** section of the [Azure Management Portal](https://manage.windowsazure.com)
-
-To learn more about configuring Password Management in your organization, see [Getting Started: Azure AD Password Management](active-directory-passwords-getting-started.md).
-
-## User Registration Portal
-Before users are able to use password reset, their cloud user accounts must be updated with the correct authentication data to ensure that they can pass through the appropriate number of password reset challenges defined by their administrator.  Administrators can also define this authentication information on their user’s behalf by using the Azure or Office web portals, DirSync / Azure AD Connect, or Windows PowerShell.
-
-However, if you’d rather have your users register their own data, we also provide a web page that users can go to so they can populate this information.  This page will allow users to specify authentication information in accordance with the password reset policies that have been enabled in their organization.  Once this data is verified, it is stored in their cloud user account to be used for account recovery at a later time. Here’s what the registration portal looks like:
->>>>>>> 4e565798
 
   ![][001]
 
@@ -149,10 +104,10 @@
 
 
 ## Next steps
-<<<<<<< HEAD
+
 To learn more, see the following Azure AD password reset pages:
 
-* **Are you here because you're having problems signing in?** If so, learn how to [change and reset your own password](active-directory-passwords-update-your-own-password.md).
+* **Are you here because you're having problems signing in?** If so, learn how to [change and reset your own password](active-directory-passwords-update-your-own-password.md#how-to-reset-your-password).
 * [**Getting started**](active-directory-passwords-getting-started.md): Learn how to allow you users to reset and change their cloud or on-premises passwords.
 * [**Customize**](active-directory-passwords-customize.md): Learn how to customize the look, feel, and behavior of the service to your organization's needs.
 * [**Best practices**](active-directory-passwords-best-practices.md). Learn how to quickly deploy and effectively manage passwords in your organization.
@@ -160,18 +115,6 @@
 * [**FAQ**](active-directory-passwords-faq.md): Get answers to frequently asked questions.
 * [**Troubleshooting**](active-directory-passwords-troubleshoot.md): Learn how to quickly troubleshoot problems with the service.
 * [**Learn more**](active-directory-passwords-learn-more.md): Go deep into the technical details of how the service works.
-=======
-Below are links to all of the Azure AD Password Reset documentation pages:
-
-* **Are you here because you're having problems signing in?** If so, [here's how you can change and reset your own password](active-directory-passwords-update-your-own-password.md#how-to-reset-your-password).
-* [**Getting started**](active-directory-passwords-getting-started.md) - learn how to allow you users to reset and change their cloud or on-premises passwords
-* [**Customize**](active-directory-passwords-customize.md) - learn how to customize the look & feel and behavior of the service to your organization's needs
-* [**Best practices**](active-directory-passwords-best-practices.md) - learn how to quickly deploy and effectively manage passwords in your organization
-* [**Get insights**](active-directory-passwords-get-insights.md) - learn about our integrated reporting capabilities
-* [**FAQ**](active-directory-passwords-faq.md) - get answers to frequently asked questions
-* [**Troubleshooting**](active-directory-passwords-troubleshoot.md) - learn how to quickly troubleshoot problems with the service
-* [**Learn more**](active-directory-passwords-learn-more.md) - go deep into the technical details of how the service works
->>>>>>> 4e565798
 
 [001]: ./media/active-directory-passwords-how-it-works/001.jpg "Image_001.jpg"
 [002]: ./media/active-directory-passwords-how-it-works/002.jpg "Image_002.jpg"
