--- conflicted
+++ resolved
@@ -17,11 +17,6 @@
 ms.author: joflore
 
 ---
-<<<<<<< HEAD
-# How password management works in Azure Active Directory
-> [!IMPORTANT]
-> **Are you here because you're having problems signing in?** If so, [here's how you can change and reset your own password](active-directory-passwords-update-your-own-password.md#reset-your-password).
-=======
 # Self-service password reset in Azure AD deep dive
 
 How does SSPR work? What does that option mean in the interface? Continue reading to find out more about Azure AD self-service password reset.
@@ -177,7 +172,6 @@
 ## Notifications
 
 ### Notify users on password resets
->>>>>>> a42dbad0
 
 If this option is set to yes, then the user who is resetting their password receives an email notifying them that their password has been changed via the SSPR portal to their primary and alternate email addresses on file in Azure AD. No one else is notified of this reset event.
 
@@ -257,26 +251,6 @@
 
 ## Next steps
 
-<<<<<<< HEAD
-To learn more, see the following Azure AD password reset pages:
-
-* **Are you here because you're having problems signing in?** If so, learn how to [change and reset your own password](active-directory-passwords-update-your-own-password.md#reset-your-password).
-* [**Getting started**](active-directory-passwords-getting-started.md): Learn how to allow you users to reset and change their cloud or on-premises passwords.
-* [**Customize**](active-directory-passwords-customize.md): Learn how to customize the look, feel, and behavior of the service to your organization's needs.
-* [**Best practices**](active-directory-passwords-best-practices.md): Learn how to quickly deploy and effectively manage passwords in your organization.
-* [**Get insights**](active-directory-passwords-get-insights.md): Learn about our integrated reporting capabilities.
-* [**FAQ**](active-directory-passwords-faq.md): Get answers to frequently asked questions.
-* [**Troubleshooting**](active-directory-passwords-troubleshoot.md): Learn how to quickly troubleshoot problems with the service.
-* [**Learn more**](active-directory-passwords-learn-more.md): Go deep into the technical details of how the service works.
-
-[001]: ./media/active-directory-passwords-how-it-works/001.jpg "Image_001.jpg"
-[002]: ./media/active-directory-passwords-how-it-works/002.jpg "Image_002.jpg"
-[003]: ./media/active-directory-passwords-how-it-works/003.jpg "Image_003.jpg"
-[004]: ./media/active-directory-passwords-how-it-works/004.jpg "Image_004.jpg"
-[005]: ./media/active-directory-passwords-how-it-works/005.jpg "Image_005.jpg"
-[006]: ./media/active-directory-passwords-how-it-works/006.jpg "Image_006.jpg"
-[007]: ./media/active-directory-passwords-how-it-works/007.jpg "Image_007.jpg"
-=======
 The following links provide additional information regarding password reset using Azure AD
 
 * [**Quick Start**](active-directory-passwords-getting-started.md) - Get up and running with Azure AD self service password management 
@@ -289,4 +263,3 @@
 * [**Reporting**](active-directory-passwords-reporting.md) - Discover if, when, and where your users are accessing SSPR functionality
 * [**Frequently Asked Questions**](active-directory-passwords-faq.md) - How? Why? What? Where? Who? When? - Answers to questions you always wanted to ask
 * [**Troubleshoot**](active-directory-passwords-troubleshoot.md) - Learn how to resolve common issues that we see with SSPR
->>>>>>> a42dbad0
