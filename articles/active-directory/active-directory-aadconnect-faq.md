--- conflicted
+++ resolved
@@ -13,11 +13,7 @@
 	ms.tgt_pltfrm="na"
 	ms.devlang="na"
 	ms.topic="article"
-<<<<<<< HEAD
-	ms.date="02/16/2016"
-=======
 	ms.date="02/29/2016"
->>>>>>> 62d764ee
 	ms.author="billmath"/>
 
 # Azure AD Connect FAQ
@@ -36,20 +32,12 @@
 **Q: I have a firewall, network device, or something else that limits the maximum time connections can stay open on my network. How long should my client side timeout threshold be when using Azure AD Connect?**  
 All networking software, physical devices, or anything else that limits the maximum time connections can remain open should use a threshold of at least 5 minutes (300 seconds) for connectivity between the server where the Azure AD Connect client is installed and Azure Active Directory. This also applies to all previously released Microsoft Identity synchronization tools.
 
-<<<<<<< HEAD
-**Q: What do I do if I receive an email that asking me to renew my Office 365 certificate**  
-Use the guidance that is outlined in the [renew certificates](active-directory-aadconnect-o365-certs.md) topic on how to renew the certificate.
-
-=======
->>>>>>> 62d764ee
 **Q: Are SLDs (Single Label Domains) supported?**  
 No, Azure AD Connect does not support on-premises forests/domains using SLDs.
 
 **Q: Are "dotted" NetBios named supported?**  
 No, Azure AD Connect does not support on-premises forests/domains where the NetBios name contains a period "." in the name.
 
-<<<<<<< HEAD
-=======
 ## Federation
 **Q: What do I do if I receive an email that asking me to renew my Office 365 certificate**  
 Use the guidance that is outlined in the [renew certificates](active-directory-aadconnect-o365-certs.md) topic on how to renew the certificate.
@@ -57,7 +45,6 @@
 **Q: I have "Automatically update relying party" set for O365 relying party. Do I have to take any action when my token signing certificate automatically rolls over?**  
 Use the guidance that is outlined in the article [renew certificates](active-directory-aadconnect-o365-certs.md).
 
->>>>>>> 62d764ee
 ## Environment
 **Q: Is it supported to rename the server after Azure AD Connect has been installed?**  
 No. Changing the server name will cause the sync engine to not be able to connect to the SQL database and the service will not be able to start.
@@ -74,11 +61,7 @@
 With the exception of the cmdlets documented on this site, other PowerShell cmdlets found in Azure AD Connect are not supported for customer use.
 
 **Q: Can I use "Server export/server import" found in *Synchronization Service Manager* to move configuration between servers?**  
-<<<<<<< HEAD
-No. This option will not retrieve all configuration settings and should not be used. You should instead use the wizard to create the base configuration on the second server and use the sync rule editor to generate PowerShell scripts to move any custom rule between servers.
-=======
 No. This option will not retrieve all configuration settings and should not be used. You should instead use the wizard to create the base configuration on the second server and use the sync rule editor to generate PowerShell scripts to move any custom rule between servers. See [Move custom configuration from active to staging server](active-directory-aadconnect-upgrade-previous-version.md#move-custom-configuration-from-active-to-staging-server).
->>>>>>> 62d764ee
 
 ## Troubleshooting
 **Q: How can I get help with Azure AD Connect?**
