--- conflicted
+++ resolved
@@ -1,116 +1,3 @@
 ---
-<<<<<<< HEAD
-# Azure Active Directory Code Samples
-[!INCLUDE [active-directory-devguide](../../includes/active-directory-devguide.md)]
-
-You can use Microsoft Azure Active Directory (Azure AD) to add authentication and authorization to your web applications and web APIs. This section links you to samples that show you how it's done and code snippets that you can use in your applications. On the code sample page, you'll find detailed read-me topics that help with requirements, installation and set-up. And the code is commented to help you understand the critical sections.
-
-To understand the basic scenario for each sample type, see Authentication Scenarios for Azure AD.
-
-Contribute to our samples on GitHub: [Microsoft Azure Active Directory Samples and Documentation](https://github.com/Azure-Samples?page=3&query=active-directory).
-
-## Web Browser to Web Application
-These samples show how to write a web application that directs the user’s browser to sign them in to Azure AD.
-
-| Language/Platform | Sample | Description |
-| --- | --- | --- |
-| C#/.NET |[WebApp-OpenIDConnect-DotNet](https://github.com/Azure-Samples/active-directory-dotnet-webapp-openidconnect) |Use OpenID Connect (ASP.Net OpenID Connect OWIN middleware) to authenticate users from an Azure AD tenant. |
-| C#/.NET |[WebApp-MultiTenant-OpenIdConnect-DotNet](https://github.com/Azure-Samples/active-directory-dotnet-webapp-multitenant-openidconnect) |A multi-tenant .NET MVC web application that uses OpenID Connect (ASP.Net OpenID Connect OWIN middleware) to authenticate users from multiple Azure AD tenants. |
-| C#/.NET |[WebApp-WSFederation-DotNet](https://github.com/Azure-Samples/active-directory-dotnet-webapp-wsfederation) |Use WS-Federation (ASP.Net WS-Federation OWIN middleware) to authenticate users from an Azure AD tenant. |
-
-## Single Page Application (SPA)
-This sample shows how to write a single page application secured with Azure AD.  
-
-| Language/Platform | Sample | Description |
-| --- | --- | --- |
-| JavaScript, C#/.NET |[SinglePageApp-DotNet](https://github.com/Azure-Samples/active-directory-angularjs-singlepageapp) |Use ADAL for JavaScript and Azure AD to secure an AngularJS-based single page app implemented with an ASP.NET web API back end. |
-
-## Native Application to Web API
-These code samples show how to build native client applications that call web APIs that are secured by Azure AD. They use [Azure AD Authentication Library (ADAL)](active-directory-authentication-libraries.md) and [OAuth 2.0 in Azure AD](https://msdn.microsoft.com/library/azure/dn645545.aspx).
-
-| Language/Platform | Sample | Description |
-| --- | --- | --- |
-| Javascript |[NativeClient-MultiTarget-Cordova](https://github.com/Azure-Samples/active-directory-cordova-multitarget) |Use the ADAL plugin for Apache Cordova to build an Apache Cordova app that calls a web API and uses Azure AD for authentication. |
-| C#/.NET |[NativeClient-DotNet](https://github.com/Azure-Samples/active-directory-dotnet-native-desktop) |A .NET WPF application that calls a web API that is secured by using Azure AD. |
-| C#/.NET |[NativeClient-WindowsStore](https://github.com/Azure-Samples/active-directory-dotnet-windows-store) |A Windows Store application that calls a web API that is secured with Azure AD. |
-| C#/.NET |[NativeClient-WebAPI-MultiTenant-WindowsStore](https://github.com/Azure-Samples/active-directory-dotnet-webapi-multitenant-windows-store) |A Windows Store application calling a multi-tenant web API that is secured with Azure AD. |
-| C#/.NET |[WebAPI-OnBehalfOf-DotNet](https://github.com/Azure-Samples/active-directory-dotnet-webapi-onbehalfof) |A native client application that calls a web API, which gets a token to act on behalf of the original user, and then uses the token to call another web API. |
-| C#/.NET |[NativeClient-WindowsPhone8.1](https://github.com/Azure-Samples/active-directory-dotnet-windowsphone-8.1) |A Windows Store application for Windows Phone 8.1 that calls a web API that is secured by Azure AD. |
-| ObjC |[NativeClient-iOS](https://github.com/Azure-Samples/active-directory-ios) |An iOS application that calls a web API that requires Azure AD for authentication. |
-| C#/.NET |[WebAPI-ManuallyValidateJwt-DotNet](https://github.com/Azure-Samples/active-directory-dotnet-webapi-manual-jwt-validation) |A native client application that includes logic to process a JWT token in a web API, instead of using OWIN middleware. |
-| C#/Xamarin |[NativeClient-Xamarin-Android](https://github.com/Azure-Samples/active-directory-xamarin-android) |A Xamarin binding to the native Azure AD Authentication Library (ADAL) for the Android library. |
-| C#/Xamarin |[NativeClient-Xamarin-iOS](https://github.com/Azure-Samples/active-directory-xamarin-ios) |A Xamarin binding to the native Azure AD Authentication Library (ADAL) for iOS. |
-| C#/Xamarin |[NativeClient-MultiTarget-DotNet](https://github.com/Azure-Samples/active-directory-dotnet-native-multitarget) |A Xamarin project that targets five platforms and calls a web API that is secured by Azure AD. |
-| C#/.NET |[NativeClient-Headless-DotNet](https://github.com/Azure-Samples/active-directory-dotnet-native-headless) |A native application that performs non-interactive authentication and calls a web API that is secured by Azure AD. |
-
-## Web Application to Web API
-These code samples show how use [OAuth 2.0 in Azure AD](https://msdn.microsoft.com/library/azure/dn645545.aspx) to build web applications that call web APIs that are secured by Azure AD.
-
-| Language/Platform | Sample | Description |
-| --- | --- | --- |
-| C#/.NET |[WebApp-WebAPI-OpenIDConnect-DotNet](https://github.com/Azure-Samples/active-directory-dotnet-webapp-webapi-openidconnect) |Call a web API with the signed-in user's permissions. |
-| C#/.NET |[WebApp-WebAPI-OAuth2-AppIdentity-DotNet](https://github.com/Azure-Samples/active-directory-dotnet-webapp-webapi-oauth2-appidentity) |Call a web API with the application's permissions. |
-| C#/.NET |[WebApp-WebAPI-OAuth2-UserIdentity-Dotnet](https://github.com/Azure-Samples/active-directory-dotnet-webapp-webapi-oauth2-useridentity) |Add authorization with [OAuth 2.0 in Azure AD](https://msdn.microsoft.com/library/azure/dn645545.aspx) to an existing web application so it can call a web API. |
-| JavaScript |[WebAPI-Nodejs](https://github.com/Azure-Samples/active-directory-node-webapi) |Set up a REST API service that's integrated with Azure AD for API protection. Includes a Node.js server with a Web API. |
-| C#/.NET |[WebApp-WebAPI-MultiTenant-OpenIdConnect-DotNet](https://github.com/Azure-Samples/active-directory-dotnet-webapp-webapi-multitenant-openidconnect) |A multi-tenant MVC web application that uses OpenID Connect (ASP.Net OpenID Connect OWIN middleware) to authenticate users from an Azure AD tenant. Uses an authorization code to invoke the Graph API. |
-
-## Server or Daemon Application to Web API
-These code samples show how to build a daemon or server application that gets resources from a web API by using [Azure AD Authentication Library (ADAL)](active-directory-authentication-libraries.md) and [OAuth 2.0 in Azure AD](https://msdn.microsoft.com/library/azure/dn645545.aspx).
-
-| Language/Platform | Sample | Description |
-| --- | --- | --- |
-| C#/.NET |[Daemon-DotNet](https://github.com/Azure-Samples/active-directory-dotnet-daemon) |A console application calls a web API. The client credential is a password. |
-| C#/.NET |[Daemon-CertificateCredential-DotNet](https://github.com/Azure-Samples/active-directory-dotnet-daemon-certificate-credential) |A console application that calls a web API. The client credential is a certificate. |
-
-## Calling Azure AD Graph API
-These code sample show how to build applications that call the Azure AD Graph API to read and write directory data.
-
-| Language/Platform | Sample | Description |
-| --- | --- | --- |
-| Java |[WebApp-GraphAPI-Java](https://github.com/Azure-Samples/active-directory-java-graphapi-web) |A web application that uses the Graph API to access Azure AD directory data. |
-| PHP |[WebApp-GraphAPI-PHP](https://github.com/Azure-Samples/active-directory-php-graphapi-web) |A web application that uses the Graph API to access Azure AD directory data. |
-| C#/.NET |[WebApp-GraphAPI-DotNet](https://github.com/Azure-Samples/active-directory-dotnet-graphapi-web) |A web application that uses the Graph API to access Azure AD directory data. |
-| C#/.NET |[ConsoleApp-GraphAPI-DotNet](https://github.com/Azure-Samples/active-directory-dotnet-graphapi-console) |This console app demonstrates common Read and Write calls to the Graph API, and shows how to execute user license assignment and update a user's thumbnail photo and links. |
-| C#/.NET |[ConsoleApp-GraphAPI-DiffQuery-DotNet](https://github.com/Azure-Samples/active-directory-dotnet-graphapi-diffquery) |A console application that uses the differential query in the Graph API to get periodic changes to user objects in an Azure AD tenant. |
-| C#/.NET |[WebApp-GraphAPI-DirectoryExtensions-DotNet](https://github.com/Azure-Samples/active-directory-dotnet-graphapi-directoryextensions-web) |An MVC application uses Graph API queries to generate a simple company organizational chart. |
-| PHP |[WebApp-GraphAPI-DirectoryExtensions-PHP](https://github.com/Azure-Samples/active-directory-php-graphapi-directoryextensions-web) |A PHP application that calls the Graph API to register an extension and then read, update, and delete values in the extension attribute. |
-
-## Authorization
-These code samples show how to use Azure AD for authorization.
-
-| Language/Platform | Sample | Description |
-| --- | --- | --- |
-| C#/.NET |[WebApp-GroupClaims-DotNet](https://github.com/Azure-Samples/active-directory-dotnet-webapp-groupclaims) |Perform role based access control (RBAC) using Azure Active Directory group claims in an application that is integrated with Azure AD. |
-| C#/.NET |[WebApp-RoleClaims-DotNet](https://github.com/Azure-Samples/active-directory-dotnet-webapp-roleclaims) |Perform role based access control (RBAC) using Azure Active Directory application roles in an application that is integrated with Azure AD. |
-
-## Legacy Walkthroughs
-These walkthroughs use slightly older technology, but still might be of interest.
-
-| Language/Platform | Sample | Description |
-| --- | --- | --- |
-| C#/.NET |[Role-Based and ACL-Based Authorization in a Microsoft Azure AD Application](http://go.microsoft.com/fwlink/?LinkId=331694) |Perform role-based authorization (RBAC) and ACL-based authorization in an application that is integrated with Azure AD. |
-| C#/.NET |[AAL - Windows Store app to REST service - Authentication](http://go.microsoft.com/fwlink/?LinkId=330605) |Use [Azure AD Authentication Library (ADAL)](active-directory-authentication-libraries.md) (formerly AAL) for Windows Store Beta to add user authentication capabilities to a Windows Store app. |
-| C#/.NET |[ADAL - Native App to REST service - Authentication with AAD via Browser Dialog](http://go.microsoft.com/fwlink/?LinkId=259814) |Use [Azure AD Authentication Library (ADAL)](active-directory-authentication-libraries.md) to add user authentication capabilities to a WPF client. |
-| C#/.NET |[ADAL - Native App to REST service - Authentication with ACS via Browser Dialog](http://code.msdn.microsoft.com/AAL-Native-App-to-REST-de57f2cc) |Use [Azure AD Authentication Library (ADAL)](active-directory-authentication-libraries.md) and [Access Control Service 2.0 (ACS)](http://msdn.microsoft.com/library/azure/hh147631.aspx) to add user authentication capabilities to a WPF client. |
-| C#/.NET |[ADAL - Server to Server Authentication](http://go.microsoft.com/fwlink/?LinkId=259816) |Use [Azure AD Authentication Library (ADAL)](active-directory-authentication-libraries.md) to secure service calls from a server side process to an MVC4 Web API REST service. |
-| C#/.NET |[Adding Sign-On to Your Web Application Using Azure AD](https://github.com/Azure-Samples/active-directory-dotnet-webapp-openidconnect) |Configure a .NET application to perform web single sign-on against your Azure AD enterprise directory. |
-| C#/.NET |[Developing Multi-Tenant Web Applications with Azure AD](https://github.com/Azure-Samples/active-directory-dotnet-webapp-multitenant-openidconnect) |Use Azure AD to add to the single sign-on and directory access capabilities of one .NET application to work across multiple organizations. |
-| JAVA |[Java Sample App for Azure AD Graph API](http://go.microsoft.com/fwlink/?LinkId=263969) |Use the Graph API to access directory data from Azure AD. |
-| PHP |[PHP Sample App for Azure AD Graph API](http://code.msdn.microsoft.com/PHP-Sample-App-For-Windows-228c6ddb) |Use the Graph API to access directory data from Azure AD. |
-| C#/.NET |[Sample App for Azure AD Graph API](http://go.microsoft.com/fwlink/?LinkID=262648) |Use the Graph API to access directory data from Azure AD. |
-| C#/.NET |[Sample App for Azure AD Graph Differential Query](http://go.microsoft.com/fwlink/?LinkId=275398) |Use the differential query in the Graph API to get periodic changes to user objects in an Azure AD tenant. |
-| C#/.NET |[Sample App for Integrating Multi-Tenant Cloud Application for Azure AD](http://go.microsoft.com/fwlink/?LinkId=275397) |Integrate a multi-tenant application into Azure AD. |
-| C#/.NET |[Securing a Windows Store Application and REST Web Service Using Azure AD](https://github.com/Azure-Samples/active-directory-dotnet-windows-store) |Create a simple web API resource and a Windows Store client application using Azure AD and the [Azure AD Authentication Library (ADAL)](active-directory-authentication-libraries.md). |
-| C#/.NET |[Using the Graph API to Query Azure AD](https://github.com/Azure-Samples/active-directory-dotnet-graphapi-web) |Configure a Microsoft .NET application to use the Azure AD Graph API to access data from an Azure AD tenant directory. |
-
-## See also
-##### Other Resources
-[Azure Active Directory Developer's Guide](active-directory-developers-guide.md)
-
-[Azure AD Graph API Conceptual and Reference](https://msdn.microsoft.com/library/azure/hh974476.aspx)
-
-[Azure AD Graph API Helper Library](https://www.nuget.org/packages/Microsoft.Azure.ActiveDirectory.GraphClient)
-=======
 redirect_url: /azure/active-directory/develop/active-directory-code-samples
----
->>>>>>> 98fe4e17
+---