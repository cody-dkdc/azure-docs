--- conflicted
+++ resolved
@@ -16,180 +16,31 @@
 ms.author: jeedes
 
 ---
-<<<<<<< HEAD
-# Tutorial: Azure Active Directory integration with vxMaintain
-=======
 # Tutorial: Integrate Azure Active Directory with vxMaintain
->>>>>>> 7e950a10
 
 In this tutorial, you learn how to integrate vxMaintain with Azure Active Directory (Azure AD).
 
 This integration provides several important benefits. You can:
 
-<<<<<<< HEAD
-- You can control in Azure AD who has access to vxMaintain
-- You can enable your users to automatically get signed-on to vxMaintain (Single Sign-On) with their Azure AD accounts
-- You can manage your accounts in one central location - the Azure portal
-
-If you want to know more details about SaaS app integration with Azure AD, see [what is application access and single sign-on with Azure Active Directory](active-directory-appssoaccess-whatis.md).
-=======
 - Control in Azure AD who has access to vxMaintain.
 - Enable your users to automatically sign in to vxMaintain with single sign-on (SSO) by using their Azure AD accounts.
 - Manage your accounts in one central location: the Azure portal.
 
 To learn more about SaaS app integration with Azure AD, see [What is application access and single sign-on with Azure Active Directory?](active-directory-appssoaccess-whatis.md).
->>>>>>> 7e950a10
 
 ## Prerequisites
 
 To configure Azure AD integration with vxMaintain, you need the following items:
 
 - An Azure AD subscription
-<<<<<<< HEAD
-- A vxMaintain single sign-on enabled subscription
-
-> [!NOTE]
-> To test the steps in this tutorial, we do not recommend using a production environment.
-=======
 - A vxMaintain SSO-enabled subscription
 
 > [!NOTE]
 > When you test the steps in this tutorial, we recommend that you do not use a production environment.
->>>>>>> 7e950a10
 
 To test the steps in this tutorial, follow these recommendations:
 
 - Do not use your production environment, unless it is necessary.
-<<<<<<< HEAD
-- If you don't have an Azure AD trial environment, you can get a one-month trial [here](https://azure.microsoft.com/pricing/free-trial/).
-
-## Scenario description
-In this tutorial, you test Azure AD single sign-on in a test environment. 
-The scenario outlined in this tutorial consists of two main building blocks:
-
-1. Adding vxMaintain from the gallery
-2. Configuring and testing Azure AD single sign-on
-
-## Adding vxMaintain from the gallery
-To configure the integration of vxMaintain into Azure AD, you need to add vxMaintain from the gallery to your list of managed SaaS apps.
-
-**To add vxMaintain from the gallery, perform the following steps:**
-
-1. In the **[Azure portal](https://portal.azure.com)**, on the left navigation panel, click **Azure Active Directory** icon. 
-
-	![Active Directory][1]
-
-2. Navigate to **Enterprise applications**. Then go to **All applications**.
-
-	![Applications][2]
-	
-3. To add new application, click **New application** button on the top of dialog.
-
-	![Applications][3]
-
-4. In the search box, type **vxMaintain**.
-
-	![Creating an Azure AD test user](./media/active-directory-saas-vxmaintain-tutorial/tutorial_vxmaintain_search.png)
-
-5. In the results panel, select **vxMaintain**, and then click **Add** button to add the application.
-
-	![Creating an Azure AD test user](./media/active-directory-saas-vxmaintain-tutorial/tutorial_vxmaintain_addfromgallery.png)
-
-##  Configuring and testing Azure AD single sign-on
-In this section, you configure and test Azure AD single sign-on with vxMaintain based on a test user called "Britta Simon".
-
-For single sign-on to work, Azure AD needs to know what the counterpart user in vxMaintain is to a user in Azure AD. In other words, a link relationship between an Azure AD user and the related user in vxMaintain needs to be established.
-
-In vxMaintain, assign the value of the **user name** in Azure AD as the value of the **Username** to establish the link relationship.
-
-To configure and test Azure AD single sign-on with vxMaintain, you need to complete the following building blocks:
-
-1. **[Configuring Azure AD Single Sign-On](#configuring-azure-ad-single-sign-on)** - to enable your users to use this feature.
-2. **[Creating an Azure AD test user](#creating-an-azure-ad-test-user)** - to test Azure AD single sign-on with Britta Simon.
-3. **[Creating a vxMaintain test user](#creating-a-vxmaintain-test-user)** - to have a counterpart of Britta Simon in vxMaintain that is linked to the Azure AD representation of user.
-4. **[Assigning the Azure AD test user](#assigning-the-azure-ad-test-user)** - to enable Britta Simon to use Azure AD single sign-on.
-5. **[Testing Single Sign-On](#testing-single-sign-on)** - to verify whether the configuration works.
-
-### Configuring Azure AD single sign-on
-
-In this section, you enable Azure AD single sign-on in the Azure portal and configure single sign-on in your vxMaintain application.
-
-**To configure Azure AD single sign-on with vxMaintain, perform the following steps:**
-
-1. In the Azure portal, on the **vxMaintain** application integration page, click **Single sign-on**.
-
-	![Configure Single Sign-On][4]
-
-2. On the **Single sign-on** dialog, select **Mode** as	**SAML-based Sign-on** to enable single sign-on.
- 
-	![Configure Single Sign-On](./media/active-directory-saas-vxmaintain-tutorial/tutorial_vxmaintain_samlbase.png)
-
-3. On the **vxMaintain Domain and URLs** section, perform the following steps:
-
-	![Configure Single Sign-On](./media/active-directory-saas-vxmaintain-tutorial/tutorial_vxmaintain_url.png)
-
-    a. In the **Identifier** textbox, type a URL using the following pattern: `https://<company name>.verisae.com`
-
-	b. In the **Reply URL** textbox, type a URL using the following pattern: `https://<company name>.verisae.com/DataNett/action/ssoConsume/mobile?_log=true`
-
-	> [!NOTE] 
-	> These values are not real. Update these values with the actual Identifier and Reply URL. Contact [vxMaintain support team](http://www.verisae.com/contact-us) to get these values.
- 
-
-
-4. On the **SAML Signing Certificate** section, click **Metadata XML** and then save the metadata file on your computer.
-
-	![Configure Single Sign-On](./media/active-directory-saas-vxmaintain-tutorial/tutorial_vxmaintain_certificate.png) 
-
-5. Click **Save** button.
-
-	![Configure Single Sign-On](./media/active-directory-saas-vxmaintain-tutorial/tutorial_general_400.png)
-
-6. To configure single sign-on on **vxMaintain** side, you need to send the downloaded **Metadata XML** to [vxMaintain support team](http://www.verisae.com/contact-us).
-
-> [!TIP]
-> You can now read a concise version of these instructions inside the [Azure portal](https://portal.azure.com), while you are setting up the app!  After adding this app from the **Active Directory > Enterprise Applications** section, simply click the **Single Sign-On** tab and access the embedded documentation through the **Configuration** section at the bottom. You can read more about the embedded documentation feature here: [Azure AD embedded documentation]( https://go.microsoft.com/fwlink/?linkid=845985)
-> 
-
-### Creating an Azure AD test user
-The objective of this section is to create a test user in the Azure portal called Britta Simon.
-
-![Create Azure AD User][100]
-
-**To create a test user in Azure AD, perform the following steps:**
-
-1. In the **Azure portal**, on the left navigation pane, click **Azure Active Directory** icon.
-
-	![Creating an Azure AD test user](./media/active-directory-saas-vxmaintain-tutorial/create_aaduser_01.png) 
-
-2. To display the list of users, go to **Users and groups** and click **All users**.
-	
-	![Creating an Azure AD test user](./media/active-directory-saas-vxmaintain-tutorial/create_aaduser_02.png) 
-
-3. To open the **User** dialog, click **Add** on the top of the dialog.
- 
-	![Creating an Azure AD test user](./media/active-directory-saas-vxmaintain-tutorial/create_aaduser_03.png) 
-
-4. On the **User** dialog page, perform the following steps:
- 
-	![Creating an Azure AD test user](./media/active-directory-saas-vxmaintain-tutorial/create_aaduser_04.png) 
-
-    a. In the **Name** textbox, type **BrittaSimon**.
-
-    b. In the **User name** textbox, type the **email address** of BrittaSimon.
-
-	c. Select **Show Password** and write down the value of the **Password**.
-
-    d. Click **Create**.
- 
-### Creating a vxMaintain test user
-
-In this section, you create a user called Britta Simon in vxMaintain. Work with [vxMaintain support team](http://www.verisae.com/contact-us) to add the users in the vxMaintain platform. Users must be created and activated before you use single sign-on.
-
-### Assigning the Azure AD test user
-
-In this section, you enable Britta Simon to use Azure single sign-on by granting access to vxMaintain.
-=======
 - If you don't have an Azure AD trial environment, you can [get a one-month trial](https://azure.microsoft.com/pricing/free-trial/).
 
 ## Scenario description
@@ -308,7 +159,6 @@
 In this section, you create test user Britta Simon in vxMaintain. To add users in the vxMaintain platform, work with the [vxMaintain support team](http://www.verisae.com/contact-us). Before you use SSO, create and activate the users.
 
 ### Assign the Azure AD test user
->>>>>>> 7e950a10
 
 In this section, you enable test user Britta Simon to use Azure SSO by granting access to vxMaintain. To do so, do the following:
 
@@ -338,48 +188,13 @@
 
 In this section, you test your Azure AD SSO configuration by using the Access Panel.
 
-<<<<<<< HEAD
-1. In the Azure portal, open the applications view, and then navigate to the directory view and go to **Enterprise applications** then click **All applications**.
-
-	![Assign User][201] 
-
-2. In the applications list, select **vxMaintain**.
-
-	![Configure Single Sign-On](./media/active-directory-saas-vxmaintain-tutorial/tutorial_vxmaintain_app.png) 
-
-3. In the menu on the left, click **Users and groups**.
-
-	![Assign User][202] 
-
-4. Click **Add** button. Then select **Users and groups** on **Add Assignment** dialog.
-
-	![Assign User][203]
-
-5. On **Users and groups** dialog, select **Britta Simon** in the Users list.
-
-6. Click **Select** button on **Users and groups** dialog.
-
-7. Click **Assign** button on **Add Assignment** dialog.
-	
-### Testing single sign-on
-
-In this section, you test your Azure AD single sign-on configuration using the Access Panel.
-
-When you click the vxMaintain tile in the Access Panel, you should get automatically signed-on to your vxMaintain application.
+Selecting the **vxMaintain** tile in the Access Panel should sign you in to your vxMaintain application automatically.
+
 For more information about the Access Panel, see [Introduction to the Access Panel](active-directory-saas-access-panel-introduction.md).
 
-## Additional resources
-
-* [List of Tutorials on How to Integrate SaaS Apps with Azure Active Directory](active-directory-saas-tutorial-list.md)
-=======
-Selecting the **vxMaintain** tile in the Access Panel should sign you in to your vxMaintain application automatically.
-
-For more information about the Access Panel, see [Introduction to the Access Panel](active-directory-saas-access-panel-introduction.md).
-
 ## Next steps
 
 * [List of tutorials on integrating SaaS apps with Azure Active Directory](active-directory-saas-tutorial-list.md)
->>>>>>> 7e950a10
 * [What is application access and single sign-on with Azure Active Directory?](active-directory-appssoaccess-whatis.md)
 
 <!--Image references-->
