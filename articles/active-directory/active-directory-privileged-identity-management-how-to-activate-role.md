<properties
   pageTitle="Azure Privileged Identity Management: How To Activate a Role"
   description="Learn how to activate roles for privileged identities with the Azure Privileged Identity Management extension."
   services="active-directory"
   documentationCenter=""
   authors="kgremban"
   manager="stevenpo"
   editor=""/>

<tags
   ms.service="active-directory"
   ms.devlang="na"
   ms.topic="article"
   ms.tgt_pltfrm="na"
   ms.workload="identity"
<<<<<<< HEAD
   ms.date="01/21/2016"
=======
   ms.date="02/11/2016"
>>>>>>> abb96edc
   ms.author="kgremban"/>

# Azure Privileged Identity Management: How to activate or deactivate a role

## Activating or deactivating a role

1. Log in to the [Azure portal](https://portal.azure.com/).
2. Follow the steps in [Getting Started with Azure Privileged Identity Management](active-directory-privileged-identity-management-getting-started.md) to place Azure PIM on the Azure portal dashboard.
3. After you have completed the steps in the Security Wizard, you will see the main menu of Azure PIM.
4. Click on **Activate my role**.
5. A list of roles that have been assigned to you will appear.
6. Click on the role you want to activate.
7. Click **Activate**. The **Request role activation** blade will appear.
8. Enter the reason for the activation request in the text field.
9. Click **OK**.  The role will now be activated.
10. Once a role has been activated you can also deactivate a role by clicking **Deactivate**.  Additionally, the role can be removed from the user by using the steps in [Adding or Removing a Role](active-directory-privileged-identity-management-how-to-add-role-to-user.md).

For more information about security alerts specific to role activation settings see [How to Configure Security Alerts](active-directory-privileged-identity-management-how-to-configure-security-alerts.md).

<!--Every topic should have next steps and links to the next logical set of content to keep the customer engaged-->
## Next steps
[AZURE.INCLUDE [active-directory-privileged-identity-management-toc](../../includes/active-directory-privileged-identity-management-toc.md)]
<|MERGE_RESOLUTION|>--- conflicted
+++ resolved
@@ -1,42 +1,38 @@
-<properties
-   pageTitle="Azure Privileged Identity Management: How To Activate a Role"
-   description="Learn how to activate roles for privileged identities with the Azure Privileged Identity Management extension."
-   services="active-directory"
-   documentationCenter=""
-   authors="kgremban"
-   manager="stevenpo"
-   editor=""/>
-
-<tags
-   ms.service="active-directory"
-   ms.devlang="na"
-   ms.topic="article"
-   ms.tgt_pltfrm="na"
-   ms.workload="identity"
-<<<<<<< HEAD
-   ms.date="01/21/2016"
-=======
-   ms.date="02/11/2016"
->>>>>>> abb96edc
-   ms.author="kgremban"/>
-
-# Azure Privileged Identity Management: How to activate or deactivate a role
-
-## Activating or deactivating a role
-
-1. Log in to the [Azure portal](https://portal.azure.com/).
-2. Follow the steps in [Getting Started with Azure Privileged Identity Management](active-directory-privileged-identity-management-getting-started.md) to place Azure PIM on the Azure portal dashboard.
-3. After you have completed the steps in the Security Wizard, you will see the main menu of Azure PIM.
-4. Click on **Activate my role**.
-5. A list of roles that have been assigned to you will appear.
-6. Click on the role you want to activate.
-7. Click **Activate**. The **Request role activation** blade will appear.
-8. Enter the reason for the activation request in the text field.
-9. Click **OK**.  The role will now be activated.
-10. Once a role has been activated you can also deactivate a role by clicking **Deactivate**.  Additionally, the role can be removed from the user by using the steps in [Adding or Removing a Role](active-directory-privileged-identity-management-how-to-add-role-to-user.md).
-
-For more information about security alerts specific to role activation settings see [How to Configure Security Alerts](active-directory-privileged-identity-management-how-to-configure-security-alerts.md).
-
-<!--Every topic should have next steps and links to the next logical set of content to keep the customer engaged-->
-## Next steps
-[AZURE.INCLUDE [active-directory-privileged-identity-management-toc](../../includes/active-directory-privileged-identity-management-toc.md)]
+<properties
+   pageTitle="Azure Privileged Identity Management: How To Activate a Role"
+   description="Learn how to activate roles for privileged identities with the Azure Privileged Identity Management extension."
+   services="active-directory"
+   documentationCenter=""
+   authors="kgremban"
+   manager="stevenpo"
+   editor=""/>
+
+<tags
+   ms.service="active-directory"
+   ms.devlang="na"
+   ms.topic="article"
+   ms.tgt_pltfrm="na"
+   ms.workload="identity"
+   ms.date="02/11/2016"
+   ms.author="kgremban"/>
+
+# Azure Privileged Identity Management: How to activate or deactivate a role
+
+## Activating or deactivating a role
+
+1. Log in to the [Azure portal](https://portal.azure.com/).
+2. Follow the steps in [Getting Started with Azure Privileged Identity Management](active-directory-privileged-identity-management-getting-started.md) to place Azure PIM on the Azure portal dashboard.
+3. After you have completed the steps in the Security Wizard, you will see the main menu of Azure PIM.
+4. Click on **Activate my role**.
+5. A list of roles that have been assigned to you will appear.
+6. Click on the role you want to activate.
+7. Click **Activate**. The **Request role activation** blade will appear.
+8. Enter the reason for the activation request in the text field.
+9. Click **OK**.  The role will now be activated.
+10. Once a role has been activated you can also deactivate a role by clicking **Deactivate**.  Additionally, the role can be removed from the user by using the steps in [Adding or Removing a Role](active-directory-privileged-identity-management-how-to-add-role-to-user.md).
+
+For more information about security alerts specific to role activation settings see [How to Configure Security Alerts](active-directory-privileged-identity-management-how-to-configure-security-alerts.md).
+
+<!--Every topic should have next steps and links to the next logical set of content to keep the customer engaged-->
+## Next steps
+[AZURE.INCLUDE [active-directory-privileged-identity-management-toc](../../includes/active-directory-privileged-identity-management-toc.md)]