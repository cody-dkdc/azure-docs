--- conflicted
+++ resolved
@@ -1,79 +1,64 @@
-<properties
-<<<<<<< HEAD
-   pageTitle="How to activate and deactivate a role | Microsoft Azure"
-=======
-   pageTitle="How to activate or deactivate a role | Microsoft Azure"
->>>>>>> 1c91aff2
-   description="Learn how to activate roles for privileged identities with the Azure Privileged Identity Management application."
-   services="active-directory"
-   documentationCenter=""
-   authors="kgremban"
-   manager="stevenpo"
-   editor=""/>
-
-<tags
-   ms.service="active-directory"
-   ms.devlang="na"
-   ms.topic="article"
-   ms.tgt_pltfrm="na"
-   ms.workload="identity"
-<<<<<<< HEAD
-   ms.date="04/13/2016"
-   ms.author="kgremban"/>
-
-# How to activate and deactivate roles in Azure AD Privileged Identity Management
-=======
-   ms.date="04/15/2016"
-   ms.author="kgremban"/>
-
-# How to activate or deactivate roles in Azure AD Privileged Identity Management
->>>>>>> 1c91aff2
-
-Azure Active Directory (AD) Privileged Identity Management simplifies how enterprises manage privileged identities and access to resources in Azure AD as well as other Microsoft online services like Office 365 or Microsoft Intune.  
-
-This article is for admins who need to activate their role in Azure AD Privileged Identity Management (PIM). It will walk you through the steps to activate a role when you need the permissions, and deactivate the role when you're done.
-
-If you have been assigned to an administrative role, you can activate that role when you need to perform a task that requires that role. For example, if you only need to manage Office 365 sometimes, your organization's security administrators don't want to make you a permanent admin. Instead, they make you a candidate for the Global Administrator or Exchange Online Administrator roles in Azure AD. This means that you can request a temporary role assignment when you need those privileges, and you'll have admin control for Office 365 for a predetermined time period.
-
-
-## Add the Privileged Identity Management application
-
-Use the Azure AD Privileged Identity Management application in the [Azure portal](https://portal.azure.com/) to request a role "activation" even if you're going to operate in another portal or via PowerShell. If you don't have the Azure AD Privileged Identity Management application on your Azure portal, follow these steps to get started.
-
-1. Sign in to the [Azure portal](https://portal.azure.com/), if you haven't already.
-2. If your organization has more than one directory, click on your username in the upper right hand corner of the Azure portal, and select the directory where you will you be operating.
-3. Click the **New** icon in the left navigation.
-4. Select **Security + Identity** from the Create menu.
-5. Select **Azure AD Privileged Identity Management**.
-<<<<<<< HEAD
-6. Leave **Pin to dashboard** checked and then click the **Create** button. The Privileged Identity Management application will open.
-=======
-6. Check **Pin to dashboard** and then click the **Create** button. The Privileged Identity Management application will open.
->>>>>>> 1c91aff2
-
-## Activate a role
-
-When you need to take on a role, you can request activation using the **Activate my role** button in the Azure AD Privileged Identity Management application.
-
-
-1. Sign in to the [Azure portal](https://portal.azure.com/) and select the Azure AD Privileged Identity Management tile.
-2. Select **Activate my role**. A list of roles that have been assigned to you will appear.
-3. Select the role you want to activate.
-4. Select **Activate**. The **Request role activation** blade will appear.
-5. For some roles, like Global Administrator, Multi-Factor Authentication (MFA) is required to activate the role.  If you did not perform MFA when logging in, you may have to before the role can be activated.
-6. Enter the reason for the activation request in the text field.  The security administrator may also require you to supply a trouble ticket number.
-7. Select **OK**.  The role will now be activated and the role change will become visible in the Microsoft Online Services.
-
-## Deactivate a role
-
-Once a role has been activated, it will automatically deactivate when its time limit is reached.
-
-If you are done early, you can also deactivate a role manually in the Azure AD Privileged Identity Management application.  Select **Activate my role**, find the role you no longer need at present, and select **Deactivate**.  
-
-
-<!--Every topic should have next steps and links to the next logical set of content to keep the customer engaged-->
-## Next steps
-
-If you're interested in learning more about Azure AD Privileged Identity Management, the following links have more information.
-
-[AZURE.INCLUDE [active-directory-privileged-identity-management-toc](../../includes/active-directory-privileged-identity-management-toc.md)]
+<properties
+   pageTitle="How to activate or deactivate a role | Microsoft Azure"
+   description="Learn how to activate roles for privileged identities with the Azure Privileged Identity Management application."
+   services="active-directory"
+   documentationCenter=""
+   authors="kgremban"
+   manager="stevenpo"
+   editor=""/>
+
+<tags
+   ms.service="active-directory"
+   ms.devlang="na"
+   ms.topic="article"
+   ms.tgt_pltfrm="na"
+   ms.workload="identity"
+   ms.date="04/15/2016"
+   ms.author="kgremban"/>
+
+# How to activate or deactivate roles in Azure AD Privileged Identity Management
+
+Azure Active Directory (AD) Privileged Identity Management simplifies how enterprises manage privileged identities and access to resources in Azure AD as well as other Microsoft online services like Office 365 or Microsoft Intune.  
+
+This article is for admins who need to activate their role in Azure AD Privileged Identity Management (PIM). It will walk you through the steps to activate a role when you need the permissions, and deactivate the role when you're done.
+
+If you have been assigned to an administrative role, you can activate that role when you need to perform a task that requires that role. For example, if you only need to manage Office 365 sometimes, your organization's security administrators don't want to make you a permanent admin. Instead, they make you a candidate for the Global Administrator or Exchange Online Administrator roles in Azure AD. This means that you can request a temporary role assignment when you need those privileges, and you'll have admin control for Office 365 for a predetermined time period.
+
+
+## Add the Privileged Identity Management application
+
+Use the Azure AD Privileged Identity Management application in the [Azure portal](https://portal.azure.com/) to request a role "activation" even if you're going to operate in another portal or via PowerShell. If you don't have the Azure AD Privileged Identity Management application on your Azure portal, follow these steps to get started.
+
+1. Sign in to the [Azure portal](https://portal.azure.com/), if you haven't already.
+2. If your organization has more than one directory, click on your username in the upper right hand corner of the Azure portal, and select the directory where you will you be operating.
+3. Click the **New** icon in the left navigation.
+4. Select **Security + Identity** from the Create menu.
+5. Select **Azure AD Privileged Identity Management**.
+6. Check **Pin to dashboard** and then click the **Create** button. The Privileged Identity Management application will open.
+
+## Activate a role
+
+When you need to take on a role, you can request activation using the **Activate my role** button in the Azure AD Privileged Identity Management application.
+
+
+1. Sign in to the [Azure portal](https://portal.azure.com/) and select the Azure AD Privileged Identity Management tile.
+2. Select **Activate my role**. A list of roles that have been assigned to you will appear.
+3. Select the role you want to activate.
+4. Select **Activate**. The **Request role activation** blade will appear.
+5. For some roles, like Global Administrator, Multi-Factor Authentication (MFA) is required to activate the role.  If you did not perform MFA when logging in, you may have to before the role can be activated.
+6. Enter the reason for the activation request in the text field.  The security administrator may also require you to supply a trouble ticket number.
+7. Select **OK**.  The role will now be activated and the role change will become visible in the Microsoft Online Services.
+
+## Deactivate a role
+
+Once a role has been activated, it will automatically deactivate when its time limit is reached.
+
+If you are done early, you can also deactivate a role manually in the Azure AD Privileged Identity Management application.  Select **Activate my role**, find the role you no longer need at present, and select **Deactivate**.  
+
+
+<!--Every topic should have next steps and links to the next logical set of content to keep the customer engaged-->
+## Next steps
+
+If you're interested in learning more about Azure AD Privileged Identity Management, the following links have more information.
+
+[AZURE.INCLUDE [active-directory-privileged-identity-management-toc](../../includes/active-directory-privileged-identity-management-toc.md)]