---
title: Use a Windows VM MSI to access Azure Resource Manager
description: A tutorial that walks you through the process of using a Windows VM Managed Service Identity (MSI) to access Azure Resource Manager.
services: active-directory
documentationcenter: ''
author: elkuzmen
manager: mbaldwin
editor: bryanla

ms.service: active-directory
ms.devlang: na
ms.topic: article
ms.tgt_pltfrm: na
ms.workload: identity
ms.date: 09/15/2017
ms.author: elkuzmen
---

# Use a Windows VM Managed Service Identity (MSI) to access Resource Manager

[!INCLUDE[preview-notice](../../includes/active-directory-msi-preview-notice.md)]

This tutorial shows you how to enable Managed Service Identity (MSI) for a Windows virtual machine (VM). You can then use that identity to access the Azure Resource Manager API. Managed Service Identities are automatically managed by Azure and enable you to authenticate to services that support Azure AD authentication without needing to insert credentials into your code. You learn how to:

> [!div class="checklist"]
> * Enable MSI on a Windows VM 
> * Grant your VM access to a Resource Group in Azure Resource Manager 
> * Get an access token using the VM identity and use it to call Azure Resource Manager


If you don't have an Azure subscription, create a [free account](https://azure.microsoft.com/free/?WT.mc_id=A261C142F) before you begin.

## Sign in to Azure
Sign in to the Azure portal at [https://portal.azure.com](https://portal.azure.com).

## Create a Windows virtual machine in a new resource group

For this tutorial, we create a new Windows VM.  You can also enable MSI on an existing VM.

1.	Click the **New** button found on the upper left-hand corner of the Azure portal.
2.	Select **Compute**, and then select **Windows Server 2016 Datacenter**. 
3.	Enter the virtual machine information. The **Username** and **Password** created here is the credentials you use to login to the virtual machine.
4.  Choose the proper **Subscription** for the virtual machine in the dropdown.
5.	To select a new **Resource Group** in which to create your virtual machine, choose **Create New**. When complete, click **OK**.
6.	Select the size for the VM. To see more sizes, select **View all** or change the **Supported disk type** filter. On the Settings page, keep the defaults, and click **OK**.

    ![Alt image text](media/msi-tutorial-windows-vm-access-arm/msi-windows-vm.png)

## Enable MSI on your VM 

A VM MSI enables you to get access tokens from Azure AD without you needing to put credentials into your code. Enabling MSI tells Azure to create a managed identity for your VM. Under the covers, enabling MSI does two things: it installs the MSI VM extension on your VM, and it enables MSI in Azure Resource Manager.

1.	Select the **Virtual Machine** that you want to enable MSI on.  
2.	On the left navigation bar click **Configuration**. 
3.	You see **Managed Service Identity**. To register and enable the MSI, select **Yes**, if you wish to disable it, choose No. 
4.	Ensure you click **Save** to save the configuration.  
    ![Alt image text](media/msi-tutorial-linux-vm-access-arm/msi-linux-extension.png)

5. If you wish to check and verify which extensions are on this VM, click **Extensions**. If MSI is enabled, then **ManagedIdentityExtensionforWindows** will appear in the list.

    ![Alt image text](media/msi-tutorial-windows-vm-access-arm/msi-windows-extension.png)

## Grant your VM access to a resource group in Resource Manager
Using MSI your code can get access tokens to authenticate to resources that support Azure AD authentication.  The Azure Resource Manager supports Azure AD authentication.  First, we need to grant this VM’s identity access to a resource in Resource Manager, in this case the Resource Group in which the VM is contained.  

1.	Navigate to the tab for **Resource Groups**. 
2.	Select the specific **Resource Group** you created for your **Windows VM**. 
3.	Go to **Access control (IAM)** in the left panel. 
4.	Then **Add** a new role assignment for your **Windows VM**.  Choose **Role** as **Reader**. 
5.	In the next drop-down, **Assign access to** the resource **Virtual Machine**. 
6.	Next, ensure the proper subscription is listed in the **Subscription** dropdown. And for **Resource Group**, select **All resource groups**. 
7.	Finally, in **Select** choose your Windows VM in the dropdown and click **Save**.

    ![Alt image text](media/msi-tutorial-windows-vm-access-arm/msi-windows-permissions.png)

## Get an access token using the VM identity and use it to call Azure Resource Manager 

You will need to use **PowerShell** in this portion.  If you don’t have installed, download it [here](https://docs.microsoft.com/powershell/azure/overview?view=azurermps-4.3.1). 

1.	In the portal, navigate to **Virtual Machines** and go to your Windows virtual machine and in the **Overview**, click **Connect**. 
2.	Enter in your **Username** and **Password** for which you added when you created the Windows VM. 
3.	Now that you have created a **Remote Desktop Connection** with the virtual machine, open **PowerShell** in the remote session. 
4.	Using Powershell’s Invoke-WebRequest, make a request to the local MSI endpoint to get an access token for Azure Resource Manager.

    ```powershell
<<<<<<< HEAD
       $response = Invoke-WebRequest -Uri http://localhost/50342/oauth2/token -Method GET -Body {@resource="https://management.azure.com/"} -Headers @{Metadata="true"}
=======
       $response = Invoke-WebRequest -Uri http://localhost:50342/oauth2/token -Method GET -Body @{resource="https://management.azure.com/"} -Headers @{Metadata="true"}
>>>>>>> a28a8d27
    ```
    
    > [!NOTE]
    > The value of the "resource" parameter must be an exact match for what is expected by Azure AD. When using the Azure Resource Manager resource ID, you must include the trailing slash on the URI.
    
    Next, extract the full response, which is stored as a JavaScript Object Notation (JSON) formatted string in the $response object. 
    
    ```powershell
    $content = $response.Content | ConvertFrom-Json
    ```
    Next, extract the access token from the response.
    
    ```powershell
    $ArmToken = $content.access_token
    ```
    
    Finally, call Azure Resource Manager using the access token. In this example, we're also using PowerShell's Invoke-WebRequest to make the call to Azure Resource Manager, and include the access token in the Authorization header.
    
    ```powershell
    (Invoke-WebRequest -Uri https://management.azure.com/subscriptions/<SUBSCRIPTION ID>/resourceGroups/<RESOURCE GROUP>?api-version=2016-06-01 -Method GET -ContentType "application/json" -Headers @{ Authorization ="Bearer $ArmToken"}).content
    ```
    > [!NOTE] 
    > The URL is case-sensitive, so ensure if you are using the exact same case as you used earlier when you named the Resource Group, and the uppercase "G" in "resourceGroups."
        
    The following command returns the details of the Resource Group:

    ```powershell
    {"id":"/subscriptions/98f51385-2edc-4b79-bed9-7718de4cb861/resourceGroups/DevTest","name":"DevTest","location":"westus","properties":{"provisioningState":"Succeeded"}}
    ```

## Related content

- For an overview of MSI, see [Managed Service Identity overview](../active-directory/msi-overview.md).

Use the following comments section to provide feedback and help us refine and shape our content.
<|MERGE_RESOLUTION|>--- conflicted
+++ resolved
@@ -83,11 +83,7 @@
 4.	Using Powershell’s Invoke-WebRequest, make a request to the local MSI endpoint to get an access token for Azure Resource Manager.
 
     ```powershell
-<<<<<<< HEAD
-       $response = Invoke-WebRequest -Uri http://localhost/50342/oauth2/token -Method GET -Body {@resource="https://management.azure.com/"} -Headers @{Metadata="true"}
-=======
        $response = Invoke-WebRequest -Uri http://localhost:50342/oauth2/token -Method GET -Body @{resource="https://management.azure.com/"} -Headers @{Metadata="true"}
->>>>>>> a28a8d27
     ```
     
     > [!NOTE]
