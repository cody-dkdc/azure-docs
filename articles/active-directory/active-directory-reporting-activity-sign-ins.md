--- conflicted
+++ resolved
@@ -37,7 +37,7 @@
 ## Prerequisites
 
 ### Who can access the data?
-* Users in the Security Admin, Security Reader, Report Reader, or Application Administrator role
+* Users in the Security Admin, Security Reader, Report Reader role
 * Global Admins
 * Any user (non-admins) can access their own sign-ins 
 
@@ -53,20 +53,22 @@
 * How many users have signed in over a week?
 * What’s the status of these sign-ins?
 
-Your first entry point to all sign-in activities data is **Sign-ins** in the Activity section of **Azure Active**.
+Your first entry point to all sign-in activities data is **Sign-ins** in the Activity section of **Azure Active Directory**.
 
 
 ![Sign-in activity](./media/active-directory-reporting-activity-sign-ins/61.png "Sign-in activity")
 
 
-An audit log has a default list view that shows:
-
-- the related user
-- the application the user has signed-in to
-- the sign-in status
-- the sign-in time
-
-![Sign-in activity](./media/active-directory-reporting-activity-sign-ins/41.png "Sign-in activity")
+A sign-ins log has a default list view that shows:
+
+- The sign-in date
+- The related user
+- The application the user has signed-in to
+- The sign-in status
+- The status of the risk detection
+- The status of the multi-factor authentication (MFA) requirement
+
+![Sign-in activity](./media/active-directory-reporting-activity-sign-ins/01.png "Sign-in activity")
 
 You can customize the list view by clicking **Columns** in the toolbar.
 
@@ -74,46 +76,70 @@
 
 This enables you to display additional fields or remove fields that are already displayed.
 
-![Sign-in activity](./media/active-directory-reporting-activity-sign-ins/42.png "Sign-in activity")
-
-By clicking an item in the list view, you get all available details about it.
-
-![Sign-in activity](./media/active-directory-reporting-activity-sign-ins/43.png "Sign-in activity")
+![Sign-in activity](./media/active-directory-reporting-activity-sign-ins/02.png "Sign-in activity")
+
+By clicking an item in the list view, you get all available details about it in a horizontal view.
+
+![Sign-in activity](./media/active-directory-reporting-activity-sign-ins/03.png "Sign-in activity")
 
 > [!NOTE]
 > Customers can now troubleshoot conditional access policies through all sign-in reports. By clicking on the **Conditional access** tab for a sign-in record, customers can review the conditional access status and dive into the details of the policies that applied to the sign-in and the result for each policy.
 > For more information, see the [Frequently asked questions about CA information in all sign-ins](active-directory-reporting-faq.md#conditional-access).
 
-## Filtering sign-in activities
-
-To narrow down the reported data to a level that works for you, you can filter the sign-ins data using the following fields:
-
-- Time interval
+## Filter sign-in activities
+
+To narrow down the reported data to a level that works for you, you can filter the sign-ins data using the following default fields:
+
 - User
 - Application
-- Client
 - Sign-in status
-
-![Sign-in activity](./media/active-directory-reporting-activity-sign-ins/44.png "Sign-in activity")
-
-
-The **time interval** filter enables to you to define a timeframe for the returned data.  
+- Status of the risk detection
+- Date
+
+![Sign-in activity](./media/active-directory-reporting-activity-sign-ins/04.png "Sign-in activity")
+
+The **User** filter enables you to specify the name or the user principal name (UPN) of the user you care about.
+
+The **Application** filter enables you to specify the name of the application you care about.
+
+The **Sign-in status** filter enables you to select:
+
+- All
+- Success
+- Failure
+
+The **Risk Detected** filter enables you to select:
+
+- All
+- Yes
+- No
+
+The **Date** filter enables to you to define a timeframe for the returned data.  
 Possible values are:
 
 - 1 month
 - 7 days
 - 24 hours
-- Custom
+- Custom time interval
 
 When you select a custom timeframe, you can configure a start time and an end time.
 
-The **user** filter enables you to specify the name or the user principal name (UPN) of the user you care about.
-
-The **application** filter enables you to specify the name of the application you care about.
-
-The **client** filter enables you to specify information about the device you care about.
-
-<<<<<<< HEAD
+If you add additional fields to your sign-ins view, these fields are automatically added to the list of filters. For example, by adding **Client App** field to your list, you also get another filter option that enables you to set the following filters:
+
+- Browser      
+- Exchange ActiveSync (supported)               
+- Exchange ActiveSync (unsupported)
+- Other clients               
+    - IMAP
+    - MAPI
+    - Older Office clients
+    - POP
+    - SMTP
+
+
+![Sign-in activity](./media/active-directory-reporting-activity-sign-ins/12.png "Sign-in activity")
+
+
 ## Download sign-in activities
 
 You can download the sign-in activities data if you want work with it outside the Azure portal. Clicking **Download** creates a CSV file of the most recent 5K records.  In addition to a download button, the Azure portal also provides you with an option to generate a script to download your data.  
@@ -132,25 +158,19 @@
 4. Now you can run the downloaded PowerShell script in administrator mode to generate the CSV file.
 
 In addition to the technical implementation, the number of records you can download is also constrained by the [Azure Active Directory report retention policies](active-directory-reporting-retention.md).  
-=======
-The **sign-in status** filter enables you to select one of the following filter:
->>>>>>> a060ec99
-
-- All
-- Success
-- Failure
-
 
 
 ## Sign-in activities shortcuts
 
-In addition to Azure Active Directory, the Azure portal provides you with two additional entry points to sign-in activities data:
-
-- Users and groups
+In addition to Azure Active Directory, the Azure portal provides you with additional entry points to sign-in activities data:
+
+- The identity security protection overview
+- Users
+- Groups
 - Enterprise applications
 
 
-### Users and groups sign-ins activities
+### Users sign-ins activities
 
 With the information provided by the user sign-in report, you find answers to questions such as:
 
@@ -158,33 +178,37 @@
 - How many users have users signed in over a week?
 - What’s the status of these sign-ins?
 
-
-
-Your entry point to this data is the user sign-in graph in the **Overview** section under **Users and groups**.
-
-![Sign-in activity](./media/active-directory-reporting-activity-sign-ins/45.png "Sign-in activity")
-
-The user sign-in graph shows weekly aggregations of sign ins for all users in a given time period. The default for the time period is 30 days.
-
-![Sign-in activity](./media/active-directory-reporting-activity-sign-ins/46.png "Sign-in activity")
-
-When you click on a day in the sign-in graph, you get a detailed list of the sign-in activities for this day.
-
-![Sign-in activity](./media/active-directory-reporting-activity-sign-ins/41.png "Sign-in activity")
-
-Each row in the sign-in activities list gives you the detailed information about the selected sign-in such as:
+Your entry point to this data is the user sign-in graph on the **identity security protection** overview page. The user sign-in graph shows weekly aggregations of sign ins for all users in a given time period. The default for the time period is 30 days.
+
+![Sign-in activity](./media/active-directory-reporting-activity-sign-ins/06.png "Sign-in activity")
+
+When you click on a day in the sign-in graph, you get an overview of the sign-in activities for this day.
+
+Each row in the sign-in activities list shows:
 
 * Who has signed in?
-* What was the related UPN?
 * What application was the target of the sign-in?
-* What is the IP address of the sign-in?
-* What was the status of the sign-in?
-
-The **Sign-ins** option gives you a complete overview of all user sign-ins.
-
-![Sign-in activity](./media/active-directory-reporting-activity-sign-ins/51.png "Sign-in activity")
-
-
+* What is the status of the sign-in?
+* What is the MFA status of the sign-in?
+
+By clicking an item, you get more details about the sign-in operation:
+
+- User ID
+- User
+- Username
+- Application ID
+- Application
+- Client
+- Location
+- IP address
+- Date
+- MFA Required
+- Sign-in status
+
+ 
+On the **Users** page, you get a complete overview of all user sign-ins by clicking **Sign-ins** in the **Activity** section.
+
+![Sign-in activity](./media/active-directory-reporting-activity-sign-ins/08.png "Sign-in activity")
 
 ## Usage of managed applications
 
@@ -196,7 +220,7 @@
 
 Your entry point to this data is the top 3 applications in your organization within the last 30 days report in the **Overview** section under **Enterprise applications**.
 
-![Sign-in activity](./media/active-directory-reporting-activity-sign-ins/64.png "Sign-in activity")
+![Sign-in activity](./media/active-directory-reporting-activity-sign-ins/10.png "Sign-in activity")
 
 The app usage graph weekly aggregations of sign ins for your top 3 applications in a given time period. The default for the time period is 30 days.
 
@@ -204,18 +228,13 @@
 
 If you want to, you can set the focus on a specific application.
 
-
 ![Reporting](./media/active-directory-reporting-activity-sign-ins/single_spp_usage_graph.png "Reporting")
 
 When you click on a day in the app usage graph, you get a detailed list of the sign-in activities.
 
-
-![Sign-in activity](./media/active-directory-reporting-activity-sign-ins/48.png "Sign-in activity")
-
-
 The **Sign-ins** option gives you a complete overview of all sign-in events to your applications.
 
-![Sign-in activity](./media/active-directory-reporting-activity-sign-ins/49.png "Sign-in activity")
+![Sign-in activity](./media/active-directory-reporting-activity-sign-ins/11.png "Sign-in activity")
 
 
 
