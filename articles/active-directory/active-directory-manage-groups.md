--- conflicted
+++ resolved
@@ -20,11 +20,7 @@
 
 # Managing access to resources with Azure Active Directory groups
 
-<<<<<<< HEAD
-Azure Active Directory (Azure AD) is a comprehensive identity and access management solution that provides a robust set of capabilities to manage access to on-premises and cloud applications and resources including Microsoft online services like Office 365 and a world of non-Microsoft SaaS applications. This article provides an overview, but if you want to start using Azure AD groups right now, follow the instructions in [Managing security groups in Azure AD](active-directory-accessmanagement-manage-groups.md). If you want to see how you can use PowerShell to manage groups in Azure Active directory you can read more in [Azure Active Directory preview cmdlets for group management](https://azure.microsoft.com/en-us/documentation/articles/active-directory-accessmanagement-groups-settings-v2-cmdlets/). 
-=======
 Azure Active Directory (Azure AD) is a comprehensive identity and access management solution that provides a robust set of capabilities to manage access to on-premises and cloud applications and resources including Microsoft online services like Office 365 and a world of non-Microsoft SaaS applications. This article provides an overview, but if you want to start using Azure AD groups right now, follow the instructions in [Managing security groups in Azure AD](active-directory-accessmanagement-manage-groups.md). If you want to see how you can use PowerShell to manage groups in Azure Active directory you can read more in [Azure Active Directory preview cmdlets for group management](active-directory-accessmanagement-groups-settings-v2-cmdlets.md). 
->>>>>>> 89d8e45c
 
 
 > [AZURE.NOTE] To use Azure Active Directory, you need an Azure account. If you don't have an account, you can [sign up for a free Azure account](https://azure.microsoft.com/pricing/free-trial/).
