--- conflicted
+++ resolved
@@ -40,11 +40,7 @@
 
 The rest of the RBAC roles in Azure allow management of specific Azure resources. For example, the Virtual Machine Contributor role allows the user to create and manage virtual machines. It does not give them access to the virtual network or the subnet that the virtual machine connects to. 
 
-<<<<<<< HEAD
-[RBAC built-in roles](role-based-access-built-in-roles.md) lists the roles available in Azure. It specifies the operations and scope that each built-in role grants to users. If you're looking to define your own roles for even more control, see how to build [Custom roles in Azure RBAC](../role-based-access-control/custom-roles.md).
-=======
-[RBAC built-in roles](../role-based-access-control/built-in-roles.md) lists the roles available in Azure. It specifies the operations and scope that each built-in role grants to users. If you're looking to define your own roles for even more control, see how to build [Custom roles in Azure RBAC](role-based-access-control-custom-roles.md).
->>>>>>> 7f047f4c
+[RBAC built-in roles](../role-based-access-control/built-in-roles.md) lists the roles available in Azure. It specifies the operations and scope that each built-in role grants to users. If you're looking to define your own roles for even more control, see how to build [Custom roles in Azure RBAC](../role-based-access-control/custom-roles.md).
 
 ## Resource hierarchy and access inheritance
 * Each **subscription** in Azure belongs to only one directory. (But each directory can have more than one subscription.)
@@ -65,12 +61,6 @@
 Azure RBAC only supports management operations of the Azure resources in the Azure portal and Azure Resource Manager APIs. It cannot authorize all data level operations for Azure resources. For example, you can authorize someone to manage Storage Accounts, but not to the blobs or tables within a Storage Account. Similarly, a SQL database can be managed, but not the tables within it.
 
 ## Next Steps
-<<<<<<< HEAD
-* Get started with [Role-Based Access Control in the Azure portal](role-based-access-control-configure.md).
-* See the [RBAC built-in roles](role-based-access-built-in-roles.md)
-* Define your own [Custom roles in Azure RBAC](../role-based-access-control/custom-roles.md)
-=======
 * Get started with [Role-Based Access Control in the Azure portal](../role-based-access-control/role-assignments-portal.md).
 * See the [RBAC built-in roles](../role-based-access-control/built-in-roles.md)
-* Define your own [Custom roles in Azure RBAC](role-based-access-control-custom-roles.md)
->>>>>>> 7f047f4c
+* Define your own [Custom roles in Azure RBAC](../role-based-access-control/custom-roles.md)