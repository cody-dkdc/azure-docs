--- conflicted
+++ resolved
@@ -1,30 +1,10 @@
 ---
 title: How to configure the multi-factor authentication registration policy in Azure Active Directory Identity Protection | Microsoft Docs
 description: Learn how to configure the Azure AD Identity Protection multi-factor authentication registration policy.
-<<<<<<< HEAD
-services: active-directory
-keywords: azure active directory identity protection, cloud app discovery, managing applications, security, risk, risk level, vulnerability, security policy
-documentationcenter: ''
-author: MicrosoftGuyJFlo
-manager: daveba
-=======
->>>>>>> 6a383dfd
 
 services: active-directory
 ms.service: active-directory
 ms.subservice: identity-protection
-<<<<<<< HEAD
-ms.workload: identity
-ms.tgt_pltfrm: na
-ms.devlang: na
-ms.topic: article
-ms.date: 04/17/2019
-ms.author: joflore
-ms.reviewer: sahandle
-
-ms.collection: M365-identity-device-management
----
-=======
 ms.topic: article
 ms.date: 05/01/2019
 
@@ -32,25 +12,16 @@
 manager: daveba
 ms.author: joflore
 ms.reviewer: sahandle
->>>>>>> 6a383dfd
 
 ms.collection: M365-identity-device-management
 ---
 # How To: Configure the Azure Multi-Factor Authentication registration policy
 
-<<<<<<< HEAD
-Azure AD Identity Protection helps you manage the roll-out of multi-factor authentication (MFA) registration by configuring a policy to require MFA registration. This article explains what the policy can be used for and how to configure it.
-=======
 Azure AD Identity Protection helps you manage the roll-out of multi-factor authentication (MFA) registration by configuring a conditional access policy to require MFA registration no matter what app you are signing in to. This article explains what the policy can be used for and how to configure it.
->>>>>>> 6a383dfd
 
 ## What is the Azure Multi-Factor Authentication registration policy?
 
-<<<<<<< HEAD
-Azure multi-factor authentication is a method of verifying who you are that requires the use of more than just a username and password. It provides a second layer of security to user sign-ins and transactions. In order for users to be able to respond to MFA prompts, they must first register for MFA. 
-=======
 Azure Multi-Factor Authentication provides a means to verify who you are using more than just a username and password. It provides a second layer of security to user sign-ins. In order for users to be able to respond to MFA prompts, they must first register for Azure Multi-Factor Authentication.
->>>>>>> 6a383dfd
 
 We recommend that you require Azure Multi-Factor Authentication for user sign-ins because it:
 
@@ -59,11 +30,7 @@
 
 For more details on MFA, see [What is Azure Multi-Factor Authentication?](../authentication/howto-mfa-getstarted.md)
 
-<<<<<<< HEAD
-For more details on MFA, see [What is Azure Multi-Factor Authentication?](../authentication/multi-factor-authentication.md)
-=======
 ## How do I access the registration policy?
->>>>>>> 6a383dfd
 
 The MFA registration policy is in the **Configure** section on the [Azure AD Identity Protection page](https://portal.azure.com/#blade/Microsoft_AAD_ProtectionCenter/IdentitySecurityDashboardMenuBlade/SignInPolicy).
 
@@ -71,21 +38,13 @@
 
 ## Policy settings
 
-<<<<<<< HEAD
-When you configure the MFA registration policy, you need to set:
-=======
 When you configure the MFA registration policy, you need to make the following configuration changes:
->>>>>>> 6a383dfd
 
 - The users and groups the policy applies to. Remember to exclude your organization's [emergency access accounts](../users-groups-roles/directory-emergency-access.md).
 
     ![Users and groups](./media/howto-mfa-policy/11.png)
 
-<<<<<<< HEAD
-- The control you want to enforce- requirement of MFA registration:  
-=======
 - The control you want to enforce - **Require Azure MFA registration**
->>>>>>> 6a383dfd
 
     ![Access](./media/howto-mfa-policy/12.png)
 
