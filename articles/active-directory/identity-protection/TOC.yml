--- conflicted
+++ resolved
@@ -46,11 +46,8 @@
       href: security-overview.md
     - name: Investigate risky users and sign-ins
       href: howto-investigate-risky-users-signins.md
-<<<<<<< HEAD
-=======
     - name: Provide feedback on risk events
       href: howto-provide-risk-event-feedback.md
->>>>>>> 6a383dfd
     - name: Configure risk policies
       href: howto-configure-risk-policies.md
     - name: Improve detection accuracy
