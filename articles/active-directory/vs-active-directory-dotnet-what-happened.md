---
<<<<<<< HEAD
title: What happened to my MVC project (Visual Studio Azure Active Directory connected service) | Microsoft Docs
description: Describes what happens to your MVC project when you connect to Azure AD by using Visual Studio connected services
services: active-directory
documentationcenter: na
author: TomArcher
manager: douge
editor: ''

ms.assetid: 8b24adde-547e-4ffe-824a-2029ba210216
ms.service: active-directory
ms.workload: web
ms.tgt_pltfrm: vs-what-happened
ms.devlang: na
ms.topic: article
ms.date: 11/18/2016
ms.author: tarcher

---
# What happened to my MVC project (Visual Studio Azure Active Directory connected service)?
> [!div class="op_single_selector"]
> * [Getting Started](vs-active-directory-dotnet-getting-started.md)
> * [What Happened](vs-active-directory-dotnet-what-happened.md)
> 
> 

## References have been added
### NuGet package references
* **Microsoft.IdentityModel.Protocol.Extensions**
* **Microsoft.Owin**
* **Microsoft.Owin.Host.SystemWeb**
* **Microsoft.Owin.Security**
* **Microsoft.Owin.Security.Cookies**
* **Microsoft.Owin.Security.OpenIdConnect**
* **Owin**
* **System.IdentityModel.Tokens.Jwt**

### .NET references
* **Microsoft.IdentityModel.Protocol.Extensions**
* **Microsoft.Owin**
* **Microsoft.Owin.Host.SystemWeb**
* **Microsoft.Owin.Security**
* **Microsoft.Owin.Security.Cookies**
* **Microsoft.Owin.Security.OpenIdConnect**
* **Owin**
* **System.IdentityModel**
* **System.IdentityModel.Tokens.Jwt**
* **System.Runtime.Serialization**

## Code has been added
### Code files were added to your project
An authentication startup class, **App_Start/Startup.Auth.cs** was added to your project containing startup logic for Azure AD authentication. Also, a controller class, Controllers/AccountController.cs was added which contains **SignIn()** and **SignOut()** methods. Finally, a partial view, **Views/Shared/_LoginPartial.cshtml** was added containing an action link for SignIn/SignOut.

### Startup code was added to your project
If you already had a Startup class in your project, the **Configuration** method was updated to include a call to **ConfigureAuth(app)**. Otherwise, a Startup class was added to your project.

### Your app.config or web.config has new configuration values
The following configuration entries have been added.

    <appSettings>
        <add key="ida:ClientId" value="ClientId from the new Azure AD App" />
        <add key="ida:AADInstance" value="https://login.microsoftonline.com/" />
        <add key="ida:Domain" value="The selected Azure AD Domain" />
        <add key="ida:TenantId" value="The Id of your selected Azure AD Tenant" />
        <add key="ida:PostLogoutRedirectUri" value="Your project start page" />
    </appSettings>

### An Azure Active Directory (AD) App was created
An Azure AD Application was created in the directory that you selected in the wizard.

## If I checked *disable Individual User Accounts authentication*, what additional changes were made to my project?
NuGet package references were removed, and files were removed and backed up. Depending on the state of your project, you may have to manually remove additional references or files, or modify code as appropriate.

### NuGet package references removed (for those present)
* **Microsoft.AspNet.Identity.Core**
* **Microsoft.AspNet.Identity.EntityFramework**
* **Microsoft.AspNet.Identity.Owin**

### Code files backed up and removed (for those present)
Each of following files was backed up and removed from the project. Backup files are located in a 'Backup' folder at the root of the project's directory.

* **App_Start\IdentityConfig.cs**
* **Controllers\ManageController.cs**
* **Models\IdentityModels.cs**
* **Models\ManageViewModels.cs**

### Code files backed up (for those present)
Each of following files was backed up before being replaced. Backup files are located in a 'Backup' folder at the root of the project's directory.

* **Startup.cs**
* **App_Start\Startup.Auth.cs**
* **Controllers\AccountController.cs**
* **Views\Shared\_LoginPartial.cshtml**

## If I checked *Read directory data*, what additional changes were made to my project?
Additional references have been added.

### Additional NuGet package references
* **EntityFramework**
* **Microsoft.Azure.ActiveDirectory.GraphClient**
* **Microsoft.Data.Edm**
* **Microsoft.Data.OData**
* **Microsoft.Data.Services.Client**
* **Microsoft.IdentityModel.Clients.ActiveDirectory**
* **System.Spatial**

### Additional .NET references
* **EntityFramework**
* **EntityFramework.SqlServer**
* **Microsoft.Azure.ActiveDirectory.GraphClient**
* **Microsoft.Data.Edm**
* **Microsoft.Data.OData**
* **Microsoft.Data.Services.Client**
* **Microsoft.IdentityModel.Clients.ActiveDirectory**
* **Microsoft.IdentityModel.Clients.ActiveDirectory.WindowsForms**
* **System.Spatial**

### Additional Code files were added to your project
Two files were added to support token caching: **Models\ADALTokenCache.cs** and **Models\ApplicationDbContext.cs**.  An additional controller and view were added to illustrate accessing user profile information using Azure graph APIs.  These files are **Controllers\UserProfileController.cs** and **Views\UserProfile\Index.cshtml**.

### Additional Startup code was added to your project
In the **startup.auth.cs** file, a new **OpenIdConnectAuthenticationNotifications** object was added to the **Notifications** member of the **OpenIdConnectAuthenticationOptions**.  This is to enable receiving the OAuth code and exchange it for an access token.

### Additional changes were made to your app.config or web.config
The following additional configuration entries have been added.

    <appSettings>
        <add key="ida:ClientSecret" value="Your Azure AD App's new client secret" />
    </appSettings>

The following configuration sections and connection string have been added.

    <configSections>
        <!-- For more information on Entity Framework configuration, visit http://go.microsoft.com/fwlink/?LinkID=237468 -->
        <section name="entityFramework" type="System.Data.Entity.Internal.ConfigFile.EntityFrameworkSection, EntityFramework, Version=6.0.0.0, Culture=neutral, PublicKeyToken=b77a5c561934e089" requirePermission="false" />
    </configSections>
    <connectionStrings>
        <add name="DefaultConnection" connectionString="Data Source=(localdb)\MSSQLLocalDB;AttachDbFilename=|DataDirectory|\aspnet-[AppName + Generated Id].mdf;Initial Catalog=aspnet-[AppName + Generated Id];Integrated Security=True" providerName="System.Data.SqlClient" />
    </connectionStrings>
    <entityFramework>
        <defaultConnectionFactory type="System.Data.Entity.Infrastructure.LocalDbConnectionFactory, EntityFramework">
          <parameters>
            <parameter value="mssqllocaldb" />
          </parameters>
        </defaultConnectionFactory>
        <providers>
          <provider invariantName="System.Data.SqlClient" type="System.Data.Entity.SqlServer.SqlProviderServices, EntityFramework.SqlServer" />
        </providers>
    </entityFramework>


### Your Azure Active Directory App was updated
Your Azure Active Directory App was updated to include the *Read directory data* permission and an additional key was created which was then used as the *ida:ClientSecret* in the **web.config** file.

[Learn more about Azure Active Directory](https://azure.microsoft.com/services/active-directory/)
=======
redirect_url: /azure/active-directory/develop/vs-active-directory-dotnet-what-happened
---
>>>>>>> e8cfaf0d
<|MERGE_RESOLUTION|>--- conflicted
+++ resolved
@@ -1,160 +1,3 @@
 ---
-<<<<<<< HEAD
-title: What happened to my MVC project (Visual Studio Azure Active Directory connected service) | Microsoft Docs
-description: Describes what happens to your MVC project when you connect to Azure AD by using Visual Studio connected services
-services: active-directory
-documentationcenter: na
-author: TomArcher
-manager: douge
-editor: ''
-
-ms.assetid: 8b24adde-547e-4ffe-824a-2029ba210216
-ms.service: active-directory
-ms.workload: web
-ms.tgt_pltfrm: vs-what-happened
-ms.devlang: na
-ms.topic: article
-ms.date: 11/18/2016
-ms.author: tarcher
-
----
-# What happened to my MVC project (Visual Studio Azure Active Directory connected service)?
-> [!div class="op_single_selector"]
-> * [Getting Started](vs-active-directory-dotnet-getting-started.md)
-> * [What Happened](vs-active-directory-dotnet-what-happened.md)
-> 
-> 
-
-## References have been added
-### NuGet package references
-* **Microsoft.IdentityModel.Protocol.Extensions**
-* **Microsoft.Owin**
-* **Microsoft.Owin.Host.SystemWeb**
-* **Microsoft.Owin.Security**
-* **Microsoft.Owin.Security.Cookies**
-* **Microsoft.Owin.Security.OpenIdConnect**
-* **Owin**
-* **System.IdentityModel.Tokens.Jwt**
-
-### .NET references
-* **Microsoft.IdentityModel.Protocol.Extensions**
-* **Microsoft.Owin**
-* **Microsoft.Owin.Host.SystemWeb**
-* **Microsoft.Owin.Security**
-* **Microsoft.Owin.Security.Cookies**
-* **Microsoft.Owin.Security.OpenIdConnect**
-* **Owin**
-* **System.IdentityModel**
-* **System.IdentityModel.Tokens.Jwt**
-* **System.Runtime.Serialization**
-
-## Code has been added
-### Code files were added to your project
-An authentication startup class, **App_Start/Startup.Auth.cs** was added to your project containing startup logic for Azure AD authentication. Also, a controller class, Controllers/AccountController.cs was added which contains **SignIn()** and **SignOut()** methods. Finally, a partial view, **Views/Shared/_LoginPartial.cshtml** was added containing an action link for SignIn/SignOut.
-
-### Startup code was added to your project
-If you already had a Startup class in your project, the **Configuration** method was updated to include a call to **ConfigureAuth(app)**. Otherwise, a Startup class was added to your project.
-
-### Your app.config or web.config has new configuration values
-The following configuration entries have been added.
-
-    <appSettings>
-        <add key="ida:ClientId" value="ClientId from the new Azure AD App" />
-        <add key="ida:AADInstance" value="https://login.microsoftonline.com/" />
-        <add key="ida:Domain" value="The selected Azure AD Domain" />
-        <add key="ida:TenantId" value="The Id of your selected Azure AD Tenant" />
-        <add key="ida:PostLogoutRedirectUri" value="Your project start page" />
-    </appSettings>
-
-### An Azure Active Directory (AD) App was created
-An Azure AD Application was created in the directory that you selected in the wizard.
-
-## If I checked *disable Individual User Accounts authentication*, what additional changes were made to my project?
-NuGet package references were removed, and files were removed and backed up. Depending on the state of your project, you may have to manually remove additional references or files, or modify code as appropriate.
-
-### NuGet package references removed (for those present)
-* **Microsoft.AspNet.Identity.Core**
-* **Microsoft.AspNet.Identity.EntityFramework**
-* **Microsoft.AspNet.Identity.Owin**
-
-### Code files backed up and removed (for those present)
-Each of following files was backed up and removed from the project. Backup files are located in a 'Backup' folder at the root of the project's directory.
-
-* **App_Start\IdentityConfig.cs**
-* **Controllers\ManageController.cs**
-* **Models\IdentityModels.cs**
-* **Models\ManageViewModels.cs**
-
-### Code files backed up (for those present)
-Each of following files was backed up before being replaced. Backup files are located in a 'Backup' folder at the root of the project's directory.
-
-* **Startup.cs**
-* **App_Start\Startup.Auth.cs**
-* **Controllers\AccountController.cs**
-* **Views\Shared\_LoginPartial.cshtml**
-
-## If I checked *Read directory data*, what additional changes were made to my project?
-Additional references have been added.
-
-### Additional NuGet package references
-* **EntityFramework**
-* **Microsoft.Azure.ActiveDirectory.GraphClient**
-* **Microsoft.Data.Edm**
-* **Microsoft.Data.OData**
-* **Microsoft.Data.Services.Client**
-* **Microsoft.IdentityModel.Clients.ActiveDirectory**
-* **System.Spatial**
-
-### Additional .NET references
-* **EntityFramework**
-* **EntityFramework.SqlServer**
-* **Microsoft.Azure.ActiveDirectory.GraphClient**
-* **Microsoft.Data.Edm**
-* **Microsoft.Data.OData**
-* **Microsoft.Data.Services.Client**
-* **Microsoft.IdentityModel.Clients.ActiveDirectory**
-* **Microsoft.IdentityModel.Clients.ActiveDirectory.WindowsForms**
-* **System.Spatial**
-
-### Additional Code files were added to your project
-Two files were added to support token caching: **Models\ADALTokenCache.cs** and **Models\ApplicationDbContext.cs**.  An additional controller and view were added to illustrate accessing user profile information using Azure graph APIs.  These files are **Controllers\UserProfileController.cs** and **Views\UserProfile\Index.cshtml**.
-
-### Additional Startup code was added to your project
-In the **startup.auth.cs** file, a new **OpenIdConnectAuthenticationNotifications** object was added to the **Notifications** member of the **OpenIdConnectAuthenticationOptions**.  This is to enable receiving the OAuth code and exchange it for an access token.
-
-### Additional changes were made to your app.config or web.config
-The following additional configuration entries have been added.
-
-    <appSettings>
-        <add key="ida:ClientSecret" value="Your Azure AD App's new client secret" />
-    </appSettings>
-
-The following configuration sections and connection string have been added.
-
-    <configSections>
-        <!-- For more information on Entity Framework configuration, visit http://go.microsoft.com/fwlink/?LinkID=237468 -->
-        <section name="entityFramework" type="System.Data.Entity.Internal.ConfigFile.EntityFrameworkSection, EntityFramework, Version=6.0.0.0, Culture=neutral, PublicKeyToken=b77a5c561934e089" requirePermission="false" />
-    </configSections>
-    <connectionStrings>
-        <add name="DefaultConnection" connectionString="Data Source=(localdb)\MSSQLLocalDB;AttachDbFilename=|DataDirectory|\aspnet-[AppName + Generated Id].mdf;Initial Catalog=aspnet-[AppName + Generated Id];Integrated Security=True" providerName="System.Data.SqlClient" />
-    </connectionStrings>
-    <entityFramework>
-        <defaultConnectionFactory type="System.Data.Entity.Infrastructure.LocalDbConnectionFactory, EntityFramework">
-          <parameters>
-            <parameter value="mssqllocaldb" />
-          </parameters>
-        </defaultConnectionFactory>
-        <providers>
-          <provider invariantName="System.Data.SqlClient" type="System.Data.Entity.SqlServer.SqlProviderServices, EntityFramework.SqlServer" />
-        </providers>
-    </entityFramework>
-
-
-### Your Azure Active Directory App was updated
-Your Azure Active Directory App was updated to include the *Read directory data* permission and an additional key was created which was then used as the *ida:ClientSecret* in the **web.config** file.
-
-[Learn more about Azure Active Directory](https://azure.microsoft.com/services/active-directory/)
-=======
 redirect_url: /azure/active-directory/develop/vs-active-directory-dotnet-what-happened
----
->>>>>>> e8cfaf0d
+---