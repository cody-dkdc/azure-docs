---
title: Use a Windows VM MSI to access Azure storage
description: A tutorial that walks you through the process of using a Windows VM Managed Service Identity (MSI) to access Azure storage.
services: active-directory
documentationcenter: ''
author: elkuzmen
manager: mbaldwin
editor: bryanla

ms.service: active-directory
ms.devlang: na
ms.topic: article
ms.tgt_pltfrm: na
ms.workload: identity
ms.date: 09/14/2017
ms.author: elkuzmen
---

# Use a Windows VM Managed Service Identity (MSI) to access Azure storage

[!INCLUDE[preview-notice](../../includes/active-directory-msi-preview-notice.md)]

This tutorial shows you how to enable Managed Service Identity (MSI) for a Linux Virtual Machine and then use that identity to access Storage Keys. You can use Storage Keys as usual when doing storage operations, for example when using Storage SDK. For this tutorial we will upload and download blobs using Azure CLI. You will learn how to:


> [!div class="checklist"]
> * Enable MSI on a Windows Virtual Machine 
> * Create a new Storage Account
> * Grant your VM access to Storage 
> * Get an access token for your Storage Account using the VM identity 


If you don't have an Azure subscription, create a [free account](https://azure.microsoft.com/free/?WT.mc_id=A261C142F) before you begin.

## Sign in to Azure
<<<<<<< HEAD
Sign in to the Azure portal at [https://portal.azure.com](https://portal.azure.com). 
=======

Sign in to the Azure portal at [https://portal.azure.com](https://portal.azure.com).
>>>>>>> 9556aed7

## Create a Windows virtual machine in a new resource group

For this tutorial, we create a new Windows VM. You can also enable MSI on an existing VM.

1.	Click the **New** button found on the upper left-hand corner of the Azure portal.
2.	Select **Compute**, and then select **Windows Server 2016 Datacenter**. 
3.	Enter the virtual machine information. The **Username** and **Password** created here is the credentials you use to login to the virtual machine.
4.  Choose the proper **Subscription** for the virtual machine in the dropdown.
5.	To select a new **Resource Group** you would like to virtual machine to be created in, choose **Create New**. When complete, click **OK**.
6.	Select the size for the VM. To see more sizes, select **View all** or change the **Supported disk type** filter. On the settings blade, keep the defaults and click **OK**.

    ![Alt image text](media/msi-tutorial-windows-vm-access-arm/msi-windows-vm.png)

## Enable MSI on your VM

A Virtual Machine MSI enables you to get access tokens from Azure AD without you needing to put credentials into your code. Under the covers, enabling MSI does two things: it installs the MSI VM extension on your VM and it enables MSI for the Virtual Machine.  

1. Select the **Virtual Machine** that you wnat to enable MSI on.
2. On the left navigation bar click **Configuration**.
3. You will see **Managed Service Identity**. To register and enable the MSI, select **Yes**, if you wish to disable it, choose No.
4. Ensure you click **Save** to save the configuration.

    ![Alt image text](media/msi-tutorial-linux-vm-access-arm/msi-linux-extension.png)

5. If you wish to check which extensions are on this **Windows VM**, click **Extensions**. If MSI is enabled, the **ManagedIdentityExtensionforWindows** will appear on the list.

    ![Alt image text](media/msi-tutorial-linux-vm-access-arm/msi-extension-value.png)
<<<<<<< HEAD

=======
>>>>>>> 9556aed7

## Create a new Storage Account 

You can use Storage keys as usual when doing Storage operations, in this example we will focus on uploading and downloading blobs using the Azure CLI. 

1. Navigate to the side-bar and select **Storage**.  
2. Create a new **Storage Account**.  
3. In **Deployment model**, enter in **Resource Manager** and **Account kind** with **General Purpose**.  
4. Ensure the **Subscription** and **Resource Group** are the one that you used when you created your **Linux Virtual Machine** in the step above.

<<<<<<< HEAD

=======
>>>>>>> 9556aed7
    ![Alt image text](media/msi-tutorial-linux-vm-access-storage/msi-storage-create.png)

## Grant your VM identity access to use Storage Keys 

Using MSI your code can get access tokens to authenticate to resources that support Azure AD authentication.   

1. Navigate to tab for **Storage**.  
2. Select the specific **Storage Account** you created earlier.   
3. Go to **Access control (IAM)** in the left panel.  
4. Then **Add** a new role assignment for your VM, pick **Role** as **Storage Account Key Operator Service Role**.  
5. In the next dropdown, **Assign access** to the resource **Virtual Machine**.  
6. Next, ensure the proper subscription is listed in **Subscription** dropdown. And for **Resource Group**, select **All resource groups**.  
7. Finally, in **Select** choose your Windows Virtual Machine in the dropdown and click **Save**. 

    ![Alt image text](media/msi-tutorial-linux-vm-access-storage/msi-storage-role.png)

## Get an access token using the VM Identity and use it to call Azure Resource Manager 

You will need to use **PowerShell** in this portion.  If you don’t have installed, download it [here](https://docs.microsoft.com/powershell/azure/overview?view=azurermps-4.3.1). 

1. In the portal, navigate to **Virtual Machines** and go to your Windows virtual machine and in the **Overview**, click **Connect**. 
2. Enter in your **Username** and **Password** for which you added when you created the Windows VM. 
3. Now that you have created a **Remote Desktop Connection** with the virtual machine, open **PowerShell** in the remote session. 
4. Using Powershell’s Invoke-WebRequest, make a request to the local MSI endpoint to get an access token for Azure Resource Manager.

<<<<<<< HEAD
```powershell
$response = Invoke-WebRequest -Uri http://localhost/50342/oauth2/token -Method GET -Body @resource="https://management.azure.com/"} -Headers @{Metadata="true"}
```

>[!Note]
>The value of the "resource" parameter must be an exact match for what is expected by Azure AD. When using the Azure Resource Manager resource ID, you must include the trailing slash on the URI.

Next, extract the full response, which is stored as a JavaScript Object Notation (JSON) formatted string in the $response object. 

```powershell
$content = $repsonse.Content | ConvertFrom-Json
```
Next, extract the access token from the response.

```powershell
$ArmToken = $content.access_token
```

Finally, call Azure Resource Manager using the access token. In this example, we're also using PowerShell's Invoke-WebRequest to make the call to Azure Resource Manager, and include the access token in the Authorization header.

```powershell
(Invoke-WebRequest -Uri https://management.azure.com/subscriptions/<SUBSCRIPTION ID>/resourceGroups/<RESOURCE GROUP>?api-version=2016-06-01 -Method GET -ContentType "application/json" -Headers @{ Authorization ="Bearer $ArmToken"}).content
```
>[!Note] 
>The URL is case-sensitive, so ensure if you are using the exact same case >as you used earlier when you named the Resource Group, and the uppercase >"G" in "resourceGroup."

=======
    ```powershell
       $response = Invoke-WebRequest -Uri http://localhost/50342/oauth2/token -Method GET -Body @resource="https://management.azure.com/"} -Headers @{Metadata="true"}
    ```
    
    > [!NOTE]
    > The value of the "resource" parameter must be an exact match for what is expected by Azure AD. When using the Azure Resource Manager resource ID, you must include the trailing slash on the URI.
    
    Next, extract the full response, which is stored as a JavaScript Object Notation (JSON) formatted string in the $response object. 
    
    ```powershell
    $content = $repsonse.Content | ConvertFrom-Json
    ```
    Next, extract the access token from the response.
    
    ```powershell
    $ArmToken = $content.access_token
    ```
    
    Finally, call Azure Resource Manager using the access token. In this example, we're also using PowerShell's Invoke-WebRequest to make the call to Azure Resource Manager, and include the access token in the Authorization header.
    
    ```powershell
    (Invoke-WebRequest -Uri https://management.azure.com/subscriptions/<SUBSCRIPTION ID>/resourceGroups/<RESOURCE GROUP>?api-version=2016-06-01 -Method GET -ContentType "application/json" -Headers @{ Authorization ="Bearer $ArmToken"}).content
    ```
    > [!NOTE]
    > The URL is case-sensitive, so ensure if you are using the exact same case as you used earlier when you named the Resource Group, and the uppercase "G" in "resourceGroup."
    
>>>>>>> 9556aed7
## Get the Storage Keys from Azure Resource Manager 

```powershell
PS C:\> $keysResponse = Invoke-WebRequest -Uri https://management.azure.com/subscriptions/97f51385-2edc-4b69-bed8-7778dd4cb761/resourceGroups/SKwan_Test/providers/Microsoft.Storage/storageAccounts/skwanteststorage/listKeys/?api-version=2016-12-01 -Method POST$ -Headers @{Authorization="Bearer $ARMToken"}
```

```powershell
PS C:\> $keysContent = $keysResponse.Content | ConvertFrom-Json
```

```powershell
PS C:\> $key = $keysContent.keys[0].value
```

**Create a file to be uploaded using Azure CLI**

```bash
echo "This is a test text file." > test.txt
```

**Upload the file using the Azure CLI and authenticating with the Storage Key**

<<<<<<< HEAD
>[!Note] 
>First remember to install Azure storage commandlets “Install-Module >Azure.Storage”. 
=======
> [!NOTE]
> First remember to install Azure storage commandlets “Install-Module Azure.Storage”. 
>>>>>>> 9556aed7

PowerShell request:


```powershell
PS C:\> $ctx = New-AzureStorageContext -StorageAccountName skwanteststorage -StorageAccountKey $key
PS C:\> Set-AzureStorageBlobContent -File test.txt -Container testcontainer -Blob testblob -Context $ctx
```

Response:

```powershell
ICloudBlob        : Microsoft.WindowsAzure.Storage.Blob.CloudBlockBlob
BlobType          : BlockBlob
Length            : 56
ContentType       : application/octet-stream
LastModified      : 9/13/2017 6:14:25 PM +00:00
SnapshotTime      :
ContinuationToken :
Context           : Microsoft.WindowsAzure.Commands.Storage.AzureStorageContext
Name              : testblob
```

**Download the file using the Azure CLI and authenticating with the Storage Key**

PowerShell request:

```powershell
PS C:\> Get-AzureStorageBlobContent -Blob <blob name> -Container <container name> -Destination <file> -Context $ctx
```

Response:

```powershell
ICloudBlob        : Microsoft.WindowsAzure.Storage.Blob.CloudBlockBlob
BlobType          : BlockBlob
Length            : 56
ContentType       : application/octet-stream
LastModified      : 9/13/2017 6:14:25 PM +00:00
SnapshotTime      :
ContinuationToken :
Context           : Microsoft.WindowsAzure.Commands.Storage.AzureStorageContext
Name              : testblob
```



<|MERGE_RESOLUTION|>--- conflicted
+++ resolved
@@ -33,12 +33,8 @@
 If you don't have an Azure subscription, create a [free account](https://azure.microsoft.com/free/?WT.mc_id=A261C142F) before you begin.
 
 ## Sign in to Azure
-<<<<<<< HEAD
-Sign in to the Azure portal at [https://portal.azure.com](https://portal.azure.com). 
-=======
 
 Sign in to the Azure portal at [https://portal.azure.com](https://portal.azure.com).
->>>>>>> 9556aed7
 
 ## Create a Windows virtual machine in a new resource group
 
@@ -67,10 +63,6 @@
 5. If you wish to check which extensions are on this **Windows VM**, click **Extensions**. If MSI is enabled, the **ManagedIdentityExtensionforWindows** will appear on the list.
 
     ![Alt image text](media/msi-tutorial-linux-vm-access-arm/msi-extension-value.png)
-<<<<<<< HEAD
-
-=======
->>>>>>> 9556aed7
 
 ## Create a new Storage Account 
 
@@ -81,10 +73,6 @@
 3. In **Deployment model**, enter in **Resource Manager** and **Account kind** with **General Purpose**.  
 4. Ensure the **Subscription** and **Resource Group** are the one that you used when you created your **Linux Virtual Machine** in the step above.
 
-<<<<<<< HEAD
-
-=======
->>>>>>> 9556aed7
     ![Alt image text](media/msi-tutorial-linux-vm-access-storage/msi-storage-create.png)
 
 ## Grant your VM identity access to use Storage Keys 
@@ -110,34 +98,6 @@
 3. Now that you have created a **Remote Desktop Connection** with the virtual machine, open **PowerShell** in the remote session. 
 4. Using Powershell’s Invoke-WebRequest, make a request to the local MSI endpoint to get an access token for Azure Resource Manager.
 
-<<<<<<< HEAD
-```powershell
-$response = Invoke-WebRequest -Uri http://localhost/50342/oauth2/token -Method GET -Body @resource="https://management.azure.com/"} -Headers @{Metadata="true"}
-```
-
->[!Note]
->The value of the "resource" parameter must be an exact match for what is expected by Azure AD. When using the Azure Resource Manager resource ID, you must include the trailing slash on the URI.
-
-Next, extract the full response, which is stored as a JavaScript Object Notation (JSON) formatted string in the $response object. 
-
-```powershell
-$content = $repsonse.Content | ConvertFrom-Json
-```
-Next, extract the access token from the response.
-
-```powershell
-$ArmToken = $content.access_token
-```
-
-Finally, call Azure Resource Manager using the access token. In this example, we're also using PowerShell's Invoke-WebRequest to make the call to Azure Resource Manager, and include the access token in the Authorization header.
-
-```powershell
-(Invoke-WebRequest -Uri https://management.azure.com/subscriptions/<SUBSCRIPTION ID>/resourceGroups/<RESOURCE GROUP>?api-version=2016-06-01 -Method GET -ContentType "application/json" -Headers @{ Authorization ="Bearer $ArmToken"}).content
-```
->[!Note] 
->The URL is case-sensitive, so ensure if you are using the exact same case >as you used earlier when you named the Resource Group, and the uppercase >"G" in "resourceGroup."
-
-=======
     ```powershell
        $response = Invoke-WebRequest -Uri http://localhost/50342/oauth2/token -Method GET -Body @resource="https://management.azure.com/"} -Headers @{Metadata="true"}
     ```
@@ -164,7 +124,6 @@
     > [!NOTE]
     > The URL is case-sensitive, so ensure if you are using the exact same case as you used earlier when you named the Resource Group, and the uppercase "G" in "resourceGroup."
     
->>>>>>> 9556aed7
 ## Get the Storage Keys from Azure Resource Manager 
 
 ```powershell
@@ -187,13 +146,8 @@
 
 **Upload the file using the Azure CLI and authenticating with the Storage Key**
 
-<<<<<<< HEAD
->[!Note] 
->First remember to install Azure storage commandlets “Install-Module >Azure.Storage”. 
-=======
 > [!NOTE]
 > First remember to install Azure storage commandlets “Install-Module Azure.Storage”. 
->>>>>>> 9556aed7
 
 PowerShell request:
 
