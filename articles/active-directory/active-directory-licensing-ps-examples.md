--- conflicted
+++ resolved
@@ -150,13 +150,7 @@
 ```
 ## Get all users with license errors in a group
 
-<<<<<<< HEAD
-Given a group that contains some license-related errors, you can now list all users affected by those errors. A user can have errors
-=======
-Given a group that contains some license related errors, you can now list all users affected by those errors. A user can have errors
->>>>>>> e554899d
-from other groups, too. However, in this example we limit results only to errors relevant to the group in question by checking the
-**ReferencedObjectId** property of each **IndirectLicenseError** entry on the user.
+Given a group that contains some license-related errors, you can now list all users affected by those errors. A user can have errors from other groups, too. However, in this example we limit results only to errors relevant to the group in question by checking the **ReferencedObjectId** property of each **IndirectLicenseError** entry on the user.
 
 ```
 #a sample group with errors
