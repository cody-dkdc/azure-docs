---
title: Sign-in activity report error codes in the Azure Active Directory portal | Microsoft Docs
description: Reference of sign-in activity report error codes. 
services: active-directory
documentationcenter: ''
author: MarkusVi
manager: mtillman
editor: ''

ms.assetid: 4b18127b-d1d0-4bdc-8f9c-6a4c991c5f75
ms.service: active-directory
ms.devlang: na
ms.topic: get-started-article
ms.tgt_pltfrm: na
ms.workload: identity
<<<<<<< HEAD
ms.date: 05/01/2018
=======
ms.date: 05/02/2018
>>>>>>> d451fd59
ms.author: markvi
ms.reviewer: dhanyahk

---
# Sign-in activity report error codes in the Azure Active Directory portal

With the information provided by the user sign-ins report, you find answers to questions such as:

- Who has signed-in using Azure Active Directory?
- Which apps were signed into?
- Which sign-ins were failures and if so why?

This topic lists the error codes and the related descriptions. 

## How can I display failed sign-ins? 

Your first entry point to all sign-in activities data is **[Sign-ins](https://portal.azure.com/#blade/Microsoft_AAD_IAM/ActiveDirectoryMenuBlade/SignIns)** in the **Activity** section of **Azure Active**.


![Sign-in activity](./media/active-directory-reporting-activity-sign-ins-errors/61.png "Sign-in activity")

In your sign-ins report, you can display all failed sign-ins by selecting **Failure** as **Sign-in status**.

![Sign-in activity](./media/active-directory-reporting-activity-sign-ins-errors/06.png "Sign-in activity")

Clicking an item in the displayed list, opens the **Activity Details: Sign-ins** blade. 
This view provides you with all the details that Azure Active Directory tracks about sign-ins, including the **sign-in error code** and a **failure reason**.

![Sign-in activity](./media/active-directory-reporting-activity-sign-ins-errors/05.png "Sign-in activity")


As an alternative to using the Azure portal to access the sign-ins data, you can also use the [reporting API](active-directory-reporting-api-getting-started-azure-portal.md).


The following section provides you with a complete overview of all possible errors and the related descriptions. 

## Error codes

|Error|Description|
|---|---|
|50001|The service principal named X was not found in the tenant named Y. This can happen if the application has not been installed by the administrator of the tenant. Or Resource principal was not found in the directory or is invalid.|
|50008|SAML assertion are missing or misconfigured in the token.|
|50011|The reply address is missing, misconfigured or does not match reply addresses configured for the application.|
|50012|User reported fraud during Multi-Factor authentication.|
|50053|Account is locked because user tried to sign in too many times with an incorrect user ID or password.|
|50054|Old password is used for authentication.|
|50055|Invalid password, entered expired password.|
|50057|User account is disabled.|
|50058|No information about user's identity is found among provided credentials or User was not found in tenant or A silent sign-in request was sent but no user is signed in or Service was unable to authenticate the user.|
|50072|Users' needs to enroll for second factor authentication (interactive)|
|50074|User did not pass the MFA challenge.|
|50076|User did not pass the MFA challenge (non interactive)|
|50079|User needs to enroll for second factor authentication.|
|50089|Flow token validation failed due to flow token expiry.|
|50097|Device is not authenticated.|
|50105|The signed in user is not assigned to a role for this application.|
|50125|Sign-in was interrupted due to a password reset or password registration entry|
|50126|Invalid username or password or Invalid on-premise username or password.|
|50127|User needs to install a broker app to gain access to this content.|
|50129|Device is not Workplace joined - Workplace join is required to register the device.|
|50131|Used in various conditional access errors. E.g Bad Windows device state, request blocked due to suspicious activity, access policy and security policy decisions.|
|50133|Session is invalid due to expiration or recent password change.|
|50140|User prompted for consent to keep them signed-in on the device|
|50144|User's Active Directory password has expired.|
|53000|Conditional Access policy requires a compliant device, and the device is not compliant.|
<<<<<<< HEAD
=======
|53003|Access has been blocked due to conditional access policies.|
>>>>>>> d451fd59
|65001|Application X doesn't have permission to access application Y or the permission has been revoked. Or The user or administrator has not consented to use the application with ID X. Send an interactive authorization request for this user and resource. Or The user or administrator has not consented to use the application with ID X. Send an authorization request to your tenant admin to act on behalf of the App : Y for Resource : Z.|
|65005|The application required resource access list does not contain applications discoverable by the resource or The client application has requested access to resource which was not specified in its required resource access list or Graph service returned bad request or resource not found.|
|70001|The application named X was not found in the tenant named Y. This can happen if the application has not been installed by the administrator of the tenant or consented to by any user in the tenant. You might have sent your authentication request to the wrong tenant.|
|80001|Authentication Agent unable to connect to Active Directory.|
|80002|Authentication Agent's password validation request timed out.|
|80003|Invalid response received by Authentication Agent.|
|80004|Incorrect User Principal Name (UPN) used in sign-in request.|
|80005|Authentication Agent: Error occurred.|
|80007|Authentication Agent unable to validate user's password.|
|80010|Authentication Agent unable to decrypt password.|
|80011|Authentication Agent unable to retrieve decryption key.|
|81001|User's Kerberos ticket is too large.|
|81002|Unable to validate user's Kerberos ticket.|
|81003|Unable to validate user's Kerberos ticket.|
|81004|Kerberos authentication attempt failed.|
|81008|Unable to validate user's Kerberos ticket.|
|81009|Unable to validate user's Kerberos ticket.|
|81010|Seamless SSO failed because the user's Kerberos ticket has expired or is invalid.|
|81011|Unable to find user object based on information in the user's Kerberos ticket.|
|81012|The user trying to sign in to Azure AD is different from the user signed into the device.|
|81013|Unable to find user object based on information in the user's Kerberos ticket.|
|90014|Used in various cases when an expected field is not present in the credential.|
|90093|Graph returned with forbidden error code for the request.|
|90094|Admin consent is needed.|
<<<<<<< HEAD

=======
>>>>>>> d451fd59
## Next steps

For more details, see the [Sign-in activity reports in the Azure Active Directory portal](active-directory-reporting-activity-sign-ins.md).<|MERGE_RESOLUTION|>--- conflicted
+++ resolved
@@ -13,11 +13,7 @@
 ms.topic: get-started-article
 ms.tgt_pltfrm: na
 ms.workload: identity
-<<<<<<< HEAD
-ms.date: 05/01/2018
-=======
 ms.date: 05/02/2018
->>>>>>> d451fd59
 ms.author: markvi
 ms.reviewer: dhanyahk
 
@@ -83,10 +79,7 @@
 |50140|User prompted for consent to keep them signed-in on the device|
 |50144|User's Active Directory password has expired.|
 |53000|Conditional Access policy requires a compliant device, and the device is not compliant.|
-<<<<<<< HEAD
-=======
 |53003|Access has been blocked due to conditional access policies.|
->>>>>>> d451fd59
 |65001|Application X doesn't have permission to access application Y or the permission has been revoked. Or The user or administrator has not consented to use the application with ID X. Send an interactive authorization request for this user and resource. Or The user or administrator has not consented to use the application with ID X. Send an authorization request to your tenant admin to act on behalf of the App : Y for Resource : Z.|
 |65005|The application required resource access list does not contain applications discoverable by the resource or The client application has requested access to resource which was not specified in its required resource access list or Graph service returned bad request or resource not found.|
 |70001|The application named X was not found in the tenant named Y. This can happen if the application has not been installed by the administrator of the tenant or consented to by any user in the tenant. You might have sent your authentication request to the wrong tenant.|
@@ -111,10 +104,6 @@
 |90014|Used in various cases when an expected field is not present in the credential.|
 |90093|Graph returned with forbidden error code for the request.|
 |90094|Admin consent is needed.|
-<<<<<<< HEAD
-
-=======
->>>>>>> d451fd59
 ## Next steps
 
 For more details, see the [Sign-in activity reports in the Azure Active Directory portal](active-directory-reporting-activity-sign-ins.md).