---
title: Single sign-on management for enterprise apps in Azure Active Directory | Microsoft Docs
description: Manage single sign-on settings for enterprise apps within your organization from Azure Active Directory application gallery

services: active-directory
documentationcenter: ''
author: curtand
manager: femila
editor: ''

ms.assetid: bcc954d3-ddbe-4ec2-96cc-3df996cbc899
ms.service: active-directory
ms.devlang: na
ms.topic: article
ms.tgt_pltfrm: na
ms.workload: identity
<<<<<<< HEAD
ms.date: 07/26/2017
ms.author: asmalser
=======
ms.date: 09/05/2017
ms.author: curtand
ms.reviewer: asmalser

>>>>>>> 701dfc34

---
# Managing single sign-on for enterprise apps

This article describes how to use the [Azure portal](https://portal.azure.com) to manage single sign-on settings for enterprise applications. Enterprise apps are apps that are deployed and used within your organization. This article applies particularly to apps that were added from the [Azure Active Directory application gallery](active-directory-appssoaccess-whatis.md#get-started-with-the-azure-ad-application-gallery). 

## Finding your apps in the portal
All enterprise apps that are set up for single sign-on can be viewed and managed in the Azure portal. The applications can be found in the **More Services** &gt; **Enterprise Applications** section of the portal. 

![Enterprise Applications blade][1]

<<<<<<< HEAD
Select **All applications** to view a list of all apps that have been configured. Selecting an app loads the resource blade for that app, where reports can be viewed for that app and a variety of settings can be managed.
=======
Select **All applications** to view a list of all apps that have been configured. Selecting an app displays the resources for that app, where reports can be viewed for that app and a variety of settings can be managed.
>>>>>>> 701dfc34

To manage single sign-on settings, select **Single sign-on**.

![Application resource blade][2]

## Single sign-on modes
**Single sign-on** begins with a **Mode** menu, which allows the single sign-on mode to be configured. The available options include:

* **SAML-based sign-on** - This option is available if the application supports full federated single sign-on with Azure Active Directory using the SAML 2.0 protocol.
* **Password-based sign-on** - This option is available if Azure AD supports password form filling for this application.
* **Linked sign-on** - Formerly known as "Existing single sign-on", this option allows administrators to place a link to this application in their user's Azure AD Access Panel or Office 365 application launcher.

For more information about these modes, see [How does single sign-on with Azure Active Directory work](active-directory-appssoaccess-whatis.md#how-does-single-sign-on-with-azure-active-directory-work).

## SAML-based sign-on
<<<<<<< HEAD
The **SAML-based sign on** option displays a blade that is divided in four sections:
=======
The **SAML-based sign-on** option is divided in four sections:
>>>>>>> 701dfc34

### Domains and URLs
This is where all details about the application's domain and URLs are added to your Azure AD directory. All inputs required to make single sign-on work app are displayed directly on the screen, whereas all optional inputs can be viewed by selecting the **Show advanced URL settings** checkbox. The full list of supported inputs includes:

* **sign-on URL** – Where the user goes to sign in to the application. If the application is configured to perform service-provider-initiated single sign-on, when a user opens this URL, the service provider redirects to Azure AD to authenticate and sign the user in. 
  * If this field is populated, then Azure AD uses the URL to start the application from Office 365 and the Azure AD Access Panel.
  * If this field is omitted, then Azure AD instead performs identity-provider-initiated sign-on when the app is launched from Office 365, the Azure AD Access Panel, or from the Azure AD single sign-on URL.
* **Identifier** - This URI should uniquely identify the application for which single sign-on is being configured. This is the value that Azure AD sends back to application as the Audience parameter of the SAML token, and the application is expected to validate it. This value also appears as the Entity ID in any SAML metadata provided by the application.
* **Reply URL** - The reply URL is where the application expects to receive the SAML token. This is also referred to as the Assertion Consumer Service (ACS) URL. After these have been entered, click Next to proceed to the next screen. This screen provides information about what needs to be configured on the application side to enable it to accept a SAML token from Azure AD.
* **Relay State** -  The relay state is an optional parameter that can help tell the application where to redirect the user after authentication is completed. Typically the value is a valid URL at the application, however some applications use this field differently (see the app's single sign-on documentation for details). The ability to set the relay state is a new feature that is unique to the new Azure portal.

### User Attributes
This is where admins can view and edit the attributes that are sent in the SAML token that Azure AD issues to the application each time users sign in.

The only editable attribute supported is the **User Identifier** attribute. The value of this attribute is the field in Azure AD that uniquely identifies each user within the application. For example, if the app was deployed using the "Email address" as the username and unique identifier, then the value would be set to the "user.mail" field in Azure AD.

### SAML Signing Certificate
This section shows the details of the certificate that Azure AD uses to sign the SAML tokens that are issued to the application each time the user authenticates. It allows the properties of the current certificate to be inspected, including the expiration date.

### Application Configuration
The final section provides the documentation and/or controls required to configure the application itself to use Azure Active Directory as an identity provider.

The **Configure Application** fly-out menu provides new concise, embedded instructions for configuring the application. This is another new feature unique to the new Azure portal.

> [!NOTE]
> For a complete example of embedded documentation, see the Salesforce.com application. Documentation for additional apps is being continually added.
> 
> 

![Embedded docs][3]

## Password-based sign-on
If supported for the application, selecting the password-based SSO mode and selecting **Save** instantly configures it to do password-based SSO. For more information about deploying password-based SSO, see [How does single sign-on with Azure Active Directory work](active-directory-appssoaccess-whatis.md#how-does-single-sign-on-with-azure-active-directory-work).

![Password-based sign-on][4]

## Linked sign-on
If supported for the application, selecting the linked SSO mode allows you to enter the URL that you want the Azure AD Access Panel or Office 365 to redirect to when users click on this app. For more information about linked SSO (formerly known as "existing SSO"), see [How does single sign-on with Azure Active Directory work](active-directory-appssoaccess-whatis.md#how-does-single-sign-on-with-azure-active-directory-work).

![Linked sign-on][5]

##Feedback

We hope you like using the improved Azure AD experience. Please keep the feedback coming! Post your feedback and ideas for improvement in the **Admin Portal** section of our [feedback forum](https://feedback.azure.com/forums/169401-azure-active-directory/category/162510-admin-portal).  We’re excited about building cool new stuff every day, and use your guidance to shape and define what we build next.

[1]: ./media/active-directory-enterprise-apps-manage-sso/enterprise-apps-blade.PNG
[2]: ./media/active-directory-enterprise-apps-manage-sso/enterprise-apps-sso-blade.PNG
[3]: ./media/active-directory-enterprise-apps-manage-sso/enterprise-apps-blade-embedded-docs.PNG
[4]: ./media/active-directory-enterprise-apps-manage-sso/enterprise-apps-blade-password-sso.PNG
[5]: ./media/active-directory-enterprise-apps-manage-sso/enterprise-apps-blade-linked-sso.PNG<|MERGE_RESOLUTION|>--- conflicted
+++ resolved
@@ -14,15 +14,10 @@
 ms.topic: article
 ms.tgt_pltfrm: na
 ms.workload: identity
-<<<<<<< HEAD
-ms.date: 07/26/2017
-ms.author: asmalser
-=======
 ms.date: 09/05/2017
 ms.author: curtand
 ms.reviewer: asmalser
 
->>>>>>> 701dfc34
 
 ---
 # Managing single sign-on for enterprise apps
@@ -34,11 +29,7 @@
 
 ![Enterprise Applications blade][1]
 
-<<<<<<< HEAD
-Select **All applications** to view a list of all apps that have been configured. Selecting an app loads the resource blade for that app, where reports can be viewed for that app and a variety of settings can be managed.
-=======
 Select **All applications** to view a list of all apps that have been configured. Selecting an app displays the resources for that app, where reports can be viewed for that app and a variety of settings can be managed.
->>>>>>> 701dfc34
 
 To manage single sign-on settings, select **Single sign-on**.
 
@@ -54,11 +45,7 @@
 For more information about these modes, see [How does single sign-on with Azure Active Directory work](active-directory-appssoaccess-whatis.md#how-does-single-sign-on-with-azure-active-directory-work).
 
 ## SAML-based sign-on
-<<<<<<< HEAD
-The **SAML-based sign on** option displays a blade that is divided in four sections:
-=======
 The **SAML-based sign-on** option is divided in four sections:
->>>>>>> 701dfc34
 
 ### Domains and URLs
 This is where all details about the application's domain and URLs are added to your Azure AD directory. All inputs required to make single sign-on work app are displayed directly on the screen, whereas all optional inputs can be viewed by selecting the **Show advanced URL settings** checkbox. The full list of supported inputs includes:
