--- conflicted
+++ resolved
@@ -13,11 +13,7 @@
    ms.topic="article"
    ms.tgt_pltfrm="na"
    ms.workload="identity"
-<<<<<<< HEAD
-   ms.date="10/20/2015"
-=======
    ms.date="11/03/2015"
->>>>>>> e21c384c
    ms.author="andkjell"/>
 
 # Azure AD Connect: Version Release History
@@ -89,10 +85,6 @@
 
 - The preview feature [User writeback](active-directory-aadconnect-feature-preview.md#user-writeback) was temporarily removed based on feedback from our preview customers. It will be re-added later when we have addressed the provided feedback.
 
-**Removed preview features:**
-
-- The preview feature [User writeback](active-directory-aadconnect-feature-preview.md#user-writeback) was temporarily removed based on feedback from our preview customers. It will be re-added later when we have addressed the provided feedback.
-
 ## 1.0.8641.0
 Released: 2015 June
 
