---
<<<<<<< HEAD
title: 'Azure AD Connect: Version Release History | Microsoft Docs'
description: This topic lists all releases of Azure AD Connect and Azure AD Sync
services: active-directory
documentationcenter: ''
author: billmath
manager: femila
editor: ''

ms.assetid: ef2797d7-d440-4a9a-a648-db32ad137494
ms.service: active-directory
ms.devlang: na
ms.topic: article
ms.tgt_pltfrm: na
ms.workload: identity
ms.date: 12/07/2016
ms.author: billmath

---
# Azure AD Connect: Version Release History
The Azure Active Directory team regularly updates Azure AD Connect with new features and functionality. Not all additions are applicable to all audiences.

This article is designed to help you keep track of the versions that have been released, and to understand whether you need to update to the newest version or not.

This is list of related topics:


Topic |  
--------- | --------- |
Steps to upgrade from Azure AD Connect | Different methods to [upgrade from a previous version to the latest](active-directory-aadconnect-upgrade-previous-version.md) Azure AD Connect release.
Required permissions | For permissions required to apply an update, see [accounts and permissions](./connect/active-directory-aadconnect-accounts-permissions.md#upgrade)
Download| [Download Azure AD Connect](http://go.microsoft.com/fwlink/?LinkId=615771)

## 1.1.370.0
Released: 2016 December

**New Features:**

* Pass-through Authentication (Preview).

>[!NOTE]
>This build will not be available to customers through the Azure AD Connect Auto Upgrade feature.

## 1.1.343.0
Released: 2016 November

**Fixed issues:**

* Sometimes, installing Azure AD Connect fails because it is unable to create a local service account whose password meets the level of complexity specified by the organization's password policy.
* Fixed an issue where join rules are not re-evaluated when an object in the connector space simultaneously becomes out-of-scope for one join rule and become in-scope for another. This can happen if you have two or more join rules whose join conditions are mutually exclusive.
* Fixed an issue where inbound synchronization rules (from Azure AD) which do not contain join rules are not processed if they have lower precedence values than those containing join rules.

**Improvements:**

* Added support for installing Azure AD Connect on Windows Server 2016 standard or better.
* Added support for using SQL Server 2016 as the remote database for Azure AD Connect.

## 1.1.281.0
Released: 2016 August

**Fixed issues:**

* Changes to sync interval does not take place until after next sync cycle completes.
* Azure AD Connect wizard does not accept Azure AD account whose username starts with an underscore (\_).
* Azure AD Connect wizard fails to authenticate Azure AD account provided if account password contains too many special characters. Error message "Unable to validate credentials. An unexpected error has occurred." is returned.
* Uninstalling staging server disables password synchronization in Azure AD tenant and causes password synchronization to fail with active server.
* Password synchronization fails in uncommon cases when there is no password hash stored on the user.
* When Azure AD Connect server is enabled for staging mode, password writeback is not temporarily disabled.
* Azure AD Connect wizard does not show the actual password synchronization and password writeback configuration when server is in staging mode. It always shows them as disabled.
* Configuration changes to password synchronization and password writeback are not persisted by Azure AD Connect wizard when server is in staging mode.

**Improvements:**

* Updated Start-ADSyncSyncCycle cmdlet to indicate whether it is able to successfully start a new sync cycle or not.
* Added Stop-ADSyncSyncCycle cmdlet to terminate sync cycle and operation which are currently in progress.
* Updated Stop-ADSyncScheduler cmdlet to terminate sync cycle and operation which are currently in progress.
* When configuring [Directory Extensions](active-directory-aadconnectsync-feature-directory-extensions.md) in Azure AD Connect wizard, AD attribute of type "Teletex string" can now be selected.

## 1.1.189.0
Released: 2016 June

**Fixed issues and improvements:**

* Azure AD Connect can now be installed on a FIPS compliant server.
  * For password synchronization, see [Password Sync and FIPS](active-directory-aadconnectsync-implement-password-synchronization.md#password-synchronization-and-fips)
* Fixed an issue where a NetBIOS name could not be resolved to the FQDN in the Active Directory Connector.

## 1.1.180.0
Released: 2016 May

**New features:**

* Warns and helps you verifying domains if you didn’t do it before running Azure AD Connect.
* Added support for [Microsoft Cloud Germany](active-directory-aadconnect-instances.md#microsoft-cloud-germany).
* Added support for the latest [Microsoft Azure Government cloud](active-directory-aadconnect-instances.md#microsoft-azure-government-cloud) infrastructure with new URL requirements.

**Fixed issues and improvements:**

* Added filtering to the Sync Rule Editor to make it easy to find sync rules.
* Improved performance when deleting a connector space.
* Fixed an issues when the same object was both deleted and added in the same run (called delete/add).
* A disabled Sync Rule will no longer re-enable included objects and attributes on upgrade or directory schema refresh.

## 1.1.130.0
Released: 2016 April

**New features:**

* Added support for multi-valued attributes to [Directory Extensions](active-directory-aadconnectsync-feature-directory-extensions.md).
* Added support for more configuration variations for [automatic upgrade](active-directory-aadconnect-feature-automatic-upgrade.md) to be considered eligible for upgrade.
* Added some cmdlets for [custom scheduler](active-directory-aadconnectsync-feature-scheduler.md#custom-scheduler).

## 1.1.119.0
Released: 2016 March

**Fixed issues:**

* Made sure Express install cannot be used on Windows Server 2008 (pre-R2) since password sync is not supported on this operating system.
* Upgrade from DirSync with a custom filter configuration did not work as expected.
* When upgrading to a newer release and there are no changes to the configuration, a full import/synchronization should not be scheduled.

## 1.1.110.0
Released: 2016 February

**Fixed issues:**

* Upgrade from earlier releases does not work if installation is not in the default **C:\Program Files** folder.
* If you install and unselect **Start the synchronization process..** at the end of the installation wizard, re-running the installation wizard will not enable the scheduler.
* The scheduler will not work as expected on servers where the date/time format is not US-en. It will also block `Get-ADSyncScheduler` to return correct times.
* If you installed an earlier release of Azure AD Connect with ADFS as the sign-in option and upgrade, you cannot run the installation wizard again.

## 1.1.105.0
Released: 2016 February

**New features:**

* [Automatic upgrade](active-directory-aadconnect-feature-automatic-upgrade.md) feature for Express settings customers.
* Support for the global admin using MFA and PIM in the installation wizard.
  * You need to allow your proxy to also allow traffic to https://secure.aadcdn.microsoftonline-p.com if you use MFA.
  * You need to add https://secure.aadcdn.microsoftonline-p.com to your trusted sites list for MFA to properly work.
* Allow changing the user's sign-in method after initial install.
* Allow [Domain and OU filtering](connect/active-directory-aadconnect-get-started-custom.md#domain-and-ou-filtering) in the installation wizard. This also allows connecting to forests where not all domains are available.
* [Scheduler](active-directory-aadconnectsync-feature-scheduler.md) is built-in to the sync engine.

**Features promoted from preview to GA:**

* [Device writeback](active-directory-aadconnect-feature-device-writeback.md).
* [Directory extensions](active-directory-aadconnectsync-feature-directory-extensions.md).

**New preview features:**

* The new default sync cycle interval is 30 minutes. Used to be 3 hours for all earlier releases. Adds support to change the [scheduler](active-directory-aadconnectsync-feature-scheduler.md) behavior.

**Fixed issues:**

* The verify DNS domains page didn't always recognize the domains.
* Prompts for domain admin credentials when configuring ADFS .
* The on-premises AD accounts are not recognized by the installation wizard if located in a domain with a different DNS tree than the root domain.

## 1.0.9131.0
Released: 2015 December

**Fixed issues:**

* Password sync might not work when you change passwords in AD DS, but works when you do set password.
* When you have a proxy server, authentication to Azure AD might fail during installation or un upgrade on the configuration page.
* Updating from a previous release of Azure AD Connect with a full SQL Server will fail if you are not SA in SQL.
* Updating from a previous release of Azure AD Connect with a remote SQL Server will show the error “Unable to access the ADSync SQL database”.

## 1.0.9125.0
Released: 2015 November

**New features:**

* Can reconfigure the ADFS to Azure AD trust.
* Can refresh the Active Directory schema and regenerate Sync Rules.
* Can disable a sync rule.
* Can define "AuthoritativeNull" as a new literal in a Sync Rule.

**New preview features:**

* [Azure AD Connect Health for sync](active-directory-aadconnect-health-sync.md).
* Support for [Azure AD Domain Services](active-directory-passwords-getting-started.md#enable-users-to-reset-or-change-their-ad-passwords) password synchronization.

**New supported scenario:**

* Supports multiple on-premises Exchange organizations. See [Hybrid deployments with multiple Active Directory forests](https://technet.microsoft.com/library/jj873754.aspx) for more information.

**Fixed issues:**

* Password synchronization issues:
  * An object moved from out-of-scope to in-scope will not have its password synchronized. This incudes both OU and attribute filtering.
  * Selecting a new OU to include in sync does not require a full password sync.
  * When a disabled user is enabled the password does not sync.
  * The password retry queue is infinite and the previous limit of 5,000 objects to be retired has been removed.
  * [Improved troubleshooting](active-directory-aadconnectsync-implement-password-synchronization.md#troubleshooting-password-synchronization).
* Not able to connect to Active Directory with Windows Server 2016 forest-functional level.
* Not able to change the group used for group filtering after initial install.
* Will no longer create a new user profile on the Azure AD Connect server for every user doing a password change with password writeback enabled.
* Not able to use Long Integer values in Sync Rules scopes.
* The checkbox "device writeback" remains disabled if there are unreachable domain controllers.

## 1.0.8667.0
Released: 2015 August

**New features:**

* The Azure AD Connect installation wizard is now localized to all Windows Server languages.
* Added support for account unlock when using Azure AD password management.

**Fixed issues:**

* Azure AD Connect installation wizard crashes if another user continues installation rather than the person who first started the installation.
* If a previous uninstall of Azure AD Connect fails to uninstall Azure AD Connect sync cleanly, it is not possible to reinstall.
* Cannot install Azure AD Connect using Express install if the user is not in the root domain of the forest or if a non-English version of Active Directory is used.
* If the FQDN of the Active Directory user account cannot be resolved, a misleading error message “Failed to commit the schema” is shown.
* If the account used on the Active Directory Connector is changed outside the wizard, the wizard will fail on subsequent runs.
* Azure AD Connect sometimes fails to install on a domain controller.
* Cannot enable and disable “Staging mode” if extension attributes have been added.
* Password writeback fails in some configuration because of a bad password on the Active Directory Connector.
* DirSync cannot be upgraded if dn is used in attribute filtering.
* Excessive CPU usage when using password reset.

**Removed preview features:**

* The preview feature [User writeback](active-directory-aadconnect-feature-preview.md#user-writeback) was temporarily removed based on feedback from our preview customers. It will be re-added later when we have addressed the provided feedback.

## 1.0.8641.0
Released: 2015 June

**Initial release of Azure AD Connect.**

Changed name from Azure AD Sync to Azure AD Connect.

**New features:**

* [Express settings](connect/active-directory-aadconnect-get-started-express.md) installation
* Can [configure ADFS](connect/active-directory-aadconnect-get-started-custom.md#configuring-federation-with-ad-fs)
* Can [upgrade from DirSync](connect/active-directory-aadconnect-dirsync-upgrade-get-started.md)
* [Prevent accidental deletes](active-directory-aadconnectsync-feature-prevent-accidental-deletes.md)
* Introduced [staging mode](active-directory-aadconnectsync-operations.md#staging-mode)

**New preview features:**

* [User writeback](active-directory-aadconnect-feature-preview.md#user-writeback)
* [Group writeback](active-directory-aadconnect-feature-preview.md#group-writeback)
* [Device writeback](active-directory-aadconnect-feature-device-writeback.md)
* [Directory extensions](active-directory-aadconnect-feature-preview.md)

## 1.0.494.0501
Released: 2015 May

**New Requirement:**

* Azure AD Sync now requires the .Net framework version 4.5.1 to be installed.

**Fixed issues:**

* Password writeback from Azure AD is failing with a servicebus connectivity error.

## 1.0.491.0413
Released: 2015 April

**Fixed issues and improvements:**

* The Active Directory Connector does not process deletes correctly if the recycle bin is enabled and there are multiple domains in the forest.
* The performance of import operations has been improved for the Azure Active Directory Connector.
* When a group has exceeded the membership limit (by default, the limit is set to 50k objects), the group was deleted in Azure Active Directory. The new behavior is that the group will remain, an error is thrown and no new membership changes will be exported.
* A new object cannot be provisioned if a staged delete with the same DN is already present in the connector space.
* Some objects are marked for being synchronized during a delta sync although there is no change staged on the object.
* Forcing a password sync also removes the preferred DC list.
* CSExportAnalyzer has problems with some objects states.

**New features:**

* A join can now connect to “ANY” object type in the MV.

## 1.0.485.0222
Released: 2015 February

**Improvements:**

* Improved import performance.

**Fixed issues:**

* Password Sync honors the cloudFiltered attribute used by attribute filtering. Filtered objects will no longer be in scope for password synchronization.
* In rare situations where the topology had very many domain controllers, password sync doesn’t work.
* “Stopped-server” when importing from the Azure AD Connector after device management has been enabled in Azure AD/Intune.
* Joining Foreign Security Principals (FSPs) from multiple domains in same forest causes an ambiguous-join error.

## 1.0.475.1202
Released: 2014 December

**New features:**

* It is now supported to do password synchronization with attribute based filtering. For more details, see [Password synchronization with filtering](active-directory-aadconnectsync-configure-filtering.md).
* The attribute msDS-ExternalDirectoryObjectID is written back to AD. This adds support for Office 365 applications using OAuth2 to access both, Online and On-Premises mailboxes in a Hybrid Exchange Deployment.

**Fixed upgrade issues:**

* A newer version of the sign-in assistant is available on the server.
* A custom installation path was used to install Azure AD Sync.
* An invalid custom join criterion blocks the upgrade.

**Other fixes:**

* Fixed the templates for Office Pro Plus.
* Fixed installation issues caused by user names that start with a dash.
* Fixed losing the sourceAnchor setting when running the installation wizard a second time.
* Fixed ETW tracing for password synchronization

## 1.0.470.1023
Released: 2014 October

**New features:**

* Password synchronization from multiple on-premises AD to Azure AD.
* Localized installation UI to all Windows Server languages.

**Upgrading from AADSync 1.0 GA**

If you already have Azure AD Sync installed, there is one additional step you have to take in case you have changed any of the out-of-box Synchronization Rules. After you have upgraded to the 1.0.470.1023 release, the synchronization rules you have modified are duplicated. For each modified Sync Rule do the following:

* Locate the Sync Rule you have modified and take a note of the changes.
* Delete the Sync Rule.
* Locate the new Sync Rule created by Azure AD Sync and re-apply the changes.

**Permissions for the AD account**

The AD account must be granted additional permissions to be able to read the password hashes from AD. The permissions to grant are named “Replicating Directory Changes” and “Replicating Directory Changes All”. Both permissions are required to be able to read the password hashes

## 1.0.419.0911
Released: 2014 September

**Initial release of Azure AD Sync.**

## Next steps
Learn more about [Integrating your on-premises identities with Azure Active Directory](active-directory-aadconnect.md).
=======
redirect_url: /azure/active-directory/connect/active-directory-aadconnect-version-history
---
>>>>>>> 164b48bc
<|MERGE_RESOLUTION|>--- conflicted
+++ resolved
@@ -1,344 +1,3 @@
 ---
-<<<<<<< HEAD
-title: 'Azure AD Connect: Version Release History | Microsoft Docs'
-description: This topic lists all releases of Azure AD Connect and Azure AD Sync
-services: active-directory
-documentationcenter: ''
-author: billmath
-manager: femila
-editor: ''
-
-ms.assetid: ef2797d7-d440-4a9a-a648-db32ad137494
-ms.service: active-directory
-ms.devlang: na
-ms.topic: article
-ms.tgt_pltfrm: na
-ms.workload: identity
-ms.date: 12/07/2016
-ms.author: billmath
-
----
-# Azure AD Connect: Version Release History
-The Azure Active Directory team regularly updates Azure AD Connect with new features and functionality. Not all additions are applicable to all audiences.
-
-This article is designed to help you keep track of the versions that have been released, and to understand whether you need to update to the newest version or not.
-
-This is list of related topics:
-
-
-Topic |  
---------- | --------- |
-Steps to upgrade from Azure AD Connect | Different methods to [upgrade from a previous version to the latest](active-directory-aadconnect-upgrade-previous-version.md) Azure AD Connect release.
-Required permissions | For permissions required to apply an update, see [accounts and permissions](./connect/active-directory-aadconnect-accounts-permissions.md#upgrade)
-Download| [Download Azure AD Connect](http://go.microsoft.com/fwlink/?LinkId=615771)
-
-## 1.1.370.0
-Released: 2016 December
-
-**New Features:**
-
-* Pass-through Authentication (Preview).
-
->[!NOTE]
->This build will not be available to customers through the Azure AD Connect Auto Upgrade feature.
-
-## 1.1.343.0
-Released: 2016 November
-
-**Fixed issues:**
-
-* Sometimes, installing Azure AD Connect fails because it is unable to create a local service account whose password meets the level of complexity specified by the organization's password policy.
-* Fixed an issue where join rules are not re-evaluated when an object in the connector space simultaneously becomes out-of-scope for one join rule and become in-scope for another. This can happen if you have two or more join rules whose join conditions are mutually exclusive.
-* Fixed an issue where inbound synchronization rules (from Azure AD) which do not contain join rules are not processed if they have lower precedence values than those containing join rules.
-
-**Improvements:**
-
-* Added support for installing Azure AD Connect on Windows Server 2016 standard or better.
-* Added support for using SQL Server 2016 as the remote database for Azure AD Connect.
-
-## 1.1.281.0
-Released: 2016 August
-
-**Fixed issues:**
-
-* Changes to sync interval does not take place until after next sync cycle completes.
-* Azure AD Connect wizard does not accept Azure AD account whose username starts with an underscore (\_).
-* Azure AD Connect wizard fails to authenticate Azure AD account provided if account password contains too many special characters. Error message "Unable to validate credentials. An unexpected error has occurred." is returned.
-* Uninstalling staging server disables password synchronization in Azure AD tenant and causes password synchronization to fail with active server.
-* Password synchronization fails in uncommon cases when there is no password hash stored on the user.
-* When Azure AD Connect server is enabled for staging mode, password writeback is not temporarily disabled.
-* Azure AD Connect wizard does not show the actual password synchronization and password writeback configuration when server is in staging mode. It always shows them as disabled.
-* Configuration changes to password synchronization and password writeback are not persisted by Azure AD Connect wizard when server is in staging mode.
-
-**Improvements:**
-
-* Updated Start-ADSyncSyncCycle cmdlet to indicate whether it is able to successfully start a new sync cycle or not.
-* Added Stop-ADSyncSyncCycle cmdlet to terminate sync cycle and operation which are currently in progress.
-* Updated Stop-ADSyncScheduler cmdlet to terminate sync cycle and operation which are currently in progress.
-* When configuring [Directory Extensions](active-directory-aadconnectsync-feature-directory-extensions.md) in Azure AD Connect wizard, AD attribute of type "Teletex string" can now be selected.
-
-## 1.1.189.0
-Released: 2016 June
-
-**Fixed issues and improvements:**
-
-* Azure AD Connect can now be installed on a FIPS compliant server.
-  * For password synchronization, see [Password Sync and FIPS](active-directory-aadconnectsync-implement-password-synchronization.md#password-synchronization-and-fips)
-* Fixed an issue where a NetBIOS name could not be resolved to the FQDN in the Active Directory Connector.
-
-## 1.1.180.0
-Released: 2016 May
-
-**New features:**
-
-* Warns and helps you verifying domains if you didn’t do it before running Azure AD Connect.
-* Added support for [Microsoft Cloud Germany](active-directory-aadconnect-instances.md#microsoft-cloud-germany).
-* Added support for the latest [Microsoft Azure Government cloud](active-directory-aadconnect-instances.md#microsoft-azure-government-cloud) infrastructure with new URL requirements.
-
-**Fixed issues and improvements:**
-
-* Added filtering to the Sync Rule Editor to make it easy to find sync rules.
-* Improved performance when deleting a connector space.
-* Fixed an issues when the same object was both deleted and added in the same run (called delete/add).
-* A disabled Sync Rule will no longer re-enable included objects and attributes on upgrade or directory schema refresh.
-
-## 1.1.130.0
-Released: 2016 April
-
-**New features:**
-
-* Added support for multi-valued attributes to [Directory Extensions](active-directory-aadconnectsync-feature-directory-extensions.md).
-* Added support for more configuration variations for [automatic upgrade](active-directory-aadconnect-feature-automatic-upgrade.md) to be considered eligible for upgrade.
-* Added some cmdlets for [custom scheduler](active-directory-aadconnectsync-feature-scheduler.md#custom-scheduler).
-
-## 1.1.119.0
-Released: 2016 March
-
-**Fixed issues:**
-
-* Made sure Express install cannot be used on Windows Server 2008 (pre-R2) since password sync is not supported on this operating system.
-* Upgrade from DirSync with a custom filter configuration did not work as expected.
-* When upgrading to a newer release and there are no changes to the configuration, a full import/synchronization should not be scheduled.
-
-## 1.1.110.0
-Released: 2016 February
-
-**Fixed issues:**
-
-* Upgrade from earlier releases does not work if installation is not in the default **C:\Program Files** folder.
-* If you install and unselect **Start the synchronization process..** at the end of the installation wizard, re-running the installation wizard will not enable the scheduler.
-* The scheduler will not work as expected on servers where the date/time format is not US-en. It will also block `Get-ADSyncScheduler` to return correct times.
-* If you installed an earlier release of Azure AD Connect with ADFS as the sign-in option and upgrade, you cannot run the installation wizard again.
-
-## 1.1.105.0
-Released: 2016 February
-
-**New features:**
-
-* [Automatic upgrade](active-directory-aadconnect-feature-automatic-upgrade.md) feature for Express settings customers.
-* Support for the global admin using MFA and PIM in the installation wizard.
-  * You need to allow your proxy to also allow traffic to https://secure.aadcdn.microsoftonline-p.com if you use MFA.
-  * You need to add https://secure.aadcdn.microsoftonline-p.com to your trusted sites list for MFA to properly work.
-* Allow changing the user's sign-in method after initial install.
-* Allow [Domain and OU filtering](connect/active-directory-aadconnect-get-started-custom.md#domain-and-ou-filtering) in the installation wizard. This also allows connecting to forests where not all domains are available.
-* [Scheduler](active-directory-aadconnectsync-feature-scheduler.md) is built-in to the sync engine.
-
-**Features promoted from preview to GA:**
-
-* [Device writeback](active-directory-aadconnect-feature-device-writeback.md).
-* [Directory extensions](active-directory-aadconnectsync-feature-directory-extensions.md).
-
-**New preview features:**
-
-* The new default sync cycle interval is 30 minutes. Used to be 3 hours for all earlier releases. Adds support to change the [scheduler](active-directory-aadconnectsync-feature-scheduler.md) behavior.
-
-**Fixed issues:**
-
-* The verify DNS domains page didn't always recognize the domains.
-* Prompts for domain admin credentials when configuring ADFS .
-* The on-premises AD accounts are not recognized by the installation wizard if located in a domain with a different DNS tree than the root domain.
-
-## 1.0.9131.0
-Released: 2015 December
-
-**Fixed issues:**
-
-* Password sync might not work when you change passwords in AD DS, but works when you do set password.
-* When you have a proxy server, authentication to Azure AD might fail during installation or un upgrade on the configuration page.
-* Updating from a previous release of Azure AD Connect with a full SQL Server will fail if you are not SA in SQL.
-* Updating from a previous release of Azure AD Connect with a remote SQL Server will show the error “Unable to access the ADSync SQL database”.
-
-## 1.0.9125.0
-Released: 2015 November
-
-**New features:**
-
-* Can reconfigure the ADFS to Azure AD trust.
-* Can refresh the Active Directory schema and regenerate Sync Rules.
-* Can disable a sync rule.
-* Can define "AuthoritativeNull" as a new literal in a Sync Rule.
-
-**New preview features:**
-
-* [Azure AD Connect Health for sync](active-directory-aadconnect-health-sync.md).
-* Support for [Azure AD Domain Services](active-directory-passwords-getting-started.md#enable-users-to-reset-or-change-their-ad-passwords) password synchronization.
-
-**New supported scenario:**
-
-* Supports multiple on-premises Exchange organizations. See [Hybrid deployments with multiple Active Directory forests](https://technet.microsoft.com/library/jj873754.aspx) for more information.
-
-**Fixed issues:**
-
-* Password synchronization issues:
-  * An object moved from out-of-scope to in-scope will not have its password synchronized. This incudes both OU and attribute filtering.
-  * Selecting a new OU to include in sync does not require a full password sync.
-  * When a disabled user is enabled the password does not sync.
-  * The password retry queue is infinite and the previous limit of 5,000 objects to be retired has been removed.
-  * [Improved troubleshooting](active-directory-aadconnectsync-implement-password-synchronization.md#troubleshooting-password-synchronization).
-* Not able to connect to Active Directory with Windows Server 2016 forest-functional level.
-* Not able to change the group used for group filtering after initial install.
-* Will no longer create a new user profile on the Azure AD Connect server for every user doing a password change with password writeback enabled.
-* Not able to use Long Integer values in Sync Rules scopes.
-* The checkbox "device writeback" remains disabled if there are unreachable domain controllers.
-
-## 1.0.8667.0
-Released: 2015 August
-
-**New features:**
-
-* The Azure AD Connect installation wizard is now localized to all Windows Server languages.
-* Added support for account unlock when using Azure AD password management.
-
-**Fixed issues:**
-
-* Azure AD Connect installation wizard crashes if another user continues installation rather than the person who first started the installation.
-* If a previous uninstall of Azure AD Connect fails to uninstall Azure AD Connect sync cleanly, it is not possible to reinstall.
-* Cannot install Azure AD Connect using Express install if the user is not in the root domain of the forest or if a non-English version of Active Directory is used.
-* If the FQDN of the Active Directory user account cannot be resolved, a misleading error message “Failed to commit the schema” is shown.
-* If the account used on the Active Directory Connector is changed outside the wizard, the wizard will fail on subsequent runs.
-* Azure AD Connect sometimes fails to install on a domain controller.
-* Cannot enable and disable “Staging mode” if extension attributes have been added.
-* Password writeback fails in some configuration because of a bad password on the Active Directory Connector.
-* DirSync cannot be upgraded if dn is used in attribute filtering.
-* Excessive CPU usage when using password reset.
-
-**Removed preview features:**
-
-* The preview feature [User writeback](active-directory-aadconnect-feature-preview.md#user-writeback) was temporarily removed based on feedback from our preview customers. It will be re-added later when we have addressed the provided feedback.
-
-## 1.0.8641.0
-Released: 2015 June
-
-**Initial release of Azure AD Connect.**
-
-Changed name from Azure AD Sync to Azure AD Connect.
-
-**New features:**
-
-* [Express settings](connect/active-directory-aadconnect-get-started-express.md) installation
-* Can [configure ADFS](connect/active-directory-aadconnect-get-started-custom.md#configuring-federation-with-ad-fs)
-* Can [upgrade from DirSync](connect/active-directory-aadconnect-dirsync-upgrade-get-started.md)
-* [Prevent accidental deletes](active-directory-aadconnectsync-feature-prevent-accidental-deletes.md)
-* Introduced [staging mode](active-directory-aadconnectsync-operations.md#staging-mode)
-
-**New preview features:**
-
-* [User writeback](active-directory-aadconnect-feature-preview.md#user-writeback)
-* [Group writeback](active-directory-aadconnect-feature-preview.md#group-writeback)
-* [Device writeback](active-directory-aadconnect-feature-device-writeback.md)
-* [Directory extensions](active-directory-aadconnect-feature-preview.md)
-
-## 1.0.494.0501
-Released: 2015 May
-
-**New Requirement:**
-
-* Azure AD Sync now requires the .Net framework version 4.5.1 to be installed.
-
-**Fixed issues:**
-
-* Password writeback from Azure AD is failing with a servicebus connectivity error.
-
-## 1.0.491.0413
-Released: 2015 April
-
-**Fixed issues and improvements:**
-
-* The Active Directory Connector does not process deletes correctly if the recycle bin is enabled and there are multiple domains in the forest.
-* The performance of import operations has been improved for the Azure Active Directory Connector.
-* When a group has exceeded the membership limit (by default, the limit is set to 50k objects), the group was deleted in Azure Active Directory. The new behavior is that the group will remain, an error is thrown and no new membership changes will be exported.
-* A new object cannot be provisioned if a staged delete with the same DN is already present in the connector space.
-* Some objects are marked for being synchronized during a delta sync although there is no change staged on the object.
-* Forcing a password sync also removes the preferred DC list.
-* CSExportAnalyzer has problems with some objects states.
-
-**New features:**
-
-* A join can now connect to “ANY” object type in the MV.
-
-## 1.0.485.0222
-Released: 2015 February
-
-**Improvements:**
-
-* Improved import performance.
-
-**Fixed issues:**
-
-* Password Sync honors the cloudFiltered attribute used by attribute filtering. Filtered objects will no longer be in scope for password synchronization.
-* In rare situations where the topology had very many domain controllers, password sync doesn’t work.
-* “Stopped-server” when importing from the Azure AD Connector after device management has been enabled in Azure AD/Intune.
-* Joining Foreign Security Principals (FSPs) from multiple domains in same forest causes an ambiguous-join error.
-
-## 1.0.475.1202
-Released: 2014 December
-
-**New features:**
-
-* It is now supported to do password synchronization with attribute based filtering. For more details, see [Password synchronization with filtering](active-directory-aadconnectsync-configure-filtering.md).
-* The attribute msDS-ExternalDirectoryObjectID is written back to AD. This adds support for Office 365 applications using OAuth2 to access both, Online and On-Premises mailboxes in a Hybrid Exchange Deployment.
-
-**Fixed upgrade issues:**
-
-* A newer version of the sign-in assistant is available on the server.
-* A custom installation path was used to install Azure AD Sync.
-* An invalid custom join criterion blocks the upgrade.
-
-**Other fixes:**
-
-* Fixed the templates for Office Pro Plus.
-* Fixed installation issues caused by user names that start with a dash.
-* Fixed losing the sourceAnchor setting when running the installation wizard a second time.
-* Fixed ETW tracing for password synchronization
-
-## 1.0.470.1023
-Released: 2014 October
-
-**New features:**
-
-* Password synchronization from multiple on-premises AD to Azure AD.
-* Localized installation UI to all Windows Server languages.
-
-**Upgrading from AADSync 1.0 GA**
-
-If you already have Azure AD Sync installed, there is one additional step you have to take in case you have changed any of the out-of-box Synchronization Rules. After you have upgraded to the 1.0.470.1023 release, the synchronization rules you have modified are duplicated. For each modified Sync Rule do the following:
-
-* Locate the Sync Rule you have modified and take a note of the changes.
-* Delete the Sync Rule.
-* Locate the new Sync Rule created by Azure AD Sync and re-apply the changes.
-
-**Permissions for the AD account**
-
-The AD account must be granted additional permissions to be able to read the password hashes from AD. The permissions to grant are named “Replicating Directory Changes” and “Replicating Directory Changes All”. Both permissions are required to be able to read the password hashes
-
-## 1.0.419.0911
-Released: 2014 September
-
-**Initial release of Azure AD Sync.**
-
-## Next steps
-Learn more about [Integrating your on-premises identities with Azure Active Directory](active-directory-aadconnect.md).
-=======
 redirect_url: /azure/active-directory/connect/active-directory-aadconnect-version-history
----
->>>>>>> 164b48bc
+---