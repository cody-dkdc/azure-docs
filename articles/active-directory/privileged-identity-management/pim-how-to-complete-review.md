---
<<<<<<< HEAD
title: Complete an access review for Azure AD roles in PIM - Azure Active Directory | Microsoft Docs
description: Learn how to complete an access review for Azure AD roles in Azure AD Privileged Identity Management (PIM) and view the results
=======
title: Complete an access review of Azure AD roles in PIM - Azure Active Directory | Microsoft Docs
description: Learn how to complete an access review of Azure AD roles in Azure AD Privileged Identity Management (PIM) and view the results
>>>>>>> 6a383dfd
services: active-directory
documentationcenter: ''
author: rolyon
manager: mtillman
editor: ''

ms.service: active-directory
ms.topic: conceptual
ms.workload: identity
ms.subservice: pim
ms.date: 06/06/2017
ms.author: rolyon
ms.custom: pim
ms.collection: M365-identity-device-management
---
<<<<<<< HEAD
# Complete an access review for Azure AD roles in PIM
=======
# Complete an access review of Azure AD roles in PIM
>>>>>>> 6a383dfd
Privileged role administrators can review privileged access once an [access review has been started](pim-how-to-start-security-review.md). Azure Active Directory (Azure AD) Privileged Identity Management (PIM) will automatically send an email prompting users to review their access. If a user did not get an email, you can send them the instructions in [how to perform an access review](pim-how-to-perform-security-review.md).

After the access review period is over, or all the users have finished their self-review, follow the steps in this article to manage the review and see the results.

## Manage access reviews
1. Go to the [Azure portal](https://portal.azure.com/) and select the **Azure AD Privileged Identity Management** application on your dashboard.
2. Select the **Access reviews** section of the dashboard.
3. Select the access review that you want to manage.

On the access review's detail blade, there are a number options for managing that review.

![PIM access review buttons - screenshot](./media/pim-how-to-complete-review/review-buttons.png)

### Remind
If an access review is set up so that the users review themselves, the **Remind** button sends out a notification. 

### Stop
All access reviews have an end date, but you can use the **Stop** button to finish it early. If any users haven't been reviewed by this time, they won't be able to after you stop the review. You cannot restart a review after it's been stopped.

### Apply
After an access review is completed, either because you reached the end date or stopped it manually, the **Apply** button implements the outcome of the review. If a user's access was denied in the review, this is the step that will remove their role assignment.  

### Export
If you want to apply the results of the access review manually, you can export the review. The **Export** button will start downloading a CSV file. You can manage the results in Excel or other programs that open CSV files.

### Delete
If you are not interested in the review any further, delete it. The **Delete** button removes the review from the PIM application.

> [!IMPORTANT]
> You will not get a warning before deletion occurs, so be sure that you want to delete that review. 

## Next steps

- [Start an access review for Azure AD roles in PIM](pim-how-to-start-security-review.md)
- [Perform an access review of my Azure AD roles in PIM](pim-how-to-perform-security-review.md)<|MERGE_RESOLUTION|>--- conflicted
+++ resolved
@@ -1,11 +1,6 @@
 ---
-<<<<<<< HEAD
-title: Complete an access review for Azure AD roles in PIM - Azure Active Directory | Microsoft Docs
-description: Learn how to complete an access review for Azure AD roles in Azure AD Privileged Identity Management (PIM) and view the results
-=======
 title: Complete an access review of Azure AD roles in PIM - Azure Active Directory | Microsoft Docs
 description: Learn how to complete an access review of Azure AD roles in Azure AD Privileged Identity Management (PIM) and view the results
->>>>>>> 6a383dfd
 services: active-directory
 documentationcenter: ''
 author: rolyon
@@ -21,11 +16,7 @@
 ms.custom: pim
 ms.collection: M365-identity-device-management
 ---
-<<<<<<< HEAD
-# Complete an access review for Azure AD roles in PIM
-=======
 # Complete an access review of Azure AD roles in PIM
->>>>>>> 6a383dfd
 Privileged role administrators can review privileged access once an [access review has been started](pim-how-to-start-security-review.md). Azure Active Directory (Azure AD) Privileged Identity Management (PIM) will automatically send an email prompting users to review their access. If a user did not get an email, you can send them the instructions in [how to perform an access review](pim-how-to-perform-security-review.md).
 
 After the access review period is over, or all the users have finished their self-review, follow the steps in this article to manage the review and see the results.
