--- conflicted
+++ resolved
@@ -1,11 +1,6 @@
 ---
-<<<<<<< HEAD
-title: Start an access review for Azure resource roles in PIM - Azure Active Directory | Microsoft Docs
-description: Learn how to start an access review for Azure resource roles in Azure AD Privileged Identity Management (PIM).
-=======
 title: Create an access review of Azure resource roles in PIM - Azure Active Directory | Microsoft Docs
 description: Learn how to create an access review of Azure resource roles in Azure AD Privileged Identity Management (PIM).
->>>>>>> 6a383dfd
 services: active-directory
 documentationcenter: ''
 author: rolyon
@@ -16,11 +11,7 @@
 ms.devlang: na
 ms.topic: conceptual
 ms.subservice: pim
-<<<<<<< HEAD
-ms.date: 04/02/2018
-=======
 ms.date: 04/29/2019
->>>>>>> 6a383dfd
 ms.author: rolyon
 ms.custom: pim
 ms.collection: M365-identity-device-management
@@ -28,12 +19,7 @@
 
 # Create an access review of Azure resource roles in PIM
 
-<<<<<<< HEAD
-# Start an access review for Azure resource roles in PIM
-Role assignments become "stale" when users have privileged access that they don't need anymore. To reduce the risk that's associated with these stale role assignments, privileged role administrators should regularly review roles. This document covers the steps for starting an access review in Azure Active Directory (Azure AD) Privileged Identity Management (PIM).
-=======
 Access to privileged Azure resource roles for employees changes over time. To reduce the risk associated with stale role assignments, you should regularly review access. You can use Azure Active Directory (Azure AD) Privileged Identity Management (PIM) to create access reviews for privileged Azure resource roles. You can also configure recurring access reviews that occur automatically.
->>>>>>> 6a383dfd
 
 This article describes how to create one or more access reviews for privileged Azure resource roles.
 
@@ -81,12 +67,6 @@
 
 ## Next steps
 
-<<<<<<< HEAD
-- [Complete an access review for Azure resource roles in PIM](pim-resource-roles-complete-access-review.md)
-- [Perform an access review of my Azure resource roles in PIM](pim-resource-roles-perform-access-review.md)
-- [Start an access review for Azure AD roles in PIM](pim-how-to-start-security-review.md)
-=======
 - [Review access to Azure resource roles](pim-resource-roles-perform-access-review.md)
 - [Complete an access review of Azure resource roles](pim-resource-roles-complete-access-review.md)
-- [Create an access review of Azure AD roles](pim-how-to-start-security-review.md)
->>>>>>> 6a383dfd
+- [Create an access review of Azure AD roles](pim-how-to-start-security-review.md)