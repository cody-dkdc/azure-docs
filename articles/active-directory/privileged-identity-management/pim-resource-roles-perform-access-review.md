--- conflicted
+++ resolved
@@ -1,11 +1,6 @@
 ---
-<<<<<<< HEAD
-title: Perform an access review of my Azure resource roles in PIM - Azure Active Directory | Microsoft Docs
-description: Learn how to perform an access review of your Azure resource roles in Azure AD Privileged Identity Management (PIM).
-=======
 title: Review access to Azure resource roles in PIM - Azure Active Directory | Microsoft Docs
 description: Learn how to review access of Azure resource roles in Azure AD Privileged Identity Management (PIM).
->>>>>>> 6a383dfd
 services: active-directory
 documentationcenter: ''
 author: rolyon
@@ -24,11 +19,7 @@
 ---
 
 
-<<<<<<< HEAD
-# Perform an access review of my Azure resource roles in PIM
-=======
 # Review access to Azure resource roles in PIM
->>>>>>> 6a383dfd
 Azure Active Directory (Azure AD) Privileged Identity Management (PIM) simplifies how enterprises manage privileged access to resources in Azure. 
 
 If you are assigned to an administrative role, your organization's privileged role administrator might ask you to regularly confirm that you still need that role for your job. You might get an email that includes a link, or you can go straight to the [Azure portal](https://portal.azure.com). Follow the steps in this article to perform a self-review of your assigned roles.
