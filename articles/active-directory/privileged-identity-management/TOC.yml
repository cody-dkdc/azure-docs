--- conflicted
+++ resolved
@@ -27,15 +27,6 @@
     href: pim-deployment-plan.md
   - name: Start using PIM
     href: pim-getting-started.md
-<<<<<<< HEAD
-  - name: Activate my roles
-    items:
-    - name: Activate my Azure AD roles
-      href: pim-how-to-activate-role.md
-    - name: Activate my Azure resource roles
-      href: pim-resource-roles-activate-your-roles.md
-=======
->>>>>>> 6a383dfd
   - name: Configure PIM
     items:
     - name: Security wizard
@@ -46,15 +37,12 @@
       href: pim-how-to-give-access-to-pim.md
     - name: Elevate access to manage all subscriptions
       href: ../../role-based-access-control/elevate-access-global-admin.md?toc=%2fazure%2factive-directory%2fprivileged-identity-management%2ftoc.json
-<<<<<<< HEAD
-=======
   - name: Activate my roles
     items:
     - name: Activate my Azure AD roles
       href: pim-how-to-activate-role.md
     - name: Activate my Azure resource roles
       href: pim-resource-roles-activate-your-roles.md
->>>>>>> 6a383dfd
   - name: Manage Azure AD roles
     items:
     - name: Assign roles
@@ -89,13 +77,7 @@
     items:
     - name: Azure AD roles
       items:
-<<<<<<< HEAD
-      - name: Review my Azure AD roles
-        href: pim-how-to-perform-security-review.md
-      - name: Start an access review
-=======
       - name: Create an access review
->>>>>>> 6a383dfd
         href: pim-how-to-start-security-review.md
       - name: Review access
         href: pim-how-to-perform-security-review.md
@@ -103,13 +85,7 @@
         href: pim-how-to-complete-review.md
     - name: Azure resource roles
       items:
-<<<<<<< HEAD
-      - name: Review my Azure resource roles
-        href: pim-resource-roles-perform-access-review.md
-      - name: Start an access review
-=======
       - name: Create an access review
->>>>>>> 6a383dfd
         href: pim-resource-roles-start-access-review.md
       - name: Review access
         href: pim-resource-roles-perform-access-review.md
