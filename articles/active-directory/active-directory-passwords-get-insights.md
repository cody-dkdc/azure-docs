---
title: 'Get Insights: Azure AD password management reports | Microsoft Docs'
description: This article describes how to use reports to get insight into password management operations in your organization.
services: active-directory
documentationcenter: ''
author: MicrosoftGuyJFlo
manager: femila
editor: curtand

ms.assetid: 1472b51d-53f4-4b0f-b1be-57f6fa88fa65
ms.service: active-directory
ms.workload: identity
ms.tgt_pltfrm: na
ms.devlang: na
ms.topic: article
ms.date: 02/28/2017
ms.author: joflore

---
# How to get operational insights with password management reports
> [!IMPORTANT]
<<<<<<< HEAD
> **Are you here because you're having problems signing in?** If so, [here's how you can change and reset your own password](active-directory-passwords-update-your-own-password.md#reset-your-password).
=======
> **Are you here because you're having problems signing in?** If so, [here's how you can change and reset your own password](active-directory-passwords-update-your-own-password.md#reset-or-unlock-my-password-for-a-work-or-school-account).
>>>>>>> a42dbad0
>
>

This section describes how you can use Azure Active Directory’s password management reports to view how users are using password reset and change in your organization.

* [**Password management reports overview**](#overview-of-password-management-reports)
* [**How to view password management reports in the new Azure portal**](#how-to-view-password-management-reports)
 * [Directory roles allowed to read reports](#directory-roles-allowed-to-read-reports)
* [**Self-service Password Management activity types in the new Azure Portal**](#self-service-password-management-activity-types)
 * [Blocked from self-service password reset](#activity-type-blocked-from-self-service-password-reset)
 * [Change password (self-service)](#activity-type-change-password-self-service)
 * [Reset password (by admin)](#activity-type-reset-password-by-admin)
 * [Reset password (self-service)](#activity-type-reset-password-self-service)
 * [Self serve password reset flow activity progress](#activity-type-self-serve-password-reset-flow-activity-progress)
 * [Unlock user account (self-service)](#activity-type-unlock-user-account-self-service)
 * [User registered for self-service password reset](#activity-type-user-registered-for-self-service-password-reset)
* [**How to retrieve password management events from the Azure AD Reports and Events API**](#how-to-retrieve-password-management-events-from-the-azure-ad-reports-and-events-api)
 * [Reporting API data retrieval limitations](#reporting-api-data-retrieval-limitations)
* [**How to download password reset registration events quickly with PowerShell**](#how-to-download-password-reset-registration-events-quickly-with-powershell)
* [**How to view password management reports in the classic portal**](#how-to-view-password-management-reports-in-the-classic-portal)
* [**View password reset registration activity in your organization in the classic portal**](#view-password-reset-registration-activity-in-the-classic-portal)
* [**View password reset activity in your organization in the classic portal**](#view-password-reset-activity-in-the-classic-portal)


## Overview of password management reports
Once you deploy password reset, one of the most common next steps is to see how it is being used in your organization.  For example, you may want to get insight into how users are registering for password reset, or how many password resets have been done in the last few days.  Here are some of the common questions that you will be able to answer with the password management reports that exist in the [Azure Management Portal](https://manage.windowsazure.com) today:

* How many people have registered for password reset?
* Who has registered for password reset?
* What data are people registering?
* How many people reset their passwords in the last 7 days?
* What are the most common methods users or admins use to reset their passwords?
* What are common issues users or admins face when attempting to use password reset?
* What admins are resetting their own passwords frequently?
* Is there any suspicious activity going on with password reset?

## How to view Password Management Reports
In the new [Azure Portal](https://portal.azure.com) experience, we have an improved way to view password reset and password reset registration activity.  Follow the steps below to find the password reset and password reset registration events in the new [Azure Portal](https://portal.azure.com):

1. Navigate to [**portal.azure.com**](https://portal.azure.com)
2. Click on the **More services** menu on the main Azure Portal left hand navigation
3. Search for **Azure Active Directory** in the list of services and select it
4. Click on **Users & Groups** from the Azure Active Directory navigation menu
5. Click on the **Audit Logs** navigation item from the Users & Groups navigation menu. This will show you all of the audit events occuring against all the users in your directory. You can filter this view to see all the password-related events, as well.
6. To filter this view to only the password management related events, click the **Filter** button at the top of the blade.
7. From the **Filter** menu, select the **Category** dropdown, and change it to the **Self-service Password Management** category type.
8. Optionally further filter the list by choosing the specific **Activity** you are interested
### Direct link to User Audit blade
If you are signed in to your portal, here is a direct link to the user audit blade where you can see these events:

* [Go to user management audit view directly](https://portal.azure.com/#blade/Microsoft_AAD_IAM/UserManagementMenuBlade/Audit)

### Directory Roles allowed to read reports
Currently, the following directory roles may read Azure AD Password Management reports in the classic Azure portal:

* Global administrator

Before being able to read these reports, a global administrator in the company must have opted-in for this data to be retrieved on behalf of the organization by visiting the reporting tab or audit logs at least once. Until doing so, data will not be collected for your organization.

To read more about directory roles and what they can do, see [Assigning administrator roles in Azure Active Directory](https://docs.microsoft.com/en-us/azure/active-directory/active-directory-assign-admin-roles).

## Self-service Password Management activity types
The following activity types appear in the **Self-Service Password Management** audit event category.  A description for each of these follows.

* [**Blocked from self-service password reset**](#activity-type-blocked-from-self-service-password-reset) - Indicates a user tried to reset a password, use a specific gate, or validate a phone number more than 5 total times in 24 hours.
* [**Change password (self-service)**](#activity-type-change-password-self-service) - Indicates a user performed a voluntary, or forced (due to expiry) password change.
* [**Reset password (by admin)**](#activity-type-reset-password-by-admin) - Indicates an administrator performed a password reset on behalf of a user from the Azure Portal.
* [**Reset password (self-service)**](#activity-type-reset-password-self-service) - Indicates a user successfully reset his or her password from the [Azure AD Password Reset Portal](https://passwordreset.microsoftonline.com).
* [**Self serve password reset flow activity progress**](#activity-type-self-serve-password-reset-flow-activity-progress) - Indicates each specific step a user proceeds through (such as passing a specific password reset authentication gate) as part of the password reset process.
* [**Unlock user account (self-service)**](#activity-type-unlock-user-account-self-service) - Indicates a user successfully unlocked his or her Active Directory account without resetting his or her password from the [Azure AD Password Reset Portal](https://passwordreset.microsoftonline.com) using the [AD account unlock without reset](https://docs.microsoft.com/en-us/azure/active-directory/active-directory-passwords-customize#allow-users-to-unlock-accounts-without-resetting-their-password) feature.
* [**User registered for self-service password reset**](#activity-type-user-registered-for-self-service-password-reset) - Indicates a user has registered all the required information to be able to reset his or her password in accordance with the currently-specified tenant password reset policy.

### Activity type: Blocked from self-service password reset
The following list explains this activity in detail:

* **Activity Description** – Indicates a user tried to reset a password, use a specific gate, or validate a phone number more than 5 total times in 24 hours.
* **Activity Actor** - the user who was throttled from performing additional reset operations. May be an end-user or an administrator.
* **Activity Target** - the user who was throttled from performing additional reset operations. May be an end-user or an administrator.
* **Allowed Activity Statuses**
 * _Success_ - indicates a user was throttled from performing any additional resets, attempt any additional authentication methods, or validate any additional phone numbers for the next 24 hours.
* **Activity Status Failure Reason** - not applicable

### Activity type: Change password (self-service)
The following list explains this activity in detail:

* **Activity Description** – Indicates a user performed a voluntary, or forced (due to expiry) password change.
* **Activity Actor** - the user who changed his or her password. May be an end-user or an administrator.
* **Activity Target** - the user who changed his or her password. May be an end-user or an administrator.
* **Allowed Activity Statuses**
 * _Success_ - indicates a user successfully changed his or her password
 * _Failure_ - indicates a user failed to change his or her password. Clicking on the row will allow you to see the **Activity Status Reason** category to learn more about why the failure occurred.
* **Activity Status Failure Reason** -
 * _FuzzyPolicyViolationInvalidPassword_ - the user selected a password which was automatically banned due to Microsoft's Banned Password Detection capabilities finding it to be too common or especially weak.

### Activity type: Reset password (by admin)
The following list explains this activity in detail:

* **Activity Description** – Indicates an administrator performed a password reset on behalf of a user from the Azure Portal.
* **Activity Actor** - the administrator who performed the password reset on behalf of another end-user or administrator. Must be either a global administrator, password administrator, user administrator, or helpdesk administrator.
* **Activity Target** - the user whose password was reset. May be an end-user or a different administrator.
* **Allowed Activity Statuses**
 * _Success_ - indicates an admin successfully reset a user's password
 * _Failure_ - indicates an admin failed to change a user's password. Clicking on the row will allow you to see the **Activity Status Reason** category to learn more about why the failure occurred.

### Activity type: Reset password (self-service)
The following list explains this activity in detail:

* **Activity Description** – Indicates a user successfully reset his or her password from the [Azure AD Password Reset Portal](https://passwordreset.microsoftonline.com).
* **Activity Actor** - the user who reset his or her password. May be an end-user or an administrator.
* **Activity Target** - the user who reset his or her password. May be an end-user or an administrator.
* **Allowed Activity Statuses**
 * _Success_ - indicates an user successfully reset his or her own password
 * _Failure_ - indicates an user failed to reset his or her own password. Clicking on the row will allow you to see the **Activity Status Reason** category to learn more about why the failure occurred.
* **Activity Status Failure Reason** -
 * _FuzzyPolicyViolationInvalidPassword_ - the admin selected a password which was automatically banned due to Microsoft's Banned Password Detection capabilities finding it to be too common or especially weak.

### Activity type: Self serve password reset flow activity progress
The following list explains this activity in detail:

* **Activity Description** – Indicates each specific step a user proceeds through (such as passing a specific password reset authentication gate) as part of the password reset process.
* **Activity Actor** - the user who performed part of the password reset flow. May be an end-user or an administrator.
* **Activity Target** - the user who performed part of the password reset flow. May be an end-user or an administrator.
* **Allowed Activity Statuses**
 * _Success_ - indicates a user successfully completed a specific step of the password reset flow.
 * _Failure_ - indicates a specific step of the password reset flow failed. Clicking on the row will allow you to see the **Activity Status Reason** category to learn more about why the failure occurred.
* **Allowed Activity Status Reasons**
 * See table below for [all allowed reset activity status reasons](#allowed-values-for-details-column)

### Activity type: Unlock user account (self-service)
The following list explains this activity in detail:

* **Activity Description** – Indicates a user successfully unlocked his or her Active Directory account without resetting his or her password from the [Azure AD Password Reset Portal](https://passwordreset.microsoftonline.com) using the [AD account unlock without reset](https://docs.microsoft.com/en-us/azure/active-directory/active-directory-passwords-customize#allow-users-to-unlock-accounts-without-resetting-their-password) feature.
* **Activity Actor** - the user who unlocked his or her account without resetting their password. May be an end-user or an administrator.
* **Activity Target** - the user who unlocked his or her account without resetting their password. May be an end-user or an administrator.
* **Allowed Activity Statuses**
 * _Success_ - indicates an user successfully unlocked his or her own account
 * _Failure_ - indicates an user failed to unlock his or her account. Clicking on the row will allow you to see the **Activity Status Reason** category to learn more about why the failure occurred.

### Activity type: User registered for self-service password reset
The following list explains this activity in detail:

* **Activity Description** – Indicates a user has registered all the required information to be able to reset his or her password in accordance with the currently-specified tenant password reset policy.
* **Activity Actor** - the user who registered for password reset. May be an end-user or an administrator.
* **Activity Target** - the user who registered for password reset. May be an end-user or an administrator.
* **Allowed Activity Statuses**
 * _Success_ - indicates an user successfully registered for password reset in accordance with the current policy.
 * _Failure_ - indicates a user failed to register for password reset. Clicking on the row will allow you to see the **Activity Status Reason** category to learn more about why the failure occurred. Note - this does not mean a user is not able to reset his or her own password, just that he or she did not complete the registration process. If there is unverified data on their account that is correct (such as a phone number that is not validated), even though they have not verified this phone number, they can still use it to reset their password. For more information, see [What happens when a user registers?](https://docs.microsoft.com/azure/active-directory/active-directory-passwords-learn-more#what-happens-when-a-user-registers)

## How to retrieve password management events from the Azure AD Reports and Events API
As of August 2015, the Azure AD Reports and Events API now supports retrieving all of the information included in the password reset and password reset registration reports. By using this API, you can download individual password reset and password reset registration events for integration with the reporting technology of your choce.

### How to get started with the reporting API
To access this data, you'll need to write a small app or script to retrieve it from our servers. [Learn how to get started with the Azure AD Reporting API](active-directory-reporting-api-getting-started.md).

Once you have a working script, you'll next want to examine the password reset and registration events that you can retrieve to meet your scenarios.

* [SsprActivityEvent](https://msdn.microsoft.com/library/azure/mt126081.aspx#BKMK_SsprActivityEvent): Lists the columns available for password reset events
* [SsprRegistrationActivityEvent](https://msdn.microsoft.com/library/azure/mt126081.aspx#BKMK_SsprRegistrationActivityEvent): Lists the columns available for password reset registration events

### Reporting API data retrieval limitations
Currently, the Azure AD Reports and Events API retrieves up to **75,000 individual events** of the [SsprActivityEvent](https://msdn.microsoft.com/library/azure/mt126081.aspx#BKMK_SsprActivityEvent) and [SsprRegistrationActivityEvent](https://msdn.microsoft.com/library/azure/mt126081.aspx#BKMK_SsprRegistrationActivityEvent) types, spanning the **last 30 days**.

If you need to retrieve or store data beyond this window, we suggest persisting it in an external database and using the API to query the deltas that result. A best practice is to begin retrieving this data when you start your password reset registration process in your organization, persist it externally, and then continue to track the deltas from this point forward.

## How to download password reset registration events quickly with PowerShell
In addition to using the Azure AD Reports and Events API directly, you may also use the below PowerShell script to recent registration events in your directory. This is useful in case you want to see who has registered recently, or would like to ensure that your password reset rollout is occurring as you expect.

* [Azure AD SSPR Registration Activity PowerShell Script](https://gallery.technet.microsoft.com/scriptcenter/azure-ad-self-service-e31b8aee)

## How to view password management reports in the classic portal
To find the password management reports, follow the steps below:

1. Click on the **Active Directory** extension in the [Azure classic portal](https://manage.windowsazure.com).
2. Select your directory from the list that appears in the portal.
3. Click on the **Reports** tab.
4. Look under the **Activity Logs** section.
5. Select either the **Password reset activity** report or the **Password reset registration activity** report.

## View password reset registration activity in the classic portal
The password reset registration activity report shows all password reset registrations that have occurred in your organization.  A password reset registration is displayed in this report for any user who has successfully registered authentication information at the password reset registration portal ([http://aka.ms/ssprsetup](http://aka.ms/ssprsetup)).

* **Max time range**: 30 days
* **Max number of rows**: 75,000
* **Downloadable**: Yes, via CSV file

### Description of report columns
The following list explains each of the report columns in detail:

* **User** – the user who attempted a password reset registration operation.
* **Role** – the role of the user in the directory.
* **Date and Time** – the date and time of the attempt.
* **Data Registered** – what authentication data the user provided during password reset registration.

### Description of report values
The following table describes the different values allowed for each column:

| Column | Allowed values and their meanings |
| --- | --- |
| Data Registered |**Alternate Email** – user used alternate email or authentication email to authenticate<p><p>**Office Phone**– user used office phone to authenticate<p>**Mobile Phone** - user used mobile phone or authentication phone to authenticate<p>**Security Questions** – user used security questions to authenticate<p>**Any combination of the above (e.g. Alternate Email + Mobile Phone)** – occurs when a 2 gate policy is specified and shows which two methods the user used to authentication his password reset request. |

## View password reset activity in the classic portal
This report shows all password reset attempts that have occurred in your organization.

* **Max time range**: 30 days
* **Max number of rows**: 75,000
* **Downloadable**: Yes, via CSV file

### Description of report columns
The following list explains each of the report columns in detail:

1. **User** – the user who attempted a password reset operation (based on the User ID field provided when the user comes to reset a password).
2. **Role** – the role of the user in the directory.
3. **Date and Time** – the date and time of the attempt.
4. **Method(s) Used** – what authentication methods the user used for this reset operation.
5. **Result** – the end result of the password reset operation.
6. **Details** – the details of why the password reset resulted in the value it did.  Also includes any mitigation steps you might take to resolve an unexpected error.

### Description of report values
The following table describes the different values allowed for each column:

| Column | Allowed values and their meanings |
| --- | --- |
| Methods Used |**Alternate Email** – user used alternate email or authentication email to authenticate<p>**Office Phone** – user used office phone to authenticate<p>**Mobile Phone** – user used mobile phone or authentication phone to authenticate<p>**Security Questions** – user used security questions to authenticate<p>**Any combination of the above (e.g. Alternate Email + Mobile Phone)** – occurs when a 2 gate policy is specified and shows which two methods the user used to authentication his password reset request. |
| Result |**Abandoned** – user started password reset but then stopped halfway through without completing<p>**Blocked** – user’s account was prevented to use password reset due to attempting to use the password reset page or a single password reset gate too many times in a 24 hour period<p>**Cancelled** – user started password reset but then clicked the cancel button to cancel the session part way through <p>**Contacted Admin** – user had a problem during his session that he could not resolve, so the user clicked the “Contact your administrator” link instead of finishing the password reset flow<p>**Failed** – user was not able to reset a password, likely because the user was not configured to use the feature (e.g. no license, missing authentication info, password managed on-prem but writeback is off).<p>**Succeeded** – password reset was successful. |
| Details |See table below |

### Allowed values for details column
Below is the list of result types you may expect when using the password reset activity report:

| Details | Result Type |
| --- | --- |
| User abandoned after completing the email verification option |Abandoned |
| User abandoned after completing the mobile SMS verification option |Abandoned |
| User abandoned after completing the mobile voice call verification option |Abandoned |
| User abandoned after completing the office voice call verification option |Abandoned |
| User abandoned after completing the security questions option |Abandoned |
| User abandoned after entering their user ID |Abandoned |
| User abandoned after starting the email verification option |Abandoned |
| User abandoned after starting the mobile SMS verification option |Abandoned |
| User abandoned after starting the mobile voice call verification option |Abandoned |
| User abandoned after starting the office voice call verification option |Abandoned |
| User abandoned after starting the security questions option |Abandoned |
| User abandoned before selecting a new password |Abandoned |
| User abandoned while selecting a new password |Abandoned |
| User entered too many invalid SMS verification codes and is blocked for 24 hours |Blocked |
| User tried mobile phone voice verification too many times and is blocked for 24 hours |Blocked |
| User tried office phone voice verification too many times and is blocked for 24 hours |Blocked |
| User tried to answer security questions too many times and is blocked for 24 hours |Blocked |
| User tried to verify a phone number too many times and is blocked for 24 hours |Blocked |
| User cancelled before passing the required authentication methods |Cancelled |
| User cancelled before submitting a new password |Cancelled |
| User contacted an admin after trying the email verification option |Contacted admin |
| User contacted an admin after trying the mobile SMS verification option |Contacted admin |
| User contacted an admin after trying the mobile voice call verification option |Contacted admin |
| User contacted an admin after trying the office voice call verification option |Contacted admin |
| User contacted an admin after trying the security question verification option |Contacted admin |
| Password reset is not enabled for this user. Enable password reset under the configure tab to resolve this |Failed |
| User does not have a license. You can add a license to the user to resolve this |Failed |
| User tried to reset from a device without cookies enabled |Failed |
| User's account has insufficient authentication methods defined. Add authentication info to resolve this |Failed |
| User's password is managed on-premises. You can enable Password Writeback to resolve this |Failed |
| We could not reach your on-premises password reset service. Check your sync machine's event log |Failed |
| We encountered a problem while resetting the user's on-premises password. Check your sync machine's event log |Failed |
| This user is not a member of the password reset users group. Add this user to that group to resolve this. |Failed |
| Password reset has been disabled entirely for this tenant. See [here](http://aka.ms/ssprtroubleshoot) to resolve this. |Failed |
| User successfully reset password |Succeeded |

## Next steps
Below are links to all of the Azure AD Password Reset documentation pages:

<<<<<<< HEAD
* **Are you here because you're having problems signing in?** If so, [here's how you can change and reset your own password](active-directory-passwords-update-your-own-password.md#reset-your-password).
=======
* **Are you here because you're having problems signing in?** If so, [here's how you can change and reset your own password](active-directory-passwords-update-your-own-password.md#reset-or-unlock-my-password-for-a-work-or-school-account).
>>>>>>> a42dbad0
* [**How it works**](active-directory-passwords-how-it-works.md) - learn about the six different components of the service and what each does
* [**Getting started**](active-directory-passwords-getting-started.md) - learn how to allow you users to reset and change their cloud or on-premises passwords
* [**Customize**](active-directory-passwords-customize.md) - learn how to customize the look & feel and behavior of the service to your organization's needs
* [**Best practices**](active-directory-passwords-best-practices.md) - learn how to quickly deploy and effectively manage passwords in your organization
* [**FAQ**](active-directory-passwords-faq.md) - get answers to frequently asked questions
* [**Troubleshooting**](active-directory-passwords-troubleshoot.md) - learn how to quickly troubleshoot problems with the service
* [**Learn more**](active-directory-passwords-learn-more.md) - go deep into the technical details of how the service works<|MERGE_RESOLUTION|>--- conflicted
+++ resolved
@@ -19,11 +19,7 @@
 ---
 # How to get operational insights with password management reports
 > [!IMPORTANT]
-<<<<<<< HEAD
-> **Are you here because you're having problems signing in?** If so, [here's how you can change and reset your own password](active-directory-passwords-update-your-own-password.md#reset-your-password).
-=======
 > **Are you here because you're having problems signing in?** If so, [here's how you can change and reset your own password](active-directory-passwords-update-your-own-password.md#reset-or-unlock-my-password-for-a-work-or-school-account).
->>>>>>> a42dbad0
 >
 >
 
@@ -294,11 +290,7 @@
 ## Next steps
 Below are links to all of the Azure AD Password Reset documentation pages:
 
-<<<<<<< HEAD
-* **Are you here because you're having problems signing in?** If so, [here's how you can change and reset your own password](active-directory-passwords-update-your-own-password.md#reset-your-password).
-=======
 * **Are you here because you're having problems signing in?** If so, [here's how you can change and reset your own password](active-directory-passwords-update-your-own-password.md#reset-or-unlock-my-password-for-a-work-or-school-account).
->>>>>>> a42dbad0
 * [**How it works**](active-directory-passwords-how-it-works.md) - learn about the six different components of the service and what each does
 * [**Getting started**](active-directory-passwords-getting-started.md) - learn how to allow you users to reset and change their cloud or on-premises passwords
 * [**Customize**](active-directory-passwords-customize.md) - learn how to customize the look & feel and behavior of the service to your organization's needs
