--- conflicted
+++ resolved
@@ -1,21 +1,12 @@
-<properties
-	pageTitle="Get Insights: Azure AD Password Management Reports | Microsoft Azure"
-	description="This article describes how to use reports to get insight into Password Management operations in your organization."
-	services="active-directory"
-	documentationCenter=""
-	authors="asteen"
-	manager="kbrint"
+<properties 
+	pageTitle="Get Insights: Azure AD Password Management Reports | Microsoft Azure" 
+	description="This article describes how to use reports to get insight into Password Management operations in your organization." 
+	services="active-directory" 
+	documentationCenter="" 
+	authors="asteen" 
+	manager="kbrint" 
 	editor="billmath"/>
 
-<<<<<<< HEAD
-<tags
-	ms.service="active-directory"
-	ms.workload="identity"
-	ms.tgt_pltfrm="na"
-	ms.devlang="na"
-	ms.topic="article"
-	ms.date="09/18/2015" 
-=======
 <tags 
 	ms.service="active-directory" 
 	ms.workload="identity" 
@@ -23,7 +14,6 @@
 	ms.devlang="na" 
 	ms.topic="article" 
 	ms.date="11/16/2015" 
->>>>>>> 08be3281
 	ms.author="asteen"/>
 
 # How to get operational insights with Password Management reports
