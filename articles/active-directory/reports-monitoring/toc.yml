- name: Reports and monitoring documentation
  href: index.yml
- name: Overview
  items:
  - name: What are Azure AD reports?
    href: overview-reports.md

- name: Quickstarts
  expanded: true
  items:
  - name: Reports
    items:
    - name: Download a sign-in report
      href: quickstart-download-sign-in-report.md
<<<<<<< HEAD
=======
    - name: Download an audit report
      href: quickstart-download-audit-report.md
    - name: Access Reporting API with certificates
      href: tutorial-access-api-with-certificates.md
>>>>>>> 9e39c45e
    - name: Configure named locations
      href: quickstart-configure-named-locations.md
    - name: Install Power BI content pack
      href: quickstart-install-power-bi-content-pack.md
      
  - name: Monitoring
    items:
    - name: Route logs to storage account
      href: quickstart-azure-monitor-route-logs-to-storage-account.md

- name: Tutorials
  items:
  - name: Reports
    items:
    - name: Access Reporting API with certificates
      href: tutorial-access-api-with-certificates.md

  - name: Monitoring
    items:
    - name: Stream logs to event hub
      href: tutorial-azure-monitor-stream-logs-to-event-hub.md
    - name: Integrate activity logs with Splunk
      href: tutorial-integrate-activity-logs-with-splunk.md

- name: Concepts
  items:
  - name: Reports
    items:
    - name: Audit logs
      href: concept-audit-logs.md
    - name: Sign-in logs
      href: concept-sign-ins.md
    - name: Risky sign-ins
      href: concept-risky-sign-ins.md
    - name: Risk events
      href: concept-risk-events.md
    - name: Users at risk
      href: concept-user-at-risk.md
    - name: Reporting APIs
      href: concept-reporting-api.md
      
  - name: Monitoring
    items:
    - name: Azure AD logs in Azure Monitor
      href: concept-activity-logs-in-azure-monitor.md

- name: How-to guides
  expanded: true
  items:
  - name: Reports
    items:
    - name: Find activity reports
      href: howto-find-activity-reports.md
    - name: Remediate users flagged for risk
      href: howto-remediate-users-flagged-for-risk.md
    - name: Use Power BI Content Pack for Azure AD reports
      href: howto-power-bi-content-pack.md
    - name: Configure prerequisites for Reporting API
      href: howto-configure-prerequisites-for-reporting-api.md

  - name: Monitoring
    items:
    - name: Integrate activity logs with SumoLogic
      href: howto-integrate-activity-logs-with-sumologic.md

- name: Reference
  expanded: true
  items:
  - name: Reports
    items:
    - name: Audit activities
      href: reference-audit-activities.md
    - name: Data retention policies
      href: reference-reports-data-retention.md
    - name: Reporting latencies
      href: reference-reports-latencies.md
    - name: Sign-in error codes
      href: reference-sign-ins-error-codes.md
    - name: Frequently asked questions
      href: reports-faq.md
      
  - name: Monitoring
    items:
    - name: Audit log schema
      href: reference-azure-monitor-audit-log-schema.md
    - name: Sign-in log schema
      href: reference-azure-monitor-sign-ins-log-schema.md

- name: Troubleshoot
  items:
  - name: Missing audit data
    href: troubleshoot-missing-audit-data.md
  - name: Missing data in download
    href: troubleshoot-missing-data-download.md
  - name: Cannot access Graph APIs for reporting
    href: troubleshoot-graph-api.md
  - name: Errors in Power BI Content pack
    href: troubleshoot-content-pack.md<|MERGE_RESOLUTION|>--- conflicted
+++ resolved
@@ -12,13 +12,8 @@
     items:
     - name: Download a sign-in report
       href: quickstart-download-sign-in-report.md
-<<<<<<< HEAD
-=======
     - name: Download an audit report
       href: quickstart-download-audit-report.md
-    - name: Access Reporting API with certificates
-      href: tutorial-access-api-with-certificates.md
->>>>>>> 9e39c45e
     - name: Configure named locations
       href: quickstart-configure-named-locations.md
     - name: Install Power BI content pack
