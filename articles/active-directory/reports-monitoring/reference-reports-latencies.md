--- conflicted
+++ resolved
@@ -14,11 +14,7 @@
 ms.tgt_pltfrm: na
 ms.workload: identity
 ms.subservice: report-monitor
-<<<<<<< HEAD
-ms.date: 11/13/2018
-=======
 ms.date: 05/13/2019
->>>>>>> 6a383dfd
 ms.author: markvi
 ms.reviewer: dhanyahk
 
