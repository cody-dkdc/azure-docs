---
title: Azure Active Directory activity logs in Azure Monitor | Microsoft Docs
description: Introduction to Azure Active Directory activity logs in Azure Monitor
services: active-directory
documentationcenter: ''
author: MarkusVi
manager: daveba
editor: ''

ms.assetid: 4b18127b-d1d0-4bdc-8f9c-6a4c991c5f75
ms.service: active-directory
ms.devlang: na
ms.topic: conceptual
ms.tgt_pltfrm: na
ms.workload: identity
ms.subservice: report-monitor
ms.date: 04/22/2019
ms.author: markvi
ms.reviewer: dhanyahk

ms.collection: M365-identity-device-management
---

# Azure AD activity logs in Azure Monitor

You can route Azure Active Directory (Azure AD) activity logs to several endpoints for long term retention and data insights. This feature allows you to:

* Archive Azure AD activity logs to an Azure storage account, to retain the data for a long time.
* Stream Azure AD activity logs to an Azure event hub for analytics, using popular Security Information and Event Management (SIEM) tools, such as Splunk and QRadar.
* Integrate Azure AD activity logs with your own custom log solutions by streaming them to an event hub.
* Send Azure AD activity logs to Azure Monitor logs to enable rich visualizations, monitoring and alerting on the connected data.

> [!VIDEO https://www.youtube.com/embed/syT-9KNfug8]

[!INCLUDE [azure-monitor-log-analytics-rebrand](../../../includes/azure-monitor-log-analytics-rebrand.md)]

## Supported reports

You can route Azure AD audit logs and sign-in logs to your Azure storage account, event hub, Azure Monitor logs or custom solution by using this feature. 

* **Audit logs**: The [audit logs activity report](concept-audit-logs.md) gives you access to the history of every task that's performed in your tenant.
* **Sign-in logs**: With the [sign-in activity report](concept-sign-ins.md), you can determine who performed the tasks that are reported in the audit logs.

> [!NOTE]
> B2C-related audit and sign-in activity logs are not supported at this time.
>

## Prerequisites

To use this feature, you need:

* An Azure subscription. If you don't have an Azure subscription, you can [sign up for a free trial](https://azure.microsoft.com/free/).
* Azure AD Free, Basic, Premium 1, or Premium 2 [license](https://azure.microsoft.com/pricing/details/active-directory/), to access the Azure AD audit logs in the Azure portal. 
* An Azure AD tenant.
* A user who's a **global administrator** or **security administrator** for the Azure AD tenant.
* Azure AD Premium 1, or Premium 2 [license](https://azure.microsoft.com/pricing/details/active-directory/), to access the Azure AD sign-in logs in the Azure portal. 

Depending on where you want to route the audit log data, you need either of the following:

* An Azure storage account that you have *ListKeys* permissions for. We recommend that you use a general storage account and not a Blob storage account. For storage pricing information, see the [Azure Storage pricing calculator](https://azure.microsoft.com/pricing/calculator/?service=storage). 
* An Azure Event Hubs namespace to integrate with third-party solutions.
* An Azure Log Analytics workspace to send logs to Azure Monitor logs.

## Cost considerations

If you already have an Azure AD license, you need an Azure subscription to set up the storage account and event hub. The Azure subscription comes at no cost, but you have to pay to utilize Azure resources, including the storage account that you use for archival and the event hub that you use for streaming. The amount of data and, thus, the cost incurred, can vary significantly depending on the tenant size. 

### Storage size for activity logs

Every audit log event uses about 2 KB of data storage. For a tenant with 100,000 users, which would incur about 1.5 million events per day, you would need about 3 GB of data storage per day. Because writes occur in approximately five-minute batches, you can anticipate approximately 9,000 write operations per month. 

<<<<<<< HEAD
The following table contains a cost estimate of, depending on the size of the tenant, a general-purpose v2 storage account in West US for at least one year of retention. To create a more accurate estimate for the data volume that you anticipate for your application, use the [Azure storage pricing calculator](https://azure.microsoft.com/pricing/details/storage/blobs/). The table only includes the processing/storage cost and not the cost of the subscription. 


| Log category       | Number of users | Events per day | Events per month (30 days) | Cost per month in USD (est.) |
| ---                | ---             | ---            | ---                        | ---                          | 
| Audit and Sign-ins | 100,000         | 16,500,000     | 495,000,000                | $1093                        |
| Audit              | 100,000         | 1,500,000      | 45,000,000                 | $246.66                      |
| Sign-ins           | 100,000         | 15,000,000     | 450,000,000                | $847.28                      |
=======

The following table contains a cost estimate of, depending on the size of the tenant, a general-purpose v2 storage account in West US for at least one year of retention. To create a more accurate estimate for the data volume that you anticipate for your application, use the [Azure storage pricing calculator](https://azure.microsoft.com/pricing/details/storage/blobs/).


| Log category | Number of users | Events per day | Volume of data per month (est.) | Cost per month (est.) | Cost per year (est.) |
|--------------|-----------------|----------------------|--------------------------------------|----------------------------|---------------------------|
| Audit | 100,000 | 1.5&nbsp;million | 90 GB | $1.93 | $23.12 |
| Audit | 1,000 | 15,000 | 900 MB | $0.02 | $0.24 |
| Sign-ins | 1,000 | 34,800 | 4 GB | $0.13 | $1.56 |
| Sign-ins | 100,000 | 15&nbsp;million | 1.7 TB | $35.41 | $424.92 |
 







>>>>>>> 6a383dfd


### Event hub messages for activity logs

Events are batched into approximately five-minute intervals and sent as a single message that contains all the events within that timeframe. A message in the event hub has a maximum size of 256 KB, and if the total size of all the messages within the timeframe exceeds that volume, multiple messages are sent. 

For example, about 18 events per second ordinarily occur for a large tenant of more than 100,000 users, a rate that equates to 5,400 events every five minutes. Because audit logs are about 2 KB per event, this equates to 10.8 MB of data. Therefore, 43 messages are sent to the event hub in that five-minute interval. 

The following table contains estimated costs per month for a basic event hub in West US, depending on the volume of event data. To calculate an accurate estimate of the data volume that you anticipate for your application, use the [Event Hubs pricing calculator](https://azure.microsoft.com/pricing/details/event-hubs/).

| Log category | Number of users | Events per second | Events per five-minute interval | Volume per interval | Messages per interval | Messages per month | Cost per month (est.) |
|--------------|-----------------|-------------------------|----------------------------------------|---------------------|---------------------------------|------------------------------|----------------------------|
| Audit | 100,000 | 18 | 5,400 | 10.8 MB | 43 | 371,520 | $10.83 |
| Audit | 1,000 | 0.1 | 52 | 104 KB | 1 | 8,640 | $10.80 |
| Sign-ins | 1,000 | 178 | 53,400 | 106.8&nbsp;MB | 418 | 3,611,520 | $11.06 |  

### Azure Monitor logs cost considerations
<<<<<<< HEAD

=======



| Log category       | Number of users | Events per day | Events per month (30 days) | Cost per month in USD (est.) |
| :--                | ---             | ---            | ---                        | --:                          |
| Audit and Sign-ins | 100,000	       | 16,500,000     | 495,000,000	             |  $1093.00                       |
| Audit	             | 100,000         | 1,500,000      | 45,000,000                 |  $246.66                     |
| Sign-ins           | 100,000         | 15,000,000     | 450,000,000                |	$847.28                     |










>>>>>>> 6a383dfd
To review costs related to managing the Azure Monitor logs, see [Manage cost by controlling data volume and retention in Azure Monitor logs](https://docs.microsoft.com/azure/log-analytics/log-analytics-manage-cost-storage).

## Frequently asked questions

This section answers frequently asked questions and discusses known issues with Azure AD logs in Azure Monitor.

**Q: Which logs are included?**

**A**: The sign-in activity logs and audit logs are both available for routing through this feature, although B2C-related audit events are currently not included. To find out which types of logs and which feature-based logs are currently supported, see [Audit log schema](reference-azure-monitor-audit-log-schema.md) and [Sign-in log schema](reference-azure-monitor-sign-ins-log-schema.md). 

-----

**Q: How soon after an action will the corresponding logs show up in my event hub?**

**A**: The logs should show up in your event hub within two to five minutes after the action is performed. For more information about Event Hubs, see [What is Azure Event Hubs?](../../event-hubs/event-hubs-about.md).

-----

**Q: How soon after an action will the corresponding logs show up in my storage account?**

**A**: For Azure storage accounts, the latency is anywhere from 5 to 15 minutes after the action is performed.

-----

**Q: What happens if an Administrator changes the retention period of a diagnostic setting?**

**A**: The new retention policy will be applied to logs collected after the change. Logs collected before the policy change will be unaffected.

-----

**Q: How much will it cost to store my data?**

**A**: The storage costs depend on both the size of your logs and the retention period you choose. For a list of the estimated costs for tenants, which depend on the volume of logs generated, see the [Storage size for activity logs](#storage-size-for-activity-logs) section.

-----

**Q: How much will it cost to stream my data to an event hub?**

**A**: The streaming costs depend on the number of messages you receive per minute. This article discusses how the costs are calculated and lists cost estimates, which are based on the number of messages. 

-----

**Q: How do I integrate Azure AD activity logs with my SIEM system?**

**A**: You can do this in two ways:

- Use Azure Monitor with Event Hubs to stream logs to your SIEM system. First, [stream the logs to an event hub](tutorial-azure-monitor-stream-logs-to-event-hub.md) and then [set up your SIEM tool](tutorial-azure-monitor-stream-logs-to-event-hub.md#access-data-from-your-event-hub) with the configured event hub. 

- Use the [Reporting Graph API](concept-reporting-api.md) to access the data, and push it into the SIEM system using your own scripts.

-----

**Q: What SIEM tools are currently supported?** 

**A**: Currently, Azure Monitor is supported by [Splunk](tutorial-integrate-activity-logs-with-splunk.md), QRadar, and [Sumo Logic](https://help.sumologic.com/Send-Data/Applications-and-Other-Data-Sources/Azure_Active_Directory). For more information about how the connectors work, see [Stream Azure monitoring data to an event hub for consumption by an external tool](../../azure-monitor/platform/stream-monitoring-data-event-hubs.md).

-----

**Q: How do I integrate Azure AD activity logs with my Splunk instance?**

**A**: First, [route the Azure AD activity logs to an event hub](quickstart-azure-monitor-stream-logs-to-event-hub.md), then follow the steps to [Integrate activity logs with Splunk](tutorial-integrate-activity-logs-with-splunk.md).

-----

**Q: How do I integrate Azure AD activity logs with Sumo Logic?** 

**A**: First, [route the Azure AD activity logs to an event hub](https://help.sumologic.com/Send-Data/Applications-and-Other-Data-Sources/Azure_Active_Directory/Collect_Logs_for_Azure_Active_Directory), then follow the steps to [Install the Azure AD application and view the dashboards in SumoLogic](https://help.sumologic.com/Send-Data/Applications-and-Other-Data-Sources/Azure_Active_Directory/Install_the_Azure_Active_Directory_App_and_View_the_Dashboards).

-----

**Q: Can I access the data from an event hub without using an external SIEM tool?** 

**A**: Yes. To access the logs from your custom application, you can use the [Event Hubs API](../../event-hubs/event-hubs-dotnet-standard-getstarted-receive-eph.md). 

-----


## Next steps

* [Archive activity logs to a storage account](quickstart-azure-monitor-route-logs-to-storage-account.md)
* [Route activity logs to an event hub](quickstart-azure-monitor-stream-logs-to-event-hub.md)
* [Integrate activity logs with Azure Monitor](howto-integrate-activity-logs-with-log-analytics.md)<|MERGE_RESOLUTION|>--- conflicted
+++ resolved
@@ -69,16 +69,6 @@
 
 Every audit log event uses about 2 KB of data storage. For a tenant with 100,000 users, which would incur about 1.5 million events per day, you would need about 3 GB of data storage per day. Because writes occur in approximately five-minute batches, you can anticipate approximately 9,000 write operations per month. 
 
-<<<<<<< HEAD
-The following table contains a cost estimate of, depending on the size of the tenant, a general-purpose v2 storage account in West US for at least one year of retention. To create a more accurate estimate for the data volume that you anticipate for your application, use the [Azure storage pricing calculator](https://azure.microsoft.com/pricing/details/storage/blobs/). The table only includes the processing/storage cost and not the cost of the subscription. 
-
-
-| Log category       | Number of users | Events per day | Events per month (30 days) | Cost per month in USD (est.) |
-| ---                | ---             | ---            | ---                        | ---                          | 
-| Audit and Sign-ins | 100,000         | 16,500,000     | 495,000,000                | $1093                        |
-| Audit              | 100,000         | 1,500,000      | 45,000,000                 | $246.66                      |
-| Sign-ins           | 100,000         | 15,000,000     | 450,000,000                | $847.28                      |
-=======
 
 The following table contains a cost estimate of, depending on the size of the tenant, a general-purpose v2 storage account in West US for at least one year of retention. To create a more accurate estimate for the data volume that you anticipate for your application, use the [Azure storage pricing calculator](https://azure.microsoft.com/pricing/details/storage/blobs/).
 
@@ -97,7 +87,6 @@
 
 
 
->>>>>>> 6a383dfd
 
 
 ### Event hub messages for activity logs
@@ -115,9 +104,6 @@
 | Sign-ins | 1,000 | 178 | 53,400 | 106.8&nbsp;MB | 418 | 3,611,520 | $11.06 |  
 
 ### Azure Monitor logs cost considerations
-<<<<<<< HEAD
-
-=======
 
 
 
@@ -136,7 +122,6 @@
 
 
 
->>>>>>> 6a383dfd
 To review costs related to managing the Azure Monitor logs, see [Manage cost by controlling data volume and retention in Azure Monitor logs](https://docs.microsoft.com/azure/log-analytics/log-analytics-manage-cost-storage).
 
 ## Frequently asked questions
