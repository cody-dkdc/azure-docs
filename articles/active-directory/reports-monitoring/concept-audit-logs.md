--- conflicted
+++ resolved
@@ -38,11 +38,7 @@
  
 ## Who can access the data?
 
-<<<<<<< HEAD
 * Users in the **Security Admininistrator**, **Security Reader**, **Report Reader** or **Global Administrator** roles
-=======
-* Users in the **Security Administrator**, **Security Reader** or **Global Administrator** roles
->>>>>>> 4eb94ed9
 * In addition, all users (non-administrators) can see their own audit activities
 
 ## Audit logs
