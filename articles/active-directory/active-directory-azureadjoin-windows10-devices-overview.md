<properties
	pageTitle="Windows 10 for the enterprise: Ways to use devices for work | Microsoft Azure"
	description="Overview of deploying Windows 10 devices for enterprises, and how to integrate with Azure Active Directory for the Windows cloud. Contrasts the different ways a device can be provisioned and used in an enterprise through the Azure portal."
    keywords="windows cloud, Windows on Azure Active Directory, Windows 10 devices on Azure, Azure Windows devices"
	services="active-directory"
	documentationCenter=""
	authors="femila"
	manager="stevenpo"
	editor=""
	tags="azure-classic-portal"/>

<tags
	ms.service="active-directory"
	ms.workload="identity"
	ms.tgt_pltfrm="na"
	ms.devlang="na"
	ms.topic="get-started-article"
<<<<<<< HEAD
	ms.date="02/10/2016"
=======
	ms.date="02/26/2016"
>>>>>>> 62d764ee

	ms.author="femila"/>

# Windows 10 for the enterprise: Ways to use devices for work

Windows 10 gives you the ability to leverage Azure Active Directory (Azure AD). You can connect Windows 10 devices to Azure AD so that users can sign in to Windows by using Azure AD accounts or by adding their Azure IDs to gain access to business apps and resources.

![Azure Active Directory with Windows Cloud](./media/active-directory-azureadjoin/windows10-overview.png)


## Integrating Windows 10 devices with Azure Active Directory--a content map

The following topics provide insights into different capabilities of Windows 10 devices in your organization.

|              | Topics                                                                                                                                                                                                    |
|--------------------------------|-------------------------------------------------------------------------------------------------------------------------------------------------------------------------------------------------------------------------------------------------------------------------------------------------------------|
| Getting started                  | [Using Windows 10 devices in your workplace](active-directory-azureadjoin-windows10-devices.md) <br> <br> [Extending cloud capabilities to Windows 10 devices through Azure Active Directory Join](active-directory-azureadjoin-overview.md) <br> <br> [Authenticating identities without passwords through Microsoft Passport](active-directory-azureadjoin-passport.md)                              |
| Deployment     | [Usage scenarios and deployment considerations for Azure AD Join](active-directory-azureadjoin-deployment-aadjoindirect.md) <br><br> [Connecting domain-joined devices to Azure AD, for Windows 10 experiences](active-directory-azureadjoin-devices-group-policy.md)<br><br>[Enabling Microsoft Passport for work in the organization](active-directory-azureadjoin-passport-deployment.md)<br><br> [Enabling Enterprise State Roaming for Windows 10](active-directory-windows-enterprise-state-roaming-overview.md)<br><br> |
| User tasks    | [Setting up a new Windows 10 device with Azure AD during setup](active-directory-azureadjoin-user-frx.md) <br><br> [Setting up a Windows 10 device with Azure AD from the settings menu](active-directory-azureadjoin-user-upgrade.md) <br><br> [Joining a personal Windows 10 device to your organization](active-directory-azureadjoin-personal-device.md) |<|MERGE_RESOLUTION|>--- conflicted
+++ resolved
@@ -15,11 +15,7 @@
 	ms.tgt_pltfrm="na"
 	ms.devlang="na"
 	ms.topic="get-started-article"
-<<<<<<< HEAD
-	ms.date="02/10/2016"
-=======
 	ms.date="02/26/2016"
->>>>>>> 62d764ee
 
 	ms.author="femila"/>
 
