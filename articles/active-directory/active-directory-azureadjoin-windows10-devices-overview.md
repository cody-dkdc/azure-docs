--- conflicted
+++ resolved
@@ -9,23 +9,14 @@
 	editor=""
 	tags="azure-classic-portal"/>
 
-<<<<<<< HEAD
 <tags
 	ms.service="active-directory"
 	ms.workload="identity"
 	ms.tgt_pltfrm="na"
 	ms.devlang="na"
-	ms.topic="article"
-	ms.date="01/25/2016"
-=======
-<tags 
-	ms.service="active-directory" 
-	ms.workload="identity" 
-	ms.tgt_pltfrm="na" 
-	ms.devlang="na" 
-	ms.topic="get-started-article" 
-	ms.date="02/10/2016" 
->>>>>>> 4524c93f
+	ms.topic="get-started-article"
+	ms.date="02/10/2016"
+
 	ms.author="femila"/>
 
 # Windows 10 for the enterprise: Ways to use devices for work
