--- conflicted
+++ resolved
@@ -30,13 +30,9 @@
 
 * **Billing Administrator**: Makes purchases, manages subscriptions, manages support tickets, and monitors service health.
 
-<<<<<<< HEAD
-* **Compliance Administrator**:Users with this role have management permissions within in the Office 365 Security & Compliance Center and Exchange Admin Center. More information at “[About Office 365 admin roles](https://support.office.com/en-us/article/About-Office-365-admin-roles-da585eea-f576-4f55-a1e0-87090b6aaa9d).”
-=======
-* **Compliance Administrator**: Users with this role have management permissions within in the Office 365 Security & Compliance Center and Exchange Admin Center. More information at “[About Office 365 admin roles](https://microsoft.sharepoint.com/teams/adiamteam/_layouts/15/WopiFrame.aspx?sourcedoc={dae8d6f3-5990-46a2-b12b-4c0e561bc7cc}&action=view&wdAccPdf=1).”
+* **Compliance Administrator**: Users with this role have management permissions within in the Office 365 Security & Compliance Center and Exchange Admin Center. More information at “[About Office 365 admin roles](https://support.office.com/en-us/article/About-Office-365-admin-roles-da585eea-f576-4f55-a1e0-87090b6aaa9d).”
 
 * **Conditional Access Administrator**: Users with this role have the ability to manage Azure Active Directory conditional access settings.
->>>>>>> d257e344
 
 * **CRM Service Administrator**: Users with this role have global permissions within Microsoft CRM Online, when the service is present, as well as the ability to manage support tickets and monitor service health. More information at [About Office 365 admin roles](https://support.office.com/article/About-Office-365-admin-roles-da585eea-f576-4f55-a1e0-87090b6aaa9d).
 
