<<<<<<< HEAD

<properties
	pageTitle="Setting up on-premises conditional access using Azure Active Directory Device Registration | Microsoft Azure"
	description="A step-by-step guide to enable conditional access to on-premises applications using Active Directory Federation Service (AD FS) in Windows Server 2012 R2."
	services="active-directory"
	documentationCenter=""
	authors="femila"
	manager="stevenpo"
	editor=""/>

<tags
	ms.service="active-directory"
	ms.workload="identity"
	ms.tgt_pltfrm="na"
	ms.devlang="na"
	ms.topic="article"
	ms.date="08/19/2015"
	ms.author="femila"/>

# Setting up on-premises conditional access using Azure Active Directory Device Registration

Personally owned devices of your users can be marked known to your organization by requiring the users to work place join their devices to the Azure Active Directory Device Registration service. Below is a step-by-step guide to enable conditional access to on-premises applications using Active Directory Federation Service (AD FS) in Windows Server 2012 R2. 

> [AZURE.NOTE]
> Office 365 license or Azure AD Premium license is required when using devices registered in Azure Active Directory Device Registration service conditional access policies. This includes policies enforced by Active Directory Federation Services (AD FS) to on-premises resources.

For more information on the conditional access scenarios for on-premises, see [Join to Workplace from Any Device for SSO and Seamless Second Factor Authentication Across Company Applications](https://technet.microsoft.com/library/dn280945.aspx).

These capabilities are available to customers that purchase an Azure Active Directory Premium license.

Supported Devices
-------------------------------------------------------------------------
* Windows 7 domain joined devices.
* Windows 8.1 personal and domain joined devices.
* iOS 6 and later, for Safari browser
* Android 4.0 or later, Samsung GS3 or above phones, Samsung Note2 or above tablets.


Scenario Prerequisites
------------------------------------------------------------------------
* Subscription to Office 365 or Azure Active Directory Premium
* Azure Active Directory Tenant
* Windows Server Active Directory (Windows Server 2008 or above)
* Updated schema in Windows Server 2012 R2
* Subscription to Azure Active Directory Premium
* Windows Server 2012 R2 Federation Services, configured for SSO to Azure AD
* Windows Server 2012 R2 Web Application Proxy Microsoft Azure Active Directory Connect (Azure AD Connect). [Download Azure AD Connect here](http://www.microsoft.com/en-us/download/details.aspx?id=47594).
* Verified domain. 

Known Issues in this release
-------------------------------------------------------------------------------
* Device based conditional access policies require device object write-back to Active Directory from Azure Active Directory. It can take up to 3 hours for device objects to be written-back to Active Directory
* iOS 7 devices will always prompt the user to select a certificate during client certificate authentication. 
* Some versions of iOS8, before iOS 8.3 do not work. 

## Scenario Assumptions
This scenario assumes that you have a hybrid environment consisting of an Azure AD tenant and a local active directory. These tenants should be connected using Azure AD Connect and with a verified domain and AD FS for SSO. The checklist below will help you configure your environment to the stage described above. 

Checklist: Prerequisites for Conditional Access Scenario
--------------------------------------------------------------
Connect your Azure AD Tenant with your Local Active Directory. 

## Configure Azure Active Directory Device Registration Service
Use this guide to deploy and configure Azure Active Directory Device Registration Service for your organization.

This guide assumes that you have configured Windows Server Active Directory and have subscribed to Microsoft Azure Active Directory. See prerequisites above.

To deploy Azure Active Directory Device Registration Service with your Azure Active Directory tenant, complete the tasks in the following checklist, in order. When a reference link takes you to a conceptual topic, return to this checklist after you review the conceptual topic so that you can proceed with the remaining tasks in this checklist. Some tasks will include a scenario validation step that can help you confirm the step was completed successfully.

## Part 1: Enable Azure Active Directory Device Registration

Follow the checklist below to enable and configure the Azure Active Directory Device Registration Service.

| Task                                                                                                                                                                                                                                                                                                                                                                                             | Reference                                                       |
|--------------------------------------------------------------------------------------------------------------------------------------------------------------------------------------------------------------------------------------------------------------------------------------------------------------------------------------------------------------------------------------------------|-----------------------------------------------------------------|
| Enable Device Registration in your Azure Active Directory tenant to allow devices to join the workplace. By default, multi-factor authentication is not enabled for the service. However, multi-factor authentication is recommended when registering a device. Before enabling multi-factor authentication in ADRS, ensure that AD FS is configured for a multi-factor authentication provider. | [Enable Azure Active Directory Device Registration](active-directory-conditional-access-device-registration-overview.md)               |
| Devices will discover your Azure Active Directory Device Registration Service by looking for well-known DNS records. You must configure your company DNS so that devices can discover your Azure Active Directory Device Registration Service.                                                                                                                                                   | [Configure Azure Active Directory Device Registration discovery.](active-directory-conditional-access-device-registration-overview.md) |

##Part 2: Deploy and configure Windows Server 2012 R2 Active Directory Federation Services and set up a federation relationship with Azure Active Direct


| Task                                                                                                                                                                                                                                                                                                                                                                                             | Reference                                                       |
|--------------------------------------------------------------------------------------------------------------------------------------------------------------------------------------------------------------------------------------------------------------------------------------------------------------------------------------------------------------------------------------------------|-----------------------------------------------------------------|
| Deploy Active Directory Domain Services domain with the Windows Server 2012 R2 schema extensions. You do not need to upgrade any of your domain controllers to Windows Server 2012 R2. The schema upgrade is the only requirement. | [Upgrade your Active Directory Domain Services Schema](#Upgrade your Active Directory Domain Services Schema)               |
| Devices will discover your Azure Active Directory Device Registration Service by looking for well-known DNS records. You must configure your company DNS so that devices can discover your Azure Active Directory Device Registration Service.                                                                                                                                                   | [Prepare your Active Directory support devices](#Prepare your Active Directory to support devices) |


##Part 3: Enable device writeback in Azure AD

| Task                                                                                                                                                                                                                                                                                                                                                                                             | Reference                                                       |
|--------------------------------------------------------------------------------------------------------------------------------------------------------------------------------------------------------------------------------------------------------------------------------------------------------------------------------------------------------------------------------------------------|-----------------------------------------------------------------|
| Complete part 2 of Enabling device writeback in Azure AD Connect. Upon completion, return this this guide. | [Enabling device writeback in Azure AD Connect](#Upgrade your Active Directory Domain Services Schema)               |
	 

##[Optional] Part 4: Enabling multi-factor authentication

It is strongly recommended that you configure one of the several options for multi-factor authentication. If you want to require MFA, see [Choose the multi-factor security solution for you](multi-factor-authentication-get-started.md). It includes a description of each solution, and links to help you configure the solution of your choice. 

## Part 5: Verification

The deployment is now complete. You can now try out some scenarios. Follow the links below to experiment with the service and become familiar with the features


| Task                                                                                                                                                                                                                         | Reference                                                                       |
|------------------------------------------------------------------------------------------------------------------------------------------------------------------------------------------------------------------------------|---------------------------------------------------------------------------------|
| Join some devices to your workplace using Azure Active Directory Device Registration. You can join iOS, Windows, and Android devices                                                                                         | [Join devices to your workplace using Azure Active Directory Device Registration](#Join devices to your workplace using Azure Active Directory Device Registration) |
| You can view and enable/disable registered devices using the Administrator Portal. In this task you will view some registered devices using the Administrator Portal.                                                        | [Azure Active Directory Device Registration Overview](active-directory-conditional-access-device-registration-overview.md)                             |
| Verify that device objects are written back from Azure Active Directory to Windows Server Active Directory.                                                                                                                  | [Verify registered devices are written-back to Active Directory](#Verify registered devices are written-back to Active Director)                  |
| Now that users can register their devices, you can create application access polices in AD FS that allow only registered devices. In this task you will create an application access rule and a custom access denied message | [Create an application access policy and custom access denied message](#Create an application access policy and custom access denied message)            |



## Integrate Azure Active Directory with local Active Directory
This will help you integrate your Azure AD tenant with your local active directory, using Azure AD Connect. Although the steps are available in the Azure Portal, make note of any special instructions listed in this section. 

1.	Log on to the Azure Portal as Administrator.
2.	On the left pane, select **Active Directory**.
3.	On the **Directory** tab, select your directory.
4.	Select the **Directory Integration** tab.
5.	Under **deploy and manage** section, follow the steps 1 through 3 to integrate Azure Active Directory with your local directory.
  1.	Add domains.
  2.	Install and run Azure AD Connect: Install Azure AD Connect using the following instructions, [Custom installation of Azure AD Connect](active-directory-aadconnect-get-started-custom.md).
  3. Verify and manage directory sync. Single sign-on instructions are available within this step.
  >[AZURE.NOTE] Configure Federation with AD FS as outlined in the document linked above. 
  >[AZURE.NOTE] You do not need to configure any of the preview features.
  
   


## Upgrade your Active Directory Domain Services Schema
> [AZURE.NOTE]
> Upgrading your Active Directory schema cannot be reversed. It is recommended that you first perform this in a test environment.

1. Log in to your domain controller with an account that has both Enterprise Admin and Schema Admin rights.
2. Copy the **[media]\support\adprep** directory and sub-directories to one of your Active Directory domain controllers. 
3. Where [media] is the path to the Windows Server 2012 R2 installation media.
4. From a command prompt, navigate to the adprep directory and execute: **adprep.exe /forestprep**. Follow the onscreen instructions to complete the schema upgrade.

## Prepare your Active Directory to support devices
>[AZURE.NOTE] This is a one-time operation that you must run to prepare your Active Directory forest to support devices. You must be logged on with enterprise administrator permissions and your Active Directory forest must have the Windows Server 2012 R2 schema to complete this procedure.


##Prepare your Active Directory forest to support devices

> [AZURE.NOTE]
>This is a one-time operation that you must run to prepare your Active Directory forest to support devices. You must be logged on with enterprise administrator permissions and your Active Directory forest must have the Windows Server 2012 R2 schema to complete this procedure.

### Prepare your Active Directory forest

1.	On your federation server, open a Windows PowerShell command window and type:
     Initialize-ADDeviceRegistration
2.	When prompted for **ServiceAccountName**, enter the name of the service account you selected as the service account for AD FS. If it is a gMSA account, enter the account in the **domain\accountname$** format. For a domain account, use the format **domain\accountname**.



### Enable device authentication in AD FS

1. On your federation server, open the AD FS management console and navigate to **AD FS** > **Authentication Policies**.
2. Select E**dit Global Primary Authentication…** from the **Actions** pane.
3. Check **Enable device authentication** and then select**OK**.
4. By default, AD FS will periodically remove unused devices from Active Directory. You must disable this task when using Azure Active Directory Device Registration so that devices can be managed in Azure.


### Disable unused device cleanup
1. On your federation server, open a Windows PowerShell command window and type:
    Set-AdfsDeviceRegistration -MaximumInactiveDays 0

### Prepare Azure AD Connect for device writeback

1.	Complete Part 1: Prepare AAD Connect. 


## Join devices to your workplace using Azure Active Directory Device Registration

### Join an iOS device using Azure Active Directory Device Registration

Azure Active Directory Device Registration uses the Over-the-Air Profile enrollment process for iOS devices. This process begins with the user connecting to the profile enrollment URL using the Safari web browser. The URL format is as follows:

    https://enterpriseregistration.windows.net/enrollmentserver/otaprofile/"yourdomainname"

Where `yourdomainname` is the domain name that you have configured with Azure Active Directory. For example, if your domain name is contoso.com, the URL would be:

    https://enterpriseregistration.windows.net/enrollmentserver/otaprofile/contoso.com

There are many different ways to communicate this URL to your users. One recommended way is to publish this URL in a custom application access denied message in AD FS. This is covered in the upcoming section: [Create an application access policy and custom access denied message](#Create an application access policy and custom access denied message).

###Join a Windows 8.1 device using Azure Active Directory Device Registration

1. On your Windows 8.1 device, navigate to **PC Settings** > **Network** > **Workplace**.
2. Enter your user name in UPN format. For example, dan@contoso.com..
3. Select **Join**.
4. When prompted, sign-in with your credentials. The device is now joined.

### Join an Android device using Azure Active Directory Device Registration

The [Azure Authenticator for Android topic](active-directory-conditional-access-azure-authenticator-app.md) has instructions on how to install Azure authenticator app on your Android device and add a work account. When a work account is created successfully on an Android device, that device is workplace joined to the organization.

## Verify registered devices are written-back to Active Directory
You can view and verify that your device objects have been written back to your Active Directory using LDP.exe or ADSI Edit. Both are available with the Active Directory Administrator tools.

By default, device objects that are written-back from Azure Active Directory will be placed in the same domain as your AD FS farm.

    CN=RegisteredDevices,defaultNamingContext

## Create an application access policy and custom access denied message
Consider the following scenario: You create an application Relying Party Trust in AD FS and configure an Issuance Authorization Rule that allows only registered devices. Now only devices that are registered are allowed to access the application. To make it easy for your users to gain access to the application, you configure a custom access denied message that includes instructions on how to join their device. Now your users have a seamless way to register their devices in order to access an application.

The following steps will show you how to implement this scenario.
>[AZURE.NOTE]
This section assumes that you have already configured a Relying Party Trust for your application in AD FS.

1. Open the AD FS MMC tool and navigate to AD FS > Trust Relationships > Relying Party Trusts.
2. Locate the application for which this new access rule will apply. Right-click the application and select Edit Claim Rules…
3. Select the **Issuance Authorization Rules** tab and then select **Add Rule…**
4. From the **Claim rule** template drop down list, select **Permit or Deny Users Based on an Incoming Claim**. Select **Next**.
5. In the Claim Rule name: field type: **Permit access from registered devices**
6. From the Incoming claim type: drop down list, select **Is Registered User**.
7. In the Incoming claim value: field, type: **true**
8. Select the **Permit access to users with this incoming claim** radio button.
9. Select **Finish** and then select **Apply**.
10. Remove any rules that are more permissive than the rule you just created. For example, remove the default **Permit Access to all Users** rule.

Your application is now configured to allow access only when the user is coming from a device that they registered and joined to the workplace. For more advanced access polices, see [Manage Risk with Multi-Factor Access Control](https://technet.microsoft.com/en-us/library/dn280949.aspx).

Next, you will configure a custom error message for your application. The error message will let users know that they must join their device to the workplace before they are allowed access to the application. You can create a custom application access denied message using custom HTML and Windows PowerShell.

On your federation server, open a Windows PowerShell command window and type the following command. Replace portions of the command with items that are specific to your system:

    Set-AdfsRelyingPartyWebContent -Name "relying party trust name" -ErrorPageAuthorizationErrorMessage
You must register your device before you can access this application.

**If you are using an iOS device, select this link to join your device**: 

    a href='https://enterpriseregistration.windows.net/enrollmentserver/otaprofile/yourdomain.com

Join this iOS device to your workplace.


**If you are using a Windows 8.1 device**, you can join your device by going to **PC Settings **> **Network** > **Workplace**.


Where "**relying party trust name**" is the name of your applications Relying Party Trust object in AD FS. 
Where **yourdomain.com** is the domain name that you have configured with Azure Active Directory. For example, contoso.com. 
Be sure to remove any line breaks (if any) from the html content that you pass to the **Set-AdfsRelyingPartyWebContent** cmdlet.


Now when users access your application from a device that is not registered with the Azure Active Directory Device Registration Service, they will receive a page that looks similar to the screen shot below. 

=======
<properties
	pageTitle="Setting up on-premises conditional access using Azure Active Directory Device Registration | Microsoft Azure"
	description="A step-by-step guide to enable conditional access to on-premises applications using Active Directory Federation Service (AD FS) in Windows Server 2012 R2."
	services="active-directory"
	documentationCenter=""
	authors="femila"
	manager="stevenpo"
	editor=""/>

<tags
	ms.service="active-directory"
	ms.workload="identity"
	ms.tgt_pltfrm="na"
	ms.devlang="na"
	ms.topic="article"
	ms.date="11/24/2015"
	ms.author="femila"/>


# Setting up on-premises conditional access using Azure Active Directory Device Registration

Personally owned devices of your users can be marked known to your organization by requiring the users to work place join their devices to the Azure Active Directory Device Registration service. Below is a step-by-step guide to enable conditional access to on-premises applications using Active Directory Federation Service (AD FS) in Windows Server 2012 R2. 

> [AZURE.NOTE]
> Office 365 license or Azure AD Premium license is required when using devices registered in Azure Active Directory Device Registration service conditional access policies. This includes policies enforced by Active Directory Federation Services (AD FS) to on-premises resources.

For more information on the conditional access scenarios for on-premises, see [Join to Workplace from Any Device for SSO and Seamless Second Factor Authentication Across Company Applications](https://technet.microsoft.com/library/dn280945.aspx).

These capabilities are available to customers that purchase an Azure Active Directory Premium license.

Supported Devices
-------------------------------------------------------------------------
* Windows 7 domain joined devices.
* Windows 8.1 personal and domain joined devices.
* iOS 6 and later, for Safari browser
* Android 4.0 or later, Samsung GS3 or above phones, Samsung Note2 or above tablets.


Scenario Prerequisites
------------------------------------------------------------------------
* Subscription to Office 365 or Azure Active Directory Premium
* Azure Active Directory Tenant
* Windows Server Active Directory (Windows Server 2008 or above)
* Updated schema in Windows Server 2012 R2
* Subscription to Azure Active Directory Premium
* Windows Server 2012 R2 Federation Services, configured for SSO to Azure AD
* Windows Server 2012 R2 Web Application Proxy Microsoft Azure Active Directory Connect (Azure AD Connect). [Download Azure AD Connect here](http://www.microsoft.com/en-us/download/details.aspx?id=47594).
* Verified domain. 

Known issues in this release
-------------------------------------------------------------------------------
* Device based conditional access policies require device object write-back to Active Directory from Azure Active Directory. It can take up to 3 hours for device objects to be written-back to Active Directory
* iOS 7 devices will always prompt the user to select a certificate during client certificate authentication. 
* Some versions of iOS8, before iOS 8.3 do not work. 

## Scenario assumptions
This scenario assumes that you have a hybrid environment consisting of an Azure AD tenant and a local active directory. These tenants should be connected using Azure AD Connect and with a verified domain and AD FS for SSO. The checklist below will help you configure your environment to the stage described above. 

Checklist: Prerequisites for Conditional Access Scenario
--------------------------------------------------------------
Connect your Azure AD Tenant with your Local Active Directory. 

## Configure Azure Active Directory Device Registration Service
Use this guide to deploy and configure Azure Active Directory Device Registration Service for your organization.

This guide assumes that you have configured Windows Server Active Directory and have subscribed to Microsoft Azure Active Directory. See prerequisites above.

To deploy Azure Active Directory Device Registration Service with your Azure Active Directory tenant, complete the tasks in the following checklist, in order. When a reference link takes you to a conceptual topic, return to this checklist after you review the conceptual topic so that you can proceed with the remaining tasks in this checklist. Some tasks will include a scenario validation step that can help you confirm the step was completed successfully.

## Part 1: Enable Azure Active Directory Device Registration

Follow the checklist below to enable and configure the Azure Active Directory Device Registration Service.

| Task                                                                                                                                                                                                                                                                                                                                                                                             | Reference                                                       |
|--------------------------------------------------------------------------------------------------------------------------------------------------------------------------------------------------------------------------------------------------------------------------------------------------------------------------------------------------------------------------------------------------|-----------------------------------------------------------------|
| Enable Device Registration in your Azure Active Directory tenant to allow devices to join the workplace. By default, multi-factor authentication is not enabled for the service. However, multi-factor authentication is recommended when registering a device. Before enabling multi-factor authentication in ADRS, ensure that AD FS is configured for a multi-factor authentication provider. | [Enable Azure Active Directory Device Registration](active-directory-conditional-access-device-registration-overview.md)               |
| Devices will discover your Azure Active Directory Device Registration Service by looking for well-known DNS records. You must configure your company DNS so that devices can discover your Azure Active Directory Device Registration Service.                                                                                                                                                   | [Configure Azure Active Directory Device Registration discovery.](active-directory-conditional-access-device-registration-overview.md) |

##Part 2: Deploy and configure Windows Server 2012 R2 Active Directory Federation Services and set up a federation relationship with Azure AD

| Task                                                                                                                                                                                                                                                                                                                                                                                             | Reference                                                       |
|--------------------------------------------------------------------------------------------------------------------------------------------------------------------------------------------------------------------------------------------------------------------------------------------------------------------------------------------------------------------------------------------------|-----------------------------------------------------------------|
| Deploy Active Directory Domain Services domain with the Windows Server 2012 R2 schema extensions. You do not need to upgrade any of your domain controllers to Windows Server 2012 R2. The schema upgrade is the only requirement. | [Upgrade your Active Directory Domain Services Schema](#Upgrade your Active Directory Domain Services Schema)               |
| Devices will discover your Azure Active Directory Device Registration Service by looking for well-known DNS records. You must configure your company DNS so that devices can discover your Azure Active Directory Device Registration Service.                                                                                                                                                   | [Prepare your Active Directory support devices](#Prepare your Active Directory to support devices) |


##Part 3: Enable device writeback in Azure AD

| Task                                                                                                                                                                                                                                                                                                                                                                                             | Reference                                                       |
|--------------------------------------------------------------------------------------------------------------------------------------------------------------------------------------------------------------------------------------------------------------------------------------------------------------------------------------------------------------------------------------------------|-----------------------------------------------------------------|
| Complete part 2 of Enabling device writeback in Azure AD Connect. Upon completion, return this this guide. | [Enabling device writeback in Azure AD Connect](#Upgrade your Active Directory Domain Services Schema)               |
	 

##[Optional] Part 4: Enable multi-factor authentication

It is strongly recommended that you configure one of the several options for multi-factor authentication. If you want to require MFA, see [Choose the multi-factor security solution for you](multi-factor-authentication-get-started.md). It includes a description of each solution, and links to help you configure the solution of your choice. 

## Part 5: Verification

The deployment is now complete. You can now try out some scenarios. Follow the links below to experiment with the service and become familiar with the features


| Task                                                                                                                                                                                                                         | Reference                                                                       |
|------------------------------------------------------------------------------------------------------------------------------------------------------------------------------------------------------------------------------|---------------------------------------------------------------------------------|
| Join some devices to your workplace using Azure Active Directory Device Registration. You can join iOS, Windows, and Android devices                                                                                         | [Join devices to your workplace using Azure Active Directory Device Registration](#Join devices to your workplace using Azure Active Directory Device Registration) |
| You can view and enable/disable registered devices using the Administrator Portal. In this task you will view some registered devices using the Administrator Portal.                                                        | [Azure Active Directory Device Registration Overview](active-directory-conditional-access-device-registration-overview.md)                             |
| Verify that device objects are written back from Azure Active Directory to Windows Server Active Directory.                                                                                                                  | [Verify registered devices are written-back to Active Directory](#Verify registered devices are written-back to Active Director)                  |
| Now that users can register their devices, you can create application access polices in AD FS that allow only registered devices. In this task you will create an application access rule and a custom access denied message | [Create an application access policy and custom access denied message](#Create an application access policy and custom access denied message)            |



## Integrate Azure Active Directory with local Active Directory
This will help you integrate your Azure AD tenant with your local active directory, using Azure AD Connect. Although the steps are available in the Azure Portal, make note of any special instructions listed in this section. 

1.	Log on to the Azure Portal as Administrator.
2.	On the left pane, select **Active Directory**.
3.	On the **Directory** tab, select your directory.
4.	Select the **Directory Integration** tab.
5.	Under **deploy and manage** section, follow the steps 1 through 3 to integrate Azure Active Directory with your local directory.
  1.	Add domains.
  2.	Install and run Azure AD Connect: Install Azure AD Connect using the following instructions, [Custom installation of Azure AD Connect](active-directory-aadconnect-get-started-custom.md).
  3. Verify and manage directory sync. Single sign-on instructions are available within this step.
  >[AZURE.NOTE] Configure Federation with AD FS as outlined in the document linked above. 
  >[AZURE.NOTE] You do not need to configure any of the preview features.
  
   


## Upgrade your Active Directory Domain Services schema
> [AZURE.NOTE]
> Upgrading your Active Directory schema cannot be reversed. It is recommended that you first perform this in a test environment.

1. Log in to your domain controller with an account that has both Enterprise Admin and Schema Admin rights.
2. Copy the **[media]\support\adprep** directory and sub-directories to one of your Active Directory domain controllers. 
3. Where [media] is the path to the Windows Server 2012 R2 installation media.
4. From a command prompt, navigate to the adprep directory and execute: **adprep.exe /forestprep**. Follow the onscreen instructions to complete the schema upgrade.

## Prepare your Active Directory to support devices
>[AZURE.NOTE] This is a one-time operation that you must run to prepare your Active Directory forest to support devices. You must be logged on with enterprise administrator permissions and your Active Directory forest must have the Windows Server 2012 R2 schema to complete this procedure.


##Prepare your Active Directory forest to support devices

> [AZURE.NOTE]
>This is a one-time operation that you must run to prepare your Active Directory forest to support devices. You must be logged on with enterprise administrator permissions and your Active Directory forest must have the Windows Server 2012 R2 schema to complete this procedure.

### Prepare your Active Directory forest

1.	On your federation server, open a Windows PowerShell command window and type:
     Initialize-ADDeviceRegistration
2.	When prompted for **ServiceAccountName**, enter the name of the service account you selected as the service account for AD FS. If it is a gMSA account, enter the account in the **domain\accountname$** format. For a domain account, use the format **domain\accountname**.



### Enable device authentication in AD FS

1. On your federation server, open the AD FS management console and navigate to **AD FS** > **Authentication Policies**.
2. Select **Edit Global Primary Authentication…** from the **Actions** pane.
3. Check **Enable device authentication** and then select**OK**.
4. By default, AD FS will periodically remove unused devices from Active Directory. You must disable this task when using Azure Active Directory Device Registration so that devices can be managed in Azure.


### Disable unused device cleanup
1. On your federation server, open a Windows PowerShell command window and type:
    Set-AdfsDeviceRegistration -MaximumInactiveDays 0

### Prepare Azure AD Connect for device writeback

1.	Complete Part 1: Prepare AAD Connect. 


## Join devices to your workplace using Azure Active Directory Device Registration

### Join an iOS device using Azure Active Directory Device Registration

Azure Active Directory Device Registration uses the Over-the-Air Profile enrollment process for iOS devices. This process begins with the user connecting to the profile enrollment URL using the Safari web browser. The URL format is as follows:

    https://enterpriseregistration.windows.net/enrollmentserver/otaprofile/"yourdomainname"

Where `yourdomainname` is the domain name that you have configured with Azure Active Directory. For example, if your domain name is contoso.com, the URL would be:

    https://enterpriseregistration.windows.net/enrollmentserver/otaprofile/contoso.com

There are many different ways to communicate this URL to your users. One recommended way is to publish this URL in a custom application access denied message in AD FS. This is covered in the upcoming section: [Create an application access policy and custom access denied message](#Create an application access policy and custom access denied message).

###Join a Windows 8.1 device using Azure Active Directory Device Registration

1. On your Windows 8.1 device, navigate to **PC Settings** > **Network** > **Workplace**.
2. Enter your user name in UPN format. For example, dan@contoso.com..
3. Select **Join**.
4. When prompted, sign-in with your credentials. The device is now joined.

### Join an Android device using Azure Active Directory Device Registration

The [Azure Authenticator for Android topic](active-directory-conditional-access-azure-authenticator-app.md) has instructions on how to install Azure authenticator app on your Android device and add a work account. When a work account is created successfully on an Android device, that device is workplace joined to the organization.

## Verify registered devices are written-back to Active Directory
You can view and verify that your device objects have been written back to your Active Directory using LDP.exe or ADSI Edit. Both are available with the Active Directory Administrator tools.

By default, device objects that are written-back from Azure Active Directory will be placed in the same domain as your AD FS farm.

    CN=RegisteredDevices,defaultNamingContext

## Create an application access policy and custom access denied message
Consider the following scenario: You create an application Relying Party Trust in AD FS and configure an Issuance Authorization Rule that allows only registered devices. Now only devices that are registered are allowed to access the application. To make it easy for your users to gain access to the application, you configure a custom access denied message that includes instructions on how to join their device. Now your users have a seamless way to register their devices in order to access an application.

The following steps will show you how to implement this scenario.
>[AZURE.NOTE]
This section assumes that you have already configured a Relying Party Trust for your application in AD FS.

1. Open the AD FS MMC tool and navigate to AD FS > Trust Relationships > Relying Party Trusts.
2. Locate the application for which this new access rule will apply. Right-click the application and select Edit Claim Rules…
3. Select the **Issuance Authorization Rules** tab and then select **Add Rule…**
4. From the **Claim rule** template drop down list, select **Permit or Deny Users Based on an Incoming Claim**. Select **Next**.
5. In the Claim Rule name: field type: **Permit access from registered devices**
6. From the Incoming claim type: drop down list, select **Is Registered User**.
7. In the Incoming claim value: field, type: **true**
8. Select the **Permit access to users with this incoming claim** radio button.
9. Select **Finish** and then select **Apply**.
10. Remove any rules that are more permissive than the rule you just created. For example, remove the default **Permit Access to all Users** rule.

Your application is now configured to allow access only when the user is coming from a device that they registered and joined to the workplace. For more advanced access polices, see [Manage Risk with Multi-Factor Access Control](https://technet.microsoft.com/library/dn280949.aspx).

Next, you will configure a custom error message for your application. The error message will let users know that they must join their device to the workplace before they are allowed access to the application. You can create a custom application access denied message using custom HTML and Windows PowerShell.

On your federation server, open a Windows PowerShell command window and type the following command. Replace portions of the command with items that are specific to your system:

    Set-AdfsRelyingPartyWebContent -Name "relying party trust name" -ErrorPageAuthorizationErrorMessage
You must register your device before you can access this application.

**If you are using an iOS device, select this link to join your device**: 

    a href='https://enterpriseregistration.windows.net/enrollmentserver/otaprofile/yourdomain.com

Join this iOS device to your workplace.


**If you are using a Windows 8.1 device**, you can join your device by going to **PC Settings **> **Network** > **Workplace**.


Where "**relying party trust name**" is the name of your applications Relying Party Trust object in AD FS. 
Where **yourdomain.com** is the domain name that you have configured with Azure Active Directory. For example, contoso.com. 
Be sure to remove any line breaks (if any) from the html content that you pass to the **Set-AdfsRelyingPartyWebContent** cmdlet.


Now when users access your application from a device that is not registered with the Azure Active Directory Device Registration Service, they will receive a page that looks similar to the screen shot below. 

>>>>>>> 08be3281
![Screeshot of an error when users haven't registered their device with Azure AD](./media/active-directory-conditional-access/error-azureDRS-device-not-registered.gif)<|MERGE_RESOLUTION|>--- conflicted
+++ resolved
@@ -1,499 +1,248 @@
-<<<<<<< HEAD
-
-<properties
-	pageTitle="Setting up on-premises conditional access using Azure Active Directory Device Registration | Microsoft Azure"
-	description="A step-by-step guide to enable conditional access to on-premises applications using Active Directory Federation Service (AD FS) in Windows Server 2012 R2."
-	services="active-directory"
-	documentationCenter=""
-	authors="femila"
-	manager="stevenpo"
-	editor=""/>
-
-<tags
-	ms.service="active-directory"
-	ms.workload="identity"
-	ms.tgt_pltfrm="na"
-	ms.devlang="na"
-	ms.topic="article"
-	ms.date="08/19/2015"
-	ms.author="femila"/>
-
-# Setting up on-premises conditional access using Azure Active Directory Device Registration
-
-Personally owned devices of your users can be marked known to your organization by requiring the users to work place join their devices to the Azure Active Directory Device Registration service. Below is a step-by-step guide to enable conditional access to on-premises applications using Active Directory Federation Service (AD FS) in Windows Server 2012 R2. 
-
-> [AZURE.NOTE]
-> Office 365 license or Azure AD Premium license is required when using devices registered in Azure Active Directory Device Registration service conditional access policies. This includes policies enforced by Active Directory Federation Services (AD FS) to on-premises resources.
-
-For more information on the conditional access scenarios for on-premises, see [Join to Workplace from Any Device for SSO and Seamless Second Factor Authentication Across Company Applications](https://technet.microsoft.com/library/dn280945.aspx).
-
-These capabilities are available to customers that purchase an Azure Active Directory Premium license.
-
-Supported Devices
--------------------------------------------------------------------------
-* Windows 7 domain joined devices.
-* Windows 8.1 personal and domain joined devices.
-* iOS 6 and later, for Safari browser
-* Android 4.0 or later, Samsung GS3 or above phones, Samsung Note2 or above tablets.
-
-
-Scenario Prerequisites
-------------------------------------------------------------------------
-* Subscription to Office 365 or Azure Active Directory Premium
-* Azure Active Directory Tenant
-* Windows Server Active Directory (Windows Server 2008 or above)
-* Updated schema in Windows Server 2012 R2
-* Subscription to Azure Active Directory Premium
-* Windows Server 2012 R2 Federation Services, configured for SSO to Azure AD
-* Windows Server 2012 R2 Web Application Proxy Microsoft Azure Active Directory Connect (Azure AD Connect). [Download Azure AD Connect here](http://www.microsoft.com/en-us/download/details.aspx?id=47594).
-* Verified domain. 
-
-Known Issues in this release
--------------------------------------------------------------------------------
-* Device based conditional access policies require device object write-back to Active Directory from Azure Active Directory. It can take up to 3 hours for device objects to be written-back to Active Directory
-* iOS 7 devices will always prompt the user to select a certificate during client certificate authentication. 
-* Some versions of iOS8, before iOS 8.3 do not work. 
-
-## Scenario Assumptions
-This scenario assumes that you have a hybrid environment consisting of an Azure AD tenant and a local active directory. These tenants should be connected using Azure AD Connect and with a verified domain and AD FS for SSO. The checklist below will help you configure your environment to the stage described above. 
-
-Checklist: Prerequisites for Conditional Access Scenario
---------------------------------------------------------------
-Connect your Azure AD Tenant with your Local Active Directory. 
-
-## Configure Azure Active Directory Device Registration Service
-Use this guide to deploy and configure Azure Active Directory Device Registration Service for your organization.
-
-This guide assumes that you have configured Windows Server Active Directory and have subscribed to Microsoft Azure Active Directory. See prerequisites above.
-
-To deploy Azure Active Directory Device Registration Service with your Azure Active Directory tenant, complete the tasks in the following checklist, in order. When a reference link takes you to a conceptual topic, return to this checklist after you review the conceptual topic so that you can proceed with the remaining tasks in this checklist. Some tasks will include a scenario validation step that can help you confirm the step was completed successfully.
-
-## Part 1: Enable Azure Active Directory Device Registration
-
-Follow the checklist below to enable and configure the Azure Active Directory Device Registration Service.
-
-| Task                                                                                                                                                                                                                                                                                                                                                                                             | Reference                                                       |
-|--------------------------------------------------------------------------------------------------------------------------------------------------------------------------------------------------------------------------------------------------------------------------------------------------------------------------------------------------------------------------------------------------|-----------------------------------------------------------------|
-| Enable Device Registration in your Azure Active Directory tenant to allow devices to join the workplace. By default, multi-factor authentication is not enabled for the service. However, multi-factor authentication is recommended when registering a device. Before enabling multi-factor authentication in ADRS, ensure that AD FS is configured for a multi-factor authentication provider. | [Enable Azure Active Directory Device Registration](active-directory-conditional-access-device-registration-overview.md)               |
-| Devices will discover your Azure Active Directory Device Registration Service by looking for well-known DNS records. You must configure your company DNS so that devices can discover your Azure Active Directory Device Registration Service.                                                                                                                                                   | [Configure Azure Active Directory Device Registration discovery.](active-directory-conditional-access-device-registration-overview.md) |
-
-##Part 2: Deploy and configure Windows Server 2012 R2 Active Directory Federation Services and set up a federation relationship with Azure Active Direct
-
-
-| Task                                                                                                                                                                                                                                                                                                                                                                                             | Reference                                                       |
-|--------------------------------------------------------------------------------------------------------------------------------------------------------------------------------------------------------------------------------------------------------------------------------------------------------------------------------------------------------------------------------------------------|-----------------------------------------------------------------|
-| Deploy Active Directory Domain Services domain with the Windows Server 2012 R2 schema extensions. You do not need to upgrade any of your domain controllers to Windows Server 2012 R2. The schema upgrade is the only requirement. | [Upgrade your Active Directory Domain Services Schema](#Upgrade your Active Directory Domain Services Schema)               |
-| Devices will discover your Azure Active Directory Device Registration Service by looking for well-known DNS records. You must configure your company DNS so that devices can discover your Azure Active Directory Device Registration Service.                                                                                                                                                   | [Prepare your Active Directory support devices](#Prepare your Active Directory to support devices) |
-
-
-##Part 3: Enable device writeback in Azure AD
-
-| Task                                                                                                                                                                                                                                                                                                                                                                                             | Reference                                                       |
-|--------------------------------------------------------------------------------------------------------------------------------------------------------------------------------------------------------------------------------------------------------------------------------------------------------------------------------------------------------------------------------------------------|-----------------------------------------------------------------|
-| Complete part 2 of Enabling device writeback in Azure AD Connect. Upon completion, return this this guide. | [Enabling device writeback in Azure AD Connect](#Upgrade your Active Directory Domain Services Schema)               |
-	 
-
-##[Optional] Part 4: Enabling multi-factor authentication
-
-It is strongly recommended that you configure one of the several options for multi-factor authentication. If you want to require MFA, see [Choose the multi-factor security solution for you](multi-factor-authentication-get-started.md). It includes a description of each solution, and links to help you configure the solution of your choice. 
-
-## Part 5: Verification
-
-The deployment is now complete. You can now try out some scenarios. Follow the links below to experiment with the service and become familiar with the features
-
-
-| Task                                                                                                                                                                                                                         | Reference                                                                       |
-|------------------------------------------------------------------------------------------------------------------------------------------------------------------------------------------------------------------------------|---------------------------------------------------------------------------------|
-| Join some devices to your workplace using Azure Active Directory Device Registration. You can join iOS, Windows, and Android devices                                                                                         | [Join devices to your workplace using Azure Active Directory Device Registration](#Join devices to your workplace using Azure Active Directory Device Registration) |
-| You can view and enable/disable registered devices using the Administrator Portal. In this task you will view some registered devices using the Administrator Portal.                                                        | [Azure Active Directory Device Registration Overview](active-directory-conditional-access-device-registration-overview.md)                             |
-| Verify that device objects are written back from Azure Active Directory to Windows Server Active Directory.                                                                                                                  | [Verify registered devices are written-back to Active Directory](#Verify registered devices are written-back to Active Director)                  |
-| Now that users can register their devices, you can create application access polices in AD FS that allow only registered devices. In this task you will create an application access rule and a custom access denied message | [Create an application access policy and custom access denied message](#Create an application access policy and custom access denied message)            |
-
-
-
-## Integrate Azure Active Directory with local Active Directory
-This will help you integrate your Azure AD tenant with your local active directory, using Azure AD Connect. Although the steps are available in the Azure Portal, make note of any special instructions listed in this section. 
-
-1.	Log on to the Azure Portal as Administrator.
-2.	On the left pane, select **Active Directory**.
-3.	On the **Directory** tab, select your directory.
-4.	Select the **Directory Integration** tab.
-5.	Under **deploy and manage** section, follow the steps 1 through 3 to integrate Azure Active Directory with your local directory.
-  1.	Add domains.
-  2.	Install and run Azure AD Connect: Install Azure AD Connect using the following instructions, [Custom installation of Azure AD Connect](active-directory-aadconnect-get-started-custom.md).
-  3. Verify and manage directory sync. Single sign-on instructions are available within this step.
-  >[AZURE.NOTE] Configure Federation with AD FS as outlined in the document linked above. 
-  >[AZURE.NOTE] You do not need to configure any of the preview features.
-  
-   
-
-
-## Upgrade your Active Directory Domain Services Schema
-> [AZURE.NOTE]
-> Upgrading your Active Directory schema cannot be reversed. It is recommended that you first perform this in a test environment.
-
-1. Log in to your domain controller with an account that has both Enterprise Admin and Schema Admin rights.
-2. Copy the **[media]\support\adprep** directory and sub-directories to one of your Active Directory domain controllers. 
-3. Where [media] is the path to the Windows Server 2012 R2 installation media.
-4. From a command prompt, navigate to the adprep directory and execute: **adprep.exe /forestprep**. Follow the onscreen instructions to complete the schema upgrade.
-
-## Prepare your Active Directory to support devices
->[AZURE.NOTE] This is a one-time operation that you must run to prepare your Active Directory forest to support devices. You must be logged on with enterprise administrator permissions and your Active Directory forest must have the Windows Server 2012 R2 schema to complete this procedure.
-
-
-##Prepare your Active Directory forest to support devices
-
-> [AZURE.NOTE]
->This is a one-time operation that you must run to prepare your Active Directory forest to support devices. You must be logged on with enterprise administrator permissions and your Active Directory forest must have the Windows Server 2012 R2 schema to complete this procedure.
-
-### Prepare your Active Directory forest
-
-1.	On your federation server, open a Windows PowerShell command window and type:
-     Initialize-ADDeviceRegistration
-2.	When prompted for **ServiceAccountName**, enter the name of the service account you selected as the service account for AD FS. If it is a gMSA account, enter the account in the **domain\accountname$** format. For a domain account, use the format **domain\accountname**.
-
-
-
-### Enable device authentication in AD FS
-
-1. On your federation server, open the AD FS management console and navigate to **AD FS** > **Authentication Policies**.
-2. Select E**dit Global Primary Authentication…** from the **Actions** pane.
-3. Check **Enable device authentication** and then select**OK**.
-4. By default, AD FS will periodically remove unused devices from Active Directory. You must disable this task when using Azure Active Directory Device Registration so that devices can be managed in Azure.
-
-
-### Disable unused device cleanup
-1. On your federation server, open a Windows PowerShell command window and type:
-    Set-AdfsDeviceRegistration -MaximumInactiveDays 0
-
-### Prepare Azure AD Connect for device writeback
-
-1.	Complete Part 1: Prepare AAD Connect. 
-
-
-## Join devices to your workplace using Azure Active Directory Device Registration
-
-### Join an iOS device using Azure Active Directory Device Registration
-
-Azure Active Directory Device Registration uses the Over-the-Air Profile enrollment process for iOS devices. This process begins with the user connecting to the profile enrollment URL using the Safari web browser. The URL format is as follows:
-
-    https://enterpriseregistration.windows.net/enrollmentserver/otaprofile/"yourdomainname"
-
-Where `yourdomainname` is the domain name that you have configured with Azure Active Directory. For example, if your domain name is contoso.com, the URL would be:
-
-    https://enterpriseregistration.windows.net/enrollmentserver/otaprofile/contoso.com
-
-There are many different ways to communicate this URL to your users. One recommended way is to publish this URL in a custom application access denied message in AD FS. This is covered in the upcoming section: [Create an application access policy and custom access denied message](#Create an application access policy and custom access denied message).
-
-###Join a Windows 8.1 device using Azure Active Directory Device Registration
-
-1. On your Windows 8.1 device, navigate to **PC Settings** > **Network** > **Workplace**.
-2. Enter your user name in UPN format. For example, dan@contoso.com..
-3. Select **Join**.
-4. When prompted, sign-in with your credentials. The device is now joined.
-
-### Join an Android device using Azure Active Directory Device Registration
-
-The [Azure Authenticator for Android topic](active-directory-conditional-access-azure-authenticator-app.md) has instructions on how to install Azure authenticator app on your Android device and add a work account. When a work account is created successfully on an Android device, that device is workplace joined to the organization.
-
-## Verify registered devices are written-back to Active Directory
-You can view and verify that your device objects have been written back to your Active Directory using LDP.exe or ADSI Edit. Both are available with the Active Directory Administrator tools.
-
-By default, device objects that are written-back from Azure Active Directory will be placed in the same domain as your AD FS farm.
-
-    CN=RegisteredDevices,defaultNamingContext
-
-## Create an application access policy and custom access denied message
-Consider the following scenario: You create an application Relying Party Trust in AD FS and configure an Issuance Authorization Rule that allows only registered devices. Now only devices that are registered are allowed to access the application. To make it easy for your users to gain access to the application, you configure a custom access denied message that includes instructions on how to join their device. Now your users have a seamless way to register their devices in order to access an application.
-
-The following steps will show you how to implement this scenario.
->[AZURE.NOTE]
-This section assumes that you have already configured a Relying Party Trust for your application in AD FS.
-
-1. Open the AD FS MMC tool and navigate to AD FS > Trust Relationships > Relying Party Trusts.
-2. Locate the application for which this new access rule will apply. Right-click the application and select Edit Claim Rules…
-3. Select the **Issuance Authorization Rules** tab and then select **Add Rule…**
-4. From the **Claim rule** template drop down list, select **Permit or Deny Users Based on an Incoming Claim**. Select **Next**.
-5. In the Claim Rule name: field type: **Permit access from registered devices**
-6. From the Incoming claim type: drop down list, select **Is Registered User**.
-7. In the Incoming claim value: field, type: **true**
-8. Select the **Permit access to users with this incoming claim** radio button.
-9. Select **Finish** and then select **Apply**.
-10. Remove any rules that are more permissive than the rule you just created. For example, remove the default **Permit Access to all Users** rule.
-
-Your application is now configured to allow access only when the user is coming from a device that they registered and joined to the workplace. For more advanced access polices, see [Manage Risk with Multi-Factor Access Control](https://technet.microsoft.com/en-us/library/dn280949.aspx).
-
-Next, you will configure a custom error message for your application. The error message will let users know that they must join their device to the workplace before they are allowed access to the application. You can create a custom application access denied message using custom HTML and Windows PowerShell.
-
-On your federation server, open a Windows PowerShell command window and type the following command. Replace portions of the command with items that are specific to your system:
-
-    Set-AdfsRelyingPartyWebContent -Name "relying party trust name" -ErrorPageAuthorizationErrorMessage
-You must register your device before you can access this application.
-
-**If you are using an iOS device, select this link to join your device**: 
-
-    a href='https://enterpriseregistration.windows.net/enrollmentserver/otaprofile/yourdomain.com
-
-Join this iOS device to your workplace.
-
-
-**If you are using a Windows 8.1 device**, you can join your device by going to **PC Settings **> **Network** > **Workplace**.
-
-
-Where "**relying party trust name**" is the name of your applications Relying Party Trust object in AD FS. 
-Where **yourdomain.com** is the domain name that you have configured with Azure Active Directory. For example, contoso.com. 
-Be sure to remove any line breaks (if any) from the html content that you pass to the **Set-AdfsRelyingPartyWebContent** cmdlet.
-
-
-Now when users access your application from a device that is not registered with the Azure Active Directory Device Registration Service, they will receive a page that looks similar to the screen shot below. 
-
-=======
-<properties
-	pageTitle="Setting up on-premises conditional access using Azure Active Directory Device Registration | Microsoft Azure"
-	description="A step-by-step guide to enable conditional access to on-premises applications using Active Directory Federation Service (AD FS) in Windows Server 2012 R2."
-	services="active-directory"
-	documentationCenter=""
-	authors="femila"
-	manager="stevenpo"
-	editor=""/>
-
-<tags
-	ms.service="active-directory"
-	ms.workload="identity"
-	ms.tgt_pltfrm="na"
-	ms.devlang="na"
-	ms.topic="article"
-	ms.date="11/24/2015"
-	ms.author="femila"/>
-
-
-# Setting up on-premises conditional access using Azure Active Directory Device Registration
-
-Personally owned devices of your users can be marked known to your organization by requiring the users to work place join their devices to the Azure Active Directory Device Registration service. Below is a step-by-step guide to enable conditional access to on-premises applications using Active Directory Federation Service (AD FS) in Windows Server 2012 R2. 
-
-> [AZURE.NOTE]
-> Office 365 license or Azure AD Premium license is required when using devices registered in Azure Active Directory Device Registration service conditional access policies. This includes policies enforced by Active Directory Federation Services (AD FS) to on-premises resources.
-
-For more information on the conditional access scenarios for on-premises, see [Join to Workplace from Any Device for SSO and Seamless Second Factor Authentication Across Company Applications](https://technet.microsoft.com/library/dn280945.aspx).
-
-These capabilities are available to customers that purchase an Azure Active Directory Premium license.
-
-Supported Devices
--------------------------------------------------------------------------
-* Windows 7 domain joined devices.
-* Windows 8.1 personal and domain joined devices.
-* iOS 6 and later, for Safari browser
-* Android 4.0 or later, Samsung GS3 or above phones, Samsung Note2 or above tablets.
-
-
-Scenario Prerequisites
-------------------------------------------------------------------------
-* Subscription to Office 365 or Azure Active Directory Premium
-* Azure Active Directory Tenant
-* Windows Server Active Directory (Windows Server 2008 or above)
-* Updated schema in Windows Server 2012 R2
-* Subscription to Azure Active Directory Premium
-* Windows Server 2012 R2 Federation Services, configured for SSO to Azure AD
-* Windows Server 2012 R2 Web Application Proxy Microsoft Azure Active Directory Connect (Azure AD Connect). [Download Azure AD Connect here](http://www.microsoft.com/en-us/download/details.aspx?id=47594).
-* Verified domain. 
-
-Known issues in this release
--------------------------------------------------------------------------------
-* Device based conditional access policies require device object write-back to Active Directory from Azure Active Directory. It can take up to 3 hours for device objects to be written-back to Active Directory
-* iOS 7 devices will always prompt the user to select a certificate during client certificate authentication. 
-* Some versions of iOS8, before iOS 8.3 do not work. 
-
-## Scenario assumptions
-This scenario assumes that you have a hybrid environment consisting of an Azure AD tenant and a local active directory. These tenants should be connected using Azure AD Connect and with a verified domain and AD FS for SSO. The checklist below will help you configure your environment to the stage described above. 
-
-Checklist: Prerequisites for Conditional Access Scenario
---------------------------------------------------------------
-Connect your Azure AD Tenant with your Local Active Directory. 
-
-## Configure Azure Active Directory Device Registration Service
-Use this guide to deploy and configure Azure Active Directory Device Registration Service for your organization.
-
-This guide assumes that you have configured Windows Server Active Directory and have subscribed to Microsoft Azure Active Directory. See prerequisites above.
-
-To deploy Azure Active Directory Device Registration Service with your Azure Active Directory tenant, complete the tasks in the following checklist, in order. When a reference link takes you to a conceptual topic, return to this checklist after you review the conceptual topic so that you can proceed with the remaining tasks in this checklist. Some tasks will include a scenario validation step that can help you confirm the step was completed successfully.
-
-## Part 1: Enable Azure Active Directory Device Registration
-
-Follow the checklist below to enable and configure the Azure Active Directory Device Registration Service.
-
-| Task                                                                                                                                                                                                                                                                                                                                                                                             | Reference                                                       |
-|--------------------------------------------------------------------------------------------------------------------------------------------------------------------------------------------------------------------------------------------------------------------------------------------------------------------------------------------------------------------------------------------------|-----------------------------------------------------------------|
-| Enable Device Registration in your Azure Active Directory tenant to allow devices to join the workplace. By default, multi-factor authentication is not enabled for the service. However, multi-factor authentication is recommended when registering a device. Before enabling multi-factor authentication in ADRS, ensure that AD FS is configured for a multi-factor authentication provider. | [Enable Azure Active Directory Device Registration](active-directory-conditional-access-device-registration-overview.md)               |
-| Devices will discover your Azure Active Directory Device Registration Service by looking for well-known DNS records. You must configure your company DNS so that devices can discover your Azure Active Directory Device Registration Service.                                                                                                                                                   | [Configure Azure Active Directory Device Registration discovery.](active-directory-conditional-access-device-registration-overview.md) |
-
-##Part 2: Deploy and configure Windows Server 2012 R2 Active Directory Federation Services and set up a federation relationship with Azure AD
-
-| Task                                                                                                                                                                                                                                                                                                                                                                                             | Reference                                                       |
-|--------------------------------------------------------------------------------------------------------------------------------------------------------------------------------------------------------------------------------------------------------------------------------------------------------------------------------------------------------------------------------------------------|-----------------------------------------------------------------|
-| Deploy Active Directory Domain Services domain with the Windows Server 2012 R2 schema extensions. You do not need to upgrade any of your domain controllers to Windows Server 2012 R2. The schema upgrade is the only requirement. | [Upgrade your Active Directory Domain Services Schema](#Upgrade your Active Directory Domain Services Schema)               |
-| Devices will discover your Azure Active Directory Device Registration Service by looking for well-known DNS records. You must configure your company DNS so that devices can discover your Azure Active Directory Device Registration Service.                                                                                                                                                   | [Prepare your Active Directory support devices](#Prepare your Active Directory to support devices) |
-
-
-##Part 3: Enable device writeback in Azure AD
-
-| Task                                                                                                                                                                                                                                                                                                                                                                                             | Reference                                                       |
-|--------------------------------------------------------------------------------------------------------------------------------------------------------------------------------------------------------------------------------------------------------------------------------------------------------------------------------------------------------------------------------------------------|-----------------------------------------------------------------|
-| Complete part 2 of Enabling device writeback in Azure AD Connect. Upon completion, return this this guide. | [Enabling device writeback in Azure AD Connect](#Upgrade your Active Directory Domain Services Schema)               |
-	 
-
-##[Optional] Part 4: Enable multi-factor authentication
-
-It is strongly recommended that you configure one of the several options for multi-factor authentication. If you want to require MFA, see [Choose the multi-factor security solution for you](multi-factor-authentication-get-started.md). It includes a description of each solution, and links to help you configure the solution of your choice. 
-
-## Part 5: Verification
-
-The deployment is now complete. You can now try out some scenarios. Follow the links below to experiment with the service and become familiar with the features
-
-
-| Task                                                                                                                                                                                                                         | Reference                                                                       |
-|------------------------------------------------------------------------------------------------------------------------------------------------------------------------------------------------------------------------------|---------------------------------------------------------------------------------|
-| Join some devices to your workplace using Azure Active Directory Device Registration. You can join iOS, Windows, and Android devices                                                                                         | [Join devices to your workplace using Azure Active Directory Device Registration](#Join devices to your workplace using Azure Active Directory Device Registration) |
-| You can view and enable/disable registered devices using the Administrator Portal. In this task you will view some registered devices using the Administrator Portal.                                                        | [Azure Active Directory Device Registration Overview](active-directory-conditional-access-device-registration-overview.md)                             |
-| Verify that device objects are written back from Azure Active Directory to Windows Server Active Directory.                                                                                                                  | [Verify registered devices are written-back to Active Directory](#Verify registered devices are written-back to Active Director)                  |
-| Now that users can register their devices, you can create application access polices in AD FS that allow only registered devices. In this task you will create an application access rule and a custom access denied message | [Create an application access policy and custom access denied message](#Create an application access policy and custom access denied message)            |
-
-
-
-## Integrate Azure Active Directory with local Active Directory
-This will help you integrate your Azure AD tenant with your local active directory, using Azure AD Connect. Although the steps are available in the Azure Portal, make note of any special instructions listed in this section. 
-
-1.	Log on to the Azure Portal as Administrator.
-2.	On the left pane, select **Active Directory**.
-3.	On the **Directory** tab, select your directory.
-4.	Select the **Directory Integration** tab.
-5.	Under **deploy and manage** section, follow the steps 1 through 3 to integrate Azure Active Directory with your local directory.
-  1.	Add domains.
-  2.	Install and run Azure AD Connect: Install Azure AD Connect using the following instructions, [Custom installation of Azure AD Connect](active-directory-aadconnect-get-started-custom.md).
-  3. Verify and manage directory sync. Single sign-on instructions are available within this step.
-  >[AZURE.NOTE] Configure Federation with AD FS as outlined in the document linked above. 
-  >[AZURE.NOTE] You do not need to configure any of the preview features.
-  
-   
-
-
-## Upgrade your Active Directory Domain Services schema
-> [AZURE.NOTE]
-> Upgrading your Active Directory schema cannot be reversed. It is recommended that you first perform this in a test environment.
-
-1. Log in to your domain controller with an account that has both Enterprise Admin and Schema Admin rights.
-2. Copy the **[media]\support\adprep** directory and sub-directories to one of your Active Directory domain controllers. 
-3. Where [media] is the path to the Windows Server 2012 R2 installation media.
-4. From a command prompt, navigate to the adprep directory and execute: **adprep.exe /forestprep**. Follow the onscreen instructions to complete the schema upgrade.
-
-## Prepare your Active Directory to support devices
->[AZURE.NOTE] This is a one-time operation that you must run to prepare your Active Directory forest to support devices. You must be logged on with enterprise administrator permissions and your Active Directory forest must have the Windows Server 2012 R2 schema to complete this procedure.
-
-
-##Prepare your Active Directory forest to support devices
-
-> [AZURE.NOTE]
->This is a one-time operation that you must run to prepare your Active Directory forest to support devices. You must be logged on with enterprise administrator permissions and your Active Directory forest must have the Windows Server 2012 R2 schema to complete this procedure.
-
-### Prepare your Active Directory forest
-
-1.	On your federation server, open a Windows PowerShell command window and type:
-     Initialize-ADDeviceRegistration
-2.	When prompted for **ServiceAccountName**, enter the name of the service account you selected as the service account for AD FS. If it is a gMSA account, enter the account in the **domain\accountname$** format. For a domain account, use the format **domain\accountname**.
-
-
-
-### Enable device authentication in AD FS
-
-1. On your federation server, open the AD FS management console and navigate to **AD FS** > **Authentication Policies**.
-2. Select **Edit Global Primary Authentication…** from the **Actions** pane.
-3. Check **Enable device authentication** and then select**OK**.
-4. By default, AD FS will periodically remove unused devices from Active Directory. You must disable this task when using Azure Active Directory Device Registration so that devices can be managed in Azure.
-
-
-### Disable unused device cleanup
-1. On your federation server, open a Windows PowerShell command window and type:
-    Set-AdfsDeviceRegistration -MaximumInactiveDays 0
-
-### Prepare Azure AD Connect for device writeback
-
-1.	Complete Part 1: Prepare AAD Connect. 
-
-
-## Join devices to your workplace using Azure Active Directory Device Registration
-
-### Join an iOS device using Azure Active Directory Device Registration
-
-Azure Active Directory Device Registration uses the Over-the-Air Profile enrollment process for iOS devices. This process begins with the user connecting to the profile enrollment URL using the Safari web browser. The URL format is as follows:
-
-    https://enterpriseregistration.windows.net/enrollmentserver/otaprofile/"yourdomainname"
-
-Where `yourdomainname` is the domain name that you have configured with Azure Active Directory. For example, if your domain name is contoso.com, the URL would be:
-
-    https://enterpriseregistration.windows.net/enrollmentserver/otaprofile/contoso.com
-
-There are many different ways to communicate this URL to your users. One recommended way is to publish this URL in a custom application access denied message in AD FS. This is covered in the upcoming section: [Create an application access policy and custom access denied message](#Create an application access policy and custom access denied message).
-
-###Join a Windows 8.1 device using Azure Active Directory Device Registration
-
-1. On your Windows 8.1 device, navigate to **PC Settings** > **Network** > **Workplace**.
-2. Enter your user name in UPN format. For example, dan@contoso.com..
-3. Select **Join**.
-4. When prompted, sign-in with your credentials. The device is now joined.
-
-### Join an Android device using Azure Active Directory Device Registration
-
-The [Azure Authenticator for Android topic](active-directory-conditional-access-azure-authenticator-app.md) has instructions on how to install Azure authenticator app on your Android device and add a work account. When a work account is created successfully on an Android device, that device is workplace joined to the organization.
-
-## Verify registered devices are written-back to Active Directory
-You can view and verify that your device objects have been written back to your Active Directory using LDP.exe or ADSI Edit. Both are available with the Active Directory Administrator tools.
-
-By default, device objects that are written-back from Azure Active Directory will be placed in the same domain as your AD FS farm.
-
-    CN=RegisteredDevices,defaultNamingContext
-
-## Create an application access policy and custom access denied message
-Consider the following scenario: You create an application Relying Party Trust in AD FS and configure an Issuance Authorization Rule that allows only registered devices. Now only devices that are registered are allowed to access the application. To make it easy for your users to gain access to the application, you configure a custom access denied message that includes instructions on how to join their device. Now your users have a seamless way to register their devices in order to access an application.
-
-The following steps will show you how to implement this scenario.
->[AZURE.NOTE]
-This section assumes that you have already configured a Relying Party Trust for your application in AD FS.
-
-1. Open the AD FS MMC tool and navigate to AD FS > Trust Relationships > Relying Party Trusts.
-2. Locate the application for which this new access rule will apply. Right-click the application and select Edit Claim Rules…
-3. Select the **Issuance Authorization Rules** tab and then select **Add Rule…**
-4. From the **Claim rule** template drop down list, select **Permit or Deny Users Based on an Incoming Claim**. Select **Next**.
-5. In the Claim Rule name: field type: **Permit access from registered devices**
-6. From the Incoming claim type: drop down list, select **Is Registered User**.
-7. In the Incoming claim value: field, type: **true**
-8. Select the **Permit access to users with this incoming claim** radio button.
-9. Select **Finish** and then select **Apply**.
-10. Remove any rules that are more permissive than the rule you just created. For example, remove the default **Permit Access to all Users** rule.
-
-Your application is now configured to allow access only when the user is coming from a device that they registered and joined to the workplace. For more advanced access polices, see [Manage Risk with Multi-Factor Access Control](https://technet.microsoft.com/library/dn280949.aspx).
-
-Next, you will configure a custom error message for your application. The error message will let users know that they must join their device to the workplace before they are allowed access to the application. You can create a custom application access denied message using custom HTML and Windows PowerShell.
-
-On your federation server, open a Windows PowerShell command window and type the following command. Replace portions of the command with items that are specific to your system:
-
-    Set-AdfsRelyingPartyWebContent -Name "relying party trust name" -ErrorPageAuthorizationErrorMessage
-You must register your device before you can access this application.
-
-**If you are using an iOS device, select this link to join your device**: 
-
-    a href='https://enterpriseregistration.windows.net/enrollmentserver/otaprofile/yourdomain.com
-
-Join this iOS device to your workplace.
-
-
-**If you are using a Windows 8.1 device**, you can join your device by going to **PC Settings **> **Network** > **Workplace**.
-
-
-Where "**relying party trust name**" is the name of your applications Relying Party Trust object in AD FS. 
-Where **yourdomain.com** is the domain name that you have configured with Azure Active Directory. For example, contoso.com. 
-Be sure to remove any line breaks (if any) from the html content that you pass to the **Set-AdfsRelyingPartyWebContent** cmdlet.
-
-
-Now when users access your application from a device that is not registered with the Azure Active Directory Device Registration Service, they will receive a page that looks similar to the screen shot below. 
-
->>>>>>> 08be3281
+<properties
+	pageTitle="Setting up on-premises conditional access using Azure Active Directory Device Registration | Microsoft Azure"
+	description="A step-by-step guide to enable conditional access to on-premises applications using Active Directory Federation Service (AD FS) in Windows Server 2012 R2."
+	services="active-directory"
+	documentationCenter=""
+	authors="femila"
+	manager="stevenpo"
+	editor=""/>
+
+<tags
+	ms.service="active-directory"
+	ms.workload="identity"
+	ms.tgt_pltfrm="na"
+	ms.devlang="na"
+	ms.topic="article"
+	ms.date="11/24/2015"
+	ms.author="femila"/>
+
+
+# Setting up on-premises conditional access using Azure Active Directory Device Registration
+
+Personally owned devices of your users can be marked known to your organization by requiring the users to work place join their devices to the Azure Active Directory Device Registration service. Below is a step-by-step guide to enable conditional access to on-premises applications using Active Directory Federation Service (AD FS) in Windows Server 2012 R2. 
+
+> [AZURE.NOTE]
+> Office 365 license or Azure AD Premium license is required when using devices registered in Azure Active Directory Device Registration service conditional access policies. This includes policies enforced by Active Directory Federation Services (AD FS) to on-premises resources.
+
+For more information on the conditional access scenarios for on-premises, see [Join to Workplace from Any Device for SSO and Seamless Second Factor Authentication Across Company Applications](https://technet.microsoft.com/library/dn280945.aspx).
+
+These capabilities are available to customers that purchase an Azure Active Directory Premium license.
+
+Supported Devices
+-------------------------------------------------------------------------
+* Windows 7 domain joined devices.
+* Windows 8.1 personal and domain joined devices.
+* iOS 6 and later, for Safari browser
+* Android 4.0 or later, Samsung GS3 or above phones, Samsung Note2 or above tablets.
+
+
+Scenario Prerequisites
+------------------------------------------------------------------------
+* Subscription to Office 365 or Azure Active Directory Premium
+* Azure Active Directory Tenant
+* Windows Server Active Directory (Windows Server 2008 or above)
+* Updated schema in Windows Server 2012 R2
+* Subscription to Azure Active Directory Premium
+* Windows Server 2012 R2 Federation Services, configured for SSO to Azure AD
+* Windows Server 2012 R2 Web Application Proxy Microsoft Azure Active Directory Connect (Azure AD Connect). [Download Azure AD Connect here](http://www.microsoft.com/en-us/download/details.aspx?id=47594).
+* Verified domain. 
+
+Known issues in this release
+-------------------------------------------------------------------------------
+* Device based conditional access policies require device object write-back to Active Directory from Azure Active Directory. It can take up to 3 hours for device objects to be written-back to Active Directory
+* iOS 7 devices will always prompt the user to select a certificate during client certificate authentication. 
+* Some versions of iOS8, before iOS 8.3 do not work. 
+
+## Scenario assumptions
+This scenario assumes that you have a hybrid environment consisting of an Azure AD tenant and a local active directory. These tenants should be connected using Azure AD Connect and with a verified domain and AD FS for SSO. The checklist below will help you configure your environment to the stage described above. 
+
+Checklist: Prerequisites for Conditional Access Scenario
+--------------------------------------------------------------
+Connect your Azure AD Tenant with your Local Active Directory. 
+
+## Configure Azure Active Directory Device Registration Service
+Use this guide to deploy and configure Azure Active Directory Device Registration Service for your organization.
+
+This guide assumes that you have configured Windows Server Active Directory and have subscribed to Microsoft Azure Active Directory. See prerequisites above.
+
+To deploy Azure Active Directory Device Registration Service with your Azure Active Directory tenant, complete the tasks in the following checklist, in order. When a reference link takes you to a conceptual topic, return to this checklist after you review the conceptual topic so that you can proceed with the remaining tasks in this checklist. Some tasks will include a scenario validation step that can help you confirm the step was completed successfully.
+
+## Part 1: Enable Azure Active Directory Device Registration
+
+Follow the checklist below to enable and configure the Azure Active Directory Device Registration Service.
+
+| Task                                                                                                                                                                                                                                                                                                                                                                                             | Reference                                                       |
+|--------------------------------------------------------------------------------------------------------------------------------------------------------------------------------------------------------------------------------------------------------------------------------------------------------------------------------------------------------------------------------------------------|-----------------------------------------------------------------|
+| Enable Device Registration in your Azure Active Directory tenant to allow devices to join the workplace. By default, multi-factor authentication is not enabled for the service. However, multi-factor authentication is recommended when registering a device. Before enabling multi-factor authentication in ADRS, ensure that AD FS is configured for a multi-factor authentication provider. | [Enable Azure Active Directory Device Registration](active-directory-conditional-access-device-registration-overview.md)               |
+| Devices will discover your Azure Active Directory Device Registration Service by looking for well-known DNS records. You must configure your company DNS so that devices can discover your Azure Active Directory Device Registration Service.                                                                                                                                                   | [Configure Azure Active Directory Device Registration discovery.](active-directory-conditional-access-device-registration-overview.md) |
+
+##Part 2: Deploy and configure Windows Server 2012 R2 Active Directory Federation Services and set up a federation relationship with Azure AD
+
+| Task                                                                                                                                                                                                                                                                                                                                                                                             | Reference                                                       |
+|--------------------------------------------------------------------------------------------------------------------------------------------------------------------------------------------------------------------------------------------------------------------------------------------------------------------------------------------------------------------------------------------------|-----------------------------------------------------------------|
+| Deploy Active Directory Domain Services domain with the Windows Server 2012 R2 schema extensions. You do not need to upgrade any of your domain controllers to Windows Server 2012 R2. The schema upgrade is the only requirement. | [Upgrade your Active Directory Domain Services Schema](#Upgrade your Active Directory Domain Services Schema)               |
+| Devices will discover your Azure Active Directory Device Registration Service by looking for well-known DNS records. You must configure your company DNS so that devices can discover your Azure Active Directory Device Registration Service.                                                                                                                                                   | [Prepare your Active Directory support devices](#Prepare your Active Directory to support devices) |
+
+
+##Part 3: Enable device writeback in Azure AD
+
+| Task                                                                                                                                                                                                                                                                                                                                                                                             | Reference                                                       |
+|--------------------------------------------------------------------------------------------------------------------------------------------------------------------------------------------------------------------------------------------------------------------------------------------------------------------------------------------------------------------------------------------------|-----------------------------------------------------------------|
+| Complete part 2 of Enabling device writeback in Azure AD Connect. Upon completion, return this this guide. | [Enabling device writeback in Azure AD Connect](#Upgrade your Active Directory Domain Services Schema)               |
+	 
+
+##[Optional] Part 4: Enable multi-factor authentication
+
+It is strongly recommended that you configure one of the several options for multi-factor authentication. If you want to require MFA, see [Choose the multi-factor security solution for you](multi-factor-authentication-get-started.md). It includes a description of each solution, and links to help you configure the solution of your choice. 
+
+## Part 5: Verification
+
+The deployment is now complete. You can now try out some scenarios. Follow the links below to experiment with the service and become familiar with the features
+
+
+| Task                                                                                                                                                                                                                         | Reference                                                                       |
+|------------------------------------------------------------------------------------------------------------------------------------------------------------------------------------------------------------------------------|---------------------------------------------------------------------------------|
+| Join some devices to your workplace using Azure Active Directory Device Registration. You can join iOS, Windows, and Android devices                                                                                         | [Join devices to your workplace using Azure Active Directory Device Registration](#Join devices to your workplace using Azure Active Directory Device Registration) |
+| You can view and enable/disable registered devices using the Administrator Portal. In this task you will view some registered devices using the Administrator Portal.                                                        | [Azure Active Directory Device Registration Overview](active-directory-conditional-access-device-registration-overview.md)                             |
+| Verify that device objects are written back from Azure Active Directory to Windows Server Active Directory.                                                                                                                  | [Verify registered devices are written-back to Active Directory](#Verify registered devices are written-back to Active Director)                  |
+| Now that users can register their devices, you can create application access polices in AD FS that allow only registered devices. In this task you will create an application access rule and a custom access denied message | [Create an application access policy and custom access denied message](#Create an application access policy and custom access denied message)            |
+
+
+
+## Integrate Azure Active Directory with local Active Directory
+This will help you integrate your Azure AD tenant with your local active directory, using Azure AD Connect. Although the steps are available in the Azure Portal, make note of any special instructions listed in this section. 
+
+1.	Log on to the Azure Portal as Administrator.
+2.	On the left pane, select **Active Directory**.
+3.	On the **Directory** tab, select your directory.
+4.	Select the **Directory Integration** tab.
+5.	Under **deploy and manage** section, follow the steps 1 through 3 to integrate Azure Active Directory with your local directory.
+  1.	Add domains.
+  2.	Install and run Azure AD Connect: Install Azure AD Connect using the following instructions, [Custom installation of Azure AD Connect](active-directory-aadconnect-get-started-custom.md).
+  3. Verify and manage directory sync. Single sign-on instructions are available within this step.
+  >[AZURE.NOTE] Configure Federation with AD FS as outlined in the document linked above. 
+  >[AZURE.NOTE] You do not need to configure any of the preview features.
+  
+   
+
+
+## Upgrade your Active Directory Domain Services schema
+> [AZURE.NOTE]
+> Upgrading your Active Directory schema cannot be reversed. It is recommended that you first perform this in a test environment.
+
+1. Log in to your domain controller with an account that has both Enterprise Admin and Schema Admin rights.
+2. Copy the **[media]\support\adprep** directory and sub-directories to one of your Active Directory domain controllers. 
+3. Where [media] is the path to the Windows Server 2012 R2 installation media.
+4. From a command prompt, navigate to the adprep directory and execute: **adprep.exe /forestprep**. Follow the onscreen instructions to complete the schema upgrade.
+
+## Prepare your Active Directory to support devices
+>[AZURE.NOTE] This is a one-time operation that you must run to prepare your Active Directory forest to support devices. You must be logged on with enterprise administrator permissions and your Active Directory forest must have the Windows Server 2012 R2 schema to complete this procedure.
+
+
+##Prepare your Active Directory forest to support devices
+
+> [AZURE.NOTE]
+>This is a one-time operation that you must run to prepare your Active Directory forest to support devices. You must be logged on with enterprise administrator permissions and your Active Directory forest must have the Windows Server 2012 R2 schema to complete this procedure.
+
+### Prepare your Active Directory forest
+
+1.	On your federation server, open a Windows PowerShell command window and type:
+     Initialize-ADDeviceRegistration
+2.	When prompted for **ServiceAccountName**, enter the name of the service account you selected as the service account for AD FS. If it is a gMSA account, enter the account in the **domain\accountname$** format. For a domain account, use the format **domain\accountname**.
+
+
+
+### Enable device authentication in AD FS
+
+1. On your federation server, open the AD FS management console and navigate to **AD FS** > **Authentication Policies**.
+2. Select **Edit Global Primary Authentication…** from the **Actions** pane.
+3. Check **Enable device authentication** and then select**OK**.
+4. By default, AD FS will periodically remove unused devices from Active Directory. You must disable this task when using Azure Active Directory Device Registration so that devices can be managed in Azure.
+
+
+### Disable unused device cleanup
+1. On your federation server, open a Windows PowerShell command window and type:
+    Set-AdfsDeviceRegistration -MaximumInactiveDays 0
+
+### Prepare Azure AD Connect for device writeback
+
+1.	Complete Part 1: Prepare AAD Connect. 
+
+
+## Join devices to your workplace using Azure Active Directory Device Registration
+
+### Join an iOS device using Azure Active Directory Device Registration
+
+Azure Active Directory Device Registration uses the Over-the-Air Profile enrollment process for iOS devices. This process begins with the user connecting to the profile enrollment URL using the Safari web browser. The URL format is as follows:
+
+    https://enterpriseregistration.windows.net/enrollmentserver/otaprofile/"yourdomainname"
+
+Where `yourdomainname` is the domain name that you have configured with Azure Active Directory. For example, if your domain name is contoso.com, the URL would be:
+
+    https://enterpriseregistration.windows.net/enrollmentserver/otaprofile/contoso.com
+
+There are many different ways to communicate this URL to your users. One recommended way is to publish this URL in a custom application access denied message in AD FS. This is covered in the upcoming section: [Create an application access policy and custom access denied message](#Create an application access policy and custom access denied message).
+
+###Join a Windows 8.1 device using Azure Active Directory Device Registration
+
+1. On your Windows 8.1 device, navigate to **PC Settings** > **Network** > **Workplace**.
+2. Enter your user name in UPN format. For example, dan@contoso.com..
+3. Select **Join**.
+4. When prompted, sign-in with your credentials. The device is now joined.
+
+### Join an Android device using Azure Active Directory Device Registration
+
+The [Azure Authenticator for Android topic](active-directory-conditional-access-azure-authenticator-app.md) has instructions on how to install Azure authenticator app on your Android device and add a work account. When a work account is created successfully on an Android device, that device is workplace joined to the organization.
+
+## Verify registered devices are written-back to Active Directory
+You can view and verify that your device objects have been written back to your Active Directory using LDP.exe or ADSI Edit. Both are available with the Active Directory Administrator tools.
+
+By default, device objects that are written-back from Azure Active Directory will be placed in the same domain as your AD FS farm.
+
+    CN=RegisteredDevices,defaultNamingContext
+
+## Create an application access policy and custom access denied message
+Consider the following scenario: You create an application Relying Party Trust in AD FS and configure an Issuance Authorization Rule that allows only registered devices. Now only devices that are registered are allowed to access the application. To make it easy for your users to gain access to the application, you configure a custom access denied message that includes instructions on how to join their device. Now your users have a seamless way to register their devices in order to access an application.
+
+The following steps will show you how to implement this scenario.
+>[AZURE.NOTE]
+This section assumes that you have already configured a Relying Party Trust for your application in AD FS.
+
+1. Open the AD FS MMC tool and navigate to AD FS > Trust Relationships > Relying Party Trusts.
+2. Locate the application for which this new access rule will apply. Right-click the application and select Edit Claim Rules…
+3. Select the **Issuance Authorization Rules** tab and then select **Add Rule…**
+4. From the **Claim rule** template drop down list, select **Permit or Deny Users Based on an Incoming Claim**. Select **Next**.
+5. In the Claim Rule name: field type: **Permit access from registered devices**
+6. From the Incoming claim type: drop down list, select **Is Registered User**.
+7. In the Incoming claim value: field, type: **true**
+8. Select the **Permit access to users with this incoming claim** radio button.
+9. Select **Finish** and then select **Apply**.
+10. Remove any rules that are more permissive than the rule you just created. For example, remove the default **Permit Access to all Users** rule.
+
+Your application is now configured to allow access only when the user is coming from a device that they registered and joined to the workplace. For more advanced access polices, see [Manage Risk with Multi-Factor Access Control](https://technet.microsoft.com/library/dn280949.aspx).
+
+Next, you will configure a custom error message for your application. The error message will let users know that they must join their device to the workplace before they are allowed access to the application. You can create a custom application access denied message using custom HTML and Windows PowerShell.
+
+On your federation server, open a Windows PowerShell command window and type the following command. Replace portions of the command with items that are specific to your system:
+
+    Set-AdfsRelyingPartyWebContent -Name "relying party trust name" -ErrorPageAuthorizationErrorMessage
+You must register your device before you can access this application.
+
+**If you are using an iOS device, select this link to join your device**: 
+
+    a href='https://enterpriseregistration.windows.net/enrollmentserver/otaprofile/yourdomain.com
+
+Join this iOS device to your workplace.
+
+
+**If you are using a Windows 8.1 device**, you can join your device by going to **PC Settings **> **Network** > **Workplace**.
+
+
+Where "**relying party trust name**" is the name of your applications Relying Party Trust object in AD FS. 
+Where **yourdomain.com** is the domain name that you have configured with Azure Active Directory. For example, contoso.com. 
+Be sure to remove any line breaks (if any) from the html content that you pass to the **Set-AdfsRelyingPartyWebContent** cmdlet.
+
+
+Now when users access your application from a device that is not registered with the Azure Active Directory Device Registration Service, they will receive a page that looks similar to the screen shot below. 
+
 ![Screeshot of an error when users haven't registered their device with Azure AD](./media/active-directory-conditional-access/error-azureDRS-device-not-registered.gif)