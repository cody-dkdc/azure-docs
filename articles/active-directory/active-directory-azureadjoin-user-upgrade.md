--- conflicted
+++ resolved
@@ -14,11 +14,7 @@
 	ms.tgt_pltfrm="na"
 	ms.devlang="na"
 	ms.topic="article"
-<<<<<<< HEAD
-	ms.date="11/19/2015"
-=======
 	ms.date="02/26/2016"
->>>>>>> 62d764ee
 	ms.author="femila"/>
 
 # Set up a Windows 10 device with Azure AD from Settings
