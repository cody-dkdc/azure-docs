<properties
<<<<<<< HEAD
	pageTitle="User remediation when accessing Azure AD device-based conditional access protected applications | Microsoft Azure"
	description="This topic helps you identify available remediation steps that you can follow to gain access to the application you want to get to."
=======
	pageTitle="Troubleshooting: You can't get there from here | Microsoft Azure"
	description="This topic helps you identify if there are remediation steps that you can follow to gain access to the application you want to get to."
>>>>>>> d94c273a
	services="active-directory"
	keywords="device-based conditional access, device registration, enable device registration, device registration and MDM"
	documentationCenter=""
	authors="markusvi"
	manager="femila"
	editor=""/>

<tags
	ms.service="active-directory"
	ms.workload="identity"
	ms.tgt_pltfrm="na"
	ms.devlang="na"
	ms.topic="get-started-article"
	ms.date="08/23/2016"
	ms.author="markvi"/>


# Troubleshooting: You can't get there from here

You got an access denied page when you accessed an application like SharePoint Online.  
Now, what do you do?

This guide helps you identify available remediation steps that you can follow to gain access to the application.



What device platform is your device running on?
The answer to this question determines the right section in this topic for you:


-	Windows device
-	iOS device (iPhone or iPad)
-	Android device

## Access from a Windows device

If your device runs Windows 10, Windows 8.1, Windows 8.0, Windows 7, Windows Server 2016, Windows Server 2012 R2, Windows Server 2012, or Windows Server 2008 R2, choose the appropriate cause by identifying the page that you got when you tried to access the application.

### Device is not registered

If your device is not registered with Azure Active Directory (Azure AD) and the application is protected with a device-based policy, you might see a page with the following content:

!["You can't get there from here" messages for unregistered devices.](./media/active-directory-conditional-access-device-remediation/01.png "Scenario")



If your device is domain-joined to your organization’s Azure AD, you can try the following:

1.	Make sure that you have signed in to Windows by using your work account (Active Directory account).
2.	Connect to your corporate network via VPN or Direct Access.
3.	After you are connected, lock your Windows session by using the Windows key + L key.
4.	Unlock your Windows session by entering your work account credentials.
5.	Wait for a minute, and then try to access the application again.
6.	If you get the same page, contact your administrator, choose the **More details** link, and then provide the details.

If your device is not domain-joined and runs Windows 10, you have two options:

- Run Azure AD Join.
- Add your work or school account to Windows.

For information about the differences between the two, see [Using Windows 10 devices in your workplace](active-directory-azureadjoin-windows10-devices.md).

To run Azure AD Join, do the following (not available for Windows Phone):

**Windows 10 Anniversary Update**

1.	Open the **Settings** app.
2.	Choose **Accounts** > **Access work or school**.
3.	Choose **Connect**.
4.	Choose **Join this device to Azure AD** at the bottom of the page.
5.	Authenticate to your organization, provide multi-factor authentication proof, if needed, and then follow the steps until completion.
6.	Sign out, and then sign in by using your work account.
7.	Try to access the application again.




**Windows 10 November 2015 Update**


1.	Open the **Settings** app.
2.	Choose **System** > **About**.
3.	Choose **Join Azure AD**.
4.	Authenticate to your organization, provide multi-factor authentication proof, if needed, and then follow the steps until completion.
5.	Sign out, and then sign in by using your work account (Azure AD account).
6.	Try to access the application again.

To add your work or school account, do the following:

**Windows 10 Anniversary Update**

1.	Open the **Settings** app.
2.	Choose **Accounts** > **Access work or school**.
3.	Choose **Connect**.
4.	Authenticate to your organization, provide multi-factor authentication proof, if needed, and then follow the steps until completion.
5.	Try to access the application again.


**Windows 10 November 2015 Update**

1.	Open the **Settings** app.
2.	Choose **Accounts** > **Your accounts**.
3.	Choose **Add work or school account**.
4.	Authenticate to your organization, provide multi-factor authentication proof, if needed, and then follow the steps until completion.
5.	Try to access the application again.

If your device is not domain-joined and runs Windows 8.1, you can do Workplace Join and enroll in Microsoft Intune by doing the following:

1.	Open **PC Settings**.
2.	Choose **Network** > **Workplace**.
3.	Choose **Join**.
4.	Authenticate to your organization, provide multi-factor authentication proof, if needed, and then follow the steps until completion.
5.	Choose **Turn on**.
6.	Wait until completion.
7.	Try to access the application again.


## Unsupported browser

If you are accessing the application from the following browsers, you will see a page that's similar to the page shown previously:

- Chrome, Firefox or any other browser that is not Microsoft Edge or Microsoft Internet Explorer in Windows 10 or Windows Server 2016.
- Firefox in Windows 8.1, Windows 7, Windows Server 2012 R2, Windows Server 2012 or Windows Server 2008 R2.

!["You can't get there from here" message for unsupported browsers.](./media/active-directory-conditional-access-device-remediation/02.png "Scenario")


The only remediation is to use a browser that the application supports for your device platform.

## Access from an iOS device
Check back soon for instructions for iPhones or iPads.

## Access from an Android device
Check back soon for instructions for Android phones or tablets.

## Next steps

[Azure Active Directory conditional access](active-directory-conditional-access.md)<|MERGE_RESOLUTION|>--- conflicted
+++ resolved
@@ -1,11 +1,6 @@
 <properties
-<<<<<<< HEAD
-	pageTitle="User remediation when accessing Azure AD device-based conditional access protected applications | Microsoft Azure"
-	description="This topic helps you identify available remediation steps that you can follow to gain access to the application you want to get to."
-=======
 	pageTitle="Troubleshooting: You can't get there from here | Microsoft Azure"
-	description="This topic helps you identify if there are remediation steps that you can follow to gain access to the application you want to get to."
->>>>>>> d94c273a
+	description="This topic helps you identify remediation steps that you can follow to gain access to an application."
 	services="active-directory"
 	keywords="device-based conditional access, device registration, enable device registration, device registration and MDM"
 	documentationCenter=""
@@ -48,18 +43,18 @@
 
 If your device is not registered with Azure Active Directory (Azure AD) and the application is protected with a device-based policy, you might see a page with the following content:
 
-!["You can't get there from here" messages for unregistered devices.](./media/active-directory-conditional-access-device-remediation/01.png "Scenario")
+!["You can't get there from here" messages for unregistered devices](./media/active-directory-conditional-access-device-remediation/01.png "Scenario")
 
 
 
-If your device is domain-joined to your organization’s Azure AD, you can try the following:
+If your device is domain-joined to your organization’s Active Directory, you can try the following:
 
 1.	Make sure that you have signed in to Windows by using your work account (Active Directory account).
-2.	Connect to your corporate network via VPN or Direct Access.
+2.	Connect to your corporate network via VPN or DirectAccess.
 3.	After you are connected, lock your Windows session by using the Windows key + L key.
 4.	Unlock your Windows session by entering your work account credentials.
 5.	Wait for a minute, and then try to access the application again.
-6.	If you get the same page, contact your administrator, choose the **More details** link, and then provide the details.
+6.	If you get the same page, contact your administrator, click the **More details** link, and then provide the details.
 
 If your device is not domain-joined and runs Windows 10, you have two options:
 
@@ -73,9 +68,9 @@
 **Windows 10 Anniversary Update**
 
 1.	Open the **Settings** app.
-2.	Choose **Accounts** > **Access work or school**.
-3.	Choose **Connect**.
-4.	Choose **Join this device to Azure AD** at the bottom of the page.
+2.	Click **Accounts** > **Access work or school**.
+3.	Click **Connect**.
+4.	Click **Join this device to Azure AD** at the bottom of the page.
 5.	Authenticate to your organization, provide multi-factor authentication proof, if needed, and then follow the steps until completion.
 6.	Sign out, and then sign in by using your work account.
 7.	Try to access the application again.
@@ -87,8 +82,8 @@
 
 
 1.	Open the **Settings** app.
-2.	Choose **System** > **About**.
-3.	Choose **Join Azure AD**.
+2.	Click **System** > **About**.
+3.	Click **Join Azure AD**.
 4.	Authenticate to your organization, provide multi-factor authentication proof, if needed, and then follow the steps until completion.
 5.	Sign out, and then sign in by using your work account (Azure AD account).
 6.	Try to access the application again.
@@ -98,8 +93,8 @@
 **Windows 10 Anniversary Update**
 
 1.	Open the **Settings** app.
-2.	Choose **Accounts** > **Access work or school**.
-3.	Choose **Connect**.
+2.	Click **Accounts** > **Access work or school**.
+3.	Click **Connect**.
 4.	Authenticate to your organization, provide multi-factor authentication proof, if needed, and then follow the steps until completion.
 5.	Try to access the application again.
 
@@ -107,18 +102,18 @@
 **Windows 10 November 2015 Update**
 
 1.	Open the **Settings** app.
-2.	Choose **Accounts** > **Your accounts**.
-3.	Choose **Add work or school account**.
+2.	Click **Accounts** > **Your accounts**.
+3.	Click **Add work or school account**.
 4.	Authenticate to your organization, provide multi-factor authentication proof, if needed, and then follow the steps until completion.
 5.	Try to access the application again.
 
 If your device is not domain-joined and runs Windows 8.1, you can do Workplace Join and enroll in Microsoft Intune by doing the following:
 
 1.	Open **PC Settings**.
-2.	Choose **Network** > **Workplace**.
-3.	Choose **Join**.
+2.	Click **Network** > **Workplace**.
+3.	Click **Join**.
 4.	Authenticate to your organization, provide multi-factor authentication proof, if needed, and then follow the steps until completion.
-5.	Choose **Turn on**.
+5.	Click **Turn on**.
 6.	Wait until completion.
 7.	Try to access the application again.
 
@@ -127,10 +122,10 @@
 
 If you are accessing the application from the following browsers, you will see a page that's similar to the page shown previously:
 
-- Chrome, Firefox or any other browser that is not Microsoft Edge or Microsoft Internet Explorer in Windows 10 or Windows Server 2016.
-- Firefox in Windows 8.1, Windows 7, Windows Server 2012 R2, Windows Server 2012 or Windows Server 2008 R2.
+- Chrome, Firefox, or any other browser that is not Microsoft Edge or Microsoft Internet Explorer in Windows 10 or Windows Server 2016.
+- Firefox in Windows 8.1, Windows 7, Windows Server 2012 R2, Windows Server 2012, or Windows Server 2008 R2.
 
-!["You can't get there from here" message for unsupported browsers.](./media/active-directory-conditional-access-device-remediation/02.png "Scenario")
+!["You can't get there from here" message for unsupported browsers](./media/active-directory-conditional-access-device-remediation/02.png "Scenario")
 
 
 The only remediation is to use a browser that the application supports for your device platform.
