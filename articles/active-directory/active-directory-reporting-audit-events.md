<<<<<<< HEAD
<properties
   pageTitle="Azure Active Directory Audit Report Events | Microsoft Azure"
   description="Audited events that are available for viewing and downloading from your Azure Active Directory"
   services="active-directory"
   documentationCenter=""
   authors="kenhoff"
   manager="mbaldwin"
   editor=""/>

<tags
   ms.service="active-directory"
   ms.devlang="na"
   ms.topic="article"
   ms.tgt_pltfrm="na"
   ms.workload="identity"
   ms.date="06/18/2015"
   ms.author="kenhoff"/>

# Azure Active Directory Audit Report Events
The Azure Active Directory Audit Report helps customers identify privileged actions that occurred in their Azure Active Directory. Privileged actions include elevation changes (for example, role creation or password resets), changing policy configurations (for example password policies), or changes to directory configuration (for example, changes to domain federation settings). The reports provide the audit record for the event name, the actor who performed the action, the target resource affected by the change, and the date and time (in UTC). Customers are able to retrieve the list of audit events for their Azure Active Directory via the [Azure Management Portal](https://manage.windowsazure.com/), as described in [View your access and usage reports](active-directory-view-access-usage-reports.md).

## Audit report retention
Events in the Azure AD Audit report are retained for 180 days. For more information about retention on reports, see [Azure Active Directory Report Retention Policies](active-directory-reporting-retention.md).

For customers interested in storing their audit events for longer retention periods, the Reporting API can be used to regularly pull audit events into a separate data store. See [Getting Started with the Reporting API](active-directory-reporting-api-getting-started.md) for details.

## Properties included with each audit event

Property      | Description
------------- | --------------------------------------------------------------
Date and Time | The date and time that the audit event occured
Actor         | The user or service principal that performed the action
Action        | The action that was performed
Target        | The user or service principal that the action was performed on

## List of Audit Report Events
<!--- audit event descriptions should be in the past tense --->

Events                               | Event Description
------------------------------------ | -----------------------------------------------------------------------------------------------------------------------------------------------------------------------
**User events**                      |
Add User                             | Added a user to the directory.
Delete User                          | Deleted a user from the directory.
Set license properties               | Set the license properties for a user in the directory.
Reset user password                  | Reset the password for a user in the directory.
Change user password                 | Changed the password for a user in the directory.
Change user license                  | Changed the license assigned to a user in the directory.
Update user                          | Updated a user in the directory.
Set force change user password       | Set the property that forces a user to change their password on login.
**Group events**                     |
Create group                         | Created a group in the directory
Update group                         | Updated a group in the directory
Delete group                         | Deleted a group from the directory
Add member to group                  | Added a member to a group in the directory
Remove member from group             | Removed a member from a group in the directory
**Application events**               |
Add service principal                | Added a service principal to the directory.
Remove service principal             | Removed a service principal from the directory.
Add service principal credentials    | Added credentials to a service principal.
Remove service principal credentials | Removed credentials from a service principal.
Add delegation entry                 | Added a delegation entry to the directory.
Set delegation entry                 | Update a delegation entry in the directory.
Remove delegation entry              | Removed a delegation entry from the directory.
**Role events**                      |
Add role member to Role              | Added a user to a directory role.
Remove role member from Role         | Removed a user from a directory role.
Set Company contact information      | Set company-level contact preferences. This includes email addresses for marketing, as well as technical notifications about Microsoft Online Services.
**Directory events**                 |
Add partner to company               | Added a partner to the directory.
Remove Partner from company          | Removed a partner from the directory.
Add domain to company                | Added a domain to the directory.
Remove domain from company           | Removed a domain from the directory.
Update domain                        | Updated a domain on the directory.
Set domain authentication            | Changed the default domain setting for the company
Set federation settings on domain    | Updated the federation settings for a domain.
Verify domain                        | Verified a domain on the directory.
Verify email verified domain         | Verified a domain on the directory using email verification.
Set DirSyncEnabled flag on company   | Set the property that enables a directory for Azure AD Sync.
Set Password Policy                  | Set length and character constraints for user passwords.
Set Company Information              | Updated the company-level information. See the [Get-MsolCompanyInformation](https://msdn.microsoft.com/library/azure/dn194126.aspx) PowerShell cmdlet for more details.

<!---

List of events that still need descriptions:

Restore Application
Set String Auth Policy
Promote tenant to partner

--->

### User attributes included in the Update User audit event
The "Update user" audit event includes additional information about what user attributes were updated. For each attribute, both the previous value and the new value is included.

Attribute                       | Description
------------------------------- | -------------------------------------------------------------------------------------------------------------------------------------------------------
AccountEnabled                  | The user is allowed to sign in.
AssignedLicense                 | All licenses that have been assigned to the user.
AssignedPlan                    | Service plans resulting from the licenses assigned to the user.
LicenseAssignmentDetail         | Details on licenses assigned to the user. For instance, if group-based licensing was involved, this would include the group that granted the license.
Mobile                          | The user's mobile phone.
OtherMail                       | The user's alternate email address.
OtherMobile                     | The user's alternate mobile phone.
StrongAuthenticationMethod      | A list of verification methods configured by the user for Multi-Factor Authentication, such as Voice Call, SMS, or Verification code from a mobile app.
StrongAuthenticationRequirement | If Multi-Factor Authentication is enforced, enabled, or disabled for this user.
StrongAuthenticationUserDetails | The user’s phone number, alternative phone number and email address used for Multi-Factor Authentication and password reset verification.
TelephoneNumber                 | The user's telephone number.

Audit records are a required control for many compliance regulations. For customers using the Azure Active Directory Audit Report to meet their compliance regulations, it is recommended that the customer submit a copy of this help topic with the copy of the customer's exported audit report to help explain the report details. If the auditor would like to understand the compliance regulations that Azure currently meets, direct the auditor to the [Compliance page](http://azure.microsoft.com/support/trust-center/compliance/) of the Microsoft Azure Trust Center.
=======
<properties
   pageTitle="Azure Active Directory Audit Report Events | Microsoft Azure"
   description="Audited events that are available for viewing and downloading from your Azure Active Directory"
   services="active-directory"
   documentationCenter=""
   authors="kenhoff"
   manager="mbaldwin"
   editor=""/>

<tags
   ms.service="active-directory"
   ms.devlang="na"
   ms.topic="article"
   ms.tgt_pltfrm="na"
   ms.workload="identity"
   ms.date="12/07/2015"
   ms.author="kenhoff"/>

# Azure Active Directory Audit Report Events

*This documentation is part of the [Azure Active Directory Reporting Guide](active-directory-reporting-guide.md).*

The Azure Active Directory Audit Report helps customers identify privileged actions that occurred in their Azure Active Directory. Privileged actions include elevation changes (for example, role creation or password resets), changing policy configurations (for example password policies), or changes to directory configuration (for example, changes to domain federation settings). The reports provide the audit record for the event name, the actor who performed the action, the target resource affected by the change, and the date and time (in UTC). Customers are able to retrieve the list of audit events for their Azure Active Directory via the [Azure Management Portal](https://manage.windowsazure.com/), as described in [View your access and usage reports](active-directory-view-access-usage-reports.md).


## List of Audit Report Events
<!--- audit event descriptions should be in the past tense --->

Events                               | Event Description
------------------------------------ | -------------------------------------------------------------------------------------------------------------------------------------------------------------------------
**User events**                      |
Add User                             | Added a user to the directory.
Delete User                          | Deleted a user from the directory.
Set license properties               | Set the license properties for a user in the directory.
Reset user password                  | Reset the password for a user in the directory.
Change user password                 | Changed the password for a user in the directory.
Change user license                  | Changed the license assigned to a user in the directory. To see what licenses were updated, look at the "Update user" event immediately before or after this event.
Update user                          | Updated a user in the directory. [See below](#quotupdate-userquot-attributes) for attributes that can be updated.
Set force change user password       | Set the property that forces a user to change their password on login.
**Group events**                     |
Add group                            | Created a group in the directory.
Update group                         | Updated a group in the directory.
Delete group                         | Deleted a group from the directory.
Add member to group                  | Added a member to a group in the directory.
Remove member from group             | Removed a member from a group in the directory.
**Application events**               |
Add service principal                | Added a service principal to the directory.
Remove service principal             | Removed a service principal from the directory.
Add service principal credentials    | Added credentials to a service principal.
Remove service principal credentials | Removed credentials from a service principal.
Add delegation entry                 | Created an [OAuth2PermissionGrant](https://msdn.microsoft.com/Library/Azure/Ad/Graph/api/entity-and-complex-type-reference#OAuth2PermissionGrantEntity) in the directory.
Set delegation entry                 | Updated an [OAuth2PermissionGrant](https://msdn.microsoft.com/Library/Azure/Ad/Graph/api/entity-and-complex-type-reference#OAuth2PermissionGrantEntity) in the directory.
Remove delegation entry              | Deleted an [OAuth2PermissionGrant](https://msdn.microsoft.com/Library/Azure/Ad/Graph/api/entity-and-complex-type-reference#OAuth2PermissionGrantEntity) in the directory.
**Role events**                      |
Add role member to Role              | Added a user to a directory role.
Remove role member from Role         | Removed a user from a directory role.
Set Company contact information      | Set company-level contact preferences. This includes email addresses for marketing, as well as technical notifications about Microsoft Online Services.
**B2B events**                       |
Batch invites uploaded.              | An administrator has uploaded a file containing invitations to be sent to partner users.
Batch invites processed.             | A file containing invitations to partner users has been processed.
Invite external user.                | An external user has been invited to the directory.
Redeem external user invite.         | An external user has redeemed their invitation to the directory.
Add external user to group.          | An external user has been assigned membership to a group in the directory.
Assign external user to application. | An external user has been assigned direct access to an application.
Viral tenant creation.               | A new tenant has been created in Azure AD by the invitation redemption.
Viral user creation.                 | A user has been created in an existing tenant in Azure AD by the invitation redemption.
**Directory events**                 |
Add partner to company               | Added a partner to the directory.
Remove Partner from company          | Removed a partner from the directory.
Add domain to company                | Added a domain to the directory.
Remove domain from company           | Removed a domain from the directory.
Update domain                        | Updated a domain on the directory.
Set domain authentication            | Changed the default domain setting for the company.
Set federation settings on domain    | Updated the federation settings for a domain.
Verify domain                        | Verified a domain on the directory.
Verify email verified domain         | Verified a domain on the directory using email verification.
Set DirSyncEnabled flag on company   | Set the property that enables a directory for Azure AD Sync.
Set Password Policy                  | Set length and character constraints for user passwords.
Set Company Information              | Updated the company-level information. See the [Get-MsolCompanyInformation](https://msdn.microsoft.com/library/azure/dn194126.aspx) PowerShell cmdlet for more details.

<!---

List of events that still need descriptions:

Restore Application
Set String Auth Policy
Promote tenant to partner

--->

## Audit report retention
Events in the Azure AD Audit report are retained for 180 days. For more information about retention on reports, see [Azure Active Directory Report Retention Policies](active-directory-reporting-retention.md).

For customers interested in storing their audit events for longer retention periods, the Reporting API can be used to regularly pull audit events into a separate data store. See [Getting Started with the Reporting API](active-directory-reporting-api-getting-started.md) for details.

## Properties included with each audit event

Property      | Description
------------- | --------------------------------------------------------------
Date and Time | The date and time that the audit event occured
Actor         | The user or service principal that performed the action
Action        | The action that was performed
Target        | The user or service principal that the action was performed on


## "Update User" attributes
The "Update user" audit event includes additional information about what user attributes were updated. For each attribute, both the previous value and the new value is included.

Attribute                       | Description
------------------------------- | -------------------------------------------------------------------------------------------------------------------------------------------------------
AccountEnabled                  | The user is allowed to sign in.
AssignedLicense                 | All licenses that have been assigned to the user.
AssignedPlan                    | Service plans resulting from the licenses assigned to the user.
LicenseAssignmentDetail         | Details on licenses assigned to the user. For instance, if group-based licensing was involved, this would include the group that granted the license.
Mobile                          | The user's mobile phone.
OtherMail                       | The user's alternate email address.
OtherMobile                     | The user's alternate mobile phone.
StrongAuthenticationMethod      | A list of verification methods configured by the user for Multi-Factor Authentication, such as Voice Call, SMS, or Verification code from a mobile app.
StrongAuthenticationRequirement | If Multi-Factor Authentication is enforced, enabled, or disabled for this user.
StrongAuthenticationUserDetails | The user’s phone number, alternative phone number and email address used for Multi-Factor Authentication and password reset verification.
TelephoneNumber                 | The user's telephone number.

Audit records are a required control for many compliance regulations. For customers using the Azure Active Directory Audit Report to meet their compliance regulations, it is recommended that the customer submit a copy of this help topic with the copy of the customer's exported audit report to help explain the report details. If the auditor would like to understand the compliance regulations that Azure currently meets, direct the auditor to the [Compliance page](http://azure.microsoft.com/support/trust-center/compliance/) of the Microsoft Azure Trust Center.
>>>>>>> 08be3281
<|MERGE_RESOLUTION|>--- conflicted
+++ resolved
@@ -1,235 +1,123 @@
-<<<<<<< HEAD
-<properties
-   pageTitle="Azure Active Directory Audit Report Events | Microsoft Azure"
-   description="Audited events that are available for viewing and downloading from your Azure Active Directory"
-   services="active-directory"
-   documentationCenter=""
-   authors="kenhoff"
-   manager="mbaldwin"
-   editor=""/>
-
-<tags
-   ms.service="active-directory"
-   ms.devlang="na"
-   ms.topic="article"
-   ms.tgt_pltfrm="na"
-   ms.workload="identity"
-   ms.date="06/18/2015"
-   ms.author="kenhoff"/>
-
-# Azure Active Directory Audit Report Events
-The Azure Active Directory Audit Report helps customers identify privileged actions that occurred in their Azure Active Directory. Privileged actions include elevation changes (for example, role creation or password resets), changing policy configurations (for example password policies), or changes to directory configuration (for example, changes to domain federation settings). The reports provide the audit record for the event name, the actor who performed the action, the target resource affected by the change, and the date and time (in UTC). Customers are able to retrieve the list of audit events for their Azure Active Directory via the [Azure Management Portal](https://manage.windowsazure.com/), as described in [View your access and usage reports](active-directory-view-access-usage-reports.md).
-
-## Audit report retention
-Events in the Azure AD Audit report are retained for 180 days. For more information about retention on reports, see [Azure Active Directory Report Retention Policies](active-directory-reporting-retention.md).
-
-For customers interested in storing their audit events for longer retention periods, the Reporting API can be used to regularly pull audit events into a separate data store. See [Getting Started with the Reporting API](active-directory-reporting-api-getting-started.md) for details.
-
-## Properties included with each audit event
-
-Property      | Description
-------------- | --------------------------------------------------------------
-Date and Time | The date and time that the audit event occured
-Actor         | The user or service principal that performed the action
-Action        | The action that was performed
-Target        | The user or service principal that the action was performed on
-
-## List of Audit Report Events
-<!--- audit event descriptions should be in the past tense --->
-
-Events                               | Event Description
------------------------------------- | -----------------------------------------------------------------------------------------------------------------------------------------------------------------------
-**User events**                      |
-Add User                             | Added a user to the directory.
-Delete User                          | Deleted a user from the directory.
-Set license properties               | Set the license properties for a user in the directory.
-Reset user password                  | Reset the password for a user in the directory.
-Change user password                 | Changed the password for a user in the directory.
-Change user license                  | Changed the license assigned to a user in the directory.
-Update user                          | Updated a user in the directory.
-Set force change user password       | Set the property that forces a user to change their password on login.
-**Group events**                     |
-Create group                         | Created a group in the directory
-Update group                         | Updated a group in the directory
-Delete group                         | Deleted a group from the directory
-Add member to group                  | Added a member to a group in the directory
-Remove member from group             | Removed a member from a group in the directory
-**Application events**               |
-Add service principal                | Added a service principal to the directory.
-Remove service principal             | Removed a service principal from the directory.
-Add service principal credentials    | Added credentials to a service principal.
-Remove service principal credentials | Removed credentials from a service principal.
-Add delegation entry                 | Added a delegation entry to the directory.
-Set delegation entry                 | Update a delegation entry in the directory.
-Remove delegation entry              | Removed a delegation entry from the directory.
-**Role events**                      |
-Add role member to Role              | Added a user to a directory role.
-Remove role member from Role         | Removed a user from a directory role.
-Set Company contact information      | Set company-level contact preferences. This includes email addresses for marketing, as well as technical notifications about Microsoft Online Services.
-**Directory events**                 |
-Add partner to company               | Added a partner to the directory.
-Remove Partner from company          | Removed a partner from the directory.
-Add domain to company                | Added a domain to the directory.
-Remove domain from company           | Removed a domain from the directory.
-Update domain                        | Updated a domain on the directory.
-Set domain authentication            | Changed the default domain setting for the company
-Set federation settings on domain    | Updated the federation settings for a domain.
-Verify domain                        | Verified a domain on the directory.
-Verify email verified domain         | Verified a domain on the directory using email verification.
-Set DirSyncEnabled flag on company   | Set the property that enables a directory for Azure AD Sync.
-Set Password Policy                  | Set length and character constraints for user passwords.
-Set Company Information              | Updated the company-level information. See the [Get-MsolCompanyInformation](https://msdn.microsoft.com/library/azure/dn194126.aspx) PowerShell cmdlet for more details.
-
-<!---
-
-List of events that still need descriptions:
-
-Restore Application
-Set String Auth Policy
-Promote tenant to partner
-
---->
-
-### User attributes included in the Update User audit event
-The "Update user" audit event includes additional information about what user attributes were updated. For each attribute, both the previous value and the new value is included.
-
-Attribute                       | Description
-------------------------------- | -------------------------------------------------------------------------------------------------------------------------------------------------------
-AccountEnabled                  | The user is allowed to sign in.
-AssignedLicense                 | All licenses that have been assigned to the user.
-AssignedPlan                    | Service plans resulting from the licenses assigned to the user.
-LicenseAssignmentDetail         | Details on licenses assigned to the user. For instance, if group-based licensing was involved, this would include the group that granted the license.
-Mobile                          | The user's mobile phone.
-OtherMail                       | The user's alternate email address.
-OtherMobile                     | The user's alternate mobile phone.
-StrongAuthenticationMethod      | A list of verification methods configured by the user for Multi-Factor Authentication, such as Voice Call, SMS, or Verification code from a mobile app.
-StrongAuthenticationRequirement | If Multi-Factor Authentication is enforced, enabled, or disabled for this user.
-StrongAuthenticationUserDetails | The user’s phone number, alternative phone number and email address used for Multi-Factor Authentication and password reset verification.
-TelephoneNumber                 | The user's telephone number.
-
-Audit records are a required control for many compliance regulations. For customers using the Azure Active Directory Audit Report to meet their compliance regulations, it is recommended that the customer submit a copy of this help topic with the copy of the customer's exported audit report to help explain the report details. If the auditor would like to understand the compliance regulations that Azure currently meets, direct the auditor to the [Compliance page](http://azure.microsoft.com/support/trust-center/compliance/) of the Microsoft Azure Trust Center.
-=======
-<properties
-   pageTitle="Azure Active Directory Audit Report Events | Microsoft Azure"
-   description="Audited events that are available for viewing and downloading from your Azure Active Directory"
-   services="active-directory"
-   documentationCenter=""
-   authors="kenhoff"
-   manager="mbaldwin"
-   editor=""/>
-
-<tags
-   ms.service="active-directory"
-   ms.devlang="na"
-   ms.topic="article"
-   ms.tgt_pltfrm="na"
-   ms.workload="identity"
-   ms.date="12/07/2015"
-   ms.author="kenhoff"/>
-
-# Azure Active Directory Audit Report Events
-
-*This documentation is part of the [Azure Active Directory Reporting Guide](active-directory-reporting-guide.md).*
-
-The Azure Active Directory Audit Report helps customers identify privileged actions that occurred in their Azure Active Directory. Privileged actions include elevation changes (for example, role creation or password resets), changing policy configurations (for example password policies), or changes to directory configuration (for example, changes to domain federation settings). The reports provide the audit record for the event name, the actor who performed the action, the target resource affected by the change, and the date and time (in UTC). Customers are able to retrieve the list of audit events for their Azure Active Directory via the [Azure Management Portal](https://manage.windowsazure.com/), as described in [View your access and usage reports](active-directory-view-access-usage-reports.md).
-
-
-## List of Audit Report Events
-<!--- audit event descriptions should be in the past tense --->
-
-Events                               | Event Description
------------------------------------- | -------------------------------------------------------------------------------------------------------------------------------------------------------------------------
-**User events**                      |
-Add User                             | Added a user to the directory.
-Delete User                          | Deleted a user from the directory.
-Set license properties               | Set the license properties for a user in the directory.
-Reset user password                  | Reset the password for a user in the directory.
-Change user password                 | Changed the password for a user in the directory.
-Change user license                  | Changed the license assigned to a user in the directory. To see what licenses were updated, look at the "Update user" event immediately before or after this event.
-Update user                          | Updated a user in the directory. [See below](#quotupdate-userquot-attributes) for attributes that can be updated.
-Set force change user password       | Set the property that forces a user to change their password on login.
-**Group events**                     |
-Add group                            | Created a group in the directory.
-Update group                         | Updated a group in the directory.
-Delete group                         | Deleted a group from the directory.
-Add member to group                  | Added a member to a group in the directory.
-Remove member from group             | Removed a member from a group in the directory.
-**Application events**               |
-Add service principal                | Added a service principal to the directory.
-Remove service principal             | Removed a service principal from the directory.
-Add service principal credentials    | Added credentials to a service principal.
-Remove service principal credentials | Removed credentials from a service principal.
-Add delegation entry                 | Created an [OAuth2PermissionGrant](https://msdn.microsoft.com/Library/Azure/Ad/Graph/api/entity-and-complex-type-reference#OAuth2PermissionGrantEntity) in the directory.
-Set delegation entry                 | Updated an [OAuth2PermissionGrant](https://msdn.microsoft.com/Library/Azure/Ad/Graph/api/entity-and-complex-type-reference#OAuth2PermissionGrantEntity) in the directory.
-Remove delegation entry              | Deleted an [OAuth2PermissionGrant](https://msdn.microsoft.com/Library/Azure/Ad/Graph/api/entity-and-complex-type-reference#OAuth2PermissionGrantEntity) in the directory.
-**Role events**                      |
-Add role member to Role              | Added a user to a directory role.
-Remove role member from Role         | Removed a user from a directory role.
-Set Company contact information      | Set company-level contact preferences. This includes email addresses for marketing, as well as technical notifications about Microsoft Online Services.
-**B2B events**                       |
-Batch invites uploaded.              | An administrator has uploaded a file containing invitations to be sent to partner users.
-Batch invites processed.             | A file containing invitations to partner users has been processed.
-Invite external user.                | An external user has been invited to the directory.
-Redeem external user invite.         | An external user has redeemed their invitation to the directory.
-Add external user to group.          | An external user has been assigned membership to a group in the directory.
-Assign external user to application. | An external user has been assigned direct access to an application.
-Viral tenant creation.               | A new tenant has been created in Azure AD by the invitation redemption.
-Viral user creation.                 | A user has been created in an existing tenant in Azure AD by the invitation redemption.
-**Directory events**                 |
-Add partner to company               | Added a partner to the directory.
-Remove Partner from company          | Removed a partner from the directory.
-Add domain to company                | Added a domain to the directory.
-Remove domain from company           | Removed a domain from the directory.
-Update domain                        | Updated a domain on the directory.
-Set domain authentication            | Changed the default domain setting for the company.
-Set federation settings on domain    | Updated the federation settings for a domain.
-Verify domain                        | Verified a domain on the directory.
-Verify email verified domain         | Verified a domain on the directory using email verification.
-Set DirSyncEnabled flag on company   | Set the property that enables a directory for Azure AD Sync.
-Set Password Policy                  | Set length and character constraints for user passwords.
-Set Company Information              | Updated the company-level information. See the [Get-MsolCompanyInformation](https://msdn.microsoft.com/library/azure/dn194126.aspx) PowerShell cmdlet for more details.
-
-<!---
-
-List of events that still need descriptions:
-
-Restore Application
-Set String Auth Policy
-Promote tenant to partner
-
---->
-
-## Audit report retention
-Events in the Azure AD Audit report are retained for 180 days. For more information about retention on reports, see [Azure Active Directory Report Retention Policies](active-directory-reporting-retention.md).
-
-For customers interested in storing their audit events for longer retention periods, the Reporting API can be used to regularly pull audit events into a separate data store. See [Getting Started with the Reporting API](active-directory-reporting-api-getting-started.md) for details.
-
-## Properties included with each audit event
-
-Property      | Description
-------------- | --------------------------------------------------------------
-Date and Time | The date and time that the audit event occured
-Actor         | The user or service principal that performed the action
-Action        | The action that was performed
-Target        | The user or service principal that the action was performed on
-
-
-## "Update User" attributes
-The "Update user" audit event includes additional information about what user attributes were updated. For each attribute, both the previous value and the new value is included.
-
-Attribute                       | Description
-------------------------------- | -------------------------------------------------------------------------------------------------------------------------------------------------------
-AccountEnabled                  | The user is allowed to sign in.
-AssignedLicense                 | All licenses that have been assigned to the user.
-AssignedPlan                    | Service plans resulting from the licenses assigned to the user.
-LicenseAssignmentDetail         | Details on licenses assigned to the user. For instance, if group-based licensing was involved, this would include the group that granted the license.
-Mobile                          | The user's mobile phone.
-OtherMail                       | The user's alternate email address.
-OtherMobile                     | The user's alternate mobile phone.
-StrongAuthenticationMethod      | A list of verification methods configured by the user for Multi-Factor Authentication, such as Voice Call, SMS, or Verification code from a mobile app.
-StrongAuthenticationRequirement | If Multi-Factor Authentication is enforced, enabled, or disabled for this user.
-StrongAuthenticationUserDetails | The user’s phone number, alternative phone number and email address used for Multi-Factor Authentication and password reset verification.
-TelephoneNumber                 | The user's telephone number.
-
-Audit records are a required control for many compliance regulations. For customers using the Azure Active Directory Audit Report to meet their compliance regulations, it is recommended that the customer submit a copy of this help topic with the copy of the customer's exported audit report to help explain the report details. If the auditor would like to understand the compliance regulations that Azure currently meets, direct the auditor to the [Compliance page](http://azure.microsoft.com/support/trust-center/compliance/) of the Microsoft Azure Trust Center.
->>>>>>> 08be3281
+<properties
+   pageTitle="Azure Active Directory Audit Report Events | Microsoft Azure"
+   description="Audited events that are available for viewing and downloading from your Azure Active Directory"
+   services="active-directory"
+   documentationCenter=""
+   authors="kenhoff"
+   manager="mbaldwin"
+   editor=""/>
+
+<tags
+   ms.service="active-directory"
+   ms.devlang="na"
+   ms.topic="article"
+   ms.tgt_pltfrm="na"
+   ms.workload="identity"
+   ms.date="12/07/2015"
+   ms.author="kenhoff"/>
+
+# Azure Active Directory Audit Report Events
+
+*This documentation is part of the [Azure Active Directory Reporting Guide](active-directory-reporting-guide.md).*
+
+The Azure Active Directory Audit Report helps customers identify privileged actions that occurred in their Azure Active Directory. Privileged actions include elevation changes (for example, role creation or password resets), changing policy configurations (for example password policies), or changes to directory configuration (for example, changes to domain federation settings). The reports provide the audit record for the event name, the actor who performed the action, the target resource affected by the change, and the date and time (in UTC). Customers are able to retrieve the list of audit events for their Azure Active Directory via the [Azure Management Portal](https://manage.windowsazure.com/), as described in [View your access and usage reports](active-directory-view-access-usage-reports.md).
+
+
+## List of Audit Report Events
+<!--- audit event descriptions should be in the past tense --->
+
+Events                               | Event Description
+------------------------------------ | -------------------------------------------------------------------------------------------------------------------------------------------------------------------------
+**User events**                      |
+Add User                             | Added a user to the directory.
+Delete User                          | Deleted a user from the directory.
+Set license properties               | Set the license properties for a user in the directory.
+Reset user password                  | Reset the password for a user in the directory.
+Change user password                 | Changed the password for a user in the directory.
+Change user license                  | Changed the license assigned to a user in the directory. To see what licenses were updated, look at the "Update user" event immediately before or after this event.
+Update user                          | Updated a user in the directory. [See below](#quotupdate-userquot-attributes) for attributes that can be updated.
+Set force change user password       | Set the property that forces a user to change their password on login.
+**Group events**                     |
+Add group                            | Created a group in the directory.
+Update group                         | Updated a group in the directory.
+Delete group                         | Deleted a group from the directory.
+Add member to group                  | Added a member to a group in the directory.
+Remove member from group             | Removed a member from a group in the directory.
+**Application events**               |
+Add service principal                | Added a service principal to the directory.
+Remove service principal             | Removed a service principal from the directory.
+Add service principal credentials    | Added credentials to a service principal.
+Remove service principal credentials | Removed credentials from a service principal.
+Add delegation entry                 | Created an [OAuth2PermissionGrant](https://msdn.microsoft.com/Library/Azure/Ad/Graph/api/entity-and-complex-type-reference#OAuth2PermissionGrantEntity) in the directory.
+Set delegation entry                 | Updated an [OAuth2PermissionGrant](https://msdn.microsoft.com/Library/Azure/Ad/Graph/api/entity-and-complex-type-reference#OAuth2PermissionGrantEntity) in the directory.
+Remove delegation entry              | Deleted an [OAuth2PermissionGrant](https://msdn.microsoft.com/Library/Azure/Ad/Graph/api/entity-and-complex-type-reference#OAuth2PermissionGrantEntity) in the directory.
+**Role events**                      |
+Add role member to Role              | Added a user to a directory role.
+Remove role member from Role         | Removed a user from a directory role.
+Set Company contact information      | Set company-level contact preferences. This includes email addresses for marketing, as well as technical notifications about Microsoft Online Services.
+**B2B events**                       |
+Batch invites uploaded.              | An administrator has uploaded a file containing invitations to be sent to partner users.
+Batch invites processed.             | A file containing invitations to partner users has been processed.
+Invite external user.                | An external user has been invited to the directory.
+Redeem external user invite.         | An external user has redeemed their invitation to the directory.
+Add external user to group.          | An external user has been assigned membership to a group in the directory.
+Assign external user to application. | An external user has been assigned direct access to an application.
+Viral tenant creation.               | A new tenant has been created in Azure AD by the invitation redemption.
+Viral user creation.                 | A user has been created in an existing tenant in Azure AD by the invitation redemption.
+**Directory events**                 |
+Add partner to company               | Added a partner to the directory.
+Remove Partner from company          | Removed a partner from the directory.
+Add domain to company                | Added a domain to the directory.
+Remove domain from company           | Removed a domain from the directory.
+Update domain                        | Updated a domain on the directory.
+Set domain authentication            | Changed the default domain setting for the company.
+Set federation settings on domain    | Updated the federation settings for a domain.
+Verify domain                        | Verified a domain on the directory.
+Verify email verified domain         | Verified a domain on the directory using email verification.
+Set DirSyncEnabled flag on company   | Set the property that enables a directory for Azure AD Sync.
+Set Password Policy                  | Set length and character constraints for user passwords.
+Set Company Information              | Updated the company-level information. See the [Get-MsolCompanyInformation](https://msdn.microsoft.com/library/azure/dn194126.aspx) PowerShell cmdlet for more details.
+
+<!---
+
+List of events that still need descriptions:
+
+Restore Application
+Set String Auth Policy
+Promote tenant to partner
+
+--->
+
+## Audit report retention
+Events in the Azure AD Audit report are retained for 180 days. For more information about retention on reports, see [Azure Active Directory Report Retention Policies](active-directory-reporting-retention.md).
+
+For customers interested in storing their audit events for longer retention periods, the Reporting API can be used to regularly pull audit events into a separate data store. See [Getting Started with the Reporting API](active-directory-reporting-api-getting-started.md) for details.
+
+## Properties included with each audit event
+
+Property      | Description
+------------- | --------------------------------------------------------------
+Date and Time | The date and time that the audit event occured
+Actor         | The user or service principal that performed the action
+Action        | The action that was performed
+Target        | The user or service principal that the action was performed on
+
+
+## "Update User" attributes
+The "Update user" audit event includes additional information about what user attributes were updated. For each attribute, both the previous value and the new value is included.
+
+Attribute                       | Description
+------------------------------- | -------------------------------------------------------------------------------------------------------------------------------------------------------
+AccountEnabled                  | The user is allowed to sign in.
+AssignedLicense                 | All licenses that have been assigned to the user.
+AssignedPlan                    | Service plans resulting from the licenses assigned to the user.
+LicenseAssignmentDetail         | Details on licenses assigned to the user. For instance, if group-based licensing was involved, this would include the group that granted the license.
+Mobile                          | The user's mobile phone.
+OtherMail                       | The user's alternate email address.
+OtherMobile                     | The user's alternate mobile phone.
+StrongAuthenticationMethod      | A list of verification methods configured by the user for Multi-Factor Authentication, such as Voice Call, SMS, or Verification code from a mobile app.
+StrongAuthenticationRequirement | If Multi-Factor Authentication is enforced, enabled, or disabled for this user.
+StrongAuthenticationUserDetails | The user’s phone number, alternative phone number and email address used for Multi-Factor Authentication and password reset verification.
+TelephoneNumber                 | The user's telephone number.
+
+Audit records are a required control for many compliance regulations. For customers using the Azure Active Directory Audit Report to meet their compliance regulations, it is recommended that the customer submit a copy of this help topic with the copy of the customer's exported audit report to help explain the report details. If the auditor would like to understand the compliance regulations that Azure currently meets, direct the auditor to the [Compliance page](http://azure.microsoft.com/support/trust-center/compliance/) of the Microsoft Azure Trust Center.