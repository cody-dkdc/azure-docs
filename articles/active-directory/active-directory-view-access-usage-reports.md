<properties
	pageTitle="View your access and usage reports"
	description="A topic that explains how to view access and usage reports to gain insight into the integrity and security of your organization’s directory."
	services="active-directory"
	documentationCenter=""
	authors="kenhoff"
	manager="TerryLan"
	editor="LisaToft"/>

<tags
	ms.service="active-directory"
	ms.workload="infrastructure-services"
	ms.tgt_pltfrm="na"
	ms.devlang="na"
	ms.topic="article"
	ms.date="06/24/2015"
	ms.author="kenhoff;Justinha"/>

# View your access and usage reports

You can use Azure Active Directory's access and usage reports to gain visibility into the integrity and security of your organization’s directory. With this information, a directory admin can better determine where possible security risks may lie so that they can adequately plan to mitigate those risks.

In the Azure Management Portal, reports are categorized in the following ways:

- Anomaly reports – Contain sign in events that we found to be anomalous. Our goal is to make you aware of such activity and enable you to be able to make a determination about whether an event is suspicious.
- Integrated Application reports – Provides insights into how cloud applications are being used in your organization. Azure Active Directory offers integration with thousands of cloud applications.
- Error reports – Indicate errors that may occur when provisioning accounts to external applications.
- User-specific reports – Display device/sign in activity data for a specific user.
- Activity logs – Contain a record of all audited events within the last 24 hours, last 7 days, or last 30 days, as well as group activity changes, and password reset and registration activity.

> [AZURE.NOTE]
>
- Some advanced anomaly and resource usage reports are only available when you enable [Azure Active Directory Premium](active-directory-get-started-premium.md). Advanced reports help you improve access security, respond to potential threats and get access to analytics on device access and application usage.
- Azure Active Directory Premium and Basic editions are available for customers in China using the worldwide instance of Azure Active Directory. Azure Active Directory Premium and Basic editions are not currently supported in the Microsoft Azure service operated by 21Vianet in China. For more information, contact us at the [Azure Active Directory Forum](http://feedback.azure.com/forums/169401-azure-active-directory).

## Reports

|	Report												|	Description																					|
|	------												|	-----																						|
|	**Anomalous activity reports**
|	[Sign ins from unknown sources](active-directory-reporting-sign-ins-from-unknown-sources.md)	|	May indicate an attempt to sign in without being traced.									|
|	[Sign ins after multiple failures](active-directory-reporting-sign-ins-after-multiple-failures.md)		|	May indicate a successful brute force attack.												|
|	[Sign ins from multiple geographies](active-directory-reporting-sign-ins-from-multiple-geographies.md)	|	May indicate that multiple users are signing in with the same account.						|
|	[Sign ins from IP addresses with suspicious activity](active-directory-reporting-sign-ins-from-ip-addresses-with-suspicious-activity.md)	|	May indicate a successful sign in after a sustained intrusion attempt.						|
|	[Sign ins from possibly infected devices](active-directory-reporting-sign-ins-from-possibly-infected-devices.md)				|	May indicate an attempt to sign in from possibly infected devices.							|
|	[Irregular sign in activity](active-directory-reporting-irregular-sign-in-activity.md)							|	May indicate events anomalous to users’ sign in patterns.									|
|	[Users with anomalous sign in activity](active-directory-reporting-users-with-anomalous-sign-in-activity.md)				|	Indicates users whose accounts may have been compromised.									|
|	Users with leaked credentials						|	Users with leaked credentials																|
|	**Activity logs**
|	Audit report										|	Audited events in your directory															|
|	Password reset activity								|	Provides a detailed view of password resets that occur in your organization.				|
|	Password reset registration activity				|	Provides a detailed view of password reset registrations that occur in your organization.	|
|	Self service groups activity						|	Provides an activity log to all group self service activity in your directory				|
|	**Integrated applications**
|	Application usage									|	Provides a usage summary for all SaaS applications integrated with your directory.			|
|	Account provisioning activity						|	Provides a history of attempts to provision accounts to external applications.				|
|	Password rollover status							|	Provides a detailed overview of automatic password rollover status of SaaS applications.	|
|	Account provisioning errors							|	Indicates an impact to users’ access to external applications.								|
|	**Rights managment**
|	RMS usage											|	Provides a summary for Rights Management usage												|
|	Most active RMS users								|	Lists top 1000 active users who accessed RMS-protected files								|
|	RMS device usage									|	Lists devices used for accessing RMS-protected files										|
|	RMS enabled application usage						|	Provides usage of RMS enabled applications													|

## Report editions

|	Report												|	Free	|	Basic	|	Premium		|
|	------												|	----	|	-----	|	--------	|
|	**Anomalous activity reports**
|	Sign ins from unknown sources						|	✓		|	✓	|	✓			|
|	Sign ins after multiple failures					|	✓		|	✓	|	✓			|
|	Sign ins from multiple geographies					|	✓		|	✓	|	✓			|
|	Sign ins from IP addresses with suspicious activity	|			|		|	✓			|
|	Sign ins from possibly infected devices				|			|		|	✓			|
|	Irregular sign in activity							|			|		|	✓			|
|	Users with anomalous sign in activity				|			|		|	✓			|
|	Users with leaked credentials						|			|		|	✓			|
|	**Activity logs**
<<<<<<< HEAD
|	Audit report										|	✓		|	✓	|	✓			|
=======
|	Audit report										|	✓		|		|				|
>>>>>>> 72e31f84
|	Password reset activity								|			|		|	✓			|
|	Password reset registration activity				|			|		|	✓			|
|	Self service groups activity						|			|		|	✓			|
|	**Integrated applications**
|	Application usage									|			|		|	✓			|
|	Account provisioning activity						|	✓		|	✓	|	✓			|
|	Password rollover status							|			|		|	✓			|
|	Account provisioning errors							|	✓		|	✓	|	✓			|
|	**Rights managment**
|	RMS usage											|			|		|	RMS Only	|
|	Most active RMS users								|			|		|	RMS Only	|
|	RMS device usage									|			|		|	RMS Only	|
|	RMS enabled application usage						|			|		|	RMS Only	|









## Anomalous activity reports
<p>The anomalous sign in activity reports flag suspicious sign in activity to Office365, Azure Management Portal, Azure AD Access Panel, Sharepoint Online, Dynamics CRM Online, and other Microsoft online services.</p> 
<p>All of these reports, except the "Sign ins after multiple failures" report, also flag suspicious <i>federated</i> sign ins to the aforementioned services, regardless of the federation provider. </p>
<p>The following reports are available: </p><ul>
<li>[Sign ins from unknown sources](active-directory-reporting-sign-ins-from-unknown-sources.md).</li>
<li>[Sign ins after multiple failures](active-directory-reporting-sign-ins-after-multiple-failures.md).</li>
<li>[Sign ins from multiple geographies](active-directory-reporting-sign-ins-from-multiple-geographies.md).</li>
<li>[Sign ins from IP addresses with suspicious activity](active-directory-reporting-sign-ins-from-ip-addresses-with-suspicious-activity.md).</li>
<li>[Irregular sign in activity](active-directory-reporting-irregular-sign-in-activity.md).</li>
<li>[Sign ins from possibly infected devices](active-directory-reporting-sign-ins-from-possibly-infected-devices.md).</li>
<li>[Users with anomalous sign in activity](active-directory-reporting-users-with-anomalous-sign-in-activity.md).</li>
<li>Users with leaked credentials</li></ul>










## Activity logs

### Audit report

| Description        | Report location |
| :-------------     | :-------        |
| Shows a record of all audited events within the last 24 hours, last 7 days, or last 30 days. <br /> For more information, see [Azure Active Directory Audit Report Events](active-directory-reporting-audit-events.md) | Directory > Reports tab |

![Audit report](./media/active-directory-view-access-usage-reports/auditReport.PNG)

### Password reset activity

| Description        | Report location |
| :-------------     | :-------        |
| Shows all password reset attempts that have occurred in your organization. | Directory > Reports tab |

![Password reset activity](./media/active-directory-view-access-usage-reports/passwordResetActivity.PNG)

### Password reset registration activity

| Description        | Report location |
| :-------------     | :-------        |
| Shows all password reset registrations that have occurred in your organization | Directory > Reports tab |

![Password reset registration activity](./media/active-directory-view-access-usage-reports/passwordResetRegistrationActivity.PNG)

### Self service groups activity

| Description        | Report location |
| :-------------     | :-------        |
| Shows all activity for the self-service managed groups in your directory. | Directory > Users > <i>User</i> > Devices tab |

![Self service groups activity](./media/active-directory-view-access-usage-reports/selfServiceGroupsActivity.PNG)











## Integrated applications reports

### Application usage: summary

| Description        | Report location |
| :-------------     | :-------        |
| Use this report when you want to see usage for all the SaaS applications in your directory. This report is based on the number of times users have clicked on the application in the Access Panel. | Directory > Reports tab |

![Application usage summary](./media/active-directory-view-access-usage-reports/applicationUsage.PNG)


### Application usage: detailed

| Description        | Report location |
| :-------------     | :-------        |
| Use this report when you want to see how much a specific SaaS application is being used. This report is based on the number of times users have clicked on the application in the Access Panel. | Directory > Reports tab |

### Application dashboard

| Description        | Report location |
| :-------------     | :-------        |
| This report indicates cumulative sign ins to the application by users in your organization, over a selected time interval. The chart on the dashboard page will help you identify trends for all usage of that application. | Directory > Application > Dashboard tab |

## Error reports

### Account provisioning errors

| Description        | Report location |
| :-------------     | :-------        |
| Use this to monitor errors that occur during the synchronization of accounts from SaaS applications to Azure Active Directory. | Directory > Reports tab |

![Account provisioning errors](./media/active-directory-view-access-usage-reports/accountProvisioningErrors.PNG)









## User-specific reports

### Devices

| Description        | Report location |
| :-------------     | :-------        |
| Use this report when you want to see the IP address and geographical location of devices that a specific user has used to access Azure Active Directory. | Directory > Users > <i>User</i> > Devices tab |

### Activity

| Description        | Report location |
| :-------------     | :-------        |
| Shows the sign in activity for a user. The report includes information like the application signed into, device used, IP address, and location. We do not collect the history for users that sign in with a Microsoft account. | Directory > Users > <i>User</i> > Activity tab |

#### Sign in events included in the User Activity report

Only certain types of sign in events will appear in the User Activity report.

| Event type										| Included?		|
| ----------------------								| ---------		|
| Sign ins to the [Access Panel](http://myapps.microsoft.com/)				| Yes			|
| Sign ins to the [Azure Management Portal](https://manage.windowsazure.com/)		| Yes			|
| Sign ins to the [Microsoft Azure Portal](http://portal.azure.com/)			| Yes			|
| Sign ins to the [Office 365 portal](http://portal.office.com/)			| Yes			|
| Sign ins to a native application, like Outlook (see exception below)			| Yes			|
| Sign ins to a federated/provisioned app through the Access Panel, like Salesforce	| Yes			|
| Sign ins to a password-based app through the Access Panel, like Twitter		| Yes			|
| Sign ins to a custom business app that has been added to the directory		| No (Coming soon)	|
| Sign ins to an Azure AD Application Proxy app that has been added to the directory	| No (Coming soon)	|

> Note: To reduce the amount of noise in this report, sign ins to the [Lync/Skype for Business](http://products.office.com/en-us/skype-for-business/online-meetings) native app and by the [Microsoft Online Services Sign-In Assistant](http://community.office365.com/en-us/w/sso/534.aspx) are not shown.










## Things to consider if you suspect security breach

If you suspect that a user account may be compromised or any kind of suspicious user activity that may lead to a security breach of your directory data in the cloud, you may want to consider one or more of the following actions:

- Contact the user to verify the activity
- Reset the user's password
- [Enable multi-factor authentication](http://go.microsoft.com/fwlink/?linkid=335774) for additional security

## View or download a report

1. In the Azure Management Portal, click **Active Directory**, click the name of your organization’s directory, and then click **Reports**.
2. On the Reports page, click the report you want to view and/or download.

    > [AZURE.NOTE] If this is the first time you have used the reporting feature of Azure Active Directory, you will see a message to Opt In. If you agree, click the check mark icon to continue.

3. Click the drop-down menu next to Interval, and then select one of the following time ranges that should be used when generating this report:
    - Last 24 hours
    - Last 7 days
    - Last 30 days
4. Click the check mark icon to run the report.
	- Up to 1000 events will be shown in the Azure Management Portal.
5. If applicable, click **Download** to download the report to a compressed file in Comma Separated Values (CSV) format for offline viewing or archiving purposes.
	- Up to 75,000 events will be included in the downloaded file.

## Ignore an event

If you are viewing any anomaly reports, you may notice that you can ignore various events that show up in related reports. To ignore an event, simply highlight the event in the report and then click **Ignore**. The **Ignore** button will permanently remove the highlighted event from the report and can only be used by licensed global admins.

## Automatic email notifications

For more information about Azure AD's reporting notifications, check out [Azure Active Directory Reporting Notifications](active-directory-reporting-notifications.md).

## What's next

- [Getting started with Azure Active Directory Premium](active-directory-get-started-premium.md)
- [Add company branding to your Sign In and Access Panel pages](active-directory-add-company-branding.md)<|MERGE_RESOLUTION|>--- conflicted
+++ resolved
@@ -76,11 +76,7 @@
 |	Users with anomalous sign in activity				|			|		|	✓			|
 |	Users with leaked credentials						|			|		|	✓			|
 |	**Activity logs**
-<<<<<<< HEAD
 |	Audit report										|	✓		|	✓	|	✓			|
-=======
-|	Audit report										|	✓		|		|				|
->>>>>>> 72e31f84
 |	Password reset activity								|			|		|	✓			|
 |	Password reset registration activity				|			|		|	✓			|
 |	Self service groups activity						|			|		|	✓			|
@@ -104,7 +100,7 @@
 
 
 ## Anomalous activity reports
-<p>The anomalous sign in activity reports flag suspicious sign in activity to Office365, Azure Management Portal, Azure AD Access Panel, Sharepoint Online, Dynamics CRM Online, and other Microsoft online services.</p> 
+<p>The anomalous sign in activity reports flag suspicious sign in activity to Office365, Azure Management Portal, Azure AD Access Panel, Sharepoint Online, Dynamics CRM Online, and other Microsoft online services.</p>
 <p>All of these reports, except the "Sign ins after multiple failures" report, also flag suspicious <i>federated</i> sign ins to the aforementioned services, regardless of the federation provider. </p>
 <p>The following reports are available: </p><ul>
 <li>[Sign ins from unknown sources](active-directory-reporting-sign-ins-from-unknown-sources.md).</li>
