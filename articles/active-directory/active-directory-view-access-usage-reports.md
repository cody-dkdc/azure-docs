--- conflicted
+++ resolved
@@ -1,575 +1,287 @@
-<<<<<<< HEAD
-<properties
-	pageTitle="View your access and usage reports"
-	description="A topic that explains how to view access and usage reports to gain insight into the integrity and security of your organization’s directory."
-	services="active-directory"
-	documentationCenter=""
-	authors="kenhoff"
-	manager="TerryLan"
-	editor="LisaToft"/>
-
-<tags
-	ms.service="active-directory"
-	ms.workload="infrastructure-services"
-	ms.tgt_pltfrm="na"
-	ms.devlang="na"
-	ms.topic="article"
-	ms.date="06/24/2015"
-	ms.author="kenhoff;Justinha"/>
-
-# View your access and usage reports
-
-You can use Azure Active Directory's access and usage reports to gain visibility into the integrity and security of your organization’s directory. With this information, a directory admin can better determine where possible security risks may lie so that they can adequately plan to mitigate those risks.
-
-In the Azure Management Portal, reports are categorized in the following ways:
-
-- Anomaly reports – Contain sign in events that we found to be anomalous. Our goal is to make you aware of such activity and enable you to be able to make a determination about whether an event is suspicious.
-- Integrated Application reports – Provides insights into how cloud applications are being used in your organization. Azure Active Directory offers integration with thousands of cloud applications.
-- Error reports – Indicate errors that may occur when provisioning accounts to external applications.
-- User-specific reports – Display device/sign in activity data for a specific user.
-- Activity logs – Contain a record of all audited events within the last 24 hours, last 7 days, or last 30 days, as well as group activity changes, and password reset and registration activity.
-
-> [AZURE.NOTE]
->
-- Some advanced anomaly and resource usage reports are only available when you enable [Azure Active Directory Premium](active-directory-get-started-premium.md). Advanced reports help you improve access security, respond to potential threats and get access to analytics on device access and application usage.
-- Azure Active Directory Premium and Basic editions are available for customers in China using the worldwide instance of Azure Active Directory. Azure Active Directory Premium and Basic editions are not currently supported in the Microsoft Azure service operated by 21Vianet in China. For more information, contact us at the [Azure Active Directory Forum](http://feedback.azure.com/forums/169401-azure-active-directory).
-
-## Reports
-
-|	Report												|	Description																					|
-|	------												|	-----																						|
-|	**Anomalous activity reports**
-|	[Sign ins from unknown sources](active-directory-reporting-sign-ins-from-unknown-sources.md)	|	May indicate an attempt to sign in without being traced.									|
-|	[Sign ins after multiple failures](active-directory-reporting-sign-ins-after-multiple-failures.md)		|	May indicate a successful brute force attack.												|
-|	[Sign ins from multiple geographies](active-directory-reporting-sign-ins-from-multiple-geographies.md)	|	May indicate that multiple users are signing in with the same account.						|
-|	[Sign ins from IP addresses with suspicious activity](active-directory-reporting-sign-ins-from-ip-addresses-with-suspicious-activity.md)	|	May indicate a successful sign in after a sustained intrusion attempt.						|
-|	[Sign ins from possibly infected devices](active-directory-reporting-sign-ins-from-possibly-infected-devices.md)				|	May indicate an attempt to sign in from possibly infected devices.							|
-|	[Irregular sign in activity](active-directory-reporting-irregular-sign-in-activity.md)							|	May indicate events anomalous to users’ sign in patterns.									|
-|	[Users with anomalous sign in activity](active-directory-reporting-users-with-anomalous-sign-in-activity.md)				|	Indicates users whose accounts may have been compromised.									|
-|	Users with leaked credentials						|	Users with leaked credentials																|
-|	**Activity logs**
-|	Audit report										|	Audited events in your directory															|
-|	Password reset activity								|	Provides a detailed view of password resets that occur in your organization.				|
-|	Password reset registration activity				|	Provides a detailed view of password reset registrations that occur in your organization.	|
-|	Self service groups activity						|	Provides an activity log to all group self service activity in your directory				|
-|	**Integrated applications**
-|	Application usage									|	Provides a usage summary for all SaaS applications integrated with your directory.			|
-|	Account provisioning activity						|	Provides a history of attempts to provision accounts to external applications.				|
-|	Password rollover status							|	Provides a detailed overview of automatic password rollover status of SaaS applications.	|
-|	Account provisioning errors							|	Indicates an impact to users’ access to external applications.								|
-|	**Rights managment**
-|	RMS usage											|	Provides a summary for Rights Management usage												|
-|	Most active RMS users								|	Lists top 1000 active users who accessed RMS-protected files								|
-|	RMS device usage									|	Lists devices used for accessing RMS-protected files										|
-|	RMS enabled application usage						|	Provides usage of RMS enabled applications													|
-
-## Report editions
-
-|	Report												|	Free	|	Basic	|	Premium		|
-|	------												|	----	|	-----	|	--------	|
-|	**Anomalous activity reports**
-|	Sign ins from unknown sources						|	✓		|	✓	|	✓			|
-|	Sign ins after multiple failures					|	✓		|	✓	|	✓			|
-|	Sign ins from multiple geographies					|	✓		|	✓	|	✓			|
-|	Sign ins from IP addresses with suspicious activity	|			|		|	✓			|
-|	Sign ins from possibly infected devices				|			|		|	✓			|
-|	Irregular sign in activity							|			|		|	✓			|
-|	Users with anomalous sign in activity				|			|		|	✓			|
-|	Users with leaked credentials						|			|		|	✓			|
-|	**Activity logs**
-|	Audit report										|	✓		|	✓	|	✓			|
-|	Password reset activity								|			|		|	✓			|
-|	Password reset registration activity				|			|		|	✓			|
-|	Self service groups activity						|			|		|	✓			|
-|	**Integrated applications**
-|	Application usage									|			|		|	✓			|
-|	Account provisioning activity						|	✓		|	✓	|	✓			|
-|	Password rollover status							|			|		|	✓			|
-|	Account provisioning errors							|	✓		|	✓	|	✓			|
-|	**Rights managment**
-|	RMS usage											|			|		|	RMS Only	|
-|	Most active RMS users								|			|		|	RMS Only	|
-|	RMS device usage									|			|		|	RMS Only	|
-|	RMS enabled application usage						|			|		|	RMS Only	|
-
-
-
-
-
-
-
-
-
-## Anomalous activity reports
-<p>The anomalous sign in activity reports flag suspicious sign in activity to Office365, Azure Management Portal, Azure AD Access Panel, Sharepoint Online, Dynamics CRM Online, and other Microsoft online services.</p>
-<p>All of these reports, except the "Sign ins after multiple failures" report, also flag suspicious <i>federated</i> sign ins to the aforementioned services, regardless of the federation provider. </p>
-<p>The following reports are available: </p><ul>
-<li>[Sign ins from unknown sources](active-directory-reporting-sign-ins-from-unknown-sources.md).</li>
-<li>[Sign ins after multiple failures](active-directory-reporting-sign-ins-after-multiple-failures.md).</li>
-<li>[Sign ins from multiple geographies](active-directory-reporting-sign-ins-from-multiple-geographies.md).</li>
-<li>[Sign ins from IP addresses with suspicious activity](active-directory-reporting-sign-ins-from-ip-addresses-with-suspicious-activity.md).</li>
-<li>[Irregular sign in activity](active-directory-reporting-irregular-sign-in-activity.md).</li>
-<li>[Sign ins from possibly infected devices](active-directory-reporting-sign-ins-from-possibly-infected-devices.md).</li>
-<li>[Users with anomalous sign in activity](active-directory-reporting-users-with-anomalous-sign-in-activity.md).</li>
-<li>Users with leaked credentials</li></ul>
-
-
-
-
-
-
-
-
-
-
-## Activity logs
-
-### Audit report
-
-| Description        | Report location |
-| :-------------     | :-------        |
-| Shows a record of all audited events within the last 24 hours, last 7 days, or last 30 days. <br /> For more information, see [Azure Active Directory Audit Report Events](active-directory-reporting-audit-events.md) | Directory > Reports tab |
-
-![Audit report](./media/active-directory-view-access-usage-reports/auditReport.PNG)
-
-### Password reset activity
-
-| Description        | Report location |
-| :-------------     | :-------        |
-| Shows all password reset attempts that have occurred in your organization. | Directory > Reports tab |
-
-![Password reset activity](./media/active-directory-view-access-usage-reports/passwordResetActivity.PNG)
-
-### Password reset registration activity
-
-| Description        | Report location |
-| :-------------     | :-------        |
-| Shows all password reset registrations that have occurred in your organization | Directory > Reports tab |
-
-![Password reset registration activity](./media/active-directory-view-access-usage-reports/passwordResetRegistrationActivity.PNG)
-
-### Self service groups activity
-
-| Description        | Report location |
-| :-------------     | :-------        |
-| Shows all activity for the self-service managed groups in your directory. | Directory > Users > <i>User</i> > Devices tab |
-
-![Self service groups activity](./media/active-directory-view-access-usage-reports/selfServiceGroupsActivity.PNG)
-
-
-
-
-
-
-
-
-
-
-
-## Integrated applications reports
-
-### Application usage: summary
-
-| Description        | Report location |
-| :-------------     | :-------        |
-| Use this report when you want to see usage for all the SaaS applications in your directory. This report is based on the number of times users have clicked on the application in the Access Panel. | Directory > Reports tab |
-
-![Application usage summary](./media/active-directory-view-access-usage-reports/applicationUsage.PNG)
-
-
-### Application usage: detailed
-
-| Description        | Report location |
-| :-------------     | :-------        |
-| Use this report when you want to see how much a specific SaaS application is being used. This report is based on the number of times users have clicked on the application in the Access Panel. | Directory > Reports tab |
-
-### Application dashboard
-
-| Description        | Report location |
-| :-------------     | :-------        |
-| This report indicates cumulative sign ins to the application by users in your organization, over a selected time interval. The chart on the dashboard page will help you identify trends for all usage of that application. | Directory > Application > Dashboard tab |
-
-## Error reports
-
-### Account provisioning errors
-
-| Description        | Report location |
-| :-------------     | :-------        |
-| Use this to monitor errors that occur during the synchronization of accounts from SaaS applications to Azure Active Directory. | Directory > Reports tab |
-
-![Account provisioning errors](./media/active-directory-view-access-usage-reports/accountProvisioningErrors.PNG)
-
-
-
-
-
-
-
-
-
-## User-specific reports
-
-### Devices
-
-| Description        | Report location |
-| :-------------     | :-------        |
-| Use this report when you want to see the IP address and geographical location of devices that a specific user has used to access Azure Active Directory. | Directory > Users > <i>User</i> > Devices tab |
-
-### Activity
-
-| Description        | Report location |
-| :-------------     | :-------        |
-| Shows the sign in activity for a user. The report includes information like the application signed into, device used, IP address, and location. We do not collect the history for users that sign in with a Microsoft account. | Directory > Users > <i>User</i> > Activity tab |
-
-#### Sign in events included in the User Activity report
-
-Only certain types of sign in events will appear in the User Activity report.
-
-| Event type										| Included?		|
-| ----------------------								| ---------		|
-| Sign ins to the [Access Panel](http://myapps.microsoft.com/)				| Yes			|
-| Sign ins to the [Azure Management Portal](https://manage.windowsazure.com/)		| Yes			|
-| Sign ins to the [Microsoft Azure Portal](http://portal.azure.com/)			| Yes			|
-| Sign ins to the [Office 365 portal](http://portal.office.com/)			| Yes			|
-| Sign ins to a native application, like Outlook (see exception below)			| Yes			|
-| Sign ins to a federated/provisioned app through the Access Panel, like Salesforce	| Yes			|
-| Sign ins to a password-based app through the Access Panel, like Twitter		| Yes			|
-| Sign ins to a custom business app that has been added to the directory		| No (Coming soon)	|
-| Sign ins to an Azure AD Application Proxy app that has been added to the directory	| No (Coming soon)	|
-
-> Note: To reduce the amount of noise in this report, sign ins to the [Lync/Skype for Business](http://products.office.com/en-us/skype-for-business/online-meetings) native app and by the [Microsoft Online Services Sign-In Assistant](http://community.office365.com/en-us/w/sso/534.aspx) are not shown.
-
-
-
-
-
-
-
-
-
-
-## Things to consider if you suspect security breach
-
-If you suspect that a user account may be compromised or any kind of suspicious user activity that may lead to a security breach of your directory data in the cloud, you may want to consider one or more of the following actions:
-
-- Contact the user to verify the activity
-- Reset the user's password
-- [Enable multi-factor authentication](http://go.microsoft.com/fwlink/?linkid=335774) for additional security
-
-## View or download a report
-
-1. In the Azure Management Portal, click **Active Directory**, click the name of your organization’s directory, and then click **Reports**.
-2. On the Reports page, click the report you want to view and/or download.
-
-    > [AZURE.NOTE] If this is the first time you have used the reporting feature of Azure Active Directory, you will see a message to Opt In. If you agree, click the check mark icon to continue.
-
-3. Click the drop-down menu next to Interval, and then select one of the following time ranges that should be used when generating this report:
-    - Last 24 hours
-    - Last 7 days
-    - Last 30 days
-4. Click the check mark icon to run the report.
-	- Up to 1000 events will be shown in the Azure Management Portal.
-5. If applicable, click **Download** to download the report to a compressed file in Comma Separated Values (CSV) format for offline viewing or archiving purposes.
-	- Up to 75,000 events will be included in the downloaded file.
-
-## Ignore an event
-
-If you are viewing any anomaly reports, you may notice that you can ignore various events that show up in related reports. To ignore an event, simply highlight the event in the report and then click **Ignore**. The **Ignore** button will permanently remove the highlighted event from the report and can only be used by licensed global admins.
-
-## Automatic email notifications
-
-For more information about Azure AD's reporting notifications, check out [Azure Active Directory Reporting Notifications](active-directory-reporting-notifications.md).
-
-## What's next
-
-- [Getting started with Azure Active Directory Premium](active-directory-get-started-premium.md)
-- [Add company branding to your Sign In and Access Panel pages](active-directory-add-company-branding.md)
-=======
-<properties
-	pageTitle="View your access and usage reports | Microsoft Azure"
-	description="Explains how to view access and usage reports to gain insight into the integrity and security of your organization’s directory."
-	services="active-directory"
-	documentationCenter=""
-	authors="kenhoff"
-	manager="stevenpo"
-	editor=""/>
-
-<tags
-	ms.service="active-directory"
-	ms.workload="identity"
-	ms.tgt_pltfrm="na"
-	ms.devlang="na"
-	ms.topic="article"
-	ms.date="12/07/2015"
-	ms.author="kenhoff;Justinha;curtand"/>
-
-
-# View your access and usage reports
-
-*This documentation is part of the [Azure Active Directory Reporting Guide](active-directory-reporting-guide.md).*
-
-You can use Azure Active Directory's access and usage reports to gain visibility into the integrity and security of your organization’s directory. With this information, a directory admin can better determine where possible security risks may lie so that they can adequately plan to mitigate those risks.
-
-In the Azure Management Portal, reports are categorized in the following ways:
-
-- Anomaly reports – Contain sign in events that we found to be anomalous. Our goal is to make you aware of such activity and enable you to be able to make a determination about whether an event is suspicious.
-- Integrated Application reports – Provides insights into how cloud applications are being used in your organization. Azure Active Directory offers integration with thousands of cloud applications.
-- Error reports – Indicate errors that may occur when provisioning accounts to external applications.
-- User-specific reports – Display device/sign in activity data for a specific user.
-- Activity logs – Contain a record of all audited events within the last 24 hours, last 7 days, or last 30 days, as well as group activity changes, and password reset and registration activity.
-
-> [AZURE.NOTE]
->
-- Some advanced anomaly and resource usage reports are only available when you enable [Azure Active Directory Premium](active-directory-get-started-premium.md). Advanced reports help you improve access security, respond to potential threats and get access to analytics on device access and application usage.
-- Azure Active Directory Premium and Basic editions are available for customers in China using the worldwide instance of Azure Active Directory. Azure Active Directory Premium and Basic editions are not currently supported in the Microsoft Azure service operated by 21Vianet in China. For more information, contact us at the [Azure Active Directory Forum](http://feedback.azure.com/forums/169401-azure-active-directory).
-
-## Reports
-
-|	Report												|	Description																					|
-|	------												|	-----																						|
-|	**Anomalous activity reports**
-|	[Sign ins from unknown sources](active-directory-reporting-sign-ins-from-unknown-sources.md)	|	May indicate an attempt to sign in without being traced.									|
-|	[Sign ins after multiple failures](active-directory-reporting-sign-ins-after-multiple-failures.md)		|	May indicate a successful brute force attack.												|
-|	[Sign ins from multiple geographies](active-directory-reporting-sign-ins-from-multiple-geographies.md)	|	May indicate that multiple users are signing in with the same account.						|
-|	[Sign ins from IP addresses with suspicious activity](active-directory-reporting-sign-ins-from-ip-addresses-with-suspicious-activity.md)	|	May indicate a successful sign in after a sustained intrusion attempt.						|
-|	[Sign ins from possibly infected devices](active-directory-reporting-sign-ins-from-possibly-infected-devices.md)				|	May indicate an attempt to sign in from possibly infected devices.							|
-|	[Irregular sign in activity](active-directory-reporting-irregular-sign-in-activity.md)							|	May indicate events anomalous to users’ sign in patterns.									|
-|	[Users with anomalous sign in activity](active-directory-reporting-users-with-anomalous-sign-in-activity.md)				|	Indicates users whose accounts may have been compromised.									|
-|	Users with leaked credentials						|	Users with leaked credentials																|
-|	**Activity logs**
-|	Audit report										|	Audited events in your directory															|
-|	Password reset activity								|	Provides a detailed view of password resets that occur in your organization.				|
-|	Password reset registration activity				|	Provides a detailed view of password reset registrations that occur in your organization.	|
-|	Self service groups activity						|	Provides an activity log to all group self service activity in your directory				|
-|	**Integrated applications**
-|	Application usage									|	Provides a usage summary for all SaaS applications integrated with your directory.			|
-|	Account provisioning activity						|	Provides a history of attempts to provision accounts to external applications.				|
-|	Password rollover status							|	Provides a detailed overview of automatic password rollover status of SaaS applications.	|
-|	Account provisioning errors							|	Indicates an impact to users’ access to external applications.								|
-|	**Rights management**
-|	RMS usage											|	Provides a summary for Rights Management usage												|
-|	Most active RMS users								|	Lists top 1000 active users who accessed RMS-protected files								|
-|	RMS device usage									|	Lists devices used for accessing RMS-protected files										|
-|	RMS enabled application usage						|	Provides usage of RMS enabled applications													|
-
-## Report editions
-
-|	Report												|	Free	|	Basic	|	Premium		|
-|	------												|	----	|	-----	|	--------	|
-|	**Anomalous activity reports**
-|	Sign ins from unknown sources						|	✓		|	✓	|	✓			|
-|	Sign ins after multiple failures					|	✓		|	✓	|	✓			|
-|	Sign ins from multiple geographies					|	✓		|	✓	|	✓			|
-|	Sign ins from IP addresses with suspicious activity	|			|		|	✓			|
-|	Sign ins from possibly infected devices				|			|		|	✓			|
-|	Irregular sign in activity							|			|		|	✓			|
-|	Users with anomalous sign in activity				|			|		|	✓			|
-|	Users with leaked credentials						|			|		|	✓			|
-|	**Activity logs**
-|	Audit report										|	✓		|	✓	|	✓			|
-|	Password reset activity								|			|		|	✓			|
-|	Password reset registration activity				|			|		|	✓			|
-|	Self service groups activity						|			|		|	✓			|
-|	**Integrated applications**
-|	Application usage									|			|		|	✓			|
-|	Account provisioning activity						|	✓		|	✓	|	✓			|
-|	Password rollover status							|			|		|	✓			|
-|	Account provisioning errors							|	✓		|	✓	|	✓			|
-|	**Rights managment**
-|	RMS usage											|			|		|	RMS Only	|
-|	Most active RMS users								|			|		|	RMS Only	|
-|	RMS device usage									|			|		|	RMS Only	|
-|	RMS enabled application usage						|			|		|	RMS Only	|
-
-
-
-## Anomalous activity reports
-<p>The anomalous sign in activity reports flag suspicious sign in activity to Office365, Azure Management Portal, Azure AD Access Panel, Sharepoint Online, Dynamics CRM Online, and other Microsoft online services.</p>
-<p>All of these reports, except the "Sign ins after multiple failures" report, also flag suspicious <i>federated</i> sign ins to the aforementioned services, regardless of the federation provider. </p>
-<p>The following reports are available: </p><ul>
-<li>[Sign ins from unknown sources](active-directory-reporting-sign-ins-from-unknown-sources.md).</li>
-<li>[Sign ins after multiple failures](active-directory-reporting-sign-ins-after-multiple-failures.md).</li>
-<li>[Sign ins from multiple geographies](active-directory-reporting-sign-ins-from-multiple-geographies.md).</li>
-<li>[Sign ins from IP addresses with suspicious activity](active-directory-reporting-sign-ins-from-ip-addresses-with-suspicious-activity.md).</li>
-<li>[Irregular sign in activity](active-directory-reporting-irregular-sign-in-activity.md).</li>
-<li>[Sign ins from possibly infected devices](active-directory-reporting-sign-ins-from-possibly-infected-devices.md).</li>
-<li>[Users with anomalous sign in activity](active-directory-reporting-users-with-anomalous-sign-in-activity.md).</li>
-<li>Users with leaked credentials</li></ul>
-
-
-
-
-
-
-
-
-
-
-## Activity logs
-
-### Audit report
-
-| Description        | Report location |
-| :-------------     | :-------        |
-| Shows a record of all audited events within the last 24 hours, last 7 days, or last 30 days. <br /> For more information, see [Azure Active Directory Audit Report Events](active-directory-reporting-audit-events.md) | Directory > Reports tab |
-
-![Audit report](./media/active-directory-view-access-usage-reports/auditReport.PNG)
-
-### Password reset activity
-
-| Description        | Report location |
-| :-------------     | :-------        |
-| Shows all password reset attempts that have occurred in your organization. | Directory > Reports tab |
-
-![Password reset activity](./media/active-directory-view-access-usage-reports/passwordResetActivity.PNG)
-
-### Password reset registration activity
-
-| Description        | Report location |
-| :-------------     | :-------        |
-| Shows all password reset registrations that have occurred in your organization | Directory > Reports tab |
-
-![Password reset registration activity](./media/active-directory-view-access-usage-reports/passwordResetRegistrationActivity.PNG)
-
-### Self service groups activity
-
-| Description        | Report location |
-| :-------------     | :-------        |
-| Shows all activity for the self-service managed groups in your directory. | Directory > Users > <i>User</i> > Devices tab |
-
-![Self service groups activity](./media/active-directory-view-access-usage-reports/selfServiceGroupsActivity.PNG)
-
-
-
-
-
-
-
-
-
-
-
-## Integrated applications reports
-
-### Application usage: summary
-
-| Description        | Report location |
-| :-------------     | :-------        |
-| Use this report when you want to see usage for all the SaaS applications in your directory. This report is based on the number of times users have clicked on the application in the Access Panel. | Directory > Reports tab |
-
-This report includes sign ins to _all_ applications that your directory has access to, including pre-integrated Microsoft applications.
-
-Pre-integrated Microsoft applications include Office 365, Sharepoint, the Azure Management Portal, and others.
-
-![Application usage summary](./media/active-directory-view-access-usage-reports/applicationUsage.PNG)
-
-
-### Application usage: detailed
-
-| Description        | Report location |
-| :-------------     | :-------        |
-| Use this report when you want to see how much a specific SaaS application is being used. This report is based on the number of times users have clicked on the application in the Access Panel. | Directory > Reports tab |
-
-### Application dashboard
-
-| Description        | Report location |
-| :-------------     | :-------        |
-| This report indicates cumulative sign ins to the application by users in your organization, over a selected time interval. The chart on the dashboard page will help you identify trends for all usage of that application. | Directory > Application > Dashboard tab |
-
-## Error reports
-
-### Account provisioning errors
-
-| Description        | Report location |
-| :-------------     | :-------        |
-| Use this to monitor errors that occur during the synchronization of accounts from SaaS applications to Azure Active Directory. | Directory > Reports tab |
-
-![Account provisioning errors](./media/active-directory-view-access-usage-reports/accountProvisioningErrors.PNG)
-
-
-
-
-
-
-
-
-
-## User-specific reports
-
-### Devices
-
-| Description        | Report location |
-| :-------------     | :-------        |
-| Use this report when you want to see the IP address and geographical location of devices that a specific user has used to access Azure Active Directory. | Directory > Users > <i>User</i> > Devices tab |
-
-### Activity
-
-| Description        | Report location |
-| :-------------     | :-------        |
-| Shows the sign in activity for a user. The report includes information like the application signed into, device used, IP address, and location. We do not collect the history for users that sign in with a Microsoft account. | Directory > Users > <i>User</i> > Activity tab |
-
-#### Sign in events included in the User Activity report
-
-Only certain types of sign in events will appear in the User Activity report.
-
-| Event type										| Included?		|
-| ----------------------								| ---------		|
-| Sign ins to the [Access Panel](http://myapps.microsoft.com/)				| Yes			|
-| Sign ins to the [Azure Management Portal](https://manage.windowsazure.com/)		| Yes			|
-| Sign ins to the [Microsoft Azure Portal](http://portal.azure.com/)			| Yes			|
-| Sign ins to the [Office 365 portal](http://portal.office.com/)			| Yes			|
-| Sign ins to a native application, like Outlook (see exception below)			| Yes			|
-| Sign ins to a federated/provisioned app through the Access Panel, like Salesforce	| Yes			|
-| Sign ins to a password-based app through the Access Panel, like Twitter		| Yes			|
-| Sign ins to a custom business app that has been added to the directory		| No (Coming soon)	|
-| Sign ins to an Azure AD Application Proxy app that has been added to the directory	| No (Coming soon)	|
-
-> Note: To reduce the amount of noise in this report, sign ins by the [Microsoft Online Services Sign-In Assistant](http://community.office365.com/en-us/w/sso/534.aspx) are not shown.
-
-
-
-
-
-
-
-
-
-
-## Things to consider if you suspect security breach
-
-If you suspect that a user account may be compromised or any kind of suspicious user activity that may lead to a security breach of your directory data in the cloud, you may want to consider one or more of the following actions:
-
-- Contact the user to verify the activity
-- Reset the user's password
-- [Enable multi-factor authentication](multi-factor-authentication-get-started.md) for additional security
-
-## View or download a report
-
-1. In the Azure Management Portal, click **Active Directory**, click the name of your organization’s directory, and then click **Reports**.
-2. On the Reports page, click the report you want to view and/or download.
-
-    > [AZURE.NOTE] If this is the first time you have used the reporting feature of Azure Active Directory, you will see a message to Opt In. If you agree, click the check mark icon to continue.
-
-3. Click the drop-down menu next to Interval, and then select one of the following time ranges that should be used when generating this report:
-    - Last 24 hours
-    - Last 7 days
-    - Last 30 days
-4. Click the check mark icon to run the report.
-	- Up to 1000 events will be shown in the Azure Management Portal.
-5. If applicable, click **Download** to download the report to a compressed file in Comma Separated Values (CSV) format for offline viewing or archiving purposes.
-	- Up to 75,000 events will be included in the downloaded file.
-	- For more data, check out the [Azure AD Reporting API](active-directory-reporting-api-getting-started.md).
-
-## Ignore an event
-
-If you are viewing any anomaly reports, you may notice that you can ignore various events that show up in related reports. To ignore an event, simply highlight the event in the report and then click **Ignore**. The **Ignore** button will permanently remove the highlighted event from the report and can only be used by licensed global admins.
-
-## Automatic email notifications
-
-For more information about Azure AD's reporting notifications, check out [Azure Active Directory Reporting Notifications](active-directory-reporting-notifications.md).
-
-## What's next
-
-- [Getting started with Azure Active Directory Premium](active-directory-get-started-premium.md)
-- [Add company branding to your Sign In and Access Panel pages](active-directory-add-company-branding.md)
->>>>>>> 08be3281
+<properties
+	pageTitle="View your access and usage reports | Microsoft Azure"
+	description="Explains how to view access and usage reports to gain insight into the integrity and security of your organization’s directory."
+	services="active-directory"
+	documentationCenter=""
+	authors="kenhoff"
+	manager="stevenpo"
+	editor=""/>
+
+<tags
+	ms.service="active-directory"
+	ms.workload="identity"
+	ms.tgt_pltfrm="na"
+	ms.devlang="na"
+	ms.topic="article"
+	ms.date="12/07/2015"
+	ms.author="kenhoff;Justinha;curtand"/>
+
+
+# View your access and usage reports
+
+*This documentation is part of the [Azure Active Directory Reporting Guide](active-directory-reporting-guide.md).*
+
+You can use Azure Active Directory's access and usage reports to gain visibility into the integrity and security of your organization’s directory. With this information, a directory admin can better determine where possible security risks may lie so that they can adequately plan to mitigate those risks.
+
+In the Azure Management Portal, reports are categorized in the following ways:
+
+- Anomaly reports – Contain sign in events that we found to be anomalous. Our goal is to make you aware of such activity and enable you to be able to make a determination about whether an event is suspicious.
+- Integrated Application reports – Provides insights into how cloud applications are being used in your organization. Azure Active Directory offers integration with thousands of cloud applications.
+- Error reports – Indicate errors that may occur when provisioning accounts to external applications.
+- User-specific reports – Display device/sign in activity data for a specific user.
+- Activity logs – Contain a record of all audited events within the last 24 hours, last 7 days, or last 30 days, as well as group activity changes, and password reset and registration activity.
+
+> [AZURE.NOTE]
+>
+- Some advanced anomaly and resource usage reports are only available when you enable [Azure Active Directory Premium](active-directory-get-started-premium.md). Advanced reports help you improve access security, respond to potential threats and get access to analytics on device access and application usage.
+- Azure Active Directory Premium and Basic editions are available for customers in China using the worldwide instance of Azure Active Directory. Azure Active Directory Premium and Basic editions are not currently supported in the Microsoft Azure service operated by 21Vianet in China. For more information, contact us at the [Azure Active Directory Forum](http://feedback.azure.com/forums/169401-azure-active-directory).
+
+## Reports
+
+|	Report												|	Description																					|
+|	------												|	-----																						|
+|	**Anomalous activity reports**
+|	[Sign ins from unknown sources](active-directory-reporting-sign-ins-from-unknown-sources.md)	|	May indicate an attempt to sign in without being traced.									|
+|	[Sign ins after multiple failures](active-directory-reporting-sign-ins-after-multiple-failures.md)		|	May indicate a successful brute force attack.												|
+|	[Sign ins from multiple geographies](active-directory-reporting-sign-ins-from-multiple-geographies.md)	|	May indicate that multiple users are signing in with the same account.						|
+|	[Sign ins from IP addresses with suspicious activity](active-directory-reporting-sign-ins-from-ip-addresses-with-suspicious-activity.md)	|	May indicate a successful sign in after a sustained intrusion attempt.						|
+|	[Sign ins from possibly infected devices](active-directory-reporting-sign-ins-from-possibly-infected-devices.md)				|	May indicate an attempt to sign in from possibly infected devices.							|
+|	[Irregular sign in activity](active-directory-reporting-irregular-sign-in-activity.md)							|	May indicate events anomalous to users’ sign in patterns.									|
+|	[Users with anomalous sign in activity](active-directory-reporting-users-with-anomalous-sign-in-activity.md)				|	Indicates users whose accounts may have been compromised.									|
+|	Users with leaked credentials						|	Users with leaked credentials																|
+|	**Activity logs**
+|	Audit report										|	Audited events in your directory															|
+|	Password reset activity								|	Provides a detailed view of password resets that occur in your organization.				|
+|	Password reset registration activity				|	Provides a detailed view of password reset registrations that occur in your organization.	|
+|	Self service groups activity						|	Provides an activity log to all group self service activity in your directory				|
+|	**Integrated applications**
+|	Application usage									|	Provides a usage summary for all SaaS applications integrated with your directory.			|
+|	Account provisioning activity						|	Provides a history of attempts to provision accounts to external applications.				|
+|	Password rollover status							|	Provides a detailed overview of automatic password rollover status of SaaS applications.	|
+|	Account provisioning errors							|	Indicates an impact to users’ access to external applications.								|
+|	**Rights management**
+|	RMS usage											|	Provides a summary for Rights Management usage												|
+|	Most active RMS users								|	Lists top 1000 active users who accessed RMS-protected files								|
+|	RMS device usage									|	Lists devices used for accessing RMS-protected files										|
+|	RMS enabled application usage						|	Provides usage of RMS enabled applications													|
+
+## Report editions
+
+|	Report												|	Free	|	Basic	|	Premium		|
+|	------												|	----	|	-----	|	--------	|
+|	**Anomalous activity reports**
+|	Sign ins from unknown sources						|	✓		|	✓	|	✓			|
+|	Sign ins after multiple failures					|	✓		|	✓	|	✓			|
+|	Sign ins from multiple geographies					|	✓		|	✓	|	✓			|
+|	Sign ins from IP addresses with suspicious activity	|			|		|	✓			|
+|	Sign ins from possibly infected devices				|			|		|	✓			|
+|	Irregular sign in activity							|			|		|	✓			|
+|	Users with anomalous sign in activity				|			|		|	✓			|
+|	Users with leaked credentials						|			|		|	✓			|
+|	**Activity logs**
+|	Audit report										|	✓		|	✓	|	✓			|
+|	Password reset activity								|			|		|	✓			|
+|	Password reset registration activity				|			|		|	✓			|
+|	Self service groups activity						|			|		|	✓			|
+|	**Integrated applications**
+|	Application usage									|			|		|	✓			|
+|	Account provisioning activity						|	✓		|	✓	|	✓			|
+|	Password rollover status							|			|		|	✓			|
+|	Account provisioning errors							|	✓		|	✓	|	✓			|
+|	**Rights managment**
+|	RMS usage											|			|		|	RMS Only	|
+|	Most active RMS users								|			|		|	RMS Only	|
+|	RMS device usage									|			|		|	RMS Only	|
+|	RMS enabled application usage						|			|		|	RMS Only	|
+
+
+
+## Anomalous activity reports
+<p>The anomalous sign in activity reports flag suspicious sign in activity to Office365, Azure Management Portal, Azure AD Access Panel, Sharepoint Online, Dynamics CRM Online, and other Microsoft online services.</p>
+<p>All of these reports, except the "Sign ins after multiple failures" report, also flag suspicious <i>federated</i> sign ins to the aforementioned services, regardless of the federation provider. </p>
+<p>The following reports are available: </p><ul>
+<li>[Sign ins from unknown sources](active-directory-reporting-sign-ins-from-unknown-sources.md).</li>
+<li>[Sign ins after multiple failures](active-directory-reporting-sign-ins-after-multiple-failures.md).</li>
+<li>[Sign ins from multiple geographies](active-directory-reporting-sign-ins-from-multiple-geographies.md).</li>
+<li>[Sign ins from IP addresses with suspicious activity](active-directory-reporting-sign-ins-from-ip-addresses-with-suspicious-activity.md).</li>
+<li>[Irregular sign in activity](active-directory-reporting-irregular-sign-in-activity.md).</li>
+<li>[Sign ins from possibly infected devices](active-directory-reporting-sign-ins-from-possibly-infected-devices.md).</li>
+<li>[Users with anomalous sign in activity](active-directory-reporting-users-with-anomalous-sign-in-activity.md).</li>
+<li>Users with leaked credentials</li></ul>
+
+
+
+
+
+
+
+
+
+
+## Activity logs
+
+### Audit report
+
+| Description        | Report location |
+| :-------------     | :-------        |
+| Shows a record of all audited events within the last 24 hours, last 7 days, or last 30 days. <br /> For more information, see [Azure Active Directory Audit Report Events](active-directory-reporting-audit-events.md) | Directory > Reports tab |
+
+![Audit report](./media/active-directory-view-access-usage-reports/auditReport.PNG)
+
+### Password reset activity
+
+| Description        | Report location |
+| :-------------     | :-------        |
+| Shows all password reset attempts that have occurred in your organization. | Directory > Reports tab |
+
+![Password reset activity](./media/active-directory-view-access-usage-reports/passwordResetActivity.PNG)
+
+### Password reset registration activity
+
+| Description        | Report location |
+| :-------------     | :-------        |
+| Shows all password reset registrations that have occurred in your organization | Directory > Reports tab |
+
+![Password reset registration activity](./media/active-directory-view-access-usage-reports/passwordResetRegistrationActivity.PNG)
+
+### Self service groups activity
+
+| Description        | Report location |
+| :-------------     | :-------        |
+| Shows all activity for the self-service managed groups in your directory. | Directory > Users > <i>User</i> > Devices tab |
+
+![Self service groups activity](./media/active-directory-view-access-usage-reports/selfServiceGroupsActivity.PNG)
+
+
+
+
+
+
+
+
+
+
+
+## Integrated applications reports
+
+### Application usage: summary
+
+| Description        | Report location |
+| :-------------     | :-------        |
+| Use this report when you want to see usage for all the SaaS applications in your directory. This report is based on the number of times users have clicked on the application in the Access Panel. | Directory > Reports tab |
+
+This report includes sign ins to _all_ applications that your directory has access to, including pre-integrated Microsoft applications.
+
+Pre-integrated Microsoft applications include Office 365, Sharepoint, the Azure Management Portal, and others.
+
+![Application usage summary](./media/active-directory-view-access-usage-reports/applicationUsage.PNG)
+
+
+### Application usage: detailed
+
+| Description        | Report location |
+| :-------------     | :-------        |
+| Use this report when you want to see how much a specific SaaS application is being used. This report is based on the number of times users have clicked on the application in the Access Panel. | Directory > Reports tab |
+
+### Application dashboard
+
+| Description        | Report location |
+| :-------------     | :-------        |
+| This report indicates cumulative sign ins to the application by users in your organization, over a selected time interval. The chart on the dashboard page will help you identify trends for all usage of that application. | Directory > Application > Dashboard tab |
+
+## Error reports
+
+### Account provisioning errors
+
+| Description        | Report location |
+| :-------------     | :-------        |
+| Use this to monitor errors that occur during the synchronization of accounts from SaaS applications to Azure Active Directory. | Directory > Reports tab |
+
+![Account provisioning errors](./media/active-directory-view-access-usage-reports/accountProvisioningErrors.PNG)
+
+
+
+
+
+
+
+
+
+## User-specific reports
+
+### Devices
+
+| Description        | Report location |
+| :-------------     | :-------        |
+| Use this report when you want to see the IP address and geographical location of devices that a specific user has used to access Azure Active Directory. | Directory > Users > <i>User</i> > Devices tab |
+
+### Activity
+
+| Description        | Report location |
+| :-------------     | :-------        |
+| Shows the sign in activity for a user. The report includes information like the application signed into, device used, IP address, and location. We do not collect the history for users that sign in with a Microsoft account. | Directory > Users > <i>User</i> > Activity tab |
+
+#### Sign in events included in the User Activity report
+
+Only certain types of sign in events will appear in the User Activity report.
+
+| Event type										| Included?		|
+| ----------------------								| ---------		|
+| Sign ins to the [Access Panel](http://myapps.microsoft.com/)				| Yes			|
+| Sign ins to the [Azure Management Portal](https://manage.windowsazure.com/)		| Yes			|
+| Sign ins to the [Microsoft Azure Portal](http://portal.azure.com/)			| Yes			|
+| Sign ins to the [Office 365 portal](http://portal.office.com/)			| Yes			|
+| Sign ins to a native application, like Outlook (see exception below)			| Yes			|
+| Sign ins to a federated/provisioned app through the Access Panel, like Salesforce	| Yes			|
+| Sign ins to a password-based app through the Access Panel, like Twitter		| Yes			|
+| Sign ins to a custom business app that has been added to the directory		| No (Coming soon)	|
+| Sign ins to an Azure AD Application Proxy app that has been added to the directory	| No (Coming soon)	|
+
+> Note: To reduce the amount of noise in this report, sign ins by the [Microsoft Online Services Sign-In Assistant](http://community.office365.com/en-us/w/sso/534.aspx) are not shown.
+
+
+
+
+
+
+
+
+
+
+## Things to consider if you suspect security breach
+
+If you suspect that a user account may be compromised or any kind of suspicious user activity that may lead to a security breach of your directory data in the cloud, you may want to consider one or more of the following actions:
+
+- Contact the user to verify the activity
+- Reset the user's password
+- [Enable multi-factor authentication](multi-factor-authentication-get-started.md) for additional security
+
+## View or download a report
+
+1. In the Azure Management Portal, click **Active Directory**, click the name of your organization’s directory, and then click **Reports**.
+2. On the Reports page, click the report you want to view and/or download.
+
+    > [AZURE.NOTE] If this is the first time you have used the reporting feature of Azure Active Directory, you will see a message to Opt In. If you agree, click the check mark icon to continue.
+
+3. Click the drop-down menu next to Interval, and then select one of the following time ranges that should be used when generating this report:
+    - Last 24 hours
+    - Last 7 days
+    - Last 30 days
+4. Click the check mark icon to run the report.
+	- Up to 1000 events will be shown in the Azure Management Portal.
+5. If applicable, click **Download** to download the report to a compressed file in Comma Separated Values (CSV) format for offline viewing or archiving purposes.
+	- Up to 75,000 events will be included in the downloaded file.
+	- For more data, check out the [Azure AD Reporting API](active-directory-reporting-api-getting-started.md).
+
+## Ignore an event
+
+If you are viewing any anomaly reports, you may notice that you can ignore various events that show up in related reports. To ignore an event, simply highlight the event in the report and then click **Ignore**. The **Ignore** button will permanently remove the highlighted event from the report and can only be used by licensed global admins.
+
+## Automatic email notifications
+
+For more information about Azure AD's reporting notifications, check out [Azure Active Directory Reporting Notifications](active-directory-reporting-notifications.md).
+
+## What's next
+
+- [Getting started with Azure Active Directory Premium](active-directory-get-started-premium.md)
+- [Add company branding to your Sign In and Access Panel pages](active-directory-add-company-branding.md)