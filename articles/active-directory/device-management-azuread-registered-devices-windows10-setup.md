--- conflicted
+++ resolved
@@ -1,11 +1,6 @@
 ---
-<<<<<<< HEAD
 title: Set up Azure Active Directory-registered Windows 10 devices | Microsoft Docs
 description: Learn how to set up Azure Active Directory-registered Windows 10 devices.
-=======
-title: Set up Azure Active Directory registered devices | Microsoft Docs
-description: Learn how to set up Azure Active Directory registered devices.
->>>>>>> 412d193a
 services: active-directory
 documentationcenter: ''
 author: MarkusVi
@@ -23,11 +18,8 @@
 ms.reviewer: jairoc
 
 ---
-<<<<<<< HEAD
+
 # Set up Azure Active Directory-registered Windows 10 devices
-=======
-# Set up Azure Active Directory registered Windows 10 devices
->>>>>>> 412d193a
 
 Device management in Azure Active Directory (Azure AD) can help you ensure that users access your resources from devices that meet your security and compliance standards. For more information, see [Introduction to device management in Azure Active Directory](device-management-introduction.md).
 
