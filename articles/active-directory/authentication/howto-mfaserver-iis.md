---
title: IIS Authentication and Azure MFA Server - Azure Active Directory
description: Deploying IIS Authentication and Azure Multi-Factor Authentication Server.

services: multi-factor-authentication
ms.service: active-directory
ms.subservice: authentication
ms.topic: conceptual
ms.date: 07/11/2018

ms.author: joflore
author: MicrosoftGuyJFlo
manager: daveba
ms.reviewer: michmcla

ms.collection: M365-identity-device-management
---
# Configure Azure Multi-Factor Authentication Server for IIS web apps

Use the IIS Authentication section of the Azure Multi-Factor Authentication (MFA) Server to enable and configure IIS authentication for integration with Microsoft IIS web applications. The Azure MFA Server installs a plug-in that can filter requests being made to the IIS web server to add Azure Multi-Factor Authentication. The IIS plug-in provides support for Form-Based Authentication and Integrated Windows HTTP Authentication. Trusted IPs can also be configured to exempt internal IP addresses from two-factor authentication.

<<<<<<< HEAD
> [IMPORTANT]
=======
> [!IMPORTANT]
>>>>>>> 7398be98
> As of July 1, 2019, Microsoft will no longer offer MFA Server for new deployments. New customers who would like to require multi-factor authentication from their users should use cloud-based Azure Multi-Factor Authentication. Existing customers who have activated MFA Server prior to July 1 will be able to download the latest version, future updates and generate activation credentials as usual.

![IIS Authentication in MFA Server](./media/howto-mfaserver-iis/iis.png)

## Using Form-Based IIS Authentication with Azure Multi-Factor Authentication Server

To secure an IIS web application that uses form-based authentication, install the Azure Multi-Factor Authentication Server on the IIS web server and configure the Server per the following procedure:

1. In the Azure Multi-Factor Authentication Server, click the IIS Authentication icon in the left menu.
2. Click the **Form-Based** tab.
3. Click **Add**.
4. To detect username, password and domain variables automatically, enter the Login URL (like `https://localhost/contoso/auth/login.aspx`) within the Auto-Configure Form-Based Website dialog box and click **OK**.
5. Check the **Require Multi-Factor Authentication user match** box if all users have been or will be imported into the Server and subject to multi-factor authentication. If a significant number of users have not yet been imported into the Server and/or will be exempt from multi-factor authentication, leave the box unchecked.
6. If the page variables cannot be detected automatically, click **Specify Manually** in the Auto-Configure Form-Based Website dialog box.
7. In the Add Form-Based Website dialog box, enter the URL to the login page in the Submit URL field and enter an Application name (optional). The Application name appears in Azure Multi-Factor Authentication reports and may be displayed within SMS or Mobile App authentication messages.
8. Select the correct Request format. This is set to **POST or GET** for most web applications.
9. Enter the Username variable, Password variable, and Domain variable (if it appears on the login page). To find the names of the input boxes, navigate to the login page in a web browser, right-click on the page, and select **View Source**.
10. Check the **Require Azure Multi-Factor Authentication user match** box if all users have been or will be imported into the Server and subject to multi-factor authentication. If a significant number of users have not yet been imported into the Server and/or will be exempt from multi-factor authentication, leave the box unchecked.
11. Click **Advanced** to review advanced settings, including:

    - Select a custom denial page file
    - Cache successful authentications to the website for a period of time using cookies
    - Select whether to authenticate the primary credentials against a Windows Domain, LDAP directory. or RADIUS server.

12. Click **OK** to return to the Add Form-Based Website dialog box.
13. Click **OK**.
14. Once the URL and page variables have been detected or entered, the website data displays in the Form-Based panel.

## Using Integrated Windows Authentication with Azure Multi-Factor Authentication Server

To secure an IIS web application that uses Integrated Windows HTTP authentication, install the Azure MFA Server on the IIS web server, then configure the Server with the following steps:

1. In the Azure Multi-Factor Authentication Server, click the IIS Authentication icon in the left menu.
2. Click the **HTTP** tab.
3. Click **Add**.
4. In the Add Base URL dialogue box, enter the URL for the website where HTTP authentication is performed (like <http://localhost/owa>) and provide an Application name (optional). The Application name appears in Azure Multi-Factor Authentication reports and may be displayed within SMS or Mobile App authentication messages.
5. Adjust the Idle timeout and Maximum session times if the default is not sufficient.
6. Check the **Require Multi-Factor Authentication user match** box if all users have been or will be imported into the Server and subject to multi-factor authentication. If a significant number of users have not yet been imported into the Server and/or will be exempt from multi-factor authentication, leave the box unchecked.
7. Check the **Cookie cache** box if desired.
8. Click **OK**.

## Enable IIS Plug-ins for Azure Multi-Factor Authentication Server

After configuring the Form-Based or HTTP authentication URLs and settings, select the locations where the Azure Multi-Factor Authentication IIS plug-ins should be loaded and enabled in IIS. Use the following procedure:

1. If running on IIS 6, click the **ISAPI** tab. Select the website that the web application is running under (e.g. Default Web Site) to enable the Azure Multi-Factor Authentication ISAPI filter plug-in for that site.
2. If running on IIS 7 or higher, click the **Native Module** tab. Select the server, websites, or applications to enable the IIS plug-in at the desired levels.
3. Click the **Enable IIS authentication** box at the top of the screen. Azure Multi-Factor Authentication is now securing the selected IIS application. Ensure that users have been imported into the Server.

## Trusted IPs

The Trusted IPs allows users to bypass Azure Multi-Factor Authentication for website requests originating from specific IP addresses or subnets. For example, you may want to exempt users from Azure Multi-Factor Authentication while logging in from the office. For this, you would specify the office subnet as a Trusted IPs entry. To configure Trusted IPs, use the following procedure:

1. In the IIS Authentication section, click the **Trusted IPs** tab.
2. Click **Add**.
3. When the Add Trusted IPs dialog box appears, select the **Single IP**, **IP range**, or **Subnet** radio button.
4. Enter the IP address, range of IP addresses or subnet that should be allowed. If entering a subnet, select the appropriate Netmask and click **OK**.<|MERGE_RESOLUTION|>--- conflicted
+++ resolved
@@ -19,11 +19,7 @@
 
 Use the IIS Authentication section of the Azure Multi-Factor Authentication (MFA) Server to enable and configure IIS authentication for integration with Microsoft IIS web applications. The Azure MFA Server installs a plug-in that can filter requests being made to the IIS web server to add Azure Multi-Factor Authentication. The IIS plug-in provides support for Form-Based Authentication and Integrated Windows HTTP Authentication. Trusted IPs can also be configured to exempt internal IP addresses from two-factor authentication.
 
-<<<<<<< HEAD
-> [IMPORTANT]
-=======
 > [!IMPORTANT]
->>>>>>> 7398be98
 > As of July 1, 2019, Microsoft will no longer offer MFA Server for new deployments. New customers who would like to require multi-factor authentication from their users should use cloud-based Azure Multi-Factor Authentication. Existing customers who have activated MFA Server prior to July 1 will be able to download the latest version, future updates and generate activation credentials as usual.
 
 ![IIS Authentication in MFA Server](./media/howto-mfaserver-iis/iis.png)
