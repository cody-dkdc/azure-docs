--- conflicted
+++ resolved
@@ -6,11 +6,7 @@
 ms.service: active-directory
 ms.subservice: authentication
 ms.topic: conceptual
-<<<<<<< HEAD
-ms.date: 01/16/2019
-=======
 ms.date: 05/06/2019
->>>>>>> 6a383dfd
 
 ms.author: joflore
 author: MicrosoftGuyJFlo
@@ -42,14 +38,8 @@
 * **Supports password writeback when an admin resets them from the Azure portal**: Whenever an admin resets a user’s password in the [Azure portal](https://portal.azure.com), if that user is federated or password hash synchronized, the password is written back to on-premises. This functionality is currently not supported in the Office admin portal.
 * **Doesn’t require any inbound firewall rules**: Password writeback uses an Azure Service Bus relay as an underlying communication channel. All communication is outbound over port 443.
 
-<<<<<<< HEAD
-> [!Note]
-> User accounts that exist within protected groups in on-premises Active Directory cannot be used with password writeback. Administrator accounts that exist within protected groups in on-premises AD can be used with password writeback. For more information about protected groups, see [Protected accounts and groups in Active Directory](https://technet.microsoft.com/library/dn535499.aspx).
->
-=======
 > [!NOTE]
 > User accounts that exist within protected groups in on-premises Active Directory cannot be used with password writeback. Administrator accounts that exist within protected groups in on-premises AD can be used with password writeback. For more information about protected groups, see [Protected accounts and groups in Active Directory](https://technet.microsoft.com/library/dn535499.aspx).
->>>>>>> 6a383dfd
 
 ## Licensing requirements for password writeback
 
