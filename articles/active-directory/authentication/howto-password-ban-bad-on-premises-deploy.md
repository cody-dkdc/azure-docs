--- conflicted
+++ resolved
@@ -108,49 +108,28 @@
 
      * Interactive authentication mode:
 
-<<<<<<< HEAD
-         ```powershell
-         Register-AzureADPasswordProtectionProxy -AccountUpn 'yourglobaladmin@yourtenant.onmicrosoft.com'
-         ```
-         > [!NOTE]
-         > This mode doesn't work on Server Core operating systems. Instead, use one of the following authentication modes. Also, this mode might fail if Internet Explorer Enhanced Security Configuration is enabled. The workaround is to disable that Configuration, register the proxy, and then re-enable it.
-=======
-        ```PowerShell
+
+        ```powershell
         Register-AzureADPasswordProtectionProxy -AccountUpn 'yourglobaladmin@yourtenant.onmicrosoft.com'
         ```
         > [!NOTE]
         > This mode doesn't work on Server Core operating systems. Instead, use one of the following authentication modes. Also, this mode might fail if Internet Explorer Enhanced Security Configuration is enabled. The workaround is to disable that Configuration, register the proxy, and then re-enable it.
->>>>>>> 0104a899
 
      * Device-code authentication mode:
 
-<<<<<<< HEAD
-         ```powershell
-         Register-AzureADPasswordProtectionProxy -AccountUpn 'yourglobaladmin@yourtenant.onmicrosoft.com' -AuthenticateUsingDeviceCode
-         To sign in, use a web browser to open the page https://microsoft.com/devicelogin and enter the code XYZABC123 to authenticate.
-         ```
-=======
-        ```PowerShell
+        ```powershell
         Register-AzureADPasswordProtectionProxy -AccountUpn 'yourglobaladmin@yourtenant.onmicrosoft.com' -AuthenticateUsingDeviceCode
         To sign in, use a web browser to open the page https://microsoft.com/devicelogin and enter the code XYZABC123 to authenticate.
         ```
->>>>>>> 0104a899
 
         You then complete authentication by following the displayed instructions on a different device.
 
      * Silent (password-based) authentication mode:
 
-<<<<<<< HEAD
-         ```powershell
-         $globalAdminCredentials = Get-Credential
-         Register-AzureADPasswordProtectionProxy -AzureCredential $globalAdminCredentials
-         ```
-=======
-        ```PowerShell
+        ```powershell
         $globalAdminCredentials = Get-Credential
         Register-AzureADPasswordProtectionProxy -AzureCredential $globalAdminCredentials
         ```
->>>>>>> 0104a899
 
         > [!NOTE]
         > This mode fails if Azure Multi-Factor Authentication is required. In that case, use one of the previous two authentication modes.
@@ -170,49 +149,26 @@
 
      * Interactive authentication mode:
 
-<<<<<<< HEAD
-         ```powershell
-         Register-AzureADPasswordProtectionForest -AccountUpn 'yourglobaladmin@yourtenant.onmicrosoft.com'
-         ```
-         > [!NOTE]
-         > This mode won't work on Server Core operating systems. Instead use one of the following two authentication modes. Also, this mode might fail if Internet Explorer Enhanced Security Configuration is enabled. The workaround is to disable that Configuration, register the proxy, and then re-enable it.  
-=======
-        ```PowerShell
+        ```powershell
         Register-AzureADPasswordProtectionForest -AccountUpn 'yourglobaladmin@yourtenant.onmicrosoft.com'
         ```
         > [!NOTE]
         > This mode won't work on Server Core operating systems. Instead use one of the following two authentication modes. Also, this mode might fail if Internet Explorer Enhanced Security Configuration is enabled. The workaround is to disable that Configuration, register the proxy, and then re-enable it.  
->>>>>>> 0104a899
 
      * Device-code authentication mode:
 
-<<<<<<< HEAD
-         ```powershell
-         Register-AzureADPasswordProtectionForest -AccountUpn 'yourglobaladmin@yourtenant.onmicrosoft.com' -AuthenticateUsingDeviceCode
-         To sign in, use a web browser to open the page https://microsoft.com/devicelogin and enter the code XYZABC123 to authenticate.
-         ```
-=======
-        ```PowerShell
+        ```powershell
         Register-AzureADPasswordProtectionForest -AccountUpn 'yourglobaladmin@yourtenant.onmicrosoft.com' -AuthenticateUsingDeviceCode
         To sign in, use a web browser to open the page https://microsoft.com/devicelogin and enter the code XYZABC123 to authenticate.
         ```
->>>>>>> 0104a899
 
         You then complete authentication by following the displayed instructions on a different device.
 
-<<<<<<< HEAD
-      * Silent (password-based) authentication mode:
-         ```powershell
-         $globalAdminCredentials = Get-Credential
-         Register-AzureADPasswordProtectionForest -AzureCredential $globalAdminCredentials
-         ```
-=======
      * Silent (password-based) authentication mode:
-        ```PowerShell
+        ```powershell
         $globalAdminCredentials = Get-Credential
         Register-AzureADPasswordProtectionForest -AzureCredential $globalAdminCredentials
         ```
->>>>>>> 0104a899
 
         > [!NOTE]
         > This mode fails if Azure Multi-Factor Authentication is required. In that case, use one of the previous two authentication modes.
