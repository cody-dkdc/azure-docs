--- conflicted
+++ resolved
@@ -21,8 +21,6 @@
 * **Cloud-only users**: Office 365 any paid SKU, or Azure AD Basic
 * **Cloud** or **on-premises users**: Azure AD Premium P1 or P2, Enterprise Mobility + Security (EMS), or Microsoft 365
 
-<<<<<<< HEAD
-=======
 ## Licensing requirements for password writeback
 
 **Self-Service Password Reset/Change/Unlock with on-premises writeback is a premium feature of Azure AD**. For more information about licensing, see the [Azure Active Directory pricing site](https://azure.microsoft.com/pricing/details/active-directory/).
@@ -41,7 +39,6 @@
 > Standalone Office 365 licensing plans *don't support password writeback* and require that you have one of the preceding plans for this functionality to work.
 >
 
->>>>>>> 9fb6d124
 Additional licensing information, including costs, can be found on the following pages:
 
 * [Azure Active Directory pricing site](https://azure.microsoft.com/pricing/details/active-directory/)
