--- conflicted
+++ resolved
@@ -17,11 +17,7 @@
 
 # Enforce Azure AD password protection for Windows Server Active Directory
 
-<<<<<<< HEAD
-Azure AD password protection is a feature that enhances password policies in an organization. On-premises deployment password protection uses both the global and custom banned-password lists that are stored in Azure AD. It does the same checks on-premises as Azure AD for cloud-based changes.
-=======
 Azure AD password protection is a feature that enhances password policies in an organization. On-premises deployment of password protection uses both the global and custom banned-password lists that are stored in Azure AD. It does the same checks on-premises as Azure AD for cloud-based changes.
->>>>>>> 6a383dfd
 
 ## Design principles
 
