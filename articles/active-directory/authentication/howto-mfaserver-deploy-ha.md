--- conflicted
+++ resolved
@@ -19,11 +19,7 @@
 
 To achieve high-availability with your Azure Server MFA deployment, you need to deploy multiple MFA servers. This section provides information on a load-balanced design to achieve your high availability targets in you Azure MFS Server deployment.
 
-<<<<<<< HEAD
-> [IMPORTANT]
-=======
 > [!IMPORTANT]
->>>>>>> 7398be98
 > As of July 1, 2019, Microsoft will no longer offer MFA Server for new deployments. New customers who would like to require multi-factor authentication from their users should use cloud-based Azure Multi-Factor Authentication. Existing customers who have activated MFA Server prior to July 1 will be able to download the latest version, future updates and generate activation credentials as usual.
 
 ## MFA Server overview
