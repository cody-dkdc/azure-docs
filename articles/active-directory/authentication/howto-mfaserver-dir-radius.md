---
title: RADIUS Authentication and Azure MFA Server - Azure Active Directory
description: Deploying RADIUS Authentication and Azure Multi-Factor Authentication Server.

services: multi-factor-authentication
ms.service: active-directory
ms.subservice: authentication
ms.topic: conceptual
ms.date: 01/31/2018

ms.author: joflore
author: MicrosoftGuyJFlo
manager: daveba
ms.reviewer: michmcla
ms.collection: M365-identity-device-management
---
# Integrate RADIUS authentication with Azure Multi-Factor Authentication Server

RADIUS is a standard protocol to accept authentication requests and to process those requests. The Azure Multi-Factor Authentication Server can act as a RADIUS server. Insert it between your RADIUS client (VPN appliance) and your authentication target to add two-step verification. Your authentication target could be Active Directory, an LDAP directory, or another RADIUS server. For Azure Multi-Factor Authentication (MFA) to function, you must configure the Azure MFA Server so that it can communicate with both the client servers and the authentication target. The Azure MFA Server accepts requests from a RADIUS client, validates credentials against the authentication target, adds Azure Multi-Factor Authentication, and sends a response back to the RADIUS client. The authentication request only succeeds if both the primary authentication and the Azure Multi-Factor Authentication succeed.

<<<<<<< HEAD
> [IMPORTANT]
=======
> [!IMPORTANT]
>>>>>>> 7398be98
> As of July 1, 2019, Microsoft will no longer offer MFA Server for new deployments. New customers who would like to require multi-factor authentication from their users should use cloud-based Azure Multi-Factor Authentication. Existing customers who have activated MFA Server prior to July 1 will be able to download the latest version, future updates and generate activation credentials as usual.

> [!NOTE]
> The MFA Server only supports PAP (password authentication protocol) and MSCHAPv2 (Microsoft's Challenge-Handshake Authentication Protocol) RADIUS protocols when acting as a RADIUS server.  Other protocols, like EAP (extensible authentication protocol), can be used when the MFA server acts as a RADIUS proxy to another RADIUS server that supports that protocol.
>
> In this configuration, one-way SMS and OATH tokens don't work since the MFA Server can't initiate a successful RADIUS Challenge response using alternative protocols.

![Radius Authentication in MFA Server](./media/howto-mfaserver-dir-radius/radius.png)

## Add a RADIUS client

To configure RADIUS authentication, install the Azure Multi-Factor Authentication Server on a Windows server. If you have an Active Directory environment, the server should be joined to the domain inside the network. Use the following procedure to configure the Azure Multi-Factor Authentication Server:

1. In the Azure Multi-Factor Authentication Server, click the RADIUS Authentication icon in the left menu.
2. Check the **Enable RADIUS authentication** checkbox.
3. On the Clients tab, change the Authentication and Accounting ports if the Azure MFA RADIUS service needs to listen for RADIUS requests on non-standard ports.
4. Click **Add**.
5. Enter the IP address of the appliance/server that will authenticate to the Azure Multi-Factor Authentication Server, an application name (optional), and a shared secret.

   The application name appears in reports and may be displayed within SMS or mobile app authentication messages.

   The shared secret needs to be the same on both the Azure Multi-Factor Authentication Server and appliance/server.

6. Check the **Require Multi-Factor Authentication user match** box if all users have been imported into the Server and subject to multi-factor authentication. If a significant number of users have not yet been imported into the Server or are exempt from two-step verification, leave the box unchecked.
7. Check the **Enable fallback OATH token** box if you want to use OATH passcodes from mobile verification apps as a backup method.
8. Click **OK**.

Repeat steps 4 through 8 to add as many additional RADIUS clients as you need.

## Configure your RADIUS client

1. Click the **Target** tab.
   * If the Azure MFA Server is installed on a domain-joined server in an Active Directory environment, select **Windows domain**.
   * If users should be authenticated against an LDAP directory, select **LDAP bind**.
      Select the Directory Integration icon and edit the LDAP configuration on the Settings tab so that the Server can bind to your directory. Instructions for configuring LDAP can be found in the [LDAP Proxy configuration guide](howto-mfaserver-dir-ldap.md).
   * If users should be authenticated against another RADIUS server, select **RADIUS server(s)**.
1. Click **Add** to configure the server to which the Azure MFA Server will proxy the RADIUS requests.
1. In the Add RADIUS Server dialog box, enter the IP address of the RADIUS server and a shared secret.

   The shared secret needs to be the same on both the Azure Multi-Factor Authentication Server and RADIUS server. Change the Authentication port and Accounting port if different ports are used by the RADIUS server.

1. Click **OK**.
1. Add the Azure MFA Server as a RADIUS client in the other RADIUS server so that it can process access requests sent to it from the Azure MFA Server. Use the same shared secret configured in the Azure Multi-Factor Authentication Server.

Repeat these steps to add more RADIUS servers. Configure the order in which the Azure MFA Server should call them with the **Move Up** and **Move Down** buttons.

You've successfully configured the Azure Multi-Factor Authentication Server. The Server is now listening on the configured ports for RADIUS access requests from the configured clients.

## RADIUS Client configuration

To configure the RADIUS client, use the guidelines:

* Configure your appliance/server to authenticate via RADIUS to the Azure Multi-Factor Authentication Server’s IP address, which acts as the RADIUS server.
* Use the same shared secret that was configured earlier.
* Configure the RADIUS timeout to 30-60 seconds so that there is time to validate the user’s credentials, perform two-step verification, receive their response, and then respond to the RADIUS access request.

## Next steps

Learn how to [integrate with RADIUS authentication](howto-mfa-nps-extension.md) if you have Azure Multi-Factor Authentication in the cloud. <|MERGE_RESOLUTION|>--- conflicted
+++ resolved
@@ -18,11 +18,7 @@
 
 RADIUS is a standard protocol to accept authentication requests and to process those requests. The Azure Multi-Factor Authentication Server can act as a RADIUS server. Insert it between your RADIUS client (VPN appliance) and your authentication target to add two-step verification. Your authentication target could be Active Directory, an LDAP directory, or another RADIUS server. For Azure Multi-Factor Authentication (MFA) to function, you must configure the Azure MFA Server so that it can communicate with both the client servers and the authentication target. The Azure MFA Server accepts requests from a RADIUS client, validates credentials against the authentication target, adds Azure Multi-Factor Authentication, and sends a response back to the RADIUS client. The authentication request only succeeds if both the primary authentication and the Azure Multi-Factor Authentication succeed.
 
-<<<<<<< HEAD
-> [IMPORTANT]
-=======
 > [!IMPORTANT]
->>>>>>> 7398be98
 > As of July 1, 2019, Microsoft will no longer offer MFA Server for new deployments. New customers who would like to require multi-factor authentication from their users should use cloud-based Azure Multi-Factor Authentication. Existing customers who have activated MFA Server prior to July 1 will be able to download the latest version, future updates and generate activation credentials as usual.
 
 > [!NOTE]
