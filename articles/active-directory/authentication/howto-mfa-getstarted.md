--- conflicted
+++ resolved
@@ -58,13 +58,13 @@
 * Hybrid Azure AD joined device
 * Approved client application
 
-<<<<<<< HEAD
+
 Use the customizable posters and email templates in [multi-factor authentication rollout materials] to roll out multi-factor authentication to your organization. (https://www.microsoft.com/en-us/download/details.aspx?id=57600&WT.mc_id=rss_alldownloads_all)
 
 ## Enable Multi-Factor Authentication with Conditional Access
-=======
+
 Conditional access policies enforce registration, requiring unregistered users to complete registration at first sign-in, an important security consideration.
->>>>>>> 742a74fa
+
 
 [Azure AD Identity Protection](../identity-protection/howto-configure-risk-policies.md) contributes both a registration policy for and automated risk detection and remediation policies to the Azure Multi-Factor Authentication story. Policies can be created to force password changes when there is a threat of compromised identity or require MFA when a sign-in is deemed risky by the following [events](../reports-monitoring/concept-risk-events.md):
 
