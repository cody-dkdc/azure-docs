--- conflicted
+++ resolved
@@ -21,11 +21,7 @@
 
 Use the Directory Integration section of the Azure MFA Server to integrate with Active Directory or another LDAP directory. You can configure attributes to match the directory schema and set up automatic user synchronization.
 
-<<<<<<< HEAD
-> [IMPORTANT]
-=======
 > [!IMPORTANT]
->>>>>>> 7398be98
 > As of July 1, 2019, Microsoft will no longer offer MFA Server for new deployments. New customers who would like to require multi-factor authentication from their users should use cloud-based Azure Multi-Factor Authentication. Existing customers who have activated MFA Server prior to July 1 will be able to download the latest version, future updates and generate activation credentials as usual.
 
 ## Settings
