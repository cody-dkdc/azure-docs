--- conflicted
+++ resolved
@@ -281,11 +281,7 @@
 
 If your previous computer certificate has expired, and a new certificate has been generated, you should delete any expired certificates. Having expired certificates can cause issues with the NPS Extension starting.
 
-<<<<<<< HEAD
-To check if you have a valid certificate, check the local Computer Account's Certificate Store using MMC, and ensure the certificate has not passed its expiry date. To generate a newly valid certificate, re-run the steps under the section "[Run the PowerShell script](#run-the-powershell-script)"
-=======
 To check if you have a valid certificate, check the local Computer Account's Certificate Store using MMC, and ensure the certificate has not passed its expiry date. To generate a newly valid certificate, rerun the steps under the section "[Run the PowerShell script](#run-the-powershell-script)"
->>>>>>> c06ec023
 
 ## Managing the TLS/SSL Protocols and Cipher Suites
 
