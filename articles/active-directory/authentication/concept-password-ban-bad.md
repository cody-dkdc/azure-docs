---
title: Dynamically banned passwords - Azure Active Directory
description: Ban weak passwords from your environment with Azure AD dynamically banned passwords

services: active-directory
ms.service: active-directory
ms.subservice: authentication
ms.topic: conceptual
ms.date: 07/11/2018

ms.author: joflore
author: MicrosoftGuyJFlo
manager: daveba
ms.reviewer: rogoya

ms.collection: M365-identity-device-management
---
# Eliminate bad passwords in your organization

Industry leaders tell you not to use the same password in multiple places, to make it complex, and to not make it simple like Password123. How can organizations guarantee that their users are following guidance? How can they make sure users aren't using common passwords or passwords that are known to be included in recent data breaches?

## Global banned password list

Microsoft is always working to stay one step ahead of cyber-criminals. Therefore the Azure AD Identity Protection team continually look for commonly used and compromised passwords. They then block those passwords that are deemed too common in what is called the global banned password list. Cyber-criminals also use similar strategies in their attacks, therefore Microsoft does not publish the contents of this list publicly. These vulnerable passwords are blocked before they become a real threat to Microsoft's customers. For more information about current security efforts, see the [Microsoft Security Intelligence Report](https://www.microsoft.com/security/operations/security-intelligence-report).

## Custom banned password list

Some organizations may want to take security one step further by adding their own customizations on top of the global banned password list in what Microsoft calls the custom banned password list. Enterprise customers like Contoso could then choose to block variants of their brand names, company-specific terms, or other items.

The custom banned password list and the ability to enable on-premises Active Directory integration is managed using the Azure portal.

![Modify the custom banned password list under Authentication Methods](./media/concept-password-ban-bad/authentication-methods-password-protection.png)

## On-premises hybrid scenarios

Protecting cloud-only accounts is helpful but many organizations maintain hybrid scenarios including on-premises Windows Server Active Directory. It is possible to install Azure AD password protection for Windows Server Active Directory agents on-premises to extend the banned password lists to your existing infrastructure. Now users and administrators who change, set, or reset passwords on-premises are required to comply with the same password policy as cloud-only users.

## How are passwords evaluated

Whenever a user changes or resets their password, the new password is checked for strength and complexity by validating it against both the global and the custom banned password list (if the latter is configured).

Even if a user’s password contains a banned password, the password may still be accepted if the overall password is strong enough otherwise. A newly configured password will go through the following steps to assess its overall strength to determine if it should be accepted or rejected.

### Step 1: Normalization

A new password first goes through a normalization process. This allows for a small set of banned passwords to be mapped to a much larger set of potentially weak passwords.

Normalization has two parts.  First, all uppercase letters are changed to lower case.  Second, common character substitutions are performed, for example:  

| Original letter  | Substituted letter |
| --- | --- |
| '0'  | 'o' |
| '1'  | 'l' |
| '$'  | 's' |
| '\@'  | 'a' |

Example: assume that the password “blank” is banned, and a user tries to change their password to “Bl@nK”. Even though “Bl@nk” is not specifically banned, the normalization process converts this password to “blank”, which is a banned password.

### Step 2: Check if password is considered banned

#### Fuzzy matching behavior

Fuzzy matching is used on the normalized password to identify if it contains a password found on either the global or the custom banned password lists. The matching process is based on an edit distance of one (1) comparison.  

Example: assume that the password “abcdef” is banned, and a user tries to change their password to one of the following:

‘abcdeg’    *(last character changed from ‘f’ to ‘g’)*
‘abcdefg’   *’(g’ appended to end)*
‘abcde’     *(trailing ‘f’ was deleted from end)*

Each of the above passwords does not specifically match the banned password "abcdef". However, since each example is within an edit distance of 1 of the banned token ‘abcdef’, they are all considered as a  match to “abcdef”.

#### Substring matching (on specific terms)

Substring matching is used on the normalized password to check for the user’s first and last name as well as the tenant name (note that tenant name matching is not done when validating passwords on an Active Directory domain controller).

<<<<<<< HEAD
Example: assume that we have a user John Doe that wants to reset his password to “J0hn123fb”. After normalization, this password would become “john123fb”. Substring matching finds that the password contains the user’s first name “John”. Even though “J0hn123fb” was not specifically on either banned password list, substring matching found “John" in the password. Therefore this password would be rejected.
=======
Example: assume that we have a user, Pol, who wants to reset their password to “P0l123fb”. After normalization, this password would become “pol123fb”. Substring matching finds that the password contains the user’s first name “Pol”. Even though “P0l123fb” was not specifically on either banned password list, substring matching found “Pol" in the password. Therefore this password would be rejected.
>>>>>>> 6a383dfd

#### Score Calculation

The next step is to identify all instances of banned passwords in the user's normalized new password. Then:

1. Each banned password that is found in a user’s password is given one point.
2. Each remaining unique character is given one point.
3. A password must be at least 5 points for it to be accepted.

For the next two examples, let’s assume that Contoso is using Azure AD Password Protection and has “contoso” on their custom list. Let’s also assume that “blank” is on the global list.

Example: a user changes their password to “C0ntos0Blank12”

After normalization, this password becomes “contosoblank12”. The matching process finds that this password contains two banned passwords: contoso and blank. This password is then given a score:

[contoso] + [blank] + [1] + [2] = 4 points
Since this password is under 5 points, it will be rejected.

Example: a user changes their password to “ContoS0Bl@nkf9!”.

After normalization, this password becomes “contosoblankf9!”. The matching process finds that this password contains two banned passwords: contoso and blank. This password is then given a score:

[contoso] + [blank] + [f] + [9] + [!] = 5 points
Since this password is at least 5 points, it is accepted.

   > [!IMPORTANT]
   > Please note that the banned password algorithm along with the global list can and do change at any time in Azure based on ongoing security analysis and research. For the on-premises DC agent service, updated algorithms will only take effect after the DC agent software is re-installed.

## License requirements

|   | Azure AD password protection with global banned password list | Azure AD password protection with custom banned password list|
| --- | --- | --- |
| Cloud-only users | Azure AD Free | Azure AD Premium P1 or P2 |
| Users synchronized from on-premises Windows Server Active Directory | Azure AD Premium P1 or P2 | Azure AD Premium P1 or P2 |

> [!NOTE]
> On-premises Windows Server Active Directory users that not synchronized to Azure Active Directory also avail the benefits of Azure AD password protection based on existing licensing for synchronized users.

Additional licensing information, including costs, can be found on the [Azure Active Directory pricing site](https://azure.microsoft.com/pricing/details/active-directory/).

## What do users see

When a user attempts to reset a password to something that would be banned, they see the following error message:

Unfortunately, your password contains a word, phrase, or pattern that makes your password easily guessable. Please try again with a different password.

## Next steps

* [Configure the custom banned password list](howto-password-ban-bad.md)
* [Enable Azure AD password protection agents on-premises](howto-password-ban-bad-on-premises-deploy.md)<|MERGE_RESOLUTION|>--- conflicted
+++ resolved
@@ -74,11 +74,7 @@
 
 Substring matching is used on the normalized password to check for the user’s first and last name as well as the tenant name (note that tenant name matching is not done when validating passwords on an Active Directory domain controller).
 
-<<<<<<< HEAD
-Example: assume that we have a user John Doe that wants to reset his password to “J0hn123fb”. After normalization, this password would become “john123fb”. Substring matching finds that the password contains the user’s first name “John”. Even though “J0hn123fb” was not specifically on either banned password list, substring matching found “John" in the password. Therefore this password would be rejected.
-=======
 Example: assume that we have a user, Pol, who wants to reset their password to “P0l123fb”. After normalization, this password would become “pol123fb”. Substring matching finds that the password contains the user’s first name “Pol”. Even though “P0l123fb” was not specifically on either banned password list, substring matching found “Pol" in the password. Therefore this password would be rejected.
->>>>>>> 6a383dfd
 
 #### Score Calculation
 
