--- conflicted
+++ resolved
@@ -73,11 +73,7 @@
 
 ## Prerequisites
 
-<<<<<<< HEAD
-This section details the prerequisites that must be completed before you can integrate MFA with the Remote Desktop Gateway. Before you begin, you must have the following prerequisites in place:
-=======
 This section details the prerequisites that must be completed before you can integrate MFA with the VPN. Before you begin, you must have the following prerequisites in place:
->>>>>>> 6a383dfd
 
 * VPN infrastructure
 * Network Policy and Access Services role
@@ -338,15 +334,9 @@
     ![Azure AD Directory ID in the Azure portal](./media/howto-mfa-nps-extension-vpn/image35.png)
 
 ### Install the NPS extension
-<<<<<<< HEAD
-
-The NPS extension must be installed on a server that has the Network Policy and Access Services role installed and that functions as the RADIUS server in your design. Do *not* install the NPS extension on your Remote Desktop server.
-
-=======
 
 The NPS extension must be installed on a server that has the Network Policy and Access Services role installed and that functions as the RADIUS server in your design. Do *not* install the NPS extension on your VPN server.
 
->>>>>>> 6a383dfd
 1. Download the NPS extension from [Microsoft Download Center](https://aka.ms/npsmfa).
 
 2. Copy the setup executable file (*NpsExtnForAzureMfaInstaller.exe*) to the NPS server.
