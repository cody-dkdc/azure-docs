---
title: Troubleshoot error codes for the Azure MFA NPS extension | Microsoft Docs
description: Get help resolving issues with the NPS extension for Azure Multi-Factor Authentication

services: multi-factor-authentication
ms.service: active-directory
ms.subservice: authentication
ms.topic: conceptual
ms.date: 11/13/2018

ms.author: joflore
author: MicrosoftGuyJFlo
manager: daveba
ms.reviewer: michmcla

ms.collection: M365-identity-device-management
---
# Resolve error messages from the NPS extension for Azure Multi-Factor Authentication

If you encounter errors with the NPS extension for Azure Multi-Factor Authentication, use this article to reach a resolution faster. NPS extension logs are found in Event Viewer under **Custom Views** > **Server Roles** > **Network Policy and Access Services** on the server where the NPS Extension is installed.

## Troubleshooting steps for common errors

| Error code | Troubleshooting steps |
| ---------- | --------------------- |
| **CONTACT_SUPPORT** | [Contact support](#contact-microsoft-support), and mention the list of steps for collecting logs. Provide as much information as you can about what happened before the error, including tenant id, and user principal name (UPN). |
| **CLIENT_CERT_INSTALL_ERROR** | There may be an issue with how the client certificate was installed or associated with your tenant. Follow the instructions in [Troubleshooting the MFA NPS extension](howto-mfa-nps-extension.md#troubleshooting) to investigate client cert problems. |
| **ESTS_TOKEN_ERROR** | Follow the instructions in [Troubleshooting the MFA NPS extension](howto-mfa-nps-extension.md#troubleshooting) to investigate client cert and ADAL token problems. |
| **HTTPS_COMMUNICATION_ERROR** | The NPS server is unable to receive responses from Azure MFA. Verify that your firewalls are open bidirectionally for traffic to and from https://adnotifications.windowsazure.com |
| **HTTP_CONNECT_ERROR** | On the server that runs the NPS extension, verify that you can reach  https://adnotifications.windowsazure.com and https://login.microsoftonline.com/. If those sites don't load, troubleshoot connectivity on that server. |
| **NPS Extension for Azure MFA:** <br> NPS Extension for Azure MFA only performs Secondary Auth for Radius requests in AccessAccept State. Request received for User username with response state AccessReject, ignoring request. | This error usually reflects an authentication failure in AD or that the NPS server is unable to receive responses from Azure AD. Verify that your firewalls are open bidirectionally for traffic to and from https://adnotifications.windowsazure.com and https://login.microsoftonline.com using ports 80 and 443. It is also important to check that on the DIAL-IN tab of Network Access Permissions, the setting is set to "control access through NPS Network Policy". |
| **REGISTRY_CONFIG_ERROR** | A key is missing in the registry for the application, which may be because the [PowerShell script](howto-mfa-nps-extension.md#install-the-nps-extension) wasn't run after installation. The error message should include the missing key. Make sure you have the key under HKEY_LOCAL_MACHINE\SOFTWARE\Microsoft\AzureMfa. |
| **REQUEST_FORMAT_ERROR** <br> Radius Request missing mandatory Radius userName\Identifier attribute.Verify that NPS is receiving RADIUS requests | This error usually reflects an installation issue. The NPS extension must be installed in NPS servers that can receive RADIUS requests. NPS servers that are installed as dependencies for services like RDG and RRAS don't receive radius requests. NPS Extension does not work when installed over such installations and errors out since it cannot read the details from the authentication request. |
| **REQUEST_MISSING_CODE** | Make sure that the password encryption protocol between the NPS and NAS servers supports the secondary authentication method that you're using. **PAP** supports all the authentication methods of Azure MFA in the cloud: phone call, one-way text message, mobile app notification, and mobile app verification code. **CHAPV2** and **EAP** support phone call and mobile app notification. |
| **USERNAME_CANONICALIZATION_ERROR** | Verify that the user is present in your on-premises Active Directory instance, and that the NPS Service has permissions to access the directory. If you are using cross-forest trusts, [contact support](#contact-microsoft-support) for further help. |

### Alternate login ID errors

| Error code | Error message | Troubleshooting steps |
| ---------- | ------------- | --------------------- |
| **ALTERNATE_LOGIN_ID_ERROR** | Error: userObjectSid lookup failed | Verify that the user exists in your on-premises Active Directory instance. If you are using cross-forest trusts, [contact support](#contact-microsoft-support) for further help. |
| **ALTERNATE_LOGIN_ID_ERROR** | Error: Alternate LoginId lookup failed | Verify that LDAP_ALTERNATE_LOGINID_ATTRIBUTE is set to a [valid active directory attribute](https://msdn.microsoft.com/library/ms675090(v=vs.85).aspx). <br><br> If LDAP_FORCE_GLOBAL_CATALOG is set to True, or LDAP_LOOKUP_FORESTS is configured with a non-empty value, verify that you have configured a Global Catalog and that the AlternateLoginId attribute is added to it. <br><br> If LDAP_LOOKUP_FORESTS is configured with a non-empty value, verify that the value is correct. If there is more than one forest name, the names must be separated with semi-colons, not spaces. <br><br> If these steps don't fix the problem, [contact support](#contact-microsoft-support) for more help. |
| **ALTERNATE_LOGIN_ID_ERROR** | Error: Alternate LoginId value is empty | Verify that the AlternateLoginId attribute is configured for the user. |

## Errors your users may encounter

| Error code | Error message | Troubleshooting steps |
| ---------- | ------------- | --------------------- |
| **AccessDenied** | Caller tenant does not have access permissions to do authentication for the user | Check whether the tenant domain and the domain of the user principal name (UPN) are the same. For example, make sure that user@contoso.com is trying to authenticate to the Contoso tenant. The UPN represents a valid user for the tenant in Azure. |
| **AuthenticationMethodNotConfigured** | The specified authentication method was not configured for the user | Have the user add or verify their verification methods according to the instructions in [Manage your settings for two-step verification](../user-help/multi-factor-authentication-end-user-manage-settings.md). |
| **AuthenticationMethodNotSupported** | Specified authentication method is not supported. | Collect all your logs that include this error, and [contact support](#contact-microsoft-support). When you contact support, provide the username and the secondary verification method that triggered the error. |
| **BecAccessDenied** | MSODS Bec call returned access denied, probably the username is not defined in the tenant | The user is present in Active Directory on-premises but is not synced into Azure AD by AD Connect. Or, the user is missing for the tenant. Add the user to Azure AD and have them add their verification methods according to the instructions in [Manage your settings for two-step verification](../user-help/multi-factor-authentication-end-user-manage-settings.md). |
| **InvalidFormat** or **StrongAuthenticationServiceInvalidParameter** | The phone number is in an unrecognizable format | Have the user correct their verification phone numbers. |
| **InvalidSession** | The specified session is invalid or may have expired | The session has taken more than three minutes to complete. Verify that the user is entering the verification code, or responding to the app notification, within three minutes of initiating the authentication request. If that doesn't fix the problem, check that there are no network latencies between client, NAS Server, NPS Server, and the Azure MFA endpoint.  |
| **NoDefaultAuthenticationMethodIsConfigured** | No default authentication method was configured for the user | Have the user add or verify their verification methods according to the instructions in [Manage your settings for two-step verification](../user-help/multi-factor-authentication-end-user-manage-settings.md). Verify that the user has chosen a default authentication method, and configured that method for their account. |
| **OathCodePinIncorrect** | Wrong code and pin entered. | This error is not expected in the NPS extension. If your user encounters this, [contact support](#contact-microsoft-support) for troubleshooting help. |
| **ProofDataNotFound** | Proof data was not configured for the specified authentication method. | Have the user try a different verification method, or add a new verification methods according to the instructions in [Manage your settings for two-step verification](../user-help/multi-factor-authentication-end-user-manage-settings.md). If the user continues to see this error after you confirmed that their verification method is set up correctly, [contact support](#contact-microsoft-support). |
| **SMSAuthFailedWrongCodePinEntered** | Wrong code and pin entered. (OneWaySMS) | This error is not expected in the NPS extension. If your user encounters this, [contact support](#contact-microsoft-support) for troubleshooting help. |
| **TenantIsBlocked** | Tenant is blocked | [Contact support](#contact-microsoft-support) with Directory ID from the Azure AD properties page in the Azure portal. |
| **UserNotFound** | The specified user was not found | The tenant is no longer visible as active in Azure AD. Check that your subscription is active and you have the required first party apps. Also make sure the tenant in the certificate subject is as expected and the cert is still valid and registered under the service principal. |

## Messages your users may encounter that aren't errors

Sometimes, your users may get messages from Multi-Factor Authentication because their authentication request failed. These aren't errors in the product of configuration, but are intentional warnings explaining why an authentication request was denied.

<<<<<<< HEAD
| Error code | Error message | Recommended steps |   |
| ---------- | ------------- | ----------------- | - |
| **OathCodeIncorrect** | Wrong code entered\OATH Code Incorrect | Not an error,User has entered wrong code. | The user entered the wrong code. Have them try again by requesting a new code or signing in again. |
| **SMSAuthFailedMaxAllowedCodeRetryReached** | Maximum allowed code retry reached | The user failed the verification challenge too many times. Depending on your settings, they may need to be unblocked by an admin now.  | |
| **SMSAuthFailedWrongCodeEntered** | Wrong code entered/Text Message OTP Incorrect | The user entered the wrong code. Have them try again by requesting a new code or signing in again. | |
=======
| Error code | Error message | Recommended steps | 
| ---------- | ------------- | ----------------- |
| **OathCodeIncorrect** | Wrong code entered\OATH Code Incorrect | The user entered the wrong code. Have them try again by requesting a new code or signing in again. | 
| **SMSAuthFailedMaxAllowedCodeRetryReached** | Maximum allowed code retry reached | The user failed the verification challenge too many times. Depending on your settings, they may need to be unblocked by an admin now.  |
| **SMSAuthFailedWrongCodeEntered** | Wrong code entered/Text Message OTP Incorrect | The user entered the wrong code. Have them try again by requesting a new code or signing in again. |
>>>>>>> 61ecd6ce

## Errors that require support

If you encounter one of these errors, we recommend that you [contact support](#contact-microsoft-support) for diagnostic help. There's no standard set of steps that can address these errors. When you do contact support, be sure to include as much information as possible about the steps that led to an error, and your tenant information.

| Error code | Error message |
| ---------- | ------------- |
| **InvalidParameter** | Request must not be null |
| **InvalidParameter** | ObjectId must not be null or empty for ReplicationScope:{0} |
| **InvalidParameter** | The length of CompanyName \{0}\ is longer than the maximum allowed length {1} |
| **InvalidParameter** | UserPrincipalName must not be null or empty |
| **InvalidParameter** | The provided TenantId is not in correct format |
| **InvalidParameter** | SessionId must not be null or empty |
| **InvalidParameter** | Could not resolve any ProofData from request or Msods. The ProofData is unKnown |
| **InternalError** |  |
| **OathCodePinIncorrect** |  |
| **VersionNotSupported** |  |
| **MFAPinNotSetup** |  |

## Next steps

### Troubleshoot user accounts

If your users are [Having trouble with two-step verification](../user-help/multi-factor-authentication-end-user-troubleshoot.md), help them self-diagnose problems.

### Contact Microsoft support

If you need additional help, contact a support professional through [Azure Multi-Factor Authentication Server support](https://support.microsoft.com/oas/default.aspx?prid=14947). When contacting us, it's helpful if you can include as much information about your issue as possible. Information you can supply includes the page where you saw the error, the specific error code, the specific session ID, the ID of the user who saw the error, and debug logs.

To collect debug logs for support diagnostics, use the following steps on the NPS server:

1. Open Registry Editor and browse to HKEY_LOCAL_MACHINE\SOFTWARE\Microsoft\AzureMfa set **VERBOSE_LOG** to **TRUE**
2. Open an Administrator command prompt and run these commands:

   ```
   Mkdir c:\NPS
   Cd NPS
   netsh trace start Scenario=NetConnection capture=yes tracefile=c:\NPS\nettrace.etl
   logman create trace "NPSExtension" -ow -o c:\NPS\NPSExtension.etl -p {7237ED00-E119-430B-AB0F-C63360C8EE81} 0xffffffffffffffff 0xff -nb 16 16 -bs 1024 -mode Circular -f bincirc -max 4096 -ets
   logman update trace "NPSExtension" -p {EC2E6D3A-C958-4C76-8EA4-0262520886FF} 0xffffffffffffffff 0xff -ets
   ```

3. Reproduce the issue

4. Stop the tracing with these commands:

   ```
   logman stop "NPSExtension" -ets
   netsh trace stop
   wevtutil epl AuthNOptCh C:\NPS\%computername%_AuthNOptCh.evtx
   wevtutil epl AuthZOptCh C:\NPS\%computername%_AuthZOptCh.evtx
   wevtutil epl AuthZAdminCh C:\NPS\%computername%_AuthZAdminCh.evtx
   Start .
   ```

5. Open Registry Editor and browse to HKEY_LOCAL_MACHINE\SOFTWARE\Microsoft\AzureMfa set **VERBOSE_LOG** to **FALSE**
6. Zip the contents of the C:\NPS folder and attach the zipped file to the support case.<|MERGE_RESOLUTION|>--- conflicted
+++ resolved
@@ -63,19 +63,11 @@
 
 Sometimes, your users may get messages from Multi-Factor Authentication because their authentication request failed. These aren't errors in the product of configuration, but are intentional warnings explaining why an authentication request was denied.
 
-<<<<<<< HEAD
-| Error code | Error message | Recommended steps |   |
-| ---------- | ------------- | ----------------- | - |
-| **OathCodeIncorrect** | Wrong code entered\OATH Code Incorrect | Not an error,User has entered wrong code. | The user entered the wrong code. Have them try again by requesting a new code or signing in again. |
-| **SMSAuthFailedMaxAllowedCodeRetryReached** | Maximum allowed code retry reached | The user failed the verification challenge too many times. Depending on your settings, they may need to be unblocked by an admin now.  | |
-| **SMSAuthFailedWrongCodeEntered** | Wrong code entered/Text Message OTP Incorrect | The user entered the wrong code. Have them try again by requesting a new code or signing in again. | |
-=======
 | Error code | Error message | Recommended steps | 
 | ---------- | ------------- | ----------------- |
 | **OathCodeIncorrect** | Wrong code entered\OATH Code Incorrect | The user entered the wrong code. Have them try again by requesting a new code or signing in again. | 
 | **SMSAuthFailedMaxAllowedCodeRetryReached** | Maximum allowed code retry reached | The user failed the verification challenge too many times. Depending on your settings, they may need to be unblocked by an admin now.  |
 | **SMSAuthFailedWrongCodeEntered** | Wrong code entered/Text Message OTP Incorrect | The user entered the wrong code. Have them try again by requesting a new code or signing in again. |
->>>>>>> 61ecd6ce
 
 ## Errors that require support
 
