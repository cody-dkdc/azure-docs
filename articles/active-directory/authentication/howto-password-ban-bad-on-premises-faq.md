--- conflicted
+++ resolved
@@ -39,11 +39,7 @@
 
 A password set (sometimes called a password reset) is when an administrator replaces the password on an account with a new password, for example by using the Active Directory Users and Computers management tool. This operation requires a high level of privilege (usually Domain Admin), and the person performing the operation usually does not have knowledge of the old password. Help-desk scenarios often do this, for instance when assisting a user who has forgotten their password. You will also see password set events when a brand new user account is being created for the first time with a password.
 
-<<<<<<< HEAD
-The password validation policy behaves the same regardless of whether a password change or set is being done. The Azure AD Password Protection DC Agent service does log different events to inform you whether a password change or set operation was done.  See [Azure AD Password Protection monitoring and logging](https://docs.microsoft.com/en-us/azure/active-directory/authentication/howto-password-ban-bad-on-premises-monitor).
-=======
 The password validation policy behaves the same regardless of whether a password change or set is being done. The Azure AD Password Protection DC Agent service does log different events to inform you whether a password change or set operation was done.  See [Azure AD Password Protection monitoring and logging](https://docs.microsoft.com/azure/active-directory/authentication/howto-password-ban-bad-on-premises-monitor).
->>>>>>> 6a383dfd
 
 **Q: Is it supported to install Azure AD Password Protection side by side with other password-filter-based products?**
 
