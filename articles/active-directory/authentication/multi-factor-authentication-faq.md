--- conflicted
+++ resolved
@@ -139,11 +139,7 @@
 > [!NOTE]
 > Modern authentication for Office 2013 clients
 >
-<<<<<<< HEAD
-> App passwords are only necessary for apps that don't support modern authentication. Office 2013 clients support modern authentication protocols, but need to be configured. Now modern authentication is available to any customer running the March 2015 or later update for Office 2013. For more information, see the [Office 2013 modern authentication public preview announced](https://www.microsoft.com/en-us/microsoft-365/blog/2015/03/23/office-2013-modern-authentication-public-preview-announced/).
-=======
 > App passwords are only necessary for apps that don't support modern authentication. Office 2013 clients support modern authentication protocols, but need to be configured. Now modern authentication is available to any customer running the March 2015 or later update for Office 2013. For more information, see the blog post [Updated Office 365 modern authentication](https://www.microsoft.com/microsoft-365/blog/2015/11/19/updated-office-365-modern-authentication-public-preview/).
->>>>>>> 6a383dfd
 
 **Q: My users say that sometimes they don't receive the text message, or they reply to two-way text messages but the verification times out.**
 
