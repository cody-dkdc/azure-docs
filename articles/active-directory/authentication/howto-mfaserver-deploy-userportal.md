--- conflicted
+++ resolved
@@ -25,11 +25,7 @@
 
 Depending on your environment, you may want to deploy the user portal on the same server as Azure Multi-Factor Authentication Server or on another internet-facing  server.
 
-<<<<<<< HEAD
-> [IMPORTANT]
-=======
 > [!IMPORTANT]
->>>>>>> 7398be98
 > As of July 1, 2019, Microsoft will no longer offer MFA Server for new deployments. New customers who would like to require multi-factor authentication from their users should use cloud-based Azure Multi-Factor Authentication. Existing customers who have activated MFA Server prior to July 1 will be able to download the latest version, future updates and generate activation credentials as usual.
 
 ![MFA Server User Portal log in page](./media/howto-mfaserver-deploy-userportal/portal.png)
