--- conflicted
+++ resolved
@@ -1,122 +1,118 @@
-<properties
-	pageTitle="What happened to my WebApi project (Visual Studio Azure Active Directory connected service) |Microsoft Azure "
-	description="Describes what happens to your MVC project WebApi you connect to Azure AD by using Visual Studio services="active-directory"
-    services="active-directory"
-	documentationCenter=""
-	authors="TomArcher"
-	manager="douge"
-	editor="tglee"/>
-
-<tags
-	ms.service="active-directory"
-	ms.workload="web"
-	ms.tgt_pltfrm="vs-what-happened"
-	ms.devlang="na"
-	ms.topic="article"
-	ms.date="09/03/2015"
-<<<<<<< HEAD
-	ms.author="patshea"/>
-=======
-	ms.author="tarcher"/>
->>>>>>> 08be3281
-
-# What happened to my WebApi project (Visual Studio Azure Active Directory connected service)
-
-> [AZURE.SELECTOR]
-> - [Getting Started](vs-active-directory-webapi-getting-started.md)
-> - [What Happened](vs-active-directory-webapi-what-happened.md)
-
-##References have been added
-
-###NuGet package references
-
-- `Microsoft.Owin`
-- `Microsoft.Owin.Host.SystemWeb`
-- `Microsoft.Owin.Security`
-- `Microsoft.Owin.Security.ActiveDirectory`
-- `Microsoft.Owin.Security.Jwt`
-- `Microsoft.Owin.Security.OAuth`
-- `Owin`
-- `System.IdentityModel.Tokens.Jwt`
-
-###.NET references
-
-- `Microsoft.Owin`
-- `Microsoft.Owin.Host.SystemWeb`
-- `Microsoft.Owin.Security`
-- `Microsoft.Owin.Security.ActiveDirectory`
-- `Microsoft.Owin.Security.Jwt`
-- `Microsoft.Owin.Security.OAuth`
-- `Owin`
-- `System.IdentityModel.Tokens.Jwt`
-
-##Code changes
-
-###Code files were added to your project
-
-An authentication startup class, **App_Start/Startup.Auth.cs** was added to your project containing startup logic for Azure AD authentication.
-
-###Startup code was added to your project
-
-If you already had a Startup class in your project, the **Configuration** method was updated to include a call to `ConfigureAuth(app)`. Otherwise, a Startup class was added to your project.
-
-
-###Your app.config or web.config file has new configuration values.
-
-The following configuration entries have been added.
-```
-	`<appSettings>
-    		<add key="ida:ClientId" value="ClientId from the new Azure AD App" />
-    		<add key="ida:Tenant" value="Your selected Azure AD Tenant" />
-    		<add key="ida:Audience" value="The App ID Uri from the wizard" />
-	</appSettings>`
-```
-
-###An Azure AD App was created
-
-An Azure AD Application was created in the directory that you selected in the wizard.
-
-[Learn more about Azure Active Directory](http://azure.microsoft.com/services/active-directory/)
-
-##If I checked *disable Individual User Accounts authentication*, what additional changes were made to my project?
-NuGet package references were removed, and files were removed and backed up. Depending on the state of your project, you may have to manually remove additional references or files, or modify code as appropriate.
-
-###NuGet package references removed (for those present)
-
-- `Microsoft.AspNet.Identity.Core`
-- `Microsoft.AspNet.Identity.EntityFramework`
-- `Microsoft.AspNet.Identity.Owin`
-
-###Code files backed up and removed (for those present)
-
-Each of following files was backed up and removed from the project. Backup files are located in a 'Backup' folder at the root of the project's directory.
-
-- `App_Start\IdentityConfig.cs`
-- `Controllers\AccountController.cs`
-- `Controllers\ManageController.cs`
-- `Models\IdentityModels.cs`
-- `Providers\ApplicationOAuthProvider.cs`
-
-###Code files backed up (for those present)
-
-Each of following files was backed up before being replaced. Backup files are located in a 'Backup' folder at the root of the project's directory.
-
-- `Startup.cs`
-- `App_Start\Startup.Auth.cs`
-
-##If I checked *Read directory data*, what additional changes were made to my project?
-
-###Additional changes were made to your app.config or web.config
-
-The following additional configuration entries have been added.
-
-```
-	`<appSettings>
-	    <add key="ida:Password" value="Your Azure AD App's new password" />
-	</appSettings>`
-```
-
-###Your Azure Active Directory App was updated
-Your Azure Active Directory App was updated to include the *Read directory data* permission and an additional key was created which was then used as the *ida:Password* in the `web.config` file.
-
-[Learn more about Azure Active Directory](http://azure.microsoft.com/services/active-directory/)
+<properties
+	pageTitle="What happened to my WebApi project (Visual Studio Azure Active Directory connected service) |Microsoft Azure "
+	description="Describes what happens to your MVC project WebApi you connect to Azure AD by using Visual Studio services="active-directory"
+    services="active-directory"
+	documentationCenter=""
+	authors="TomArcher"
+	manager="douge"
+	editor="tglee"/>
+
+<tags
+	ms.service="active-directory"
+	ms.workload="web"
+	ms.tgt_pltfrm="vs-what-happened"
+	ms.devlang="na"
+	ms.topic="article"
+	ms.date="09/03/2015"
+	ms.author="tarcher"/>
+
+# What happened to my WebApi project (Visual Studio Azure Active Directory connected service)
+
+> [AZURE.SELECTOR]
+> - [Getting Started](vs-active-directory-webapi-getting-started.md)
+> - [What Happened](vs-active-directory-webapi-what-happened.md)
+
+##References have been added
+
+###NuGet package references
+
+- `Microsoft.Owin`
+- `Microsoft.Owin.Host.SystemWeb`
+- `Microsoft.Owin.Security`
+- `Microsoft.Owin.Security.ActiveDirectory`
+- `Microsoft.Owin.Security.Jwt`
+- `Microsoft.Owin.Security.OAuth`
+- `Owin`
+- `System.IdentityModel.Tokens.Jwt`
+
+###.NET references
+
+- `Microsoft.Owin`
+- `Microsoft.Owin.Host.SystemWeb`
+- `Microsoft.Owin.Security`
+- `Microsoft.Owin.Security.ActiveDirectory`
+- `Microsoft.Owin.Security.Jwt`
+- `Microsoft.Owin.Security.OAuth`
+- `Owin`
+- `System.IdentityModel.Tokens.Jwt`
+
+##Code changes
+
+###Code files were added to your project
+
+An authentication startup class, **App_Start/Startup.Auth.cs** was added to your project containing startup logic for Azure AD authentication.
+
+###Startup code was added to your project
+
+If you already had a Startup class in your project, the **Configuration** method was updated to include a call to `ConfigureAuth(app)`. Otherwise, a Startup class was added to your project.
+
+
+###Your app.config or web.config file has new configuration values.
+
+The following configuration entries have been added.
+```
+	`<appSettings>
+    		<add key="ida:ClientId" value="ClientId from the new Azure AD App" />
+    		<add key="ida:Tenant" value="Your selected Azure AD Tenant" />
+    		<add key="ida:Audience" value="The App ID Uri from the wizard" />
+	</appSettings>`
+```
+
+###An Azure AD App was created
+
+An Azure AD Application was created in the directory that you selected in the wizard.
+
+[Learn more about Azure Active Directory](http://azure.microsoft.com/services/active-directory/)
+
+##If I checked *disable Individual User Accounts authentication*, what additional changes were made to my project?
+NuGet package references were removed, and files were removed and backed up. Depending on the state of your project, you may have to manually remove additional references or files, or modify code as appropriate.
+
+###NuGet package references removed (for those present)
+
+- `Microsoft.AspNet.Identity.Core`
+- `Microsoft.AspNet.Identity.EntityFramework`
+- `Microsoft.AspNet.Identity.Owin`
+
+###Code files backed up and removed (for those present)
+
+Each of following files was backed up and removed from the project. Backup files are located in a 'Backup' folder at the root of the project's directory.
+
+- `App_Start\IdentityConfig.cs`
+- `Controllers\AccountController.cs`
+- `Controllers\ManageController.cs`
+- `Models\IdentityModels.cs`
+- `Providers\ApplicationOAuthProvider.cs`
+
+###Code files backed up (for those present)
+
+Each of following files was backed up before being replaced. Backup files are located in a 'Backup' folder at the root of the project's directory.
+
+- `Startup.cs`
+- `App_Start\Startup.Auth.cs`
+
+##If I checked *Read directory data*, what additional changes were made to my project?
+
+###Additional changes were made to your app.config or web.config
+
+The following additional configuration entries have been added.
+
+```
+	`<appSettings>
+	    <add key="ida:Password" value="Your Azure AD App's new password" />
+	</appSettings>`
+```
+
+###Your Azure Active Directory App was updated
+Your Azure Active Directory App was updated to include the *Read directory data* permission and an additional key was created which was then used as the *ida:Password* in the `web.config` file.
+
+[Learn more about Azure Active Directory](http://azure.microsoft.com/services/active-directory/)