--- conflicted
+++ resolved
@@ -13,11 +13,7 @@
 	ms.tgt_pltfrm="na"
 	ms.devlang="na"
 	ms.topic="article"
-<<<<<<< HEAD
-	ms.date="09/11/2015"
-=======
 	ms.date="11/06/2015"
->>>>>>> 08be3281
 	ms.author="dastrock"/>
 
 # App model v2.0 preview: Sign-in Microsoft Account & Azure AD users in a single app
