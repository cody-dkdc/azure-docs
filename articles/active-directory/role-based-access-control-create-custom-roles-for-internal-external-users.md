---
title: Create custom role-based access control roles and assign to internal and external users in Azure | Microsoft Docs
description: Assign custom RBAC roles created using PowerShell and CLI for internal and external users
services: active-directory
documentationcenter: ''
author: andreicradu
<<<<<<< HEAD
manager: mtillman
editor: 'kgremban'
=======
manager: catadinu
editor: ''
>>>>>>> 01edc873

ms.assetid:
ms.service: active-directory
ms.devlang:
ms.topic: article
ms.tgt_pltfrm:
ms.workload: identity
ms.date: 12/06/2017
ms.author: a-crradu
ms.reviewer: skwan
ms.custom: it-pro

---
# Intro on role-based access control

Role-based access control is an Azure portal only feature allowing the owners of a subscription to assign granular roles to other users who can manage specific resource scopes in their environment.

RBAC allows better security management for large organizations and for SMBs working with external collaborators, vendors or freelancers which need access to specific resources in your environment but not necessarily to the entire infrastructure or any billing-related scopes. RBAC allows the flexibility of owning one Azure subscription managed by the administrator account (service administrator role at a subscription level) and have multiple users invited to work under the same subscription but without any administrative rights for it. From a management and billing perspective, the RBAC feature proves to be a time and management efficient option for using Azure in various scenarios.

## Prerequisites
Using RBAC in the Azure environment requires:

* Having a standalone Azure subscription assigned to the user as owner (subscription role)
* Have the Owner role of the Azure subscription
* Have access to the [Azure portal](https://portal.azure.com)
* Make sure to have the following Resource Providers registered for the user subscription: **Microsoft.Authorization**. For more information on how to register the resource providers, see [Resource Manager providers, regions, API versions and schemas](../azure-resource-manager/resource-manager-supported-services.md).

> [!NOTE]
> Office 365 subscriptions or Azure Active Directory licenses (for example: Access to Azure Active Directory) provisioned from the Office 365 Admin center don't qualify for using RBAC.

## How can RBAC be used
RBAC can be applied at three different scopes in Azure. From the highest scope to the lowest one, they are as follows:

* Subscription (highest)
* Resource group
* Resource scope (the lowest access level offering targeted permissions to an individual Azure resource scope)

## Assign RBAC roles at the subscription scope
There are two common examples when RBAC is used (but not limited to):

* Having external users from the organizations (not part of the admin user's Azure Active Directory tenant) invited to manage certain resources or the whole subscription
* Working with users inside the organization (they are part of the user's Azure Active Directory tenant) but part of different teams or groups which need granular access either to the whole subscription or to certain resource groups or resource scopes in the environment

## Grant access at a subscription level for a user outside of Azure Active Directory
RBAC roles can be granted only by **Owners** of the subscription therefore the admin user must be logged with a username which has this role pre-assigned or has created the Azure subscription.

From the Azure portal, after you sign-in as admin, select “Subscriptions” and chose the desired one.
![subscription blade in Azure portal](./media/role-based-access-control-create-custom-roles-for-internal-external-users/0.png)
By default, if the admin user has purchased the Azure subscription, the user will show up as **Account Admin**, this being the subscription role. For more details on the Azure subscription roles, see [Add or change Azure administrator roles that manage the subscription or services](/billing/billing-add-change-azure-subscription-administrator.md).

In this example, the user "alflanigan@outlook.com" is the **Owner** of the "Free Trial" subscription in the AAD tenant "Default tenant Azure". Since this user is the creator of the Azure subscription with the initial Microsoft Account “Outlook” (Microsoft Account = Outlook, Live etc.) the default domain name for all other users added in this tenant will be **"@alflaniganuoutlook.onmicrosoft.com"**. By design, the syntax of the new domain is formed by putting together the username and domain name of the user who created the tenant and adding the extension **".onmicrosoft.com"**.
Furthermore, users can sign-in with a custom domain name in the tenant after adding and verifying it for the new tenant. For more details on how to verify a custom domain name in an Azure Active Directory tenant, see [Add a custom domain name to your directory](/active-directory/active-directory-add-domain).

In this example, the "Default tenant Azure" directory contains only users with the domain name "@alflanigan.onmicrosoft.com".

After selecting the subscription, the admin user must click **Access Control (IAM)** and then **Add a new role**.





![access control IAM feature in Azure portal](./media/role-based-access-control-create-custom-roles-for-internal-external-users/1.png)





![add new user in access control IAM feature in Azure portal](./media/role-based-access-control-create-custom-roles-for-internal-external-users/2.png)

The next step is to select the role to be assigned and the user whom the RBAC role will be assigned to. In the **Role** dropdown menu the admin user sees only the built-in RBAC roles which are available in Azure. For more detailed explanations of each role and their assignable scopes, see [Built-in roles for Azure Role-Based Access Control](role-based-access-built-in-roles.md).

The admin user then needs to add the email address of the external user. The expected behavior is for the external user to not show up in the existing tenant. After the external user has been invited, he will be visible under **Subscriptions > Access Control (IAM)** with all the current users which are currently assigned an RBAC role at the Subscription scope.





![add permissions to new RBAC role](./media/role-based-access-control-create-custom-roles-for-internal-external-users/3.png)





![list of RBAC roles at subscription level](./media/role-based-access-control-create-custom-roles-for-internal-external-users/4.png)

The user "chessercarlton@gmail.com" has been invited to be an **Owner** for the “Free Trial” subscription. After sending the invitation, the external user will receive an email confirmation with an activation link.
![email invitation for RBAC role](./media/role-based-access-control-create-custom-roles-for-internal-external-users/5.png)

Being external to the organization, the new user does not have any existing attributes in the "Default tenant Azure" directory. They will be created after the external user has given consent to be recorded in the directory which is associated with the subscription which he has been assigned a role to.





![email invitation message for RBAC role](./media/role-based-access-control-create-custom-roles-for-internal-external-users/6.png)

The external user shows in the Azure Active Directory tenant from now on as external user and this can be viewed in the Azure portal.





![users blade azure active-directory Azure portal](./media/role-based-access-control-create-custom-roles-for-internal-external-users/7.png)



In the **Users** view, the external users can be recognized by the different icon type in the Azure portal.

However, granting **Owner** or **Contributor** access to an external user at the **Subscription** scope, does not allow the access to the admin user's directory, unless the **Global Admin** allows it. In the user proprieties,  the **User Type** which has two common parameters, **Member** and **Guest** can be identified. A member is a user which is registered in the directory while a guest is a user invited to the directory from an external source. For more information, see [How do Azure Active Directory admins add B2B collaboration users](active-directory-b2b-admin-add-users.md).

> [!NOTE]
> Make sure that after entering the credentials in the portal, the external user selects the correct directory to sign-in to. The same user can have access to multiple directories and can select either one of  them by clicking the username in the top right-hand side in the Azure portal and then choose the appropriate directory from the dropdown list.

While being a guest in the directory, the external user can manage all resources for the Azure subscription, but can't access the directory.





![access restricted to azure active-directory Azure portal](./media/role-based-access-control-create-custom-roles-for-internal-external-users/9.png)

Azure Active Directory and an Azure subscription don't have a child-parent relation like other Azure resources (for example: virtual machines, virtual networks, web apps, storage etc.) have with an Azure subscription. All the latter is created, managed and billed under an Azure subscription while an Azure subscription is used to manage the access to an Azure directory. For more details, see [How an Azure subscription is related to Azure AD](/active-directory/active-directory-how-subscriptions-associated-directory).

From all the built-in RBAC roles, **Owner** and **Contributor** offer full management access to all resources in the environment, the difference being that a Contributor can't create and delete new RBAC roles. The other built-in roles like **Virtual Machine Contributor** offer full management access only to the resources indicated by the name, regardless of the **Resource Group** they are being created into.

Assigning the built-in RBAC role of **Virtual Machine Contributor** at a subscription level, means that the user assigned the role:

* Can view all virtual machines regardless their deployment date and the resource groups they are part of
* Has full management access to the virtual machines in the subscription
* Can't view any other resource types in the subscription
* Can't operate any changes from a billing perspective

## Assign a built-in RBAC role to an external user
For a different scenario in this test, the external user "alflanigan@gmail.com" is added as a **Virtual Machine Contributor**.




![virtual machine contributor built-in role](./media/role-based-access-control-create-custom-roles-for-internal-external-users/11.png)

The normal behavior for this external user with this built-in role is to see and manage only virtual machines and their adjacent Resource Manager only resources necessary while deploying. By design, these limited roles offer access only to their correspondent resources created in the Azure portal.



![virtual machine contributor role overview in Azure portal](./media/role-based-access-control-create-custom-roles-for-internal-external-users/12.png)

## Grant access at a subscription level for a user in the same directory
The process flow is identical to adding an external user, both from the admin perspective granting the RBAC role as well as the user being granted access to the role. The difference here is that the invited user will not receive any email invitations as all the resource scopes within the subscription will be available in the dashboard after signing in.

## Assign RBAC roles at the resource group scope
Assigning an RBAC role at a **Resource Group** scope has an identical process for assigning the role at the subscription level, for both types of users - either external or internal (part of the same directory). The users which are assigned the RBAC role is to see in their environment only the resource group they have been assigned access from the **Resource Groups** icon in the Azure portal.

## Assign RBAC roles at the resource scope
Assigning an RBAC role at a resource scope in Azure has an identical process for assigning the role at the subscription level or at the resource group level, following the same workflow for both scenarios. Again, the users which are assigned the RBAC role can see only the items that they have been assigned access to, either in the **All Resources** tab or directly in their dashboard.

An important aspect for RBAC both at resource group scope or resource scope is for the users to make sure to sign-in to the correct directory.





![directory login in Azure portal](./media/role-based-access-control-create-custom-roles-for-internal-external-users/13.png)

## Assign RBAC roles for an Azure Active Directory group
All the scenarios using RBAC at the three different scopes in Azure offer the privilege of managing, deploying and administering various resources as an assigned user without the need of managing a personal subscription. Regardless the RBAC role is assigned for a subscription, resource group or resource scope, all the resources created further on by the assigned users are billed under the one Azure subscription where the users have access to. This way, the users who have billing administrator permissions for that entire Azure subscription has a complete overview on the consumption, regardless who is managing the resources.

For larger organizations, RBAC roles can be applied in the same way for Azure Active Directory groups considering the perspective that the admin user wants to grant the granular access for teams or entire departments, not individually for each user, thus considering it as an extremely time and management efficient option. To illustrate this example, the **Contributor** role has been added to one of the groups in the tenant at the subscription level.





![add RBAC role for AAD groups](./media/role-based-access-control-create-custom-roles-for-internal-external-users/14.png)

These groups are security groups which are provisioned and managed only within Azure Active Directory.

## Create a custom RBAC role to open support requests using PowerShell
The built-in RBAC roles which are available in Azure ensure certain permission levels based on the available resources in the environment. However, if none of these roles suit the admin user's needs, there is the option to limit access even more by creating custom RBAC roles.

Creating custom RBAC roles requires to take one built-in role, edit it and then import it back in the environment. The download and upload of the role are managed using either PowerShell or CLI.

It is important to understand the prerequisites of creating a custom role which can grant granular access at the subscription level and also allow the invited user the flexibility of opening support requests.

For this example the built-in role **Reader** which allows users access to view all the resource scopes but not to edit them or create new ones has been customized to allow the user the option of opening support requests.

The first action of exporting the **Reader** role needs to be completed in PowerShell ran with elevated permissions as administrator.

```
Login-AzureRMAccount

Get-AzureRMRoleDefinition -Name "Reader"

Get-AzureRMRoleDefinition -Name "Reader" | ConvertTo-Json | Out-File C:\rbacrole2.json

```





![PowerShell screenshot for Reader RBAC role](./media/role-based-access-control-create-custom-roles-for-internal-external-users/15.png)

Then you need to extract the JSON template of the role.





![JSON template for custom Reader RBAC role](./media/role-based-access-control-create-custom-roles-for-internal-external-users/16.png)

A typical RBAC role is composed out of three main sections, **Actions**, **NotActions** and **AssignableScopes**.

In the **Action** section are listed all the permitted operations for this role. It's important to understand that each action is assigned from a resource provider. In this case, for creating support tickets the **Microsoft.Support** resource provider must be listed.

To be able to see all the resource providers available and registered in your subscription, you can use PowerShell.
```
Get-AzureRMResourceProvider

```
Additionally, you can check for the all the available PowerShell cmdlets to manage the resource providers.
    ![PowerShell screenshot for resource provider management](./media/role-based-access-control-create-custom-roles-for-internal-external-users/17.png)

To restrict all the actions for a particular RBAC role, resource providers are listed under the section **NotActions**.
Last, it's mandatory that the RBAC role contains the explicit subscription IDs where it is used. The subscription IDs are listed under the **AssignableScopes**, otherwise you will not be allowed to import the role in your subscription.

After creating and customizing the RBAC role, it needs to be imported back the environment.

```
New-AzureRMRoleDefinition -InputFile "C:\rbacrole2.json"

```

In this example, the custom name for this RBAC role is "Reader support tickets access level" allowing the user to view everything in the subscription and also to open support requests.

> [!NOTE]
> The only two built-in RBAC roles allowing the action of opening of support requests are **Owner** and **Contributor**. For a user to be able to open support requests, he must be assigned an RBAC role only at the subscription scope, because all support requests are created based on an Azure subscription.

This new custom role has been assigned to an user from the same directory.





![screenshot of custom RBAC role imported in the Azure portal](./media/role-based-access-control-create-custom-roles-for-internal-external-users/18.png)





![screenshot of assigning custom imported RBAC role to user in the same directory](./media/role-based-access-control-create-custom-roles-for-internal-external-users/19.png)





![screenshot of permissions for custom imported RBAC role](./media/role-based-access-control-create-custom-roles-for-internal-external-users/20.png)

The example has been further detailed to emphasize the limits of this custom RBAC role as follows:
* Can create new support requests
* Can't create new resource scopes (for example: virtual machine)
* Can't create new resource groups





![screenshot of custom RBAC role creating support requests](./media/role-based-access-control-create-custom-roles-for-internal-external-users/21.png)





![screenshot of custom RBAC role not able to create VMs](./media/role-based-access-control-create-custom-roles-for-internal-external-users/22.png)





![screenshot of custom RBAC role not able to create new RGs](./media/role-based-access-control-create-custom-roles-for-internal-external-users/23.png)

## Create a custom RBAC role to open support requests using Azure CLI
Running on a Mac and without having access to PowerShell, Azure CLI is the way to go.

The steps to create a custom role are the same, with the sole exception that using CLI the role can't be downloaded in a JSON template, but it can be viewed in the CLI.

For this example I have chosen the built-in role of **Backup Reader**.

```

azure role show "backup reader" --json

```





![CLI screenshot of backup reader role show](./media/role-based-access-control-create-custom-roles-for-internal-external-users/24.png)

Editing the role in Visual Studio after copying the proprieties in a JSON template, the **Microsoft.Support** resource provider has been added in the **Actions** sections so that this user can open support requests while continuing to be a reader for the backup vaults. Again it is necessary to add the subscription ID where this role will be used in the **AssignableScopes** section.

```

azure role create --inputfile <path>

```





![CLI screenshot of importing custom RBAC role](./media/role-based-access-control-create-custom-roles-for-internal-external-users/25.png)

The new role is now available in the Azure portal and the assignation process is the same as in the previous examples.





![Azure portal screenshot of custom RBAC role created using CLI 1.0](./media/role-based-access-control-create-custom-roles-for-internal-external-users/26.png)

As of the latest Build 2017, the Azure Cloud Shell is generally available. Azure Cloud Shell is a complement to IDE and the Azure portal. With this service, you get a browser-based shell that is authenticated and hosted within Azure and you can use it instead of CLI installed on your machine.





![Azure Cloud Shell](./media/role-based-access-control-create-custom-roles-for-internal-external-users/27.png)<|MERGE_RESOLUTION|>--- conflicted
+++ resolved
@@ -4,13 +4,8 @@
 services: active-directory
 documentationcenter: ''
 author: andreicradu
-<<<<<<< HEAD
 manager: mtillman
 editor: 'kgremban'
-=======
-manager: catadinu
-editor: ''
->>>>>>> 01edc873
 
 ms.assetid:
 ms.service: active-directory
