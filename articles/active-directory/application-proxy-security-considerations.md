--- conflicted
+++ resolved
@@ -12,11 +12,7 @@
 ms.tgt_pltfrm: na
 ms.devlang: na
 ms.topic: article
-<<<<<<< HEAD
-ms.date: 07/21/2017
-=======
 ms.date: 08/03/2017
->>>>>>> 60c1ab78
 ms.author: kgremban
 ms.reviewer: harshja
 ms.custom: it-pro
@@ -56,11 +52,7 @@
 
 Because Azure AD Application Proxy is a reverse-proxy, all traffic to back-end applications is terminated at the service. The session can get reestablished only with the back-end server, which means that your back-end servers are not exposed to direct HTTP traffic. This configuration means that you are better protected from targeted attacks.
 
-<<<<<<< HEAD
-* With [conditional access](active-directory-conditional-access-azuread-connected-apps.md), you can define restrictions on what traffic is allowed to access your back-end applications, based on location, strength of authentication, and user risk profile.
-=======
 ### All access is outbound 
->>>>>>> 60c1ab78
 
 You don't need to open inbound connections to the corporate network.
 
@@ -68,11 +60,7 @@
 
 For more information about connectors, see [Understand Azure AD Application Proxy connectors](application-proxy-understand-connectors.md).
 
-<<<<<<< HEAD
-* Azure AD connectors maintain outbound connections to the Azure AD Application Proxy service, which means that there is no need to open firewall ports for incoming connections. Traditional proxies required a perimeter network (also known as *DMZ*, *demilitarized zone*, or *screened subnet*) and allowed access to unauthenticated connections at the network edge. This scenario resulted in the need for many additional investments in web application firewall (WAF) products to analyze traffic and offer addition protections to the environment. With Application Proxy, you don't need a perimeter network because all connections are outbound and take place over a secure channel.
-=======
 ### Cloud-scale analytics and machine learning 
->>>>>>> 60c1ab78
 
 Get cutting-edge security protection.
 
