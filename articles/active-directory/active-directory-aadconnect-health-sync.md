--- conflicted
+++ resolved
@@ -14,11 +14,7 @@
 	ms.tgt_pltfrm="na"
 	ms.devlang="na"
 	ms.topic="get-started-article"
-<<<<<<< HEAD
-	ms.date="02/17/2016"
-=======
 	ms.date="03/08/2016"
->>>>>>> c4ea2467
 	ms.author="billmath"/>
 
 # Using Azure AD Connect Health for sync
