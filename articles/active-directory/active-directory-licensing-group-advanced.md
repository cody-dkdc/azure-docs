--- conflicted
+++ resolved
@@ -142,15 +142,11 @@
               {
                   return $true
               }
-<<<<<<< HEAD
-              \# If the collection contains the ID of the user object, this means the license is assigned directly
-              \# Note that the license may also be assigned through one or more groups in addition to being assigned directly
-              foreach (\$assignmentSource in \$license.GroupsAssigningLicense)
-=======
+
               # If the collection contains the ID of the user object, this means the license is assigned directly
               # Note: the license may also be assigned through one or more groups in addition to being assigned directly
               foreach ($assignmentSource in $license.GroupsAssigningLicense)
->>>>>>> d29fb691
+
               {
                   if ($assignmentSource -ieq $user.ObjectId)
                   {
@@ -176,15 +172,11 @@
               # This could be a group object or a user object (contrary to what the name suggests)
               foreach ($assignmentSource in $license.GroupsAssigningLicense)
               {
-<<<<<<< HEAD
-                  \# If the collection contains at least one ID not matching the user ID this means that the license is inherited from a group.
-                  \# Note that the license may also be assigned directly in addition to being inherited
-                  if (\$assignmentSource -ine \$user.ObjectId)
-=======
+
                   # If the collection contains at least one ID not matching the user ID this means that the license is inherited from a group.
                   # Note: the license may also be assigned directly in addition to being inherited
                   if ($assignmentSource -ine $user.ObjectId)
->>>>>>> d29fb691
+
                   {
                       return $true
                   }
