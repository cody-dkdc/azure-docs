---
title: How To - Require managed devices for cloud app access with Azure Active Directory conditional access | Microsoft Docs
description: Learn how to configure Azure Active Directory (Azure AD) device-based conditional access policies that require managed devices for cloud app access.
services: active-directory
documentationcenter: ''
author: MarkusVi
manager: mtillman
editor: ''

ms.assetid: a27862a6-d513-43ba-97c1-1c0d400bf243
ms.service: active-directory
ms.component: protection
ms.workload: identity
ms.tgt_pltfrm: na
ms.devlang: na
ms.topic: article
<<<<<<< HEAD
ms.date: 06/07/2018
=======
ms.date: 06/14/2018
>>>>>>> 0f1e303d
ms.author: markvi
ms.reviewer: jairoc
#Customer intent: As a It admin, I wan to know how to require managed devices for the access to certain resources to ensure that they are accessed only from devices that meet my standards for security and compliance

---

# How To: Require managed devices for cloud app access with conditional access

In a mobile-first, cloud-first world, Azure Active Directory (Azure AD) enables single sign-on to apps, and services from anywhere. Authorized users can access your cloud apps from a broad range of devices including mobile and also personal devices. However, many environments have at least a few apps that should only be accessed by devices that meet your standards for security and compliance. These devices are also known as managed devices. 

This article explains how you can configure conditional access policies that require managed devices to access certain cloud apps in your environment. 


## Prerequisites

Requiring managed devices for cloud app access ties **Azure AD conditional access** and **Azure AD device management** together. If you are not familiar with one of these areas yet, you should read the following topics, first:

- **[Conditional access in Azure Active Directory](active-directory-conditional-access-azure-portal.md)** - This article provides you with a conceptual overview of conditional access and the related terminology.

- **[Introduction to device management in Azure Active Directory](device-management-introduction.md)** - This article gives you an overview of the various options you have to get devices under organizational control. 


## Scenario description

Mastering the balance between security and productivity is a challenge. The proliferation of supported devices to access your cloud resources helps to improve the productivity of your users. On the flip side, you probably don't want certain resources in your environment to be accessed by devices with an unknown protection level. For the affected resources, you should require that users can only access them using a managed device. 

With Azure AD conditional access, you can address this requirement with a single policy that grants access:

- To selected cloud apps

- For selected users and groups

- Requiring a managed device


## Managed devices  

In simple terms, managed devices are devices that are are under *some sort* of organizational control. In Azure AD, the prerequisite for a managed device is that it has been registered with Azure AD. Registering a device creates an identity for the device in form of a device object. This object is used by Azure to track status information about a device. As an Azure AD administrator, you can already use this object to toggle (enable/disable) the state of a device.
  
![Device-based conditions](./media/active-directory-conditional-access-policy-connected-applications/32.png)

To get a device registered with Azure AD, you have three options:

- **[Azure AD registered devices](device-management-introduction.md#azure-ad-registered-devices)** - to get a personal device registered with Azure AD

- **[Azure AD joined devices](device-management-introduction.md#azure-ad-joined-devices)** - to get an organizational Windows 10 device that is not joined to an on-premises AD registered with Azure AD. 

- **[Hybrid Azure AD joined devices](device-management-introduction.md#hybrid-azure-ad-joined-devices)** - to get a Windows 10 device that is joined to an on-premises AD registered with Azure AD.

To become a managed device, a registered device must be either a **Hybrid Azure AD joined device** or a **device that has been marked as compliant**.  

![Device-based conditions](./media/active-directory-conditional-access-policy-connected-applications/47.png)

 
## Require Hybrid Azure AD joined devices

In your conditional access policy, you can select **Require Hybrid Azure AD joined device** to state that the selected cloud apps can only be accessed using a managed device. 

![Device-based conditions](./media/active-directory-conditional-access-policy-connected-applications/10.png)

This setting only applies to Windows 10 devices that are joined to an on-premises AD. You can only register these devices with Azure AD using a Hybrid Azure AD join, which is an [automated process](device-management-hybrid-azuread-joined-devices-setup.md) to get a Windows 10 device registered. 

![Device-based conditions](./media/active-directory-conditional-access-policy-connected-applications/45.png)

What makes a Hybrid Azure AD joined device a managed device?  For devices that are joined to an on-premises AD, it is assumed that the control over these devices is enforced using management solutions such as **System Center Configuration Manager (SCCM)** or **group policy (GP)** to manage them. Because there is no method for Azure AD to determine whether any of these methods has been applied to a device, requiring a hybrid Azure AD joined device is a relatively weak mechanism to require a managed device. It is up to you as an administrator to judge whether the methods that are applied to your on-premises domain-joined devices are strong enough to constitute a managed device if such a device is also a Hybrid Azure AD joined device.


## Require device to be marked as compliant

The option to *require a device to be marked as compliant* is the strongest form to request a managed device.

![Device-based conditions](./media/active-directory-conditional-access-policy-connected-applications/11.png)

This option requires a device to be registered with Azure AD, and also to be marked as compliant by:
         
- Intune 
- A third-party mobile device managed system that manages Windows 10 devices via Azure AD integration 
 
![Device-based conditions](./media/active-directory-conditional-access-policy-connected-applications/46.png)



For a device that is marked as compliant, you can assume that: 

- The mobile devices your workforce uses to access company data are managed
- Mobile apps your workforce uses are managed
- Your company information is protected by helping to control the way your workforce accesses and shares it
- The device and its apps are compliant with company security requirements




## Next steps

Before configuring a device-based conditional access policy in your environment, you should take a look at the [best practices for conditional access in Azure Active Directory](active-directory-conditional-access-best-practices.md).
<|MERGE_RESOLUTION|>--- conflicted
+++ resolved
@@ -14,11 +14,7 @@
 ms.tgt_pltfrm: na
 ms.devlang: na
 ms.topic: article
-<<<<<<< HEAD
-ms.date: 06/07/2018
-=======
 ms.date: 06/14/2018
->>>>>>> 0f1e303d
 ms.author: markvi
 ms.reviewer: jairoc
 #Customer intent: As a It admin, I wan to know how to require managed devices for the access to certain resources to ensure that they are accessed only from devices that meet my standards for security and compliance
