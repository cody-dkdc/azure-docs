---
<<<<<<< HEAD
title: Azure AD Token Reference | Microsoft Docs
description: A guide for understanding and evaluating the claims in the SAML 2.0 and JSON Web Tokens (JWT) tokens issued by Azure Active Directory (AAD)
documentationcenter: na
author: bryanla
services: active-directory
manager: mbaldwin
editor: ''

ms.assetid: 166aa18e-1746-4c5e-b382-68338af921e2
ms.service: active-directory
ms.devlang: na
ms.topic: article
ms.tgt_pltfrm: na
ms.workload: identity
ms.date: 10/06/2016
ms.author: mbaldwin

---
# Azure AD token reference
Azure Active Directory (Azure AD) emits several types of security tokens in the processing of each authentication flow. This document describes the format, security characteristics, and contents of each type of token.

## Types of tokens
Azure AD supports the [OAuth 2.0 authorization protocol](active-directory-protocols-oauth-code.md), which makes use of both access_tokens and refresh_tokens.  It also supports authentication and sign-in via [OpenID Connect](active-directory-protocols-openid-connect-code.md), which introduces a third type of token, the id_token.  Each of these tokens is represented as a "bearer token".

A bearer token is a lightweight security token that grants the “bearer” access to a protected resource. In this sense, the “bearer” is any party that can present the token. Though authentication with Azure AD is required in order to receive a bearer token, steps must be taken to secure the token, to prevent interception by an unintended party. Because bearer tokens do not have a built-in mechanism to prevent unauthorized parties from using them, they must be transported in a secure channel such as transport layer security (HTTPS). If a bearer token is transmitted in the clear, a man-in the middle attack can be used to acquire the token and gain unauthorized access to a protected resource. The same security principles apply when storing or caching bearer tokens for later use. Always ensure that your app transmits and stores bearer tokens in a secure manner. For more security considerations on bearer tokens, see [RFC 6750 Section 5](http://tools.ietf.org/html/rfc6750).

Many of the tokens issued by Azure AD are implemented as JSON Web Tokens, or JWTs.  A JWT is a compact, URL-safe means of transferring information between two parties.  The information contained in JWTs are known as "claims", or assertions of information about the bearer and subject of the token.  The claims in JWTs are JSON objects encoded and serialized for transmission.  Since the JWTs issued by Azure AD are signed, but not encrypted, you can easily inspect the contents of a JWT for debugging purposes.  There are several tools available for doing so, such as [jwt.calebb.net](http://jwt.calebb.net). For more information on JWTs, you can refer to the [JWT specification](http://self-issued.info/docs/draft-ietf-oauth-json-web-token.html).

## Id_tokens
Id_tokens are a form of sign-in security token that your app receives when performing authentication using [OpenID Connect](active-directory-protocols-openid-connect-code.md).  They are represented as [JWTs](#types-of-tokens), and contain claims that you can use for signing the user into your app.  You can use the claims in an id_token as you see fit - commonly they are used for displaying account information or making access control decisions in an app.

Id_tokens are signed, but not encrypted at this time.  When your app receives an id_token, it must [validate the signature](#validating-tokens) to prove the token's authenticity and validate a few claims in the token to prove its validity.  The claims validated by an app vary depending on scenario requirements, but there are some [common claim validations](#validating-tokens) that your app must perform in every scenario.

See the following section for information on id_tokens claims, as well as a sample id_token.  Note that the claims in id_tokens are not returned in any particular order.  In addition, new claims can be introduced into id_tokens at any point in time - your app should not break as new claims are introduced.  The following list includes the claims that your app can reliably interpret at the time of this writing.  If necessary, even more detail can be found in the [OpenID Connect specification](http://openid.net/specs/openid-connect-core-1_0.html).

#### Sample id_token
```
eyJ0eXAiOiJKV1QiLCJhbGciOiJub25lIn0.eyJhdWQiOiIyZDRkMTFhMi1mODE0LTQ2YTctODkwYS0yNzRhNzJhNzMwOWUiLCJpc3MiOiJodHRwczovL3N0cy53aW5kb3dzLm5ldC83ZmU4MTQ0Ny1kYTU3LTQzODUtYmVjYi02ZGU1N2YyMTQ3N2UvIiwiaWF0IjoxMzg4NDQwODYzLCJuYmYiOjEzODg0NDA4NjMsImV4cCI6MTM4ODQ0NDc2MywidmVyIjoiMS4wIiwidGlkIjoiN2ZlODE0NDctZGE1Ny00Mzg1LWJlY2ItNmRlNTdmMjE0NzdlIiwib2lkIjoiNjgzODlhZTItNjJmYS00YjE4LTkxZmUtNTNkZDEwOWQ3NGY1IiwidXBuIjoiZnJhbmttQGNvbnRvc28uY29tIiwidW5pcXVlX25hbWUiOiJmcmFua21AY29udG9zby5jb20iLCJzdWIiOiJKV3ZZZENXUGhobHBTMVpzZjd5WVV4U2hVd3RVbTV5elBtd18talgzZkhZIiwiZmFtaWx5X25hbWUiOiJNaWxsZXIiLCJnaXZlbl9uYW1lIjoiRnJhbmsifQ.
```

> [!TIP]
> For practice, try inspecting the claims in the sample id_token by pasting it into [calebb.net](http://jwt.calebb.net).
> 
> 

#### Claims in id_tokens
> [!div class="mx-codeBreakAll"]
| JWT Claim | Name | Description |
| --- | --- | --- |
| `appid` |Application ID |Identifies the application that is using the token to access a resource. The application can act as itself or on behalf of a user. The application ID typically represents an application object, but it can also represent a service principal object in Azure AD. <br><br> **Example JWT Value**: <br> `"appid":"15CB020F-3984-482A-864D-1D92265E8268"` |
| `aud` |Audience |The intended recipient of the token. The application that receives the token must verify that the audience value is correct and reject any tokens intended for a different audience. <br><br> **Example SAML Value**: <br> `<AudienceRestriction>`<br>`<Audience>`<br>`https://contoso.com`<br>`</Audience>`<br>`</AudienceRestriction>` <br><br> **Example JWT Value**: <br> `"aud":"https://contoso.com"` |
| `appidacr` |Application Authentication Context Class Reference |Indicates how the client was authenticated. For a public client, the value is 0. If client ID and client secret are used, the value is 1. <br><br> **Example JWT Value**: <br> `"appidacr": "0"` |
| `acr` |Authentication Context Class Reference |Indicates how the subject was authenticated, as opposed to the client in the Application Authentication Context Class Reference claim. A value of "0" indicates the end-user authentication did not meet the requirements of ISO/IEC 29115. <br><br> **Example JWT Value**: <br> `"acr": "0"` |
| Authentication Instant |Records the date and time when authentication occurred. <br><br> **Example SAML Value**: <br> `<AuthnStatement AuthnInstant="2011-12-29T05:35:22.000Z">` | |
| `amr` |Authentication Method |Identifies how the subject of the token was authenticated. <br><br> **Example SAML Value**: <br> `<AuthnContextClassRef>`<br>`http://schemas.microsoft.com/ws/2008/06/identity/claims/authenticationmethod/password`<br>`</AuthnContextClassRef>` <br><br> **Example JWT Value**: `“amr”: ["pwd"]` |
| `given_name` |First Name |Provides the first or "given" name of the user, as set on the Azure AD user object. <br><br> **Example SAML Value**: <br> `<Attribute Name=”http://schemas.xmlsoap.org/ws/2005/05/identity/claims/givenname”>`<br>`<AttributeValue>Frank<AttributeValue>` <br><br> **Example JWT Value**: <br> `"given_name": "Frank"` |
| `groups` |Groups |Provides object IDs that represent the subject's group memberships. These values are unique (see Object ID) and can be safely used for managing access, such as enforcing authorization to access a resource. The groups included in the groups claim are configured on a per-application basis, through the "groupMembershipClaims" property of the application manifest. A value of null will exclude all groups, a value of "SecurityGroup" will include only Active Directory Security Group memberships, and a value of "All" will include both Security Groups and Office 365 Distribution Lists. <br><br> **Example SAML Value**: <br> `<Attribute Name="http://schemas.microsoft.com/ws/2008/06/identity/claims/groups">`<br>`<AttributeValue>07dd8a60-bf6d-4e17-8844-230b77145381</AttributeValue>` <br><br> **Example JWT Value**: <br> `“groups”: ["0e129f5b-6b0a-4944-982d-f776045632af", … ]` |
| `idp` |Identity Provider |Records the identity provider that authenticated the subject of the token. This value is identical to the value of the Issuer claim unless the user account is in a different tenant than the issuer. <br><br> **Example SAML Value**: <br> `<Attribute Name=” http://schemas.microsoft.com/identity/claims/identityprovider”>`<br>`<AttributeValue>https://sts.windows.net/cbb1a5ac-f33b-45fa-9bf5-f37db0fed422/<AttributeValue>` <br><br> **Example JWT Value**: <br> `"idp":”https://sts.windows.net/cbb1a5ac-f33b-45fa-9bf5-f37db0fed422/”` |
| `iat` |IssuedAt |Stores the time at which the token was issued. It is often used to measure token freshness. <br><br> **Example SAML Value**: <br> `<Assertion ID="_d5ec7a9b-8d8f-4b44-8c94-9812612142be" IssueInstant="2014-01-06T20:20:23.085Z" Version="2.0" xmlns="urn:oasis:names:tc:SAML:2.0:assertion">` <br><br> **Example JWT Value**: <br> `"iat": 1390234181` |
| `iss` |Issuer |Identifies the security token service (STS) that constructs and returns the token. In the tokens that Azure AD returns, the issuer is sts.windows.net. The GUID in the Issuer claim value is the tenant ID of the Azure AD directory. The tenant ID is an immutable and reliable identifier of the directory. <br><br> **Example SAML Value**: <br> `<Issuer>https://sts.windows.net/cbb1a5ac-f33b-45fa-9bf5-f37db0fed422/</Issuer>` <br><br> **Example JWT Value**: <br>  `"iss":”https://sts.windows.net/cbb1a5ac-f33b-45fa-9bf5-f37db0fed422/”` |
| `family_name` |Last Name |Provides the last name, surname, or family name of the user as defined in the Azure AD user object. <br><br> **Example SAML Value**: <br> `<Attribute Name=” http://schemas.xmlsoap.org/ws/2005/05/identity/claims/surname”>`<br>`<AttributeValue>Miller<AttributeValue>` <br><br> **Example JWT Value**: <br> `"family_name": "Miller"` |
| `unique_name` |Name |Provides a human readable value that identifies the subject of the token. This value is not guaranteed to be unique within a tenant and is designed to be used only for display purposes. <br><br> **Example SAML Value**: <br> `<Attribute Name=”http://schemas.xmlsoap.org/ws/2005/05/identity/claims/name”>`<br>`<AttributeValue>frankm@contoso.com<AttributeValue>` <br><br> **Example JWT Value**: <br> `"unique_name": "frankm@contoso.com"` |
| `oid` |Object ID |Contains a unique identifier of an object in Azure AD. This value is immutable and cannot be reassigned or reused. Use the object ID to identify an object in queries to Azure AD. <br><br> **Example SAML Value**: <br> `<Attribute Name="http://schemas.microsoft.com/identity/claims/objectidentifier">`<br>`<AttributeValue>528b2ac2-aa9c-45e1-88d4-959b53bc7dd0<AttributeValue>` <br><br> **Example JWT Value**: <br> `"oid":"528b2ac2-aa9c-45e1-88d4-959b53bc7dd0"` |
| `roles` |Roles |Represents all application roles that the subject has been granted both directly and indirectly through group membership and can be used to enforce role-based access control. Application roles are defined on a per-application basis, through the `appRoles` property of the application manifest. The `value` property of each application role is the value that appears in the roles claim. <br><br> **Example SAML Value**: <br> `<Attribute Name="http://schemas.microsoft.com/ws/2008/06/identity/claims/role">`<br>`<AttributeValue>Admin</AttributeValue>` <br><br> **Example JWT Value**: <br> `“roles”: ["Admin", … ]` |
| `scp` |Scope |Indicates the impersonation permissions granted to the client application. The default permission is `user_impersonation`. The owner of the secured resource can register additional values in Azure AD. <br><br> **Example JWT Value**: <br> `"scp": "user_impersonation"` |
| `sub` |Subject |Identifies the principal about which the token asserts information, such as the user of an application. This value is immutable and cannot be reassigned or reused, so it can be used to perform authorization checks safely. Because the subject is always present in the tokens the Azure AD issues, we recommended using this value in a general purpose authorization system. <br> `SubjectConfirmation` is not a claim. It describes how the subject of the token is verified. `Bearer` indicates that the subject is confirmed by their possession of the token. <br><br> **Example SAML Value**: <br> `<Subject>`<br>`<NameID>S40rgb3XjhFTv6EQTETkEzcgVmToHKRkZUIsJlmLdVc</NameID>`<br>`<SubjectConfirmation Method="urn:oasis:names:tc:SAML:2.0:cm:bearer" />`<br>`</Subject>` <br><br> **Example JWT Value**: <br> `"sub":"92d0312b-26b9-4887-a338-7b00fb3c5eab"` |
| `tid` |Tenant ID |An immutable, non-reusable identifier that identifies the directory tenant that issued the token. You can use this value to access tenant-specific directory resources in a multi-tenant application. For example, you can use this value to identify the tenant in a call to the Graph API. <br><br> **Example SAML Value**: <br> `<Attribute Name=”http://schemas.microsoft.com/identity/claims/tenantid”>`<br>`<AttributeValue>cbb1a5ac-f33b-45fa-9bf5-f37db0fed422<AttributeValue>` <br><br> **Example JWT Value**: <br> `"tid":"cbb1a5ac-f33b-45fa-9bf5-f37db0fed422"` |
| `nbf`, `exp` |Token Lifetime |Defines the time interval within which a token is valid. The service that validates the token should verify that the current date is within the token lifetime, else it should reject the token. The service might allow for up to five minutes beyond the token lifetime range to account for any differences in clock time ("time skew") between Azure AD and the service. <br><br> **Example SAML Value**: <br> `<Conditions`<br>`NotBefore="2013-03-18T21:32:51.261Z"`<br>`NotOnOrAfter="2013-03-18T22:32:51.261Z"`<br>`>` <br><br> **Example JWT Value**: <br> `"nbf":1363289634, "exp":1363293234` |
| `upn` |User Principal Name |Stores the user name of the user principal.<br><br> **Example JWT Value**: <br> `"upn": frankm@contoso.com` |
| `ver` |Version |Stores the version number of the token. <br><br> **Example JWT Value**: <br> `"ver": "1.0"` |

## Access tokens

If your app only *uses* access tokens to get access to APIs, you can (and should) treat access tokens as completely opaque - they are just strings which your app can pass to resources in HTTP requests.

When you request an access token, Azure AD also returns some metadata about the access token for your app's consumption.  This information includes the expiry time of the access token and the scopes for which it is valid.  This allows your app to perform intelligent caching of access tokens without having to parse open the access token itself.

If your app is an API protected with Azure AD that expects access tokens in HTTP requests, then you should perform validation and inspection of the tokens you receive. For details on how to do this with .NET, see [Protect a Web API using Bearer tokens from Azure AD](active-directory-devquickstarts-webapi-dotnet.md).

## Refresh tokens

Refresh tokens are security tokens, which your app can use to acquire new access tokens in an OAuth 2.0 flow.  It allows your app to achieve long-term access to resources on behalf of a user without requiring interaction by the user.

Refresh tokens are multi-resource, which means they may be received during a token request for one resource, but redeemed for access tokens to a completely different resource. To specify multi-resource, set the `resource` parameter in the request to the targeted resource.

Refresh tokens are completely opaque to your app. They are long-lived, but your app should not be written to expect that a refresh token will last for any period of time.  Refresh tokens can be invalidated at any moment in time for a variety of reasons.  The only way for your app to know if a refresh token is valid is to attempt to redeem it by making a token request to Azure AD token endpoint.

When you redeem a refresh token for a new access token, you will receive a new refresh token in the token response.  You should save the newly issued refresh token, replacing the one you used in the request.  This will guarantee that your refresh tokens remain valid for as long as possible.

## Validating tokens

In order to validate an id_token or an access_token, your app should validate both the token's signature and the claims.

We provide libraries and code samples that show how to easily handle token validation, if you wish to understand the underlying process.  There are also several third-party open source libraries available for JWT validation, at least one option for almost every platform and language. For more information about Azure AD authentication libraries and code samples, please see [Azure AD authentication libraries](active-directory-authentication-libraries.md).

#### Validating the signature

A JWT contains three segments, which are separated by the `.` character.  The first segment is known as the **header**, the second as the **body**, and the third as the **signature**.  The signature segment can be used to validate the authenticity of the token so that it can be trusted by your app.

Tokens issued by Azure AD are signed using industry standard asymmetric encryption algorithms, such as RSA 256. The header of the JWT contains information about the key and encryption method used to sign the token:

```
{
  "typ": "JWT",
  "alg": "RS256",
  "x5t": "kriMPdmBvx68skT8-mPAB3BseeA"
}
```

The `alg` claim indicates the algorithm that was used to sign the token, while the `x5t` claim indicates the particular public key that was used to sign the token.

At any given point in time, Azure AD may sign an id_token using any one of a certain set of public-private key pairs. Azure AD rotates the possible set of keys on a periodic basis, so your app should be written to handle those key changes automatically.  A reasonable frequency to check for updates to the public keys used by Azure AD is every 24 hours.

You can acquire the signing key data necessary to validate the signature by using the OpenID Connect metadata document located at:

```
https://login.microsoftonline.com/common/.well-known/openid-configuration
```

> [!TIP]
> Try this URL in a browser!
> 
> 

This metadata document is a JSON object containing several useful pieces of information, such as the location of the various endpoints required for performing OpenID Connect authentication.  

It also includes a `jwks_uri`, which gives the location of the set of public keys used to sign tokens.  The JSON document located at the `jwks_uri` contains all of the public key information in use at that particular moment in time.  Your app can use the `kid` claim in the JWT header to select which public key in this document has been used to sign a particular token.  It can then perform signature validation using the correct public key and the indicated algorithm.

Performing signature validation is outside the scope of this document - there are many open source libraries available for helping you do so if necessary.

#### Validating the claims

When your app receives a token (either an id_token upon user sign-in, or an access token as a bearer token in the HTTP request) it should also perform a few checks against the claims in the token.  These include but are not limited to:

* The **Audience** claim - to verify that the token was intended to be given to your app.
* The **Not Before** and **Expiration Time** claims - to verify that the token has not expired.
* The **Issuer** claim - to verify that the token was indeed issued to your app by Azure AD.
* The **Nonce** -  to mitigate a token replay attack.
* and more...

For a full list of claim validations your app should perform for ID Tokens, refer to the [OpenID Connect specification](http://openid.net/specs/openid-connect-core-1_0.html#IDTokenValidation). Details of the expected values for these claims are included in the preceding [id_token section](#id-tokens) section.

## Sample Tokens

This section displays samples of SAML and JWT tokens that Azure AD returns. These samples let you see the claims in context.

### SAML Token

This is a sample of a typical SAML token.

    <?xml version="1.0" encoding="UTF-8"?>
    <t:RequestSecurityTokenResponse xmlns:t="http://schemas.xmlsoap.org/ws/2005/02/trust">
      <t:Lifetime>
        <wsu:Created xmlns:wsu="http://docs.oasis-open.org/wss/2004/01/oasis-200401-wss-wssecurity-utility-1.0.xsd">2014-12-24T05:15:47.060Z</wsu:Created>
        <wsu:Expires xmlns:wsu="http://docs.oasis-open.org/wss/2004/01/oasis-200401-wss-wssecurity-utility-1.0.xsd">2014-12-24T06:15:47.060Z</wsu:Expires>
      </t:Lifetime>
      <wsp:AppliesTo xmlns:wsp="http://schemas.xmlsoap.org/ws/2004/09/policy">
        <EndpointReference xmlns="http://www.w3.org/2005/08/addressing">
          <Address>https://contoso.onmicrosoft.com/MyWebApp</Address>
        </EndpointReference>
      </wsp:AppliesTo>
      <t:RequestedSecurityToken>
        <Assertion xmlns="urn:oasis:names:tc:SAML:2.0:assertion" ID="_3ef08993-846b-41de-99df-b7f3ff77671b" IssueInstant="2014-12-24T05:20:47.060Z" Version="2.0">
          <Issuer>https://sts.windows.net/b9411234-09af-49c2-b0c3-653adc1f376e/</Issuer>
          <ds:Signature xmlns:ds="http://www.w3.org/2000/09/xmldsig#">
            <ds:SignedInfo>
              <ds:CanonicalizationMethod Algorithm="http://www.w3.org/2001/10/xml-exc-c14n#" />
              <ds:SignatureMethod Algorithm="http://www.w3.org/2001/04/xmldsig-more#rsa-sha256" />
              <ds:Reference URI="#_3ef08993-846b-41de-99df-b7f3ff77671b">
                <ds:Transforms>
                  <ds:Transform Algorithm="http://www.w3.org/2000/09/xmldsig#enveloped-signature" />
                  <ds:Transform Algorithm="http://www.w3.org/2001/10/xml-exc-c14n#" />
                </ds:Transforms>
                <ds:DigestMethod Algorithm="http://www.w3.org/2001/04/xmlenc#sha256" />
                <ds:DigestValue>cV1J580U1pD24hEyGuAxrbtgROVyghCqI32UkER/nDY=</ds:DigestValue>
              </ds:Reference>
            </ds:SignedInfo>
            <ds:SignatureValue>j+zPf6mti8Rq4Kyw2NU2nnu0pbJU1z5bR/zDaKaO7FCTdmjUzAvIVfF8pspVR6CbzcYM3HOAmLhuWmBkAAk6qQUBmKsw+XlmF/pB/ivJFdgZSLrtlBs1P/WBV3t04x6fRW4FcIDzh8KhctzJZfS5wGCfYw95er7WJxJi0nU41d7j5HRDidBoXgP755jQu2ZER7wOYZr6ff+ha+/Aj3UMw+8ZtC+WCJC3yyENHDAnp2RfgdElJal68enn668fk8pBDjKDGzbNBO6qBgFPaBT65YvE/tkEmrUxdWkmUKv3y7JWzUYNMD9oUlut93UTyTAIGOs5fvP9ZfK2vNeMVJW7Xg==</ds:SignatureValue>
            <KeyInfo xmlns="http://www.w3.org/2000/09/xmldsig#">
              <X509Data>
                <X509Certificate>MIIDPjCCAabcAwIBAgIQsRiM0jheFZhKk49YD0SK1TAJBgUrDgMCHQUAMC0xKzApBgNVBAMTImFjY291bnRzLmFjY2Vzc2NvbnRyb2wud2luZG93cy5uZXQwHhcNMTQwMTAxMDcwMDAwWhcNMTYwMTAxMDcwMDAwWjAtMSswKQYDVQQDEyJhY2NvdW50cy5hY2Nlc3Njb250cm9sLndpbmRvd3MubmV0MIIBIjANBgkqhkiG9w0BAQEFAAOCAQ8AMIIBCgKCAQEAkSCWg6q9iYxvJE2NIhSyOiKvqoWCO2GFipgH0sTSAs5FalHQosk9ZNTztX0ywS/AHsBeQPqYygfYVJL6/EgzVuwRk5txr9e3n1uml94fLyq/AXbwo9yAduf4dCHTP8CWR1dnDR+Qnz/4PYlWVEuuHHONOw/blbfdMjhY+C/BYM2E3pRxbohBb3x//CfueV7ddz2LYiH3wjz0QS/7kjPiNCsXcNyKQEOTkbHFi3mu0u13SQwNddhcynd/GTgWN8A+6SN1r4hzpjFKFLbZnBt77ACSiYx+IHK4Mp+NaVEi5wQtSsjQtI++XsokxRDqYLwus1I1SihgbV/STTg5enufuwIDAQABo2IwYDBeBgNVHQEEVzBVgBDLebM6bK3BjWGqIBrBNFeNoS8wLTErMCkGA1UEAxMiYWNjb3VudHMuYWNjZXNzY29udHJvbC53aW5kb3dzLm5ldIIQsRiM0jheFZhKk49YD0SK1TAJBgUrDgMCHQUAA4IBAQCJ4JApryF77EKC4zF5bUaBLQHQ1PNtA1uMDbdNVGKCmSp8M65b8h0NwlIjGGGy/unK8P6jWFdm5IlZ0YPTOgzcRZguXDPj7ajyvlVEQ2K2ICvTYiRQqrOhEhZMSSZsTKXFVwNfW6ADDkN3bvVOVbtpty+nBY5UqnI7xbcoHLZ4wYD251uj5+lo13YLnsVrmQ16NCBYq2nQFNPuNJw6t3XUbwBHXpF46aLT1/eGf/7Xx6iy8yPJX4DyrpFTutDz882RWofGEO5t4Cw+zZg70dJ/hH/ODYRMorfXEW+8uKmXMKmX2wyxMKvfiPbTy5LmAU8Jvjs2tLg4rOBcXWLAIarZ</X509Certificate>
              </X509Data>
            </KeyInfo>
          </ds:Signature>
          <Subject>
            <NameID Format="urn:oasis:names:tc:SAML:2.0:nameid-format:persistent">m_H3naDei2LNxUmEcWd0BZlNi_jVET1pMLR6iQSuYmo</NameID>
            <SubjectConfirmation Method="urn:oasis:names:tc:SAML:2.0:cm:bearer" />
          </Subject>
          <Conditions NotBefore="2014-12-24T05:15:47.060Z" NotOnOrAfter="2014-12-24T06:15:47.060Z">
            <AudienceRestriction>
              <Audience>https://contoso.onmicrosoft.com/MyWebApp</Audience>
            </AudienceRestriction>
          </Conditions>
          <AttributeStatement>
            <Attribute Name="http://schemas.microsoft.com/identity/claims/objectidentifier">
              <AttributeValue>a1addde8-e4f9-4571-ad93-3059e3750d23</AttributeValue>
            </Attribute>
            <Attribute Name="http://schemas.microsoft.com/identity/claims/tenantid">
              <AttributeValue>b9411234-09af-49c2-b0c3-653adc1f376e</AttributeValue>
            </Attribute>
            <Attribute Name="http://schemas.xmlsoap.org/ws/2005/05/identity/claims/name">
              <AttributeValue>sample.admin@contoso.onmicrosoft.com</AttributeValue>
            </Attribute>
            <Attribute Name="http://schemas.xmlsoap.org/ws/2005/05/identity/claims/surname">
              <AttributeValue>Admin</AttributeValue>
            </Attribute>
            <Attribute Name="http://schemas.xmlsoap.org/ws/2005/05/identity/claims/givenname">
              <AttributeValue>Sample</AttributeValue>
            </Attribute>
            <Attribute Name="http://schemas.microsoft.com/ws/2008/06/identity/claims/groups">
              <AttributeValue>5581e43f-6096-41d4-8ffa-04e560bab39d</AttributeValue>
              <AttributeValue>07dd8a89-bf6d-4e81-8844-230b77145381</AttributeValue>
              <AttributeValue>0e129f4g-6b0a-4944-982d-f776000632af</AttributeValue>
              <AttributeValue>3ee07328-52ef-4739-a89b-109708c22fb5</AttributeValue>
              <AttributeValue>329k14b3-1851-4b94-947f-9a4dacb595f4</AttributeValue>
              <AttributeValue>6e32c650-9b0a-4491-b429-6c60d2ca9a42</AttributeValue>
              <AttributeValue>f3a169a7-9a58-4e8f-9d47-b70029v07424</AttributeValue>
              <AttributeValue>8e2c86b2-b1ad-476d-9574-544d155aa6ff</AttributeValue>
              <AttributeValue>1bf80264-ff24-4866-b22c-6212e5b9a847</AttributeValue>
              <AttributeValue>4075f9c3-072d-4c32-b542-03e6bc678f3e</AttributeValue>
              <AttributeValue>76f80527-f2cd-46f4-8c52-8jvd8bc749b1</AttributeValue>
              <AttributeValue>0ba31460-44d0-42b5-b90c-47b3fcc48e35</AttributeValue>
              <AttributeValue>edd41703-8652-4948-94a7-2d917bba7667</AttributeValue>
            </Attribute>
            <Attribute Name="http://schemas.microsoft.com/identity/claims/identityprovider">
              <AttributeValue>https://sts.windows.net/b9411234-09af-49c2-b0c3-653adc1f376e/</AttributeValue>
            </Attribute>
          </AttributeStatement>
          <AuthnStatement AuthnInstant="2014-12-23T18:51:11.000Z">
            <AuthnContext>
              <AuthnContextClassRef>urn:oasis:names:tc:SAML:2.0:ac:classes:Password</AuthnContextClassRef>
            </AuthnContext>
          </AuthnStatement>
        </Assertion>
      </t:RequestedSecurityToken>
      <t:RequestedAttachedReference>
        <SecurityTokenReference xmlns="http://docs.oasis-open.org/wss/2004/01/oasis-200401-wss-wssecurity-secext-1.0.xsd" xmlns:d3p1="http://docs.oasis-open.org/wss/oasis-wss-wssecurity-secext-1.1.xsd" d3p1:TokenType="http://docs.oasis-open.org/wss/oasis-wss-saml-token-profile-1.1#SAMLV2.0">
          <KeyIdentifier ValueType="http://docs.oasis-open.org/wss/oasis-wss-saml-token-profile-1.1#SAMLID">_3ef08993-846b-41de-99df-b7f3ff77671b</KeyIdentifier>
        </SecurityTokenReference>
      </t:RequestedAttachedReference>
      <t:RequestedUnattachedReference>
        <SecurityTokenReference xmlns="http://docs.oasis-open.org/wss/2004/01/oasis-200401-wss-wssecurity-secext-1.0.xsd" xmlns:d3p1="http://docs.oasis-open.org/wss/oasis-wss-wssecurity-secext-1.1.xsd" d3p1:TokenType="http://docs.oasis-open.org/wss/oasis-wss-saml-token-profile-1.1#SAMLV2.0">
          <KeyIdentifier ValueType="http://docs.oasis-open.org/wss/oasis-wss-saml-token-profile-1.1#SAMLID">_3ef08993-846b-41de-99df-b7f3ff77671b</KeyIdentifier>
        </SecurityTokenReference>
      </t:RequestedUnattachedReference>
      <t:TokenType>http://docs.oasis-open.org/wss/oasis-wss-saml-token-profile-1.1#SAMLV2.0</t:TokenType>
      <t:RequestType>http://schemas.xmlsoap.org/ws/2005/02/trust/Issue</t:RequestType>
      <t:KeyType>http://schemas.xmlsoap.org/ws/2005/05/identity/NoProofKey</t:KeyType>
    </t:RequestSecurityTokenResponse>

### JWT Token - User Impersonation
This is a sample of a typical JSON web token (JWT) used in an authorization code grant flow.
In addition to claims, the token includes a version number in **ver** and **appidacr**, the authentication context class reference, which indicates how the client was authenticated. For a public client, the value is 0. If a client ID or client secret was used, the value is 1.

    {
     typ: "JWT",
     alg: "RS256",
     x5t: "kriMPdmBvx68skT8-mPAB3BseeA"
    }.
    {
     aud: "https://contoso.onmicrosoft.com/scratchservice",
     iss: "https://sts.windows.net/b9411234-09af-49c2-b0c3-653adc1f376e/",
     iat: 1416968588,
     nbf: 1416968588,
     exp: 1416972488,
     ver: "1.0",
     tid: "b9411234-09af-49c2-b0c3-653adc1f376e",
     amr: [
      "pwd"
     ],
     roles: [
      "Admin"
     ],
     oid: "6526e123-0ff9-4fec-ae64-a8d5a77cf287",
     upn: "sample.user@contoso.onmicrosoft.com",
     unique_name: "sample.user@contoso.onmicrosoft.com",
     sub: "yf8C5e_VRkR1egGxJSDt5_olDFay6L5ilBA81hZhQEI",
     family_name: "User",
     given_name: "Sample",
     groups: [
      "0e129f6b-6b0a-4944-982d-f776000632af",
      "323b13b3-1851-4b94-947f-9a4dacb595f4",
      "6e32c250-9b0a-4491-b429-6c60d2ca9a42",
      "f3a161a7-9a58-4e8f-9d47-b70022a07424",
      "8d4c81b2-b1ad-476d-9574-544d155aa6ff",
      "1bf80164-ff24-4866-b19c-6212e5b9a847",
      "76f80127-f2cd-46f4-8c52-8edd8bc749b1",
      "0ba27160-44d0-42b5-b90c-47b3fcc48e35"
     ],
     appid: "b075ddef-0efa-123b-997b-de1337c29185",
     appidacr: "1",
     scp: "user_impersonation",
     acr: "1"
    }.

## Related content
* See the Azure AD Graph [Policy operations](https://msdn.microsoft.com/library/azure/ad/graph/api/policy-operations) and the [Policy entity](https://msdn.microsoft.com/library/azure/ad/graph/api/entity-and-complex-type-reference#policy-entity), to learn more about managing token lifetime policy via the Azure AD Graph API.
* For more information and samples on managing policies via PowerShell cmdlets, including samples, see [Configurable token lifetimes in Azure AD](active-directory-configurable-token-lifetimes.md). 
=======
redirect_url: /azure/active-directory/develop/active-directory-token-and-claims
---
>>>>>>> e8cfaf0d
<|MERGE_RESOLUTION|>--- conflicted
+++ resolved
@@ -1,304 +1,3 @@
 ---
-<<<<<<< HEAD
-title: Azure AD Token Reference | Microsoft Docs
-description: A guide for understanding and evaluating the claims in the SAML 2.0 and JSON Web Tokens (JWT) tokens issued by Azure Active Directory (AAD)
-documentationcenter: na
-author: bryanla
-services: active-directory
-manager: mbaldwin
-editor: ''
-
-ms.assetid: 166aa18e-1746-4c5e-b382-68338af921e2
-ms.service: active-directory
-ms.devlang: na
-ms.topic: article
-ms.tgt_pltfrm: na
-ms.workload: identity
-ms.date: 10/06/2016
-ms.author: mbaldwin
-
----
-# Azure AD token reference
-Azure Active Directory (Azure AD) emits several types of security tokens in the processing of each authentication flow. This document describes the format, security characteristics, and contents of each type of token.
-
-## Types of tokens
-Azure AD supports the [OAuth 2.0 authorization protocol](active-directory-protocols-oauth-code.md), which makes use of both access_tokens and refresh_tokens.  It also supports authentication and sign-in via [OpenID Connect](active-directory-protocols-openid-connect-code.md), which introduces a third type of token, the id_token.  Each of these tokens is represented as a "bearer token".
-
-A bearer token is a lightweight security token that grants the “bearer” access to a protected resource. In this sense, the “bearer” is any party that can present the token. Though authentication with Azure AD is required in order to receive a bearer token, steps must be taken to secure the token, to prevent interception by an unintended party. Because bearer tokens do not have a built-in mechanism to prevent unauthorized parties from using them, they must be transported in a secure channel such as transport layer security (HTTPS). If a bearer token is transmitted in the clear, a man-in the middle attack can be used to acquire the token and gain unauthorized access to a protected resource. The same security principles apply when storing or caching bearer tokens for later use. Always ensure that your app transmits and stores bearer tokens in a secure manner. For more security considerations on bearer tokens, see [RFC 6750 Section 5](http://tools.ietf.org/html/rfc6750).
-
-Many of the tokens issued by Azure AD are implemented as JSON Web Tokens, or JWTs.  A JWT is a compact, URL-safe means of transferring information between two parties.  The information contained in JWTs are known as "claims", or assertions of information about the bearer and subject of the token.  The claims in JWTs are JSON objects encoded and serialized for transmission.  Since the JWTs issued by Azure AD are signed, but not encrypted, you can easily inspect the contents of a JWT for debugging purposes.  There are several tools available for doing so, such as [jwt.calebb.net](http://jwt.calebb.net). For more information on JWTs, you can refer to the [JWT specification](http://self-issued.info/docs/draft-ietf-oauth-json-web-token.html).
-
-## Id_tokens
-Id_tokens are a form of sign-in security token that your app receives when performing authentication using [OpenID Connect](active-directory-protocols-openid-connect-code.md).  They are represented as [JWTs](#types-of-tokens), and contain claims that you can use for signing the user into your app.  You can use the claims in an id_token as you see fit - commonly they are used for displaying account information or making access control decisions in an app.
-
-Id_tokens are signed, but not encrypted at this time.  When your app receives an id_token, it must [validate the signature](#validating-tokens) to prove the token's authenticity and validate a few claims in the token to prove its validity.  The claims validated by an app vary depending on scenario requirements, but there are some [common claim validations](#validating-tokens) that your app must perform in every scenario.
-
-See the following section for information on id_tokens claims, as well as a sample id_token.  Note that the claims in id_tokens are not returned in any particular order.  In addition, new claims can be introduced into id_tokens at any point in time - your app should not break as new claims are introduced.  The following list includes the claims that your app can reliably interpret at the time of this writing.  If necessary, even more detail can be found in the [OpenID Connect specification](http://openid.net/specs/openid-connect-core-1_0.html).
-
-#### Sample id_token
-```
-eyJ0eXAiOiJKV1QiLCJhbGciOiJub25lIn0.eyJhdWQiOiIyZDRkMTFhMi1mODE0LTQ2YTctODkwYS0yNzRhNzJhNzMwOWUiLCJpc3MiOiJodHRwczovL3N0cy53aW5kb3dzLm5ldC83ZmU4MTQ0Ny1kYTU3LTQzODUtYmVjYi02ZGU1N2YyMTQ3N2UvIiwiaWF0IjoxMzg4NDQwODYzLCJuYmYiOjEzODg0NDA4NjMsImV4cCI6MTM4ODQ0NDc2MywidmVyIjoiMS4wIiwidGlkIjoiN2ZlODE0NDctZGE1Ny00Mzg1LWJlY2ItNmRlNTdmMjE0NzdlIiwib2lkIjoiNjgzODlhZTItNjJmYS00YjE4LTkxZmUtNTNkZDEwOWQ3NGY1IiwidXBuIjoiZnJhbmttQGNvbnRvc28uY29tIiwidW5pcXVlX25hbWUiOiJmcmFua21AY29udG9zby5jb20iLCJzdWIiOiJKV3ZZZENXUGhobHBTMVpzZjd5WVV4U2hVd3RVbTV5elBtd18talgzZkhZIiwiZmFtaWx5X25hbWUiOiJNaWxsZXIiLCJnaXZlbl9uYW1lIjoiRnJhbmsifQ.
-```
-
-> [!TIP]
-> For practice, try inspecting the claims in the sample id_token by pasting it into [calebb.net](http://jwt.calebb.net).
-> 
-> 
-
-#### Claims in id_tokens
-> [!div class="mx-codeBreakAll"]
-| JWT Claim | Name | Description |
-| --- | --- | --- |
-| `appid` |Application ID |Identifies the application that is using the token to access a resource. The application can act as itself or on behalf of a user. The application ID typically represents an application object, but it can also represent a service principal object in Azure AD. <br><br> **Example JWT Value**: <br> `"appid":"15CB020F-3984-482A-864D-1D92265E8268"` |
-| `aud` |Audience |The intended recipient of the token. The application that receives the token must verify that the audience value is correct and reject any tokens intended for a different audience. <br><br> **Example SAML Value**: <br> `<AudienceRestriction>`<br>`<Audience>`<br>`https://contoso.com`<br>`</Audience>`<br>`</AudienceRestriction>` <br><br> **Example JWT Value**: <br> `"aud":"https://contoso.com"` |
-| `appidacr` |Application Authentication Context Class Reference |Indicates how the client was authenticated. For a public client, the value is 0. If client ID and client secret are used, the value is 1. <br><br> **Example JWT Value**: <br> `"appidacr": "0"` |
-| `acr` |Authentication Context Class Reference |Indicates how the subject was authenticated, as opposed to the client in the Application Authentication Context Class Reference claim. A value of "0" indicates the end-user authentication did not meet the requirements of ISO/IEC 29115. <br><br> **Example JWT Value**: <br> `"acr": "0"` |
-| Authentication Instant |Records the date and time when authentication occurred. <br><br> **Example SAML Value**: <br> `<AuthnStatement AuthnInstant="2011-12-29T05:35:22.000Z">` | |
-| `amr` |Authentication Method |Identifies how the subject of the token was authenticated. <br><br> **Example SAML Value**: <br> `<AuthnContextClassRef>`<br>`http://schemas.microsoft.com/ws/2008/06/identity/claims/authenticationmethod/password`<br>`</AuthnContextClassRef>` <br><br> **Example JWT Value**: `“amr”: ["pwd"]` |
-| `given_name` |First Name |Provides the first or "given" name of the user, as set on the Azure AD user object. <br><br> **Example SAML Value**: <br> `<Attribute Name=”http://schemas.xmlsoap.org/ws/2005/05/identity/claims/givenname”>`<br>`<AttributeValue>Frank<AttributeValue>` <br><br> **Example JWT Value**: <br> `"given_name": "Frank"` |
-| `groups` |Groups |Provides object IDs that represent the subject's group memberships. These values are unique (see Object ID) and can be safely used for managing access, such as enforcing authorization to access a resource. The groups included in the groups claim are configured on a per-application basis, through the "groupMembershipClaims" property of the application manifest. A value of null will exclude all groups, a value of "SecurityGroup" will include only Active Directory Security Group memberships, and a value of "All" will include both Security Groups and Office 365 Distribution Lists. <br><br> **Example SAML Value**: <br> `<Attribute Name="http://schemas.microsoft.com/ws/2008/06/identity/claims/groups">`<br>`<AttributeValue>07dd8a60-bf6d-4e17-8844-230b77145381</AttributeValue>` <br><br> **Example JWT Value**: <br> `“groups”: ["0e129f5b-6b0a-4944-982d-f776045632af", … ]` |
-| `idp` |Identity Provider |Records the identity provider that authenticated the subject of the token. This value is identical to the value of the Issuer claim unless the user account is in a different tenant than the issuer. <br><br> **Example SAML Value**: <br> `<Attribute Name=” http://schemas.microsoft.com/identity/claims/identityprovider”>`<br>`<AttributeValue>https://sts.windows.net/cbb1a5ac-f33b-45fa-9bf5-f37db0fed422/<AttributeValue>` <br><br> **Example JWT Value**: <br> `"idp":”https://sts.windows.net/cbb1a5ac-f33b-45fa-9bf5-f37db0fed422/”` |
-| `iat` |IssuedAt |Stores the time at which the token was issued. It is often used to measure token freshness. <br><br> **Example SAML Value**: <br> `<Assertion ID="_d5ec7a9b-8d8f-4b44-8c94-9812612142be" IssueInstant="2014-01-06T20:20:23.085Z" Version="2.0" xmlns="urn:oasis:names:tc:SAML:2.0:assertion">` <br><br> **Example JWT Value**: <br> `"iat": 1390234181` |
-| `iss` |Issuer |Identifies the security token service (STS) that constructs and returns the token. In the tokens that Azure AD returns, the issuer is sts.windows.net. The GUID in the Issuer claim value is the tenant ID of the Azure AD directory. The tenant ID is an immutable and reliable identifier of the directory. <br><br> **Example SAML Value**: <br> `<Issuer>https://sts.windows.net/cbb1a5ac-f33b-45fa-9bf5-f37db0fed422/</Issuer>` <br><br> **Example JWT Value**: <br>  `"iss":”https://sts.windows.net/cbb1a5ac-f33b-45fa-9bf5-f37db0fed422/”` |
-| `family_name` |Last Name |Provides the last name, surname, or family name of the user as defined in the Azure AD user object. <br><br> **Example SAML Value**: <br> `<Attribute Name=” http://schemas.xmlsoap.org/ws/2005/05/identity/claims/surname”>`<br>`<AttributeValue>Miller<AttributeValue>` <br><br> **Example JWT Value**: <br> `"family_name": "Miller"` |
-| `unique_name` |Name |Provides a human readable value that identifies the subject of the token. This value is not guaranteed to be unique within a tenant and is designed to be used only for display purposes. <br><br> **Example SAML Value**: <br> `<Attribute Name=”http://schemas.xmlsoap.org/ws/2005/05/identity/claims/name”>`<br>`<AttributeValue>frankm@contoso.com<AttributeValue>` <br><br> **Example JWT Value**: <br> `"unique_name": "frankm@contoso.com"` |
-| `oid` |Object ID |Contains a unique identifier of an object in Azure AD. This value is immutable and cannot be reassigned or reused. Use the object ID to identify an object in queries to Azure AD. <br><br> **Example SAML Value**: <br> `<Attribute Name="http://schemas.microsoft.com/identity/claims/objectidentifier">`<br>`<AttributeValue>528b2ac2-aa9c-45e1-88d4-959b53bc7dd0<AttributeValue>` <br><br> **Example JWT Value**: <br> `"oid":"528b2ac2-aa9c-45e1-88d4-959b53bc7dd0"` |
-| `roles` |Roles |Represents all application roles that the subject has been granted both directly and indirectly through group membership and can be used to enforce role-based access control. Application roles are defined on a per-application basis, through the `appRoles` property of the application manifest. The `value` property of each application role is the value that appears in the roles claim. <br><br> **Example SAML Value**: <br> `<Attribute Name="http://schemas.microsoft.com/ws/2008/06/identity/claims/role">`<br>`<AttributeValue>Admin</AttributeValue>` <br><br> **Example JWT Value**: <br> `“roles”: ["Admin", … ]` |
-| `scp` |Scope |Indicates the impersonation permissions granted to the client application. The default permission is `user_impersonation`. The owner of the secured resource can register additional values in Azure AD. <br><br> **Example JWT Value**: <br> `"scp": "user_impersonation"` |
-| `sub` |Subject |Identifies the principal about which the token asserts information, such as the user of an application. This value is immutable and cannot be reassigned or reused, so it can be used to perform authorization checks safely. Because the subject is always present in the tokens the Azure AD issues, we recommended using this value in a general purpose authorization system. <br> `SubjectConfirmation` is not a claim. It describes how the subject of the token is verified. `Bearer` indicates that the subject is confirmed by their possession of the token. <br><br> **Example SAML Value**: <br> `<Subject>`<br>`<NameID>S40rgb3XjhFTv6EQTETkEzcgVmToHKRkZUIsJlmLdVc</NameID>`<br>`<SubjectConfirmation Method="urn:oasis:names:tc:SAML:2.0:cm:bearer" />`<br>`</Subject>` <br><br> **Example JWT Value**: <br> `"sub":"92d0312b-26b9-4887-a338-7b00fb3c5eab"` |
-| `tid` |Tenant ID |An immutable, non-reusable identifier that identifies the directory tenant that issued the token. You can use this value to access tenant-specific directory resources in a multi-tenant application. For example, you can use this value to identify the tenant in a call to the Graph API. <br><br> **Example SAML Value**: <br> `<Attribute Name=”http://schemas.microsoft.com/identity/claims/tenantid”>`<br>`<AttributeValue>cbb1a5ac-f33b-45fa-9bf5-f37db0fed422<AttributeValue>` <br><br> **Example JWT Value**: <br> `"tid":"cbb1a5ac-f33b-45fa-9bf5-f37db0fed422"` |
-| `nbf`, `exp` |Token Lifetime |Defines the time interval within which a token is valid. The service that validates the token should verify that the current date is within the token lifetime, else it should reject the token. The service might allow for up to five minutes beyond the token lifetime range to account for any differences in clock time ("time skew") between Azure AD and the service. <br><br> **Example SAML Value**: <br> `<Conditions`<br>`NotBefore="2013-03-18T21:32:51.261Z"`<br>`NotOnOrAfter="2013-03-18T22:32:51.261Z"`<br>`>` <br><br> **Example JWT Value**: <br> `"nbf":1363289634, "exp":1363293234` |
-| `upn` |User Principal Name |Stores the user name of the user principal.<br><br> **Example JWT Value**: <br> `"upn": frankm@contoso.com` |
-| `ver` |Version |Stores the version number of the token. <br><br> **Example JWT Value**: <br> `"ver": "1.0"` |
-
-## Access tokens
-
-If your app only *uses* access tokens to get access to APIs, you can (and should) treat access tokens as completely opaque - they are just strings which your app can pass to resources in HTTP requests.
-
-When you request an access token, Azure AD also returns some metadata about the access token for your app's consumption.  This information includes the expiry time of the access token and the scopes for which it is valid.  This allows your app to perform intelligent caching of access tokens without having to parse open the access token itself.
-
-If your app is an API protected with Azure AD that expects access tokens in HTTP requests, then you should perform validation and inspection of the tokens you receive. For details on how to do this with .NET, see [Protect a Web API using Bearer tokens from Azure AD](active-directory-devquickstarts-webapi-dotnet.md).
-
-## Refresh tokens
-
-Refresh tokens are security tokens, which your app can use to acquire new access tokens in an OAuth 2.0 flow.  It allows your app to achieve long-term access to resources on behalf of a user without requiring interaction by the user.
-
-Refresh tokens are multi-resource, which means they may be received during a token request for one resource, but redeemed for access tokens to a completely different resource. To specify multi-resource, set the `resource` parameter in the request to the targeted resource.
-
-Refresh tokens are completely opaque to your app. They are long-lived, but your app should not be written to expect that a refresh token will last for any period of time.  Refresh tokens can be invalidated at any moment in time for a variety of reasons.  The only way for your app to know if a refresh token is valid is to attempt to redeem it by making a token request to Azure AD token endpoint.
-
-When you redeem a refresh token for a new access token, you will receive a new refresh token in the token response.  You should save the newly issued refresh token, replacing the one you used in the request.  This will guarantee that your refresh tokens remain valid for as long as possible.
-
-## Validating tokens
-
-In order to validate an id_token or an access_token, your app should validate both the token's signature and the claims.
-
-We provide libraries and code samples that show how to easily handle token validation, if you wish to understand the underlying process.  There are also several third-party open source libraries available for JWT validation, at least one option for almost every platform and language. For more information about Azure AD authentication libraries and code samples, please see [Azure AD authentication libraries](active-directory-authentication-libraries.md).
-
-#### Validating the signature
-
-A JWT contains three segments, which are separated by the `.` character.  The first segment is known as the **header**, the second as the **body**, and the third as the **signature**.  The signature segment can be used to validate the authenticity of the token so that it can be trusted by your app.
-
-Tokens issued by Azure AD are signed using industry standard asymmetric encryption algorithms, such as RSA 256. The header of the JWT contains information about the key and encryption method used to sign the token:
-
-```
-{
-  "typ": "JWT",
-  "alg": "RS256",
-  "x5t": "kriMPdmBvx68skT8-mPAB3BseeA"
-}
-```
-
-The `alg` claim indicates the algorithm that was used to sign the token, while the `x5t` claim indicates the particular public key that was used to sign the token.
-
-At any given point in time, Azure AD may sign an id_token using any one of a certain set of public-private key pairs. Azure AD rotates the possible set of keys on a periodic basis, so your app should be written to handle those key changes automatically.  A reasonable frequency to check for updates to the public keys used by Azure AD is every 24 hours.
-
-You can acquire the signing key data necessary to validate the signature by using the OpenID Connect metadata document located at:
-
-```
-https://login.microsoftonline.com/common/.well-known/openid-configuration
-```
-
-> [!TIP]
-> Try this URL in a browser!
-> 
-> 
-
-This metadata document is a JSON object containing several useful pieces of information, such as the location of the various endpoints required for performing OpenID Connect authentication.  
-
-It also includes a `jwks_uri`, which gives the location of the set of public keys used to sign tokens.  The JSON document located at the `jwks_uri` contains all of the public key information in use at that particular moment in time.  Your app can use the `kid` claim in the JWT header to select which public key in this document has been used to sign a particular token.  It can then perform signature validation using the correct public key and the indicated algorithm.
-
-Performing signature validation is outside the scope of this document - there are many open source libraries available for helping you do so if necessary.
-
-#### Validating the claims
-
-When your app receives a token (either an id_token upon user sign-in, or an access token as a bearer token in the HTTP request) it should also perform a few checks against the claims in the token.  These include but are not limited to:
-
-* The **Audience** claim - to verify that the token was intended to be given to your app.
-* The **Not Before** and **Expiration Time** claims - to verify that the token has not expired.
-* The **Issuer** claim - to verify that the token was indeed issued to your app by Azure AD.
-* The **Nonce** -  to mitigate a token replay attack.
-* and more...
-
-For a full list of claim validations your app should perform for ID Tokens, refer to the [OpenID Connect specification](http://openid.net/specs/openid-connect-core-1_0.html#IDTokenValidation). Details of the expected values for these claims are included in the preceding [id_token section](#id-tokens) section.
-
-## Sample Tokens
-
-This section displays samples of SAML and JWT tokens that Azure AD returns. These samples let you see the claims in context.
-
-### SAML Token
-
-This is a sample of a typical SAML token.
-
-    <?xml version="1.0" encoding="UTF-8"?>
-    <t:RequestSecurityTokenResponse xmlns:t="http://schemas.xmlsoap.org/ws/2005/02/trust">
-      <t:Lifetime>
-        <wsu:Created xmlns:wsu="http://docs.oasis-open.org/wss/2004/01/oasis-200401-wss-wssecurity-utility-1.0.xsd">2014-12-24T05:15:47.060Z</wsu:Created>
-        <wsu:Expires xmlns:wsu="http://docs.oasis-open.org/wss/2004/01/oasis-200401-wss-wssecurity-utility-1.0.xsd">2014-12-24T06:15:47.060Z</wsu:Expires>
-      </t:Lifetime>
-      <wsp:AppliesTo xmlns:wsp="http://schemas.xmlsoap.org/ws/2004/09/policy">
-        <EndpointReference xmlns="http://www.w3.org/2005/08/addressing">
-          <Address>https://contoso.onmicrosoft.com/MyWebApp</Address>
-        </EndpointReference>
-      </wsp:AppliesTo>
-      <t:RequestedSecurityToken>
-        <Assertion xmlns="urn:oasis:names:tc:SAML:2.0:assertion" ID="_3ef08993-846b-41de-99df-b7f3ff77671b" IssueInstant="2014-12-24T05:20:47.060Z" Version="2.0">
-          <Issuer>https://sts.windows.net/b9411234-09af-49c2-b0c3-653adc1f376e/</Issuer>
-          <ds:Signature xmlns:ds="http://www.w3.org/2000/09/xmldsig#">
-            <ds:SignedInfo>
-              <ds:CanonicalizationMethod Algorithm="http://www.w3.org/2001/10/xml-exc-c14n#" />
-              <ds:SignatureMethod Algorithm="http://www.w3.org/2001/04/xmldsig-more#rsa-sha256" />
-              <ds:Reference URI="#_3ef08993-846b-41de-99df-b7f3ff77671b">
-                <ds:Transforms>
-                  <ds:Transform Algorithm="http://www.w3.org/2000/09/xmldsig#enveloped-signature" />
-                  <ds:Transform Algorithm="http://www.w3.org/2001/10/xml-exc-c14n#" />
-                </ds:Transforms>
-                <ds:DigestMethod Algorithm="http://www.w3.org/2001/04/xmlenc#sha256" />
-                <ds:DigestValue>cV1J580U1pD24hEyGuAxrbtgROVyghCqI32UkER/nDY=</ds:DigestValue>
-              </ds:Reference>
-            </ds:SignedInfo>
-            <ds:SignatureValue>j+zPf6mti8Rq4Kyw2NU2nnu0pbJU1z5bR/zDaKaO7FCTdmjUzAvIVfF8pspVR6CbzcYM3HOAmLhuWmBkAAk6qQUBmKsw+XlmF/pB/ivJFdgZSLrtlBs1P/WBV3t04x6fRW4FcIDzh8KhctzJZfS5wGCfYw95er7WJxJi0nU41d7j5HRDidBoXgP755jQu2ZER7wOYZr6ff+ha+/Aj3UMw+8ZtC+WCJC3yyENHDAnp2RfgdElJal68enn668fk8pBDjKDGzbNBO6qBgFPaBT65YvE/tkEmrUxdWkmUKv3y7JWzUYNMD9oUlut93UTyTAIGOs5fvP9ZfK2vNeMVJW7Xg==</ds:SignatureValue>
-            <KeyInfo xmlns="http://www.w3.org/2000/09/xmldsig#">
-              <X509Data>
-                <X509Certificate>MIIDPjCCAabcAwIBAgIQsRiM0jheFZhKk49YD0SK1TAJBgUrDgMCHQUAMC0xKzApBgNVBAMTImFjY291bnRzLmFjY2Vzc2NvbnRyb2wud2luZG93cy5uZXQwHhcNMTQwMTAxMDcwMDAwWhcNMTYwMTAxMDcwMDAwWjAtMSswKQYDVQQDEyJhY2NvdW50cy5hY2Nlc3Njb250cm9sLndpbmRvd3MubmV0MIIBIjANBgkqhkiG9w0BAQEFAAOCAQ8AMIIBCgKCAQEAkSCWg6q9iYxvJE2NIhSyOiKvqoWCO2GFipgH0sTSAs5FalHQosk9ZNTztX0ywS/AHsBeQPqYygfYVJL6/EgzVuwRk5txr9e3n1uml94fLyq/AXbwo9yAduf4dCHTP8CWR1dnDR+Qnz/4PYlWVEuuHHONOw/blbfdMjhY+C/BYM2E3pRxbohBb3x//CfueV7ddz2LYiH3wjz0QS/7kjPiNCsXcNyKQEOTkbHFi3mu0u13SQwNddhcynd/GTgWN8A+6SN1r4hzpjFKFLbZnBt77ACSiYx+IHK4Mp+NaVEi5wQtSsjQtI++XsokxRDqYLwus1I1SihgbV/STTg5enufuwIDAQABo2IwYDBeBgNVHQEEVzBVgBDLebM6bK3BjWGqIBrBNFeNoS8wLTErMCkGA1UEAxMiYWNjb3VudHMuYWNjZXNzY29udHJvbC53aW5kb3dzLm5ldIIQsRiM0jheFZhKk49YD0SK1TAJBgUrDgMCHQUAA4IBAQCJ4JApryF77EKC4zF5bUaBLQHQ1PNtA1uMDbdNVGKCmSp8M65b8h0NwlIjGGGy/unK8P6jWFdm5IlZ0YPTOgzcRZguXDPj7ajyvlVEQ2K2ICvTYiRQqrOhEhZMSSZsTKXFVwNfW6ADDkN3bvVOVbtpty+nBY5UqnI7xbcoHLZ4wYD251uj5+lo13YLnsVrmQ16NCBYq2nQFNPuNJw6t3XUbwBHXpF46aLT1/eGf/7Xx6iy8yPJX4DyrpFTutDz882RWofGEO5t4Cw+zZg70dJ/hH/ODYRMorfXEW+8uKmXMKmX2wyxMKvfiPbTy5LmAU8Jvjs2tLg4rOBcXWLAIarZ</X509Certificate>
-              </X509Data>
-            </KeyInfo>
-          </ds:Signature>
-          <Subject>
-            <NameID Format="urn:oasis:names:tc:SAML:2.0:nameid-format:persistent">m_H3naDei2LNxUmEcWd0BZlNi_jVET1pMLR6iQSuYmo</NameID>
-            <SubjectConfirmation Method="urn:oasis:names:tc:SAML:2.0:cm:bearer" />
-          </Subject>
-          <Conditions NotBefore="2014-12-24T05:15:47.060Z" NotOnOrAfter="2014-12-24T06:15:47.060Z">
-            <AudienceRestriction>
-              <Audience>https://contoso.onmicrosoft.com/MyWebApp</Audience>
-            </AudienceRestriction>
-          </Conditions>
-          <AttributeStatement>
-            <Attribute Name="http://schemas.microsoft.com/identity/claims/objectidentifier">
-              <AttributeValue>a1addde8-e4f9-4571-ad93-3059e3750d23</AttributeValue>
-            </Attribute>
-            <Attribute Name="http://schemas.microsoft.com/identity/claims/tenantid">
-              <AttributeValue>b9411234-09af-49c2-b0c3-653adc1f376e</AttributeValue>
-            </Attribute>
-            <Attribute Name="http://schemas.xmlsoap.org/ws/2005/05/identity/claims/name">
-              <AttributeValue>sample.admin@contoso.onmicrosoft.com</AttributeValue>
-            </Attribute>
-            <Attribute Name="http://schemas.xmlsoap.org/ws/2005/05/identity/claims/surname">
-              <AttributeValue>Admin</AttributeValue>
-            </Attribute>
-            <Attribute Name="http://schemas.xmlsoap.org/ws/2005/05/identity/claims/givenname">
-              <AttributeValue>Sample</AttributeValue>
-            </Attribute>
-            <Attribute Name="http://schemas.microsoft.com/ws/2008/06/identity/claims/groups">
-              <AttributeValue>5581e43f-6096-41d4-8ffa-04e560bab39d</AttributeValue>
-              <AttributeValue>07dd8a89-bf6d-4e81-8844-230b77145381</AttributeValue>
-              <AttributeValue>0e129f4g-6b0a-4944-982d-f776000632af</AttributeValue>
-              <AttributeValue>3ee07328-52ef-4739-a89b-109708c22fb5</AttributeValue>
-              <AttributeValue>329k14b3-1851-4b94-947f-9a4dacb595f4</AttributeValue>
-              <AttributeValue>6e32c650-9b0a-4491-b429-6c60d2ca9a42</AttributeValue>
-              <AttributeValue>f3a169a7-9a58-4e8f-9d47-b70029v07424</AttributeValue>
-              <AttributeValue>8e2c86b2-b1ad-476d-9574-544d155aa6ff</AttributeValue>
-              <AttributeValue>1bf80264-ff24-4866-b22c-6212e5b9a847</AttributeValue>
-              <AttributeValue>4075f9c3-072d-4c32-b542-03e6bc678f3e</AttributeValue>
-              <AttributeValue>76f80527-f2cd-46f4-8c52-8jvd8bc749b1</AttributeValue>
-              <AttributeValue>0ba31460-44d0-42b5-b90c-47b3fcc48e35</AttributeValue>
-              <AttributeValue>edd41703-8652-4948-94a7-2d917bba7667</AttributeValue>
-            </Attribute>
-            <Attribute Name="http://schemas.microsoft.com/identity/claims/identityprovider">
-              <AttributeValue>https://sts.windows.net/b9411234-09af-49c2-b0c3-653adc1f376e/</AttributeValue>
-            </Attribute>
-          </AttributeStatement>
-          <AuthnStatement AuthnInstant="2014-12-23T18:51:11.000Z">
-            <AuthnContext>
-              <AuthnContextClassRef>urn:oasis:names:tc:SAML:2.0:ac:classes:Password</AuthnContextClassRef>
-            </AuthnContext>
-          </AuthnStatement>
-        </Assertion>
-      </t:RequestedSecurityToken>
-      <t:RequestedAttachedReference>
-        <SecurityTokenReference xmlns="http://docs.oasis-open.org/wss/2004/01/oasis-200401-wss-wssecurity-secext-1.0.xsd" xmlns:d3p1="http://docs.oasis-open.org/wss/oasis-wss-wssecurity-secext-1.1.xsd" d3p1:TokenType="http://docs.oasis-open.org/wss/oasis-wss-saml-token-profile-1.1#SAMLV2.0">
-          <KeyIdentifier ValueType="http://docs.oasis-open.org/wss/oasis-wss-saml-token-profile-1.1#SAMLID">_3ef08993-846b-41de-99df-b7f3ff77671b</KeyIdentifier>
-        </SecurityTokenReference>
-      </t:RequestedAttachedReference>
-      <t:RequestedUnattachedReference>
-        <SecurityTokenReference xmlns="http://docs.oasis-open.org/wss/2004/01/oasis-200401-wss-wssecurity-secext-1.0.xsd" xmlns:d3p1="http://docs.oasis-open.org/wss/oasis-wss-wssecurity-secext-1.1.xsd" d3p1:TokenType="http://docs.oasis-open.org/wss/oasis-wss-saml-token-profile-1.1#SAMLV2.0">
-          <KeyIdentifier ValueType="http://docs.oasis-open.org/wss/oasis-wss-saml-token-profile-1.1#SAMLID">_3ef08993-846b-41de-99df-b7f3ff77671b</KeyIdentifier>
-        </SecurityTokenReference>
-      </t:RequestedUnattachedReference>
-      <t:TokenType>http://docs.oasis-open.org/wss/oasis-wss-saml-token-profile-1.1#SAMLV2.0</t:TokenType>
-      <t:RequestType>http://schemas.xmlsoap.org/ws/2005/02/trust/Issue</t:RequestType>
-      <t:KeyType>http://schemas.xmlsoap.org/ws/2005/05/identity/NoProofKey</t:KeyType>
-    </t:RequestSecurityTokenResponse>
-
-### JWT Token - User Impersonation
-This is a sample of a typical JSON web token (JWT) used in an authorization code grant flow.
-In addition to claims, the token includes a version number in **ver** and **appidacr**, the authentication context class reference, which indicates how the client was authenticated. For a public client, the value is 0. If a client ID or client secret was used, the value is 1.
-
-    {
-     typ: "JWT",
-     alg: "RS256",
-     x5t: "kriMPdmBvx68skT8-mPAB3BseeA"
-    }.
-    {
-     aud: "https://contoso.onmicrosoft.com/scratchservice",
-     iss: "https://sts.windows.net/b9411234-09af-49c2-b0c3-653adc1f376e/",
-     iat: 1416968588,
-     nbf: 1416968588,
-     exp: 1416972488,
-     ver: "1.0",
-     tid: "b9411234-09af-49c2-b0c3-653adc1f376e",
-     amr: [
-      "pwd"
-     ],
-     roles: [
-      "Admin"
-     ],
-     oid: "6526e123-0ff9-4fec-ae64-a8d5a77cf287",
-     upn: "sample.user@contoso.onmicrosoft.com",
-     unique_name: "sample.user@contoso.onmicrosoft.com",
-     sub: "yf8C5e_VRkR1egGxJSDt5_olDFay6L5ilBA81hZhQEI",
-     family_name: "User",
-     given_name: "Sample",
-     groups: [
-      "0e129f6b-6b0a-4944-982d-f776000632af",
-      "323b13b3-1851-4b94-947f-9a4dacb595f4",
-      "6e32c250-9b0a-4491-b429-6c60d2ca9a42",
-      "f3a161a7-9a58-4e8f-9d47-b70022a07424",
-      "8d4c81b2-b1ad-476d-9574-544d155aa6ff",
-      "1bf80164-ff24-4866-b19c-6212e5b9a847",
-      "76f80127-f2cd-46f4-8c52-8edd8bc749b1",
-      "0ba27160-44d0-42b5-b90c-47b3fcc48e35"
-     ],
-     appid: "b075ddef-0efa-123b-997b-de1337c29185",
-     appidacr: "1",
-     scp: "user_impersonation",
-     acr: "1"
-    }.
-
-## Related content
-* See the Azure AD Graph [Policy operations](https://msdn.microsoft.com/library/azure/ad/graph/api/policy-operations) and the [Policy entity](https://msdn.microsoft.com/library/azure/ad/graph/api/entity-and-complex-type-reference#policy-entity), to learn more about managing token lifetime policy via the Azure AD Graph API.
-* For more information and samples on managing policies via PowerShell cmdlets, including samples, see [Configurable token lifetimes in Azure AD](active-directory-configurable-token-lifetimes.md). 
-=======
 redirect_url: /azure/active-directory/develop/active-directory-token-and-claims
----
->>>>>>> e8cfaf0d
+---