---
title: 'Tutorial: Configuring Cerner Central for automatic user provisioning with Azure Active Directory | Microsoft Docs'
description: Learn how to configure Azure Active Directory to automatically provision users to a roster in Cerner Central.
services: active-directory
documentationcenter: ''
author: asmalser-msft
writer: asmalser-msft
manager: stevenpo

ms.assetid: d4ca2365-6729-48f7-bb7f-c0f5ffe740a3
ms.service: active-directory
ms.workload: identity
ms.tgt_pltfrm: na
ms.devlang: na
ms.topic: article
ms.date: 05/26/2017
ms.author: asmalser-msft
---

# Tutorial: Configuring Cerner Central for Automatic User Provisioning

The objective of this tutorial is to show you the steps you need to perform in Cerner Central and Azure AD to automatically provision and de-provision user accounts from Azure AD to a user roster in Cerner Central. 


## Prerequisites

The scenario outlined in this tutorial assumes that you already have the following items:

*   An Azure Active Directory tenant
*   A Cerner Central tenant 

> [!NOTE]
> Azure Active Directory integrates with Cerner Central using the [SCIM](http://www.simplecloud.info/) protocol.

## Assigning users to Cerner Central

Azure Active Directory uses a concept called "assignments" to determine which users should receive access to selected apps. In the context of automatic user account provisioning, only the users and groups that have been "assigned" to an application in Azure AD are synchronized. 

Before configuring and enabling the provisioning service, you should decide what users and/or groups in Azure AD represent the users who need access to Cerner Central. Once decided, you can assign these users to Cerner Central by following the instructions here:

[Assign a user or group to an enterprise app](active-directory-coreapps-assign-user-azure-portal.md)

### Important tips for assigning users to Cerner Central

*	It is recommended that a single Azure AD user be assigned to Cerner Central to test the provisioning configuration. Additional users and/or groups may be assigned later.

* Once initial testing is complete for a single user, Cerner Central recommends assigning the entire list of users intended to access any Cerner solution (not just Cerner Central) to be provisioned to Cerner’s user roster.  Other Cerner solutions leverage this list of users in the user roster.

*	When assigning a user to Cerner Central, you must select the **User** role in the assignment dialog. Users with the "Default Access" role are excluded from provisioning.


## Configuring user provisioning to Cerner Central

This section guides you through connecting your Azure AD to Cerner Central’s User Roster using Cerner's SCIM user account provisioning API, and configuring the provisioning service to create, update, and disable assigned user accounts in Cerner Central based on user and group assignment in Azure AD.

> [!TIP]
> You may also choose to enabled SAML-based Single Sign-On for Cerner Central, following the instructions provided in [Azure portal (https://portal.azure.com). Single sign-on can be configured independently of automatic provisioning, though these two features complement each other. For more information, see the [Cerner Central single sign-on tutorial](active-directory-saas-cernercentral-tutorial.md).


### To configure automatic user account provisioning to Cerner Central in Azure AD:


In order to provision user accounts to Cerner Central, you’ll need to request a Cerner Central system account from Cerner, and generate an OAuth bearer token that Azure AD can use to connect to Cerner's SCIM endpoint. It is also recommended that the integration be performed in a Cerner sandbox environment before deploying to production.

1.	The first step is to ensure the people managing the Cerner and Azure AD integration have a CernerCare account, which is required to access the documentation necessary to complete the instructions. If necessary, use the URLs below to create CernerCare accounts in each applicable environment.

   * Sandbox:  https://sandboxcernercare.com/accounts/create

   * Production:  https://cernercare.com/accounts/create  

2.	Next, a system account must be created for Azure AD. Use the instructions below to request a System Account for your sandbox and production environments.

   * Instructions:  https://wiki.ucern.com/display/CernerCentral/Requesting+A+System+Account

   * Sandbox: https://sandboxcernercentral.com/system-accounts/

   * Production:  https://cernercentral.com/system-accounts/

3.	Next, generate an OAuth bearer token for each of your system accounts. To do this, follow the instructions below.

   * Instructions:  https://wiki.ucern.com/display/public/reference/Accessing+Cerner%27s+Web+Services+Using+A+System+Account+Bearer+Token

   * Sandbox: https://sandboxcernercentral.com/system-accounts/

   * Production:  https://cernercentral.com/system-accounts/

4. Finally, you need to acquire User Roster Realm IDs for both the sandbox and production environments in Cerner to complete the configuration. For information on how to acquire this, see: https://wiki.ucern.com/display/public/reference/Publishing+Identity+Data+Using+SCIM. 

5. Now you can configure Azure AD to provision user accounts to Cerner. Sign in to the [Azure portal](https://portal.azure.com), and browse to the **Azure Active Directory > Enterprise Apps > All applications**  section.

6. If you have already configured Cerner Central for single sign-on, search for your instance of Cerner Central using the search field. Otherwise, select **Add** and search for **Cerner Central** in the application gallery. Select Cerner Central from the search results, and add it to your list of applications.

7.	Select your instance of Cerner Central, then select the **Provisioning** tab.

8.	Set the **Provisioning Mode** to **Automatic**.

   ![Cerner Central Provisioning](./media/active-directory-saas-cernercentral-provisioning-tutorial/Cerner.PNG)

9.  Fill in the following fields under **Admin Credentials**:

   * In the **Tenant URL** field, enter a URL in the format below, replacing "User-Roster-Realm-ID" with the realm ID you acquired in step #4.

> Sandbox:
<<<<<<< HEAD
> https://user-roster-api.sandboxcernercentral.com/scim/v1/Realms/User-Roster-Realm-ID/Users 

> Production:
> https://user-roster-api.cernercentral.com/scim/v1/Realms/User-Roster-Realm-ID/Users 

=======
> https://user-roster-api.sandboxcernercentral.com/scim/v1/Realms/User-Roster-Realm-ID/ 

> Production:
> https://user-roster-api.cernercentral.com/scim/v1/Realms/User-Roster-Realm-ID/ 

>>>>>>> f9306c15
   * In the **Secret Token** field, enter the OAuth bearer token you generated in step #3 and click **Test Connection**.

   * You should see a success notification on the upper­right side of your portal.

10. Enter the email address of a person or group who should receive provisioning error notifications in the **Notification Email** field, and check the checkbox below.

11. Click **Save**. 

12. In the **Attribute Mappings** section, review the user and group attributes to be synchronized from Azure AD to Cerner Central. The attributes selected as **Matching** properties are used to match the user accounts and groups in Cerner Central for update operations. Select the Save button to commit any changes.

13. To enable the Azure AD provisioning service for Cerner Central, change the **Provisioning Status** to **On** in the **Settings** section

14. Click **Save**. 

This starts the initial synchronization of any users and/or groups assigned to Cerner Central in the Users and Groups section. The initial sync takes longer to perform than subsequent syncs, which occur approximately every 20 minutes as long as the Azure AD provisioning service is running. You can use the **Synchronization Details** section to monitor progress and follow links to provisioning activity reports, which describe all actions performed by the provisioning service on your Cerner Central app.

For more information on how to read the Azure AD provisioning logs, see [Reporting on automatic user account provisioning](https://docs.microsoft.com/en-us/azure/active-directory/active-directory-saas-provisioning-reporting).

## Additional resources

* [Cerner Central: Publishing identity data using Azure AD](https://wiki.ucern.com/display/public/reference/Publishing+Identity+Data+Using+Azure+AD)
* [Tutorial: Configuring Cerner Central for single sign-on with Azure Active Directory](active-directory-saas-cernercentral-tutorial.md)
* [Managing user account provisioning for Enterprise Apps](active-directory-enterprise-apps-manage-provisioning.md)
* [What is application access and single sign-on with Azure Active Directory?](active-directory-appssoaccess-whatis.md)

## Next steps
* [Learn how to review logs and get reports on provisioning activity](https://docs.microsoft.com/en-us/azure/active-directory/active-directory-saas-provisioning-reporting).<|MERGE_RESOLUTION|>--- conflicted
+++ resolved
@@ -101,19 +101,11 @@
    * In the **Tenant URL** field, enter a URL in the format below, replacing "User-Roster-Realm-ID" with the realm ID you acquired in step #4.
 
 > Sandbox:
-<<<<<<< HEAD
-> https://user-roster-api.sandboxcernercentral.com/scim/v1/Realms/User-Roster-Realm-ID/Users 
-
-> Production:
-> https://user-roster-api.cernercentral.com/scim/v1/Realms/User-Roster-Realm-ID/Users 
-
-=======
 > https://user-roster-api.sandboxcernercentral.com/scim/v1/Realms/User-Roster-Realm-ID/ 
 
 > Production:
 > https://user-roster-api.cernercentral.com/scim/v1/Realms/User-Roster-Realm-ID/ 
 
->>>>>>> f9306c15
    * In the **Secret Token** field, enter the OAuth bearer token you generated in step #3 and click **Test Connection**.
 
    * You should see a success notification on the upper­right side of your portal.
