---
title: Using System for Cross-Domain Identity Management automatic provisioning apps from Azure Active Directory to applications | Microsoft Docs
description: Azure Active Directory can automatically provision users and groups to any application or identity store that is fronted by a Web service with the interface defined in the SCIM protocol specification
services: active-directory
documentationcenter: ''
author: asmalser-msft
manager: femila
editor: ''

ms.assetid: 4d86f3dc-e2d3-4bde-81a3-4a0e092551c0
ms.service: active-directory
ms.workload: identity
ms.tgt_pltfrm: na
ms.devlang: na
ms.topic: article
<<<<<<< HEAD
ms.date: 07/26/2017
=======
ms.date: 07/25/2017
>>>>>>> ee9d7e1e
ms.author: asmalser

ms.reviewer: asmalser
ms.custom: aaddev;it-pro;oldportal


---
# Using System for Cross-Domain Identity Management to automatically provision users and groups from Azure Active Directory to applications

## Overview
<<<<<<< HEAD
Azure Active Directory can automatically provision users and groups to any application or identity store that is fronted by a web service with the interface defined in the [System for Cross-Domain Identity Management (SCIM) 2.0 protocol specification](https://tools.ietf.org/html/draft-ietf-scim-api-19). Azure Active Directory can send requests to create, modify, or delete assigned users and groups to the web service. The web service can then translate those requests into operations on the target identity store. 

> [!IMPORTANT]
> Microsoft recommends that you manage Azure AD using the [Azure AD admin center](https://aad.portal.azure.com) in the Azure portal instead of using the Azure classic portal referenced in this article. 


=======
Azure Active Directory can automatically provision users and groups to any application or identity store that is fronted by a Web service with the interface defined in the [SCIM 2.0 protocol specification](https://tools.ietf.org/html/draft-ietf-scim-api-19). Azure Active Directory can send requests to create, modify, and delete assigned users and groups to this Web service, which can then translate those requests into operations upon the target identity store. 
>>>>>>> ee9d7e1e

![][0]
*Figure 1: Provisioning from Azure Active Directory to an identity store via a Web service*

<<<<<<< HEAD
This capability can be used in conjunction with the “[bring your own app](http://blogs.technet.com/b/ad/archive/2015/06/17/bring-your-own-app-with-azure-ad-self-service-saml-configuration-gt-now-in-preview.aspx)."
=======
This capability can be used in conjunction with the “bring your own app” capability in Azure AD to enable single sign-on and automatic user provisioning for applications that provide or are fronted by a SCIM web service.
>>>>>>> ee9d7e1e

There are two use cases for using SCIM in Azure Active Directory:

<<<<<<< HEAD
* **Provisioning users and groups to applications that support SCIM** 
  Applications that support SCIM 2.0 and use OAuth bearer tokens for authentication works with Azure AD without configuration.
* **Build your own provisioning solution for applications that support other API-based provisioning**
  For non-SCIM applications, you can create a SCIM endpoint to translate between the Azure AD SCIM endpoint and any API the application supports for user provisioning. To help you develop a SCIM endpoint, we provide Common Language Infrastructure (CLI) libraries along with code samples that show you how to do provide a SCIM endpoint and translate SCIM messages.  

## Provisioning Users and Groups To Applications That Support SCIM
Azure Active Directory can be configured to automatically provision assigned users and groups to applications that implement a SCIM web service and accept OAuth bearer tokens for authentication. Within the SCIM 2.0 specification, applications must meet these requirements:
=======
* **Provisioning users and groups to applications that support SCIM** - Applications that support SCIM 2.0 and use OAuth bearer tokens for authentication can work with Azure AD with no code changes.
* **Build your own provisioning solution for applications that support other API-based provisioning** - For non-SCIM applications, you can create a SCIM endpoint to translate between the Azure AD SCIM endpoint and whatever API the application supports for user provisioning.  To aid in the development of a SCIM endpoint, we provide CLI libraries along with code samples that show you how to do provide a SCIM endpoint and translate SCIM messages.  

## Provisioning users and groups to applications that support SCIM
Azure Active Directory can be configured to automatically provision assigned users and groups to applications that implement a [System for Cross-domain Identity Management 2 (SCIM)](https://tools.ietf.org/html/draft-ietf-scim-api-19) Web service and accept OAuth bearer tokens for authentication. Within the SCIM 2.0 specification, applications must meet these requirements:
>>>>>>> ee9d7e1e

* Supports creating users and/or groups, as per section 3.3 of the SCIM protocol.  
* Supports modifying users and/or groups with patch requests as per section 3.5.2 of the SCIM protocol.  
* Supports retrieving a known resource as per section 3.4.1 of the SCIM protocol.  
* Supports querying users and/or groups, as per section 3.4.2 of the SCIM protocol.  By default, users are queried by externalId and groups are queried by displayName.  
* Supports querying user by ID and by manager as per section 3.4.2 of the SCIM protocol.  
* Supports querying groups by ID and by member as per section 3.4.2 of the SCIM protocol.  
* Accepts OAuth bearer tokens for authorization as per section 2.1 of the SCIM protocol.

<<<<<<< HEAD
Verify with your application provider, or your application provider's documentation, for statements of compatibility with these requirements.

### Getting Started
Applications that support the SCIM profile described previously can be connected to Azure AD using the "custom" app feature in the Azure AD application gallery. After connecting, Azure AD synchronizes every five minutes to query the application's SCIM endpoint for assigned users and groups, and adds or changes them according to the assignment details.

**To connect an application that supports SCIM:**

1. Sign in to [the Azure classic portal](https://manage.windowsazure.com).
2. Browse to **Active Directory > Directory > [Your Directory] > Applications**, and select **Add > Add an application from the gallery**.
3. Select the **Custom** tab on the left, enter a name for your application, and click the checkmark icon to create an app object.

  ![][2]

4. In the resulting screen, select the second **Configure account provisioning** button.
5. In the **Provisioning Endpoint URL** field, enter the URL of the application's SCIM endpoint.
6. If the SCIM endpoint requires an OAuth bearer token from an issuer other than Azure AD, then copy the required OAuth bearer token into the **Authentication Token (optional)** field. If you leave this field empty, then Azure AD includes an OAuth bearer token issued from Azure AD with each request. Apps that use Azure AD as an identity provider can validate this Azure AD-issued token.
7. Click **Next**, and click on the **Start Test** button to have Azure Active Directory attempt to connect to the SCIM endpoint. If the attempts fail, diagnostic information is displayed.  
8. If the attempts to connect to the application succeed, then click **Next** on the remaining screens, and click **Complete** to exit the dialog.
9. In the resulting screen, select the third **Assign Accounts** button. In the resulting Users and Groups section, assign the users or groups you want to provision to the application.
10. Once users and groups are assigned, click the **Configure** tab near the top of the screen.
11. Under **Account Provisioning**, confirm that the Status is set to On. 
12. Under **Tools**, click **Restart account provisioning** to kick-start the provisioning process.

Five to 10 minutes might elapse before the provisioning process begins to send requests to the SCIM endpoint.  A summary of connection attempts is provided on the application’s Dashboard tab, and both a report of provisioning activity and any provisioning errors can be downloaded from the directory’s Reports tab.

## Building Your Own Provisioning Solution For Any Application
=======
Check with your application provider, or your application provider's documentation for statements of compatibility with these requirements.

### Getting started
Applications that support the SCIM profile described in this article can be connected to Azure Active Directory using the "non-gallery application" feature in the Azure AD application gallery. Once connected, Azure AD runs a synchronization process every 20 minutes where it queries the application's SCIM endpoint for assigned users and groups, and creates or modifies them according to the assignment details.

**To connect an application that supports SCIM:**

1. In a web browser, launch the Azure management portal at https://portal.azure.com 
2. Browse to **Azure Active Directory > Enterprise Applications, and select **New application > All > Non-gallery application**.
3. Enter a name for your application, and click **Add** icon to create an app object.
    
    ![][1]
    *Figure 2: Azure AD application gallery*
    
4. In the resulting screen, select the **Provisioning** tab in the left column.
5. In the **Provisioning Mode** menu, select **Automatic**.
    
    ![][2]
    *Figure 3: Configuring provisioning in the Azure portal*
    
6. In the **Tenant URL** field, enter the URL of the application's SCIM endpoint. Example: https://api.contoso.com/scim/v2/
7. If the SCIM endpoint requires an OAuth bearer token from an issuer other than Azure AD, then copy the required OAuth bearer token into the optional **Secret Token** field. If this field is left blank, then Azure AD included an OAuth bearer token issued from Azure AD with each request. Apps that use Azure AD as an identity provider can validate this Azure AD -issued token.
8. Click the **Test Connection** button to have Azure Active Directory attempt to connect to the SCIM endpoint. If the attempts fail, error information is displayed.  
9. If the attempts to connect to the application succeed, then click **Save** to save the admin credentials.
10. In the **Mappings** section, there are two selectable sets of attribute mappings: one for user objects and one for group objects. Select each one to review the attributes that are synchronized from Azure Active Directory to your app. The attributes selected as **Matching** properties are used to match the users and groups in your app for update operations. Select the Save button to commit any changes.

    >[!NOTE]
    >You can optionally disable syncing of group objects by disabling the "groups" mapping. 

11. Under **Settings**, the **Scope** field defines which users and or groups are synchronized. Selecting "Sync only assigned users and groups" (recommended) will only sync users and groups assigned in the **Users and groups** tab.
12. Once your configuration is complete, change the **Provisioning Status** to **On**.
13. Click **Save** to start the Azure AD provisioning service. 
14. If syncing only assigned users and groups (recommended), be sure to select the **Users and groups** tab and assign the users and/or groups you wish to sync.

Once the initial synchronization has started, you can use the **Audit logs** tab to monitor progress, which shows all actions performed by the provisioning service on your app. For more information on how to read the Azure AD provisioning logs, see [Reporting on automatic user account provisioning](https://docs.microsoft.com/en-us/azure/active-directory/active-directory-saas-provisioning-reporting).

>[!NOTE]
>The initial sync takes longer to perform than subsequent syncs, which occur approximately every 20 minutes as long as the service is running. 


## Building your own provisioning solution for any application
>>>>>>> ee9d7e1e
By creating a SCIM web service that interfaces with Azure Active Directory, you can enable single sign-on and automatic user provisioning for virtually any application that provides a REST or SOAP user provisioning API.

Here’s how it works:

1. Azure AD provides a common language infrastructure library named [Microsoft.SystemForCrossDomainIdentityManagement](https://www.nuget.org/packages/Microsoft.SystemForCrossDomainIdentityManagement/). System integrators and developers can use this library to create and deploy a SCIM-based web service endpoint capable of connecting Azure AD to any application’s identity store.
2. Mappings are implemented in the web service to map the standardized user schema to the user schema and protocol required by the application.
3. The endpoint URL is registered in Azure AD as part of a custom application in the application gallery.
<<<<<<< HEAD
4. Users and groups are assigned to this application in Azure AD. Upon assignment, they are put into a queue to be synchronized to the target application. The synchronization process handling the queue runs every five minutes.
=======
4. Users and groups are assigned to this application in Azure AD. Upon assignment, they are put into a queue to be synchronized to the target application. The synchronization process handling the queue runs every 20 minutes.
>>>>>>> ee9d7e1e

### Code Samples
To make this process easier, a set of [code samples](https://github.com/Azure/AzureAD-BYOA-Provisioning-Samples/tree/master) are provided that create a SCIM web service endpoint and demonstrate automatic provisioning. One sample is of a provider that maintains a file with rows of comma-separated values representing users and groups.  The other is of a provider that operates on the Amazon Web Services Identity and Access Management service.  

**Prerequisites**

* Visual Studio 2013 or later
* [Azure SDK for .NET](https://azure.microsoft.com/downloads/)
* Windows machine that supports the ASP.NET framework 4.5 to be used as the SCIM endpoint. This machine must be accessible from the cloud
* [An Azure subscription with a trial or licensed version of Azure AD Premium](https://azure.microsoft.com/services/active-directory/)
* The Amazon AWS sample requires libraries from the [AWS Toolkit for Visual Studio](http://docs.aws.amazon.com/AWSToolkitVS/latest/UserGuide/tkv_setup.html). For more information, see the README file included with the sample.

### Getting Started
The easiest way to implement a SCIM endpoint that can accept provisioning requests from Azure AD is to build and deploy the code sample that outputs the provisioned users to a comma-separated value (CSV) file.

**To create a sample SCIM endpoint:**

1. Download the code sample package at [https://github.com/Azure/AzureAD-BYOA-Provisioning-Samples/tree/master](https://github.com/Azure/AzureAD-BYOA-Provisioning-Samples/tree/master)
2. Unzip the package and place it on your Windows machine at a location such as C:\AzureAD-BYOA-Provisioning-Samples\.
3. In this folder, launch the FileProvisioningAgent solution in Visual Studio.
4. Select **Tools > Library Package Manager > Package Manager Console**, and execute the following commands for the FileProvisioningAgent project to resolve the solution references:
   
   Install-Package Microsoft.SystemForCrossDomainIdentityManagement
   Install-Package Microsoft.IdentityModel.Clients.ActiveDirectory
   Install-Package Microsoft.Owin.Diagnostics
   Install-Package Microsoft.Owin.Host.SystemWeb
   
5. Build the FileProvisioningAgent project.
6. Launch the Command Prompt application in Windows (as an Administrator), and use the **cd** command to change the directory to your **\AzureAD-BYOA-Provisioning-Samples\ProvisioningAgent\bin\Debug** folder.
7. Run the following command, replacing <ip-address> with the IP address or domain name of the Windows machine:
      
   FileAgnt.exe http://<ip-address>:9000 TargetFile.csv
8. In Windows under **Windows Settings > Network & Internet Settings**, select the **Windows Firewall > Advanced Settings**, and create an **Inbound Rule** that allows inbound access to port 9000.
<<<<<<< HEAD
9. If the Windows machine is behind a router, the router must be configured to perform Network Access Translation between its port 9000 that is exposed to the Internet, and port 9000 on the Windows machine. This configuration is required for Azure AD to access this endpoint in the cloud.

**To register the sample SCIM endpoint in Azure AD:**

1. Sign in to [the Azure portal](https://manage.windowsazure.com).
2. Browse to **Active Directory > Directory > [Your Directory] > Applications**, and select **Add > Add an application from the gallery**.
3. Select the **Custom** tab on the left, enter a name such as “SCIM Test App”, and click the checkmark icon to create an app object. Note that the application object created is intended to represent the target app you would be provisioning to and implementing single sign-on for, and not just the SCIM endpoint.

  ![][2]

4. In the resulting screen, select the second **Configure account provisioning** button.
2. In the dialog, enter the internet-exposed URL and port of your SCIM endpoint. The information would be something like http://testmachine.contoso.com:9000 or http://<ip-address>:9000/, where <ip-address> is the internet exposed IP address.  
5. Click **Next**, and click on the **Start Test** button to have Azure Active Directory attempt to connect to the SCIM endpoint. If the attempts fail, diagnostic information is displayed.  
6. If the attempts to connect to your Web service succeed, then click **Next** on the remaining screens, and click **Complete** to exit the dialog.
7. In the resulting screen, select the third **Assign Accounts** button. In the resulting Users and Groups section, assign the users or groups you want to provision to the application.
8. Once users and groups are assigned, click the **Configure** tab near the top of the screen.
9. Under **Account Provisioning**, confirm that the Status is set to On. 
10. Under **Tools**, click **Restart account provisioning** to kick-start the provisioning process.

Five to 10 minutes might elapse before the provisioning process begins to send requests to the SCIM endpoint.  A summary of connection attempts is provided on the application’s Dashboard tab. And both a report of provisioning activity and any provisioning errors can be downloaded from the directory’s Reports tab.
=======
9. If the Windows machine is behind a router, the router needs to be configured to perform Network Access Translation between its port 9000 that is exposed to the internet, and port 9000 on the Windows machine. This is required for Azure AD to be able to access this endpoint in the cloud.

**To register the sample SCIM endpoint in Azure AD:**

1. In a web browser, launch the Azure management portal at https://portal.azure.com 
2. Browse to **Azure Active Directory > Enterprise Applications, and select **New application > All > Non-gallery application**.
3. Enter a name for your application, and click **Add** icon to create an app object. The application object created is intended to represent the target app you would be provisioning to and implementing single sign-on for, and not just the SCIM endpoint.
4. In the resulting screen, select the **Provisioning** tab in the left column.
5. In the **Provisioning Mode** menu, select **Automatic**.
    
   ![][2]
   *Figure 4: Configuring provisioning in the Azure portal*
    
6. In the **Tenant URL** field, enter the internet-exposed URL and port of your SCIM endpoint. This would be something like http://testmachine.contoso.com:9000 or http://<ip-address>:9000/, where <ip-address> is the internet exposed IP address.  
7. If the SCIM endpoint requires an OAuth bearer token from an issuer other than Azure AD, then copy the required OAuth bearer token into the optional **Secret Token** field. If this field is left blank, then Azure AD will include an OAuth bearer token issued from Azure AD with each request. Apps that use Azure AD as an identity provider can validate this Azure AD -issued token.
8. Click the **Test Connection** button to have Azure Active Directory attempt to connect to the SCIM endpoint. If the attempts fail, error information is displayed.  
9. If the attempts to connect to the application succeed, then click **Save** to save the admin credentials.
10. In the **Mappings** section, there are two selectable sets of attribute mappings: one for user objects and one for group objects. Select each one to review the attributes that are synchronized from Azure Active Directory to your app. The attributes selected as **Matching** properties are used to match the users and groups in your app for update operations. Select the Save button to commit any changes.
11. Under **Settings**, the **Scope** field defines which users and or groups are synchronized. Selecting "Sync only assigned users and groups" (recommended) will only sync users and groups assigned in the **Users and groups** tab.
12. Once your configuration is complete, change the **Provisioning Status** to **On**.
13. Click **Save** to start the Azure AD provisioning service. 
14. If syncing only assigned users and groups (recommended), be sure to select the **Users and groups** tab and assign the users and/or groups you wish to sync.

Once the initial synchronization has started, you can use the **Audit logs** tab to monitor progress, which shows all actions performed by the provisioning service on your app. For more information on how to read the Azure AD provisioning logs, see [Reporting on automatic user account provisioning](https://docs.microsoft.com/en-us/azure/active-directory/active-directory-saas-provisioning-reporting).
>>>>>>> ee9d7e1e

The final step in verifying the sample is to open the TargetFile.csv file in the \AzureAD-BYOA-Provisioning-Samples\ProvisioningAgent\bin\Debug folder on your Windows machine. Once the provisioning process is run, this file shows the details of all assigned and provisioned users and groups.

### Development libraries
To develop your own Web service that conforms to the SCIM specification, first familiarize yourself with the following libraries provided by Microsoft to help accelerate the development process: 

<<<<<<< HEAD
1. Common Language Infrastructure libraries are offered for use with languages based on that infrastructure, such as C#. One of those libraries, [Microsoft.SystemForCrossDomainIdentityManagement.Service](https://www.nuget.org/packages/Microsoft.SystemForCrossDomainIdentityManagement/), declares an interface, Microsoft.SystemForCrossDomainIdentityManagement.IProvider, shown in the following illustration:  A developer using the libraries would implement that interface with a class that may be referred to, generically, as a provider. The libraries enable the developer to deploy a web service that conforms to the SCIM specification. The web service can be either hosted within Internet Information Services, or any executable Common Language Infrastructure assembly. Request is translated into calls to the provider’s methods, which would be programmed by the developer to operate on some identity store.
  
  ![][3]
  
2. [Express route handlers](http://expressjs.com/guide/routing.html) are available for parsing node.js request objects representing calls (as defined by the SCIM specification), made to a node.js Web service.   

### Building a Custom SCIM Endpoint
Using the libraries described in the preceding section, developers using those libraries can host their services within any executable Common Language Infrastructure assembly, or within Internet Information Services. Here is sample code for hosting a service within an executable assembly, at the address http://localhost:9000: 
=======
**1:**  Common Language Infrastructure (CLA) libraries are offered for use with languages based on that infrastructure, such as C#.  One of those libraries, [Microsoft.SystemForCrossDomainIdentityManagement.Service](https://www.nuget.org/packages/Microsoft.SystemForCrossDomainIdentityManagement/), declares an interface, Microsoft.SystemForCrossDomainIdentityManagement.IProvider, shown in the figure below.  A developer using the libraries would implement that interface with a class that may be referred to, generically, as a provider.  The libraries enable the developer to easily deploy a Web service that conforms to the SCIM specification, either hosted within Internet Information Services, or any executable CLA assembly.  Requests to that Web service are translated into calls to the provider’s methods, which would be programmed by the developer to operate on some identity store.    

![][3]

**2:**  [Express route handlers](http://expressjs.com/guide/routing.html) are available for parsing node.js request objects representing calls (as defined by the SCIM specification), made to a node.js Web service.   

### Building a Custom SCIM Endpoint
Using the CLA libraries, developers using those libraries can host their services within any executable CLA assembly, or within Internet Information Services.  Here is sample code for hosting a service within an executable assembly, at the address http://localhost:9000: 
>>>>>>> ee9d7e1e

    private static void Main(string[] arguments)
    {
    // Microsoft.SystemForCrossDomainIdentityManagement.IMonitor, 
    // Microsoft.SystemForCrossDomainIdentityManagement.IProvider and 
    // Microsoft.SystemForCrossDomainIdentityManagement.Service are all defined in 
    // Microsoft.SystemForCrossDomainIdentityManagement.Service.dll.  

    Microsoft.SystemForCrossDomainIdentityManagement.IMonitor monitor = 
      new DevelopersMonitor();
    Microsoft.SystemForCrossDomainIdentityManagement.IProvider provider = 
      new DevelopersProvider(arguments[1]);
    Microsoft.SystemForCrossDomainIdentityManagement.Service webService = null;
    try
    {
        webService = new WebService(monitor, provider);
        webService.Start("http://localhost:9000");

        Console.ReadKey(true);
    }
    finally
    {
        if (webService != null)
        {
            webService.Dispose();
            webService = null;
        }
    }
    }

    public class WebService : Microsoft.SystemForCrossDomainIdentityManagement.Service
    {
    private Microsoft.SystemForCrossDomainIdentityManagement.IMonitor monitor;
    private Microsoft.SystemForCrossDomainIdentityManagement.IProvider provider;

    public WebService(
      Microsoft.SystemForCrossDomainIdentityManagement.IMonitor monitoringBehavior, 
      Microsoft.SystemForCrossDomainIdentityManagement.IProvider providerBehavior)
    {
        this.monitor = monitoringBehavior;
        this.provider = providerBehavior;
    }

    public override IMonitor MonitoringBehavior
    {
        get
        {
            return this.monitor;
        }

        set
        {
            this.monitor = value;
        }
    }

    public override IProvider ProviderBehavior
    {
        get
        {
            return this.provider;
        }

        set
        {
            this.provider = value;
        }
    }
    }

This service must have an HTTP address and server authentication certificate of which the root certification authority is one of the following: 

* CNNIC
* Comodo
* CyberTrust
* DigiCert
* GeoTrust
* GlobalSign
* Go Daddy
* Verisign
* WoSign

A server authentication certificate can be bound to a port on a Windows host using the network shell utility: 

    netsh http add sslcert ipport=0.0.0.0:443 certhash=0000000000003ed9cd0c315bbb6dc1c08da5e6 appid={00112233-4455-6677-8899-AABBCCDDEEFF}  

Here, the value provided for the certhash argument is the thumbprint of the certificate, while the value provided for the appid argument is an arbitrary globally unique identifier.  

To host the service within Internet Information Services, a developer would build a CLA code library assembly with a class named Startup in the default namespace of the assembly.  Here is a sample of such a class: 

    public class Startup
    {
    // Microsoft.SystemForCrossDomainIdentityManagement.IWebApplicationStarter, 
    // Microsoft.SystemForCrossDomainIdentityManagement.IMonitor and  
    // Microsoft.SystemForCrossDomainIdentityManagement.Service are all defined in 
    // Microsoft.SystemForCrossDomainIdentityManagement.Service.dll.  

    Microsoft.SystemForCrossDomainIdentityManagement.IWebApplicationStarter starter;

    public Startup()
    {
        Microsoft.SystemForCrossDomainIdentityManagement.IMonitor monitor = 
          new DevelopersMonitor();
        Microsoft.SystemForCrossDomainIdentityManagement.IProvider provider = 
          new DevelopersProvider();
        this.starter = 
          new Microsoft.SystemForCrossDomainIdentityManagement.WebApplicationStarter(
            provider, 
            monitor);
    }

    public void Configuration(
      Owin.IAppBuilder builder) // Defined in in Owin.dll.  
    {
        this.starter.ConfigureApplication(builder);
    }
    }

### Handling endpoint authentication
Requests from Azure Active Directory include an OAuth 2.0 bearer token.   Any service receiving the request should authenticate the issuer as being Azure Active Directory on behalf of the expected Azure Active Directory tenant, for access to Azure Active Directory’s Graph Web service.  In the token, the issuer is identified by an iss claim, like, "iss":"https://sts.windows.net/cbb1a5ac-f33b-45fa-9bf5-f37db0fed422/".  In this example, the base address of the claim value, https://sts.windows.net, identifies Azure Active Directory as the issuer, while the relative address segment, cbb1a5ac-f33b-45fa-9bf5-f37db0fed422, is a unique identifier of the Azure Active Directory tenant on behalf of which the token was issued.  If the token was issued for accessing the Azure Active Directory’s Graph Web service, then the identifier of that service, 00000002-0000-0000-c000-000000000000, should be in the value of the token’s aud claim.  

Developers using the CLA libraries provided by Microsoft for building a SCIM service can authenticate requests from Azure Active Directory using the Microsoft.Owin.Security.ActiveDirectory package by following these steps: 

1. In a provider, implement the Microsoft.SystemForCrossDomainIdentityManagement.IProvider.StartupBehavior property by having it return a method to be called whenever the service is started: 

   ````
    public override Action\<Owin.IAppBuilder, System.Web.Http.HttpConfiguration.HttpConfiguration\> StartupBehavior
    {
      get
      {
        return this.OnServiceStartup;
      }
    }

    private void OnServiceStartup(
      Owin.IAppBuilder applicationBuilder,  // Defined in Owin.dll.  
      System.Web.Http.HttpConfiguration configuration)  // Defined in System.Web.Http.dll.  
    {
    }
  ````

2. Add the following code to that method to have any request to any of the service’s endpoints authenticated as bearing a token issued by Azure Active Directory on behalf of a specified tenant, for access to the Azure AD Graph Web service: 

  ````
    private void OnServiceStartup(
      Owin.IAppBuilder applicationBuilder IAppBuilder applicationBuilder, 
      System.Web.Http.HttpConfiguration HttpConfiguration configuration)
    {
      // IFilter is defined in System.Web.Http.dll.  
      System.Web.Http.Filters.IFilter authorizationFilter = 
        new System.Web.Http.AuthorizeAttribute(); // Defined in System.Web.Http.dll.configuration.Filters.Add(authorizationFilter);

      // SystemIdentityModel.Tokens.TokenValidationParameters is defined in    
      // System.IdentityModel.Token.Jwt.dll.
      SystemIdentityModel.Tokens.TokenValidationParameters tokenValidationParameters =     
        new TokenValidationParameters()
        {
          ValidAudience = "00000002-0000-0000-c000-000000000000"
        };

      // WindowsAzureActiveDirectoryBearerAuthenticationOptions is defined in 
      // Microsoft.Owin.Security.ActiveDirectory.dll
      Microsoft.Owin.Security.ActiveDirectory.
      WindowsAzureActiveDirectoryBearerAuthenticationOptions authenticationOptions =
        new WindowsAzureActiveDirectoryBearerAuthenticationOptions()    {
        TokenValidationParameters = tokenValidationParameters,
        Tenant = "03F9FCBC-EA7B-46C2-8466-F81917F3C15E" // Substitute the appropriate tenant’s 
                                                      // identifier for this one.  
      };

      applicationBuilder.UseWindowsAzureActiveDirectoryBearerAuthentication(authenticationOptions);
    }
<<<<<<< HEAD
  ````
## User and Group Schema
=======

## User and group schema
>>>>>>> ee9d7e1e
Azure Active Directory can provision two types of resources to SCIM Web Services.  Those types of resources are users and groups.  

User resources are identified by the schema identifier, urn:ietf:params:scim:schemas:extension:enterprise:2.0:User, which is included in this protocol specification: http://tools.ietf.org/html/draft-ietf-scim-core-schema.  The default mapping of the attributes of users in Azure Active Directory to the attributes of urn:ietf:params:scim:schemas:extension:enterprise:2.0:User resources is provided in table 1, below.  

Group resources are identified by the schema identifier, http://schemas.microsoft.com/2006/11/ResourceManagement/ADSCIM/Group.  Table 2, below, shows the default mapping of the attributes of groups in Azure Active Directory to the attributes of http://schemas.microsoft.com/2006/11/ResourceManagement/ADSCIM/Group resources.  

### Table 1: Default user attribute mapping
| Azure Active Directory user | urn:ietf:params:scim:schemas:extension:enterprise:2.0:User |
| --- | --- |
| IsSoftDeleted |active |
| displayName |displayName |
| Facsimile-TelephoneNumber |phoneNumbers[type eq "fax"].value |
| givenName |name.givenName |
| jobTitle |title |
| mail |emails[type eq "work"].value |
| mailNickname |externalId |
| manager |manager |
| mobile |phoneNumbers[type eq "mobile"].value |
| objectId |id |
| postalCode |addresses[type eq "work"].postalCode |
| proxy-Addresses |emails[type eq "other"].Value |
| physical-Delivery-OfficeName |addresses[type eq "other"].Formatted |
| streetAddress |addresses[type eq "work"].streetAddress |
| surname |name.familyName |
| telephone-Number |phoneNumbers[type eq "work"].value |
| user-PrincipalName |userName |

### Table 2: Default group attribute mapping
| Azure Active Directory group | http://schemas.microsoft.com/2006/11/ResourceManagement/ADSCIM/Group |
| --- | --- |
| displayName |externalId |
| mail |emails[type eq "work"].value |
| mailNickname |displayName |
| members |members |
| objectId |id |
| proxyAddresses |emails[type eq "other"].Value |

<<<<<<< HEAD
## User Provisioning and De-Provisioning
The figure below shows the messages that Azure Active Directory sends to a SCIM service to manage the lifecycle of a user in another identity store. The diagram also shows how a SCIM service implemented using the Common Language Infrastructure libraries provided by Microsoft for building such services translate those requests into calls to the methods of a provider.  
=======
## User provisioning and de-provisioning
The figure below shows the messages that Azure Active Directory will send to a SCIM service to manage the lifecycle of a user in another identity store.  The diagram also shows how a SCIM service implemented using the CLA libraries provided by Microsoft for building such services will translate those requests into calls to the methods of a provider.  
>>>>>>> ee9d7e1e

![][4]
*Figure 5: User provisioning and de-provisioning sequence*

<<<<<<< HEAD
1. Azure Active Directory queries the service for a user with an externalId attribute value matching the mailNickname attribute value of a user in Azure Active Directory.  The query is expressed as a Hypertext Transfer Protocol request such as the following, wherein jyoung is a sample of a mailNickname of a user in Azure Active Directory: 
  ````
    GET https://.../scim/Users?filter=externalId eq jyoung HTTP/1.1
    Authorization: Bearer ...
  ````
  If the service was built using the Common Language Infrastructure libraries provided by Microsoft for implementing SCIM services, then the request is translated into a call to the Query method of the service’s provider.  Here is the signature of that method: 
  ````
=======
**1:**  Azure Active Directory will query the service for a user with an externalId attribute value matching the mailNickname attribute value of a user in Azure Active Directory.  The query is expressed as a HTTP request like this one, wherein jyoung is a sample of a mailNickname of a user in Azure Active Directory: 

    GET https://.../scim/Users?filter=externalId eq jyoung HTTP/1.1
    Authorization: Bearer ...

If the service was built using the CLA libraries provided by Microsoft for implementing SCIM services, then the request is translated into a call to the Query method of the service’s provider.  Here is the signature of that method: 

>>>>>>> ee9d7e1e
    // System.Threading.Tasks.Tasks is defined in mscorlib.dll.  
    // Microsoft.SystemForCrossDomainIdentityManagement.Resource is defined in 
    // Microsoft.SystemForCrossDomainIdentityManagement.Schemas.  
    // Microsoft.SystemForCrossDomainIdentityManagement.IQueryParameters is defined in 
    // Microsoft.SystemForCrossDomainIdentityManagement.Protocol.  

    System.Threading.Tasks.Task<Microsoft.SystemForCrossDomainIdentityManagement.Resource[]> Query(
      Microsoft.SystemForCrossDomainIdentityManagement.IQueryParameters parameters, 
      string correlationIdentifier);
  ````
  Here is the definition of the Microsoft.SystemForCrossDomainIdentityManagement.IQueryParameters interface: 
  ````
    public interface IQueryParameters: 
      Microsoft.SystemForCrossDomainIdentityManagement.IRetrievalParameters
    {
        System.Collections.Generic.IReadOnlyCollection <Microsoft.SystemForCrossDomainIdentityManagement.IFilter> AlternateFilters 
        { get; }
    }

    public interface Microsoft.SystemForCrossDomainIdentityManagement.IRetrievalParameters
    {
      system.Collections.Generic.IReadOnlyCollection<string> ExcludedAttributePaths 
      { get; }
      System.Collections.Generic.IReadOnlyCollection<string> RequestedAttributePaths 
      { get; }
      string SchemaIdentifier 
      { get; }
    }

    public interface Microsoft.SystemForCrossDomainIdentityManagement.IFilter
    {
        Microsoft.SystemForCrossDomainIdentityManagement.IFilter AdditionalFilter 
          { get; set; }
        string AttributePath 
          { get; } 
        Microsoft.SystemForCrossDomainIdentityManagement.ComparisonOperator FilterOperator 
          { get; }
        string ComparisonValue 
          { get; }
    }

    public enum Microsoft.SystemForCrossDomainIdentityManagement.ComparisonOperator
    {
        Equals
    }
<<<<<<< HEAD
  ````
 In the following sample of a query for a user with a given value for the externalId attribute, values of the arguments passed to the Query method are: 
  * parameters.AlternateFilters.Count: 1
  * parameters.AlternateFilters.ElementAt(0).AttributePath: "externalId"
  * parameters.AlternateFilters.ElementAt(0).ComparisonOperator: ComparisonOperator.Equals
  * parameters.AlternateFilter.ElementAt(0).ComparisonValue: "jyoung"
  * correlationIdentifier: System.Net.Http.HttpRequestMessage.GetOwinEnvironment["owin.RequestId"] 

2. If the response to a query to the web service for a user with an externalId attribute value that matches the mailNickname attribute value of a user does not return any users, then Azure Active Directory requests that the service provision a user corresponding to the one in Azure Active Directory.  Here is an example of such a request: 
  ````
=======

In the case of the foregoing sample of a query for a user with a given value for the externalId attribute, values of the arguments passed to the Query method are as follows: 

* parameters.AlternateFilters.Count: 1
* parameters.AlternateFilters.ElementAt(0).AttributePath: "externalId"
* parameters.AlternateFilters.ElementAt(0).ComparisonOperator: ComparisonOperator.Equals
* parameters.AlternateFilter.ElementAt(0).ComparisonValue: "jyoung"
* correlationIdentifier: System.Net.Http.HttpRequestMessage.GetOwinEnvironment["owin.RequestId"] 

**2:**  If the response to a query to the service for a user with an externalId attribute value matching the mailNickname attribute value of a user in Azure Active Directory does not return any users, then Azure Active Directory will request that the service provision a user corresponding to the one in Azure Active Directory.  Here is an example of such a request: 

>>>>>>> ee9d7e1e
    POST https://.../scim/Users HTTP/1.1
    Authorization: Bearer ...
    Content-type: application/json
    {
      "schemas":
      [
        "urn:ietf:params:scim:schemas:core:2.0:User",
        "urn:ietf:params:scim:schemas:extension:enterprise:2.0User"],
      "externalId":"jyoung",
      "userName":"jyoung",
      "active":true,
      "addresses":null,
      "displayName":"Joy Young",
      "emails": [
        {
          "type":"work",
          "value":"jyoung@Contoso.com",
          "primary":true}],
      "meta": {
        "resourceType":"User"},
       "name":{
        "familyName":"Young",
        "givenName":"Joy"},
      "phoneNumbers":null,
      "preferredLanguage":null,
      "title":null,
      "department":null,
      "manager":null}
<<<<<<< HEAD
  ````
  The Common Language Infrastructure libraries provided by Microsoft for implementing SCIM services would translate that request into a call to the Create method of the service’s provider.  The Create method has this signature: 
  ````
=======

The CLA libraries provided by Microsoft for implementing SCIM services would translate that request into a call to the Create method of the service’s provider.  The Create method has this signature: 

>>>>>>> ee9d7e1e
    // System.Threading.Tasks.Tasks is defined in mscorlib.dll.  
    // Microsoft.SystemForCrossDomainIdentityManagement.Resource is defined in 
    // Microsoft.SystemForCrossDomainIdentityManagement.Schemas.  

    System.Threading.Tasks.Task<Microsoft.SystemForCrossDomainIdentityManagement.Resource> Create(
      Microsoft.SystemForCrossDomainIdentityManagement.Resource resource, 
      string correlationIdentifier);
  ````
  In a request to provision a user, the value of the resource argument is an instance of the Microsoft.SystemForCrossDomainIdentityManagement. Core2EnterpriseUser class, defined in the Microsoft.SystemForCrossDomainIdentityManagement.Schemas library.  If the request to provision the user succeeds, then the implementation of the method is expected to return an instance of the Microsoft.SystemForCrossDomainIdentityManagement. Core2EnterpriseUser class, with the value of the Identifier property set to the unique identifier of the newly provisioned user.  

<<<<<<< HEAD
3. To update a user known to exist in an identity store fronted by an SCIM, Azure Active Directory proceeds by requesting the current state of that user from the service with a request such as: 
  ````
    GET ~/scim/Users/54D382A4-2050-4C03-94D1-E769F1D15682 HTTP/1.1
    Authorization: Bearer ...
  ````
  In a service built using the Common Language Infrastructure libraries provided by Microsoft for implementing SCIM services, the request is translated into a call to the Retrieve method of the service’s provider.  Here is the signature of the Retrieve method: 
  ````
=======
In the case of a request to provision a user, the value of the resource argument is an instance of the Microsoft.SystemForCrossDomainIdentityManagement. Core2EnterpriseUser class, defined in the Microsoft.SystemForCrossDomainIdentityManagement.Schemas library.  If the request to provision the user succeeds, then the implementation of the method is expected to return an instance of the Microsoft.SystemForCrossDomainIdentityManagement. Core2EnterpriseUser class, with the value of the Identifier property set to the unique identifier of the newly-provisioned user.  

**3:**  To update a user known to exist in an identity store fronted by an SCIM, Azure Active Directory will proceed by requesting the current state of that user from the service with a request like this one: 

    GET ~/scim/Users/54D382A4-2050-4C03-94D1-E769F1D15682 HTTP/1.1
    Authorization: Bearer ...

In a service built using the CLA libraries provided by Microsoft for implementing SCIM services, the request is translated into a call to the Retrieve method of the service’s provider.  Here is the signature of the Retrieve method: 

>>>>>>> ee9d7e1e
    // System.Threading.Tasks.Tasks is defined in mscorlib.dll.  
    // Microsoft.SystemForCrossDomainIdentityManagement.Resource and 
    // Microsoft.SystemForCrossDomainIdentityManagement.IResourceRetrievalParameters 
    // are defined in Microsoft.SystemForCrossDomainIdentityManagement.Schemas.  
    System.Threading.Tasks.Task<Microsoft.SystemForCrossDomainIdentityManagement.Resource> 
       Retrieve(
         Microsoft.SystemForCrossDomainIdentityManagement.IResourceRetrievalParameters 
           parameters, 
           string correlationIdentifier);

    public interface 
      Microsoft.SystemForCrossDomainIdentityManagement.IResourceRetrievalParameters:   
        IRetrievalParameters
        {
          Microsoft.SystemForCrossDomainIdentityManagement.IResourceIdentifier 
            ResourceIdentifier 
              { get; }
    }
    public interface Microsoft.SystemForCrossDomainIdentityManagement.IResourceIdentifier
    {
        string Identifier 
          { get; set; }
        string Microsoft.SystemForCrossDomainIdentityManagement.SchemaIdentifier 
          { get; set; }
    }
<<<<<<< HEAD
  ````
  In the example of a request to retrieve the current state of a user, the values of the properties of the object provided as the value of the parameters argument are as follows: 
  
  * Identifier: "54D382A4-2050-4C03-94D1-E769F1D15682"
  * SchemaIdentifier: "urn:ietf:params:scim:schemas:extension:enterprise:2.0:User"

4. If a reference attribute is to be updated, then Azure Active Directory queries the service to determine whether or not the current value of the reference attribute in the identity store fronted by the service already matches the value of that attribute in Azure Active Directory. For users, the only attribute of which the current value is queried in this way is the manager attribute. Here is an example of a request to determine whether the manager attribute of a particular user object currently has a certain value: 
  ````
    GET ~/scim/Users?filter=id eq 54D382A4-2050-4C03-94D1-E769F1D15682 and manager eq 2819c223-7f76-453a-919d-413861904646&attributes=id HTTP/1.1
    Authorization: Bearer ...
  ````
  The value of the attributes query parameter, id, signifies that if a user object exists that satisfies the expression provided as the value of the filter query parameter, then the service is expected to respond with a urn:ietf:params:scim:schemas:core:2.0:User or urn:ietf:params:scim:schemas:extension:enterprise:2.0:User resource, including only the value of that resource’s id attribute.  The value of the **id** attribute is known to the requestor. It is included in the value of the filter query parameter; the purpose of asking for it is actually to request a minimal representation of a resource that satisfying the filter expression as an indication of whether or not any such object exists.   

  If the service was built using the Common Language Infrastructure libraries provided by Microsoft for implementing SCIM services, then the request is translated into a call to the Query method of the service’s provider. The value of the properties of the object provided as the value of the parameters argument are as follows: 
  
  * parameters.AlternateFilters.Count: 2
  * parameters.AlternateFilters.ElementAt(x).AttributePath: "id"
  * parameters.AlternateFilters.ElementAt(x).ComparisonOperator: ComparisonOperator.Equals
  * parameters.AlternateFilter.ElementAt(x).ComparisonValue: "54D382A4-2050-4C03-94D1-E769F1D15682"
  * parameters.AlternateFilters.ElementAt(y).AttributePath: "manager"
  * parameters.AlternateFilters.ElementAt(y).ComparisonOperator: ComparisonOperator.Equals
  * parameters.AlternateFilter.ElementAt(y).ComparisonValue: "2819c223-7f76-453a-919d-413861904646"
  * parameters.RequestedAttributePaths.ElementAt(0): "id"
  * parameters.SchemaIdentifier: "urn:ietf:params:scim:schemas:extension:enterprise:2.0:User"

  Here, the value of the index x may be 0 and the value of the index y may be 1, or the value of x may be 1 and the value of y may be 0, depending on the order of the expressions of the filter query parameter.   

5. Here is an example of a request from Azure Active Directory to an SCIM service to update a user: 
  ````
=======

In the case of the foregoing example of a request to retrieve the current state of a user, the values of the properties of the object provided as the value of the parameters are as follows: 

* Identifier: "54D382A4-2050-4C03-94D1-E769F1D15682"
* SchemaIdentifier: "urn:ietf:params:scim:schemas:extension:enterprise:2.0:User"

**4:**  If a reference attribute is to be updated, then Azure Active Directory will query the service to determine whether or not the current value of the reference attribute in the identity store fronted by the service already matches the value of that attribute in Azure Active Directory.  In the case of users, the only attribute where the value is queried in this way is the manager attribute.  Here is an example of a request to determine whether the manager attribute of a particular user object currently has a certain value: 

    GET ~/scim/Users?filter=id eq 54D382A4-2050-4C03-94D1-E769F1D15682 and manager eq 2819c223-7f76-453a-919d-413861904646&attributes=id HTTP/1.1
    Authorization: Bearer ...

The value of the attributes query parameter, id, signifies that if a user object exists that satisfies the expression provided as the value of the filter query parameter, then the service is expected to respond with a urn:ietf:params:scim:schemas:core:2.0:User or urn:ietf:params:scim:schemas:extension:enterprise:2.0:User resource, including only the value of that resource’s id attribute.  The value of the id attribute is known to the requestor—it is included in the value of the filter query parameter; the purpose of asking for it is actually to request a minimal representation of a resource that satisfying the filter expression as an indication of whether or not any such object exists.   

If the service was built using the CLA libraries provided by Microsoft for implementing SCIM services, then the request is translated into a call to the Query method of the service’s provider.  The value of the properties of the object provided as the value of the parameters argument are as follows: 

* parameters.AlternateFilters.Count: 2
* parameters.AlternateFilters.ElementAt(x).AttributePath: "id"
* parameters.AlternateFilters.ElementAt(x).ComparisonOperator: ComparisonOperator.Equals
* parameters.AlternateFilter.ElementAt(x).ComparisonValue: "54D382A4-2050-4C03-94D1-E769F1D15682"
* parameters.AlternateFilters.ElementAt(y).AttributePath: "manager"
* parameters.AlternateFilters.ElementAt(y).ComparisonOperator: ComparisonOperator.Equals
* parameters.AlternateFilter.ElementAt(y).ComparisonValue: "2819c223-7f76-453a-919d-413861904646"
* parameters.RequestedAttributePaths.ElementAt(0): "id"
* parameters.SchemaIdentifier: "urn:ietf:params:scim:schemas:extension:enterprise:2.0:User"

Here, the value of the index x may be 0 and the value of the index y may be 1, or the value of x may be 1 and the value of y may be 0, depending on the order of the expressions of the filter query parameter.   

**5:**  Here is an example of a request from Azure Active Directory to an SCIM service to update a user: 

>>>>>>> ee9d7e1e
    PATCH ~/scim/Users/54D382A4-2050-4C03-94D1-E769F1D15682 HTTP/1.1
    Authorization: Bearer ...
    Content-type: application/json
    {
      "schemas": 
      [
        "urn:ietf:params:scim:api:messages:2.0:PatchOp"],
      "Operations":
      [
        {
          "op":"Add",
          "path":"manager",
          "value":
            [
              {
                "$ref":"http://.../scim/Users/2819c223-7f76-453a-919d-413861904646",
                "value":"2819c223-7f76-453a-919d-413861904646"}]}]}
<<<<<<< HEAD
  ````
 The Microsoft Common Language Infrastructure libraries for implementing SCIM services would translate the request into a call to the Update method of the service’s provider.  Here is the signature of that method: 
  ````
=======

The Microsoft CLA libraries for implementing SCIM services would translate the request into a call to the Update method of the service’s provider.  Here is the signature of that method: 

>>>>>>> ee9d7e1e
    // System.Threading.Tasks.Tasks and 
    // System.Collections.Generic.IReadOnlyCollection<T>
    // are defined in mscorlib.dll.  
    // Microsoft.SystemForCrossDomainIdentityManagement.IPatch, 
    // Microsoft.SystemForCrossDomainIdentityManagement.PatchRequestBase, 
    // Microsoft.SystemForCrossDomainIdentityManagement.IResourceIdentifier, 
    // Microsoft.SystemForCrossDomainIdentityManagement.PatchOperation, 
    // Microsoft.SystemForCrossDomainIdentityManagement.OperationName, 
    // Microsoft.SystemForCrossDomainIdentityManagement.IPath and 
    // Microsoft.SystemForCrossDomainIdentityManagement.OperationValue 
    // are all defined in Microsoft.SystemForCrossDomainIdentityManagement.Protocol. 

    System.Threading.Tasks.Task Update(
      Microsoft.SystemForCrossDomainIdentityManagement.IPatch patch, 
      string correlationIdentifier);

    public interface Microsoft.SystemForCrossDomainIdentityManagement.IPatch
    {
    Microsoft.SystemForCrossDomainIdentityManagement.PatchRequestBase 
      PatchRequest 
        { get; set; }
    Microsoft.SystemForCrossDomainIdentityManagement.IResourceIdentifier 
      ResourceIdentifier 
        { get; set; }        
    }

    public class PatchRequest2: 
      Microsoft.SystemForCrossDomainIdentityManagement.PatchRequestBase
    {
    public System.Collections.Generic.IReadOnlyCollection
      <Microsoft.SystemForCrossDomainIdentityManagement.PatchOperation> 
        Operations
        { get;}

    public void AddOperation(
      Microsoft.SystemForCrossDomainIdentityManagement.PatchOperation operation);
    }

    public class PatchOperation
    {
    public Microsoft.SystemForCrossDomainIdentityManagement.OperationName 
      Name
      { get; set; }

    public Microsoft.SystemForCrossDomainIdentityManagement.IPath 
      Path
      { get; set; }

    public System.Collections.Generic.IReadOnlyCollection
      <Microsoft.SystemForCrossDomainIdentityManagement.OperationValue> Value
      { get; }

    public void AddValue(
      Microsoft.SystemForCrossDomainIdentityManagement.OperationValue value);
    }

    public enum OperationName
    {
      Add,
      Remove,
      Replace
    }

    public interface IPath
    {
      string AttributePath { get; }
      System.Collections.Generic.IReadOnlyCollection<IFilter> SubAttributes { get; }
      Microsoft.SystemForCrossDomainIdentityManagement.IPath ValuePath { get; }
    }

    public class OperationValue
    {
      public string Reference
      { get; set; }

      public string Value
      { get; set; }
    }
  ````
  In the example of a request to update a user, the object provided as the value of the patch argument has these property values: 
  
  * ResourceIdentifier.Identifier: "54D382A4-2050-4C03-94D1-E769F1D15682"
  * ResourceIdentifier.SchemaIdentifier: "urn:ietf:params:scim:schemas:extension:enterprise:2.0:User"
  * (PatchRequest as PatchRequest2).Operations.Count: 1
  * (PatchRequest as PatchRequest2).Operations.ElementAt(0).OperationName: OperationName.Add
  * (PatchRequest as PatchRequest2).Operations.ElementAt(0).Path.AttributePath: "manager"
  * (PatchRequest as PatchRequest2).Operations.ElementAt(0).Value.Count: 1
  * (PatchRequest as PatchRequest2).Operations.ElementAt(0).Value.ElementAt(0).Reference: http://.../scim/Users/2819c223-7f76-453a-919d-413861904646
  * (PatchRequest as PatchRequest2).Operations.ElementAt(0).Value.ElementAt(0).Value: 2819c223-7f76-453a-919d-413861904646

6. To de-provision a user from an identity store fronted by an SCIM service, Azure Active Directory sends a request such as: 
  ````
    DELETE ~/scim/Users/54D382A4-2050-4C03-94D1-E769F1D15682 HTTP/1.1
    Authorization: Bearer ...
<<<<<<< HEAD
  ````
  If the service was built using the Common Language Infrastructure libraries provided by Microsoft for implementing SCIM services, then the request is translated into a call to the Delete method of the service’s provider.   That method has this signature: 
  ````
=======

If the service was built using the CLA libraries provided by Microsoft for implementing SCIM services, then the request is translated into a call to the Delete method of the service’s provider.   That method has this signature: 

>>>>>>> ee9d7e1e
    // System.Threading.Tasks.Tasks is defined in mscorlib.dll.  
    // Microsoft.SystemForCrossDomainIdentityManagement.IResourceIdentifier, 
    // is defined in Microsoft.SystemForCrossDomainIdentityManagement.Protocol. 
    System.Threading.Tasks.Task Delete(
      Microsoft.SystemForCrossDomainIdentityManagement.IResourceIdentifier  
        resourceIdentifier, 
      string correlationIdentifier);
<<<<<<< HEAD
  ````
  The object provided as the value of the resourceIdentifier argument has these property values in the example of a request to de-provision a user: 
  
  * ResourceIdentifier.Identifier: "54D382A4-2050-4C03-94D1-E769F1D15682"
  * ResourceIdentifier.SchemaIdentifier: "urn:ietf:params:scim:schemas:extension:enterprise:2.0:User"

## Group rovisioning and de-rovisioning
The following illustration shows the messages that Azure Active Directory sends to a SCIM service to manage the lifecycle of a group in another identity store.  Those messages differ from the messages pertaining to users in three ways: 

* The schema of a group resource is identified as http://schemas.microsoft.com/2006/11/ResourceManagement/ADSCIM/Group.  
* Requests to retrieve groups stipulate that the members attribute is to be excluded from any resource provided in response to the request.  
* Requests to determine whether a reference attribute has a certain value are requests about the members attribute.  
=======

The object provided as the value of the resourceIdentifier argument will have these property values in the case of the foregoing example of a request to de-provision a user: 

* ResourceIdentifier.Identifier: "54D382A4-2050-4C03-94D1-E769F1D15682"
* ResourceIdentifier.SchemaIdentifier: "urn:ietf:params:scim:schemas:extension:enterprise:2.0:User"

## Group provisioning and de-provisioning
The figure below shows the messages that Azure Active Directory will send to a SCIM service to manage the lifecycle of a group in another identity store.  Those messages differ from the messages pertaining to users in three ways: 

* The schema of a group resource is identified as http://schemas.microsoft.com/2006/11/ResourceManagement/ADSCIM/Group.  
* Requests to retrieve groups will stipulate that the members attribute is to be excluded from any resource provided in response to the request.  
* Requests to determine whether a reference attribute has a certain value ware requests about the members attribute.  
>>>>>>> ee9d7e1e

![][5]
*Figure 6: Group provisioning and de-provisioning sequence*

## Related articles
* [Article Index for Application Management in Azure Active Directory](active-directory-apps-index.md)
* [Automate User Provisioning/Deprovisioning to SaaS Apps](active-directory-saas-app-provisioning.md)
* [Customizing Attribute Mappings for User Provisioning](active-directory-saas-customizing-attribute-mappings.md)
* [Writing Expressions for Attribute Mappings](active-directory-saas-writing-expressions-for-attribute-mappings.md)
* [Scoping Filters for User Provisioning](active-directory-saas-scoping-filters.md)
* [Account Provisioning Notifications](active-directory-saas-account-provisioning-notifications.md)
* [List of Tutorials on How to Integrate SaaS Apps](active-directory-saas-tutorial-list.md)

<!--Image references-->
[0]: ./media/active-directory-scim-provisioning/scim-figure-1.PNG
[1]: ./media/active-directory-scim-provisioning/scim-figure-2a.PNG
[2]: ./media/active-directory-scim-provisioning/scim-figure-2b.PNG
[3]: ./media/active-directory-scim-provisioning/scim-figure-3.PNG
[4]: ./media/active-directory-scim-provisioning/scim-figure-4.PNG
[5]: ./media/active-directory-scim-provisioning/scim-figure-5.PNG<|MERGE_RESOLUTION|>--- conflicted
+++ resolved
@@ -13,11 +13,8 @@
 ms.tgt_pltfrm: na
 ms.devlang: na
 ms.topic: article
-<<<<<<< HEAD
 ms.date: 07/26/2017
-=======
-ms.date: 07/25/2017
->>>>>>> ee9d7e1e
+
 ms.author: asmalser
 
 ms.reviewer: asmalser
@@ -28,43 +25,27 @@
 # Using System for Cross-Domain Identity Management to automatically provision users and groups from Azure Active Directory to applications
 
 ## Overview
-<<<<<<< HEAD
-Azure Active Directory can automatically provision users and groups to any application or identity store that is fronted by a web service with the interface defined in the [System for Cross-Domain Identity Management (SCIM) 2.0 protocol specification](https://tools.ietf.org/html/draft-ietf-scim-api-19). Azure Active Directory can send requests to create, modify, or delete assigned users and groups to the web service. The web service can then translate those requests into operations on the target identity store. 
+Azure Active Directory (Azure AD) can automatically provision users and groups to any application or identity store that is fronted by a web service with the interface defined in the [System for Cross-Domain Identity Management (SCIM) 2.0 protocol specification](https://tools.ietf.org/html/draft-ietf-scim-api-19). Azure Active Directory can send requests to create, modify, or delete assigned users and groups to the web service. The web service can then translate those requests into operations on the target identity store. 
 
 > [!IMPORTANT]
 > Microsoft recommends that you manage Azure AD using the [Azure AD admin center](https://aad.portal.azure.com) in the Azure portal instead of using the Azure classic portal referenced in this article. 
 
 
-=======
-Azure Active Directory can automatically provision users and groups to any application or identity store that is fronted by a Web service with the interface defined in the [SCIM 2.0 protocol specification](https://tools.ietf.org/html/draft-ietf-scim-api-19). Azure Active Directory can send requests to create, modify, and delete assigned users and groups to this Web service, which can then translate those requests into operations upon the target identity store. 
->>>>>>> ee9d7e1e
 
 ![][0]
 *Figure 1: Provisioning from Azure Active Directory to an identity store via a Web service*
 
-<<<<<<< HEAD
-This capability can be used in conjunction with the “[bring your own app](http://blogs.technet.com/b/ad/archive/2015/06/17/bring-your-own-app-with-azure-ad-self-service-saml-configuration-gt-now-in-preview.aspx)."
-=======
 This capability can be used in conjunction with the “bring your own app” capability in Azure AD to enable single sign-on and automatic user provisioning for applications that provide or are fronted by a SCIM web service.
->>>>>>> ee9d7e1e
 
 There are two use cases for using SCIM in Azure Active Directory:
 
-<<<<<<< HEAD
 * **Provisioning users and groups to applications that support SCIM** 
   Applications that support SCIM 2.0 and use OAuth bearer tokens for authentication works with Azure AD without configuration.
 * **Build your own provisioning solution for applications that support other API-based provisioning**
   For non-SCIM applications, you can create a SCIM endpoint to translate between the Azure AD SCIM endpoint and any API the application supports for user provisioning. To help you develop a SCIM endpoint, we provide Common Language Infrastructure (CLI) libraries along with code samples that show you how to do provide a SCIM endpoint and translate SCIM messages.  
 
 ## Provisioning Users and Groups To Applications That Support SCIM
-Azure Active Directory can be configured to automatically provision assigned users and groups to applications that implement a SCIM web service and accept OAuth bearer tokens for authentication. Within the SCIM 2.0 specification, applications must meet these requirements:
-=======
-* **Provisioning users and groups to applications that support SCIM** - Applications that support SCIM 2.0 and use OAuth bearer tokens for authentication can work with Azure AD with no code changes.
-* **Build your own provisioning solution for applications that support other API-based provisioning** - For non-SCIM applications, you can create a SCIM endpoint to translate between the Azure AD SCIM endpoint and whatever API the application supports for user provisioning.  To aid in the development of a SCIM endpoint, we provide CLI libraries along with code samples that show you how to do provide a SCIM endpoint and translate SCIM messages.  
-
-## Provisioning users and groups to applications that support SCIM
-Azure Active Directory can be configured to automatically provision assigned users and groups to applications that implement a [System for Cross-domain Identity Management 2 (SCIM)](https://tools.ietf.org/html/draft-ietf-scim-api-19) Web service and accept OAuth bearer tokens for authentication. Within the SCIM 2.0 specification, applications must meet these requirements:
->>>>>>> ee9d7e1e
+Azure AD can be configured to automatically provision assigned users and groups to applications that implement a [System for Cross-domain Identity Management 2 (SCIM)](https://tools.ietf.org/html/draft-ietf-scim-api-19) web service and accept OAuth bearer tokens for authentication. Within the SCIM 2.0 specification, applications must meet these requirements:
 
 * Supports creating users and/or groups, as per section 3.3 of the SCIM protocol.  
 * Supports modifying users and/or groups with patch requests as per section 3.5.2 of the SCIM protocol.  
@@ -74,34 +55,6 @@
 * Supports querying groups by ID and by member as per section 3.4.2 of the SCIM protocol.  
 * Accepts OAuth bearer tokens for authorization as per section 2.1 of the SCIM protocol.
 
-<<<<<<< HEAD
-Verify with your application provider, or your application provider's documentation, for statements of compatibility with these requirements.
-
-### Getting Started
-Applications that support the SCIM profile described previously can be connected to Azure AD using the "custom" app feature in the Azure AD application gallery. After connecting, Azure AD synchronizes every five minutes to query the application's SCIM endpoint for assigned users and groups, and adds or changes them according to the assignment details.
-
-**To connect an application that supports SCIM:**
-
-1. Sign in to [the Azure classic portal](https://manage.windowsazure.com).
-2. Browse to **Active Directory > Directory > [Your Directory] > Applications**, and select **Add > Add an application from the gallery**.
-3. Select the **Custom** tab on the left, enter a name for your application, and click the checkmark icon to create an app object.
-
-  ![][2]
-
-4. In the resulting screen, select the second **Configure account provisioning** button.
-5. In the **Provisioning Endpoint URL** field, enter the URL of the application's SCIM endpoint.
-6. If the SCIM endpoint requires an OAuth bearer token from an issuer other than Azure AD, then copy the required OAuth bearer token into the **Authentication Token (optional)** field. If you leave this field empty, then Azure AD includes an OAuth bearer token issued from Azure AD with each request. Apps that use Azure AD as an identity provider can validate this Azure AD-issued token.
-7. Click **Next**, and click on the **Start Test** button to have Azure Active Directory attempt to connect to the SCIM endpoint. If the attempts fail, diagnostic information is displayed.  
-8. If the attempts to connect to the application succeed, then click **Next** on the remaining screens, and click **Complete** to exit the dialog.
-9. In the resulting screen, select the third **Assign Accounts** button. In the resulting Users and Groups section, assign the users or groups you want to provision to the application.
-10. Once users and groups are assigned, click the **Configure** tab near the top of the screen.
-11. Under **Account Provisioning**, confirm that the Status is set to On. 
-12. Under **Tools**, click **Restart account provisioning** to kick-start the provisioning process.
-
-Five to 10 minutes might elapse before the provisioning process begins to send requests to the SCIM endpoint.  A summary of connection attempts is provided on the application’s Dashboard tab, and both a report of provisioning activity and any provisioning errors can be downloaded from the directory’s Reports tab.
-
-## Building Your Own Provisioning Solution For Any Application
-=======
 Check with your application provider, or your application provider's documentation for statements of compatibility with these requirements.
 
 ### Getting started
@@ -109,7 +62,7 @@
 
 **To connect an application that supports SCIM:**
 
-1. In a web browser, launch the Azure management portal at https://portal.azure.com 
+1. Sign in to [the Azure portal](https://portal.azure.com). 
 2. Browse to **Azure Active Directory > Enterprise Applications, and select **New application > All > Non-gallery application**.
 3. Enter a name for your application, and click **Add** icon to create an app object.
     
@@ -143,7 +96,6 @@
 
 
 ## Building your own provisioning solution for any application
->>>>>>> ee9d7e1e
 By creating a SCIM web service that interfaces with Azure Active Directory, you can enable single sign-on and automatic user provisioning for virtually any application that provides a REST or SOAP user provisioning API.
 
 Here’s how it works:
@@ -151,11 +103,7 @@
 1. Azure AD provides a common language infrastructure library named [Microsoft.SystemForCrossDomainIdentityManagement](https://www.nuget.org/packages/Microsoft.SystemForCrossDomainIdentityManagement/). System integrators and developers can use this library to create and deploy a SCIM-based web service endpoint capable of connecting Azure AD to any application’s identity store.
 2. Mappings are implemented in the web service to map the standardized user schema to the user schema and protocol required by the application.
 3. The endpoint URL is registered in Azure AD as part of a custom application in the application gallery.
-<<<<<<< HEAD
-4. Users and groups are assigned to this application in Azure AD. Upon assignment, they are put into a queue to be synchronized to the target application. The synchronization process handling the queue runs every five minutes.
-=======
 4. Users and groups are assigned to this application in Azure AD. Upon assignment, they are put into a queue to be synchronized to the target application. The synchronization process handling the queue runs every 20 minutes.
->>>>>>> ee9d7e1e
 
 ### Code Samples
 To make this process easier, a set of [code samples](https://github.com/Azure/AzureAD-BYOA-Provisioning-Samples/tree/master) are provided that create a SCIM web service endpoint and demonstrate automatic provisioning. One sample is of a provider that maintains a file with rows of comma-separated values representing users and groups.  The other is of a provider that operates on the Amazon Web Services Identity and Access Management service.  
@@ -189,33 +137,11 @@
       
    FileAgnt.exe http://<ip-address>:9000 TargetFile.csv
 8. In Windows under **Windows Settings > Network & Internet Settings**, select the **Windows Firewall > Advanced Settings**, and create an **Inbound Rule** that allows inbound access to port 9000.
-<<<<<<< HEAD
-9. If the Windows machine is behind a router, the router must be configured to perform Network Access Translation between its port 9000 that is exposed to the Internet, and port 9000 on the Windows machine. This configuration is required for Azure AD to access this endpoint in the cloud.
+9. If the Windows machine is behind a router, the router needs to be configured to perform Network Access Translation between its port 9000 that is exposed to the internet, and port 9000 on the Windows machine. This is required for Azure AD to be able to access this endpoint in the cloud.
 
 **To register the sample SCIM endpoint in Azure AD:**
 
-1. Sign in to [the Azure portal](https://manage.windowsazure.com).
-2. Browse to **Active Directory > Directory > [Your Directory] > Applications**, and select **Add > Add an application from the gallery**.
-3. Select the **Custom** tab on the left, enter a name such as “SCIM Test App”, and click the checkmark icon to create an app object. Note that the application object created is intended to represent the target app you would be provisioning to and implementing single sign-on for, and not just the SCIM endpoint.
-
-  ![][2]
-
-4. In the resulting screen, select the second **Configure account provisioning** button.
-2. In the dialog, enter the internet-exposed URL and port of your SCIM endpoint. The information would be something like http://testmachine.contoso.com:9000 or http://<ip-address>:9000/, where <ip-address> is the internet exposed IP address.  
-5. Click **Next**, and click on the **Start Test** button to have Azure Active Directory attempt to connect to the SCIM endpoint. If the attempts fail, diagnostic information is displayed.  
-6. If the attempts to connect to your Web service succeed, then click **Next** on the remaining screens, and click **Complete** to exit the dialog.
-7. In the resulting screen, select the third **Assign Accounts** button. In the resulting Users and Groups section, assign the users or groups you want to provision to the application.
-8. Once users and groups are assigned, click the **Configure** tab near the top of the screen.
-9. Under **Account Provisioning**, confirm that the Status is set to On. 
-10. Under **Tools**, click **Restart account provisioning** to kick-start the provisioning process.
-
-Five to 10 minutes might elapse before the provisioning process begins to send requests to the SCIM endpoint.  A summary of connection attempts is provided on the application’s Dashboard tab. And both a report of provisioning activity and any provisioning errors can be downloaded from the directory’s Reports tab.
-=======
-9. If the Windows machine is behind a router, the router needs to be configured to perform Network Access Translation between its port 9000 that is exposed to the internet, and port 9000 on the Windows machine. This is required for Azure AD to be able to access this endpoint in the cloud.
-
-**To register the sample SCIM endpoint in Azure AD:**
-
-1. In a web browser, launch the Azure management portal at https://portal.azure.com 
+1. Sign in to [the Azure portal](https://portal.azure.com). 
 2. Browse to **Azure Active Directory > Enterprise Applications, and select **New application > All > Non-gallery application**.
 3. Enter a name for your application, and click **Add** icon to create an app object. The application object created is intended to represent the target app you would be provisioning to and implementing single sign-on for, and not just the SCIM endpoint.
 4. In the resulting screen, select the **Provisioning** tab in the left column.
@@ -235,32 +161,20 @@
 14. If syncing only assigned users and groups (recommended), be sure to select the **Users and groups** tab and assign the users and/or groups you wish to sync.
 
 Once the initial synchronization has started, you can use the **Audit logs** tab to monitor progress, which shows all actions performed by the provisioning service on your app. For more information on how to read the Azure AD provisioning logs, see [Reporting on automatic user account provisioning](https://docs.microsoft.com/en-us/azure/active-directory/active-directory-saas-provisioning-reporting).
->>>>>>> ee9d7e1e
 
 The final step in verifying the sample is to open the TargetFile.csv file in the \AzureAD-BYOA-Provisioning-Samples\ProvisioningAgent\bin\Debug folder on your Windows machine. Once the provisioning process is run, this file shows the details of all assigned and provisioned users and groups.
 
 ### Development libraries
 To develop your own Web service that conforms to the SCIM specification, first familiarize yourself with the following libraries provided by Microsoft to help accelerate the development process: 
 
-<<<<<<< HEAD
-1. Common Language Infrastructure libraries are offered for use with languages based on that infrastructure, such as C#. One of those libraries, [Microsoft.SystemForCrossDomainIdentityManagement.Service](https://www.nuget.org/packages/Microsoft.SystemForCrossDomainIdentityManagement/), declares an interface, Microsoft.SystemForCrossDomainIdentityManagement.IProvider, shown in the following illustration:  A developer using the libraries would implement that interface with a class that may be referred to, generically, as a provider. The libraries enable the developer to deploy a web service that conforms to the SCIM specification. The web service can be either hosted within Internet Information Services, or any executable Common Language Infrastructure assembly. Request is translated into calls to the provider’s methods, which would be programmed by the developer to operate on some identity store.
+1. Common Language Infrastructure (CLI) libraries are offered for use with languages based on that infrastructure, such as C#. One of those libraries, [Microsoft.SystemForCrossDomainIdentityManagement.Service](https://www.nuget.org/packages/Microsoft.SystemForCrossDomainIdentityManagement/), declares an interface, Microsoft.SystemForCrossDomainIdentityManagement.IProvider, shown in the following illustration:  A developer using the libraries would implement that interface with a class that may be referred to, generically, as a provider. The libraries enable the developer to deploy a web service that conforms to the SCIM specification. The web service can be either hosted within Internet Information Services, or any executable Common Language Infrastructure assembly. Request is translated into calls to the provider’s methods, which would be programmed by the developer to operate on some identity store.
   
   ![][3]
   
 2. [Express route handlers](http://expressjs.com/guide/routing.html) are available for parsing node.js request objects representing calls (as defined by the SCIM specification), made to a node.js Web service.   
 
 ### Building a Custom SCIM Endpoint
-Using the libraries described in the preceding section, developers using those libraries can host their services within any executable Common Language Infrastructure assembly, or within Internet Information Services. Here is sample code for hosting a service within an executable assembly, at the address http://localhost:9000: 
-=======
-**1:**  Common Language Infrastructure (CLA) libraries are offered for use with languages based on that infrastructure, such as C#.  One of those libraries, [Microsoft.SystemForCrossDomainIdentityManagement.Service](https://www.nuget.org/packages/Microsoft.SystemForCrossDomainIdentityManagement/), declares an interface, Microsoft.SystemForCrossDomainIdentityManagement.IProvider, shown in the figure below.  A developer using the libraries would implement that interface with a class that may be referred to, generically, as a provider.  The libraries enable the developer to easily deploy a Web service that conforms to the SCIM specification, either hosted within Internet Information Services, or any executable CLA assembly.  Requests to that Web service are translated into calls to the provider’s methods, which would be programmed by the developer to operate on some identity store.    
-
-![][3]
-
-**2:**  [Express route handlers](http://expressjs.com/guide/routing.html) are available for parsing node.js request objects representing calls (as defined by the SCIM specification), made to a node.js Web service.   
-
-### Building a Custom SCIM Endpoint
-Using the CLA libraries, developers using those libraries can host their services within any executable CLA assembly, or within Internet Information Services.  Here is sample code for hosting a service within an executable assembly, at the address http://localhost:9000: 
->>>>>>> ee9d7e1e
+Using the CLI libraries, developers using those libraries can host their services within any executable Common Language Infrastructure assembly, or within Internet Information Services. Here is sample code for hosting a service within an executable assembly, at the address http://localhost:9000: 
 
     private static void Main(string[] arguments)
     {
@@ -386,7 +300,7 @@
 
 1. In a provider, implement the Microsoft.SystemForCrossDomainIdentityManagement.IProvider.StartupBehavior property by having it return a method to be called whenever the service is started: 
 
-   ````
+  ````
     public override Action\<Owin.IAppBuilder, System.Web.Http.HttpConfiguration.HttpConfiguration\> StartupBehavior
     {
       get
@@ -433,13 +347,8 @@
 
       applicationBuilder.UseWindowsAzureActiveDirectoryBearerAuthentication(authenticationOptions);
     }
-<<<<<<< HEAD
   ````
 ## User and Group Schema
-=======
-
-## User and group schema
->>>>>>> ee9d7e1e
 Azure Active Directory can provision two types of resources to SCIM Web Services.  Those types of resources are users and groups.  
 
 User resources are identified by the schema identifier, urn:ietf:params:scim:schemas:extension:enterprise:2.0:User, which is included in this protocol specification: http://tools.ietf.org/html/draft-ietf-scim-core-schema.  The default mapping of the attributes of users in Azure Active Directory to the attributes of urn:ietf:params:scim:schemas:extension:enterprise:2.0:User resources is provided in table 1, below.  
@@ -477,34 +386,19 @@
 | objectId |id |
 | proxyAddresses |emails[type eq "other"].Value |
 
-<<<<<<< HEAD
-## User Provisioning and De-Provisioning
-The figure below shows the messages that Azure Active Directory sends to a SCIM service to manage the lifecycle of a user in another identity store. The diagram also shows how a SCIM service implemented using the Common Language Infrastructure libraries provided by Microsoft for building such services translate those requests into calls to the methods of a provider.  
-=======
 ## User provisioning and de-provisioning
-The figure below shows the messages that Azure Active Directory will send to a SCIM service to manage the lifecycle of a user in another identity store.  The diagram also shows how a SCIM service implemented using the CLA libraries provided by Microsoft for building such services will translate those requests into calls to the methods of a provider.  
->>>>>>> ee9d7e1e
+The following illustration shows the messages that Azure Active Directory sends to a SCIM service to manage the lifecycle of a user in another identity store. The diagram also shows how a SCIM service implemented using the CLI libraries provided by Microsoft for building such services translate those requests into calls to the methods of a provider.  
 
 ![][4]
 *Figure 5: User provisioning and de-provisioning sequence*
 
-<<<<<<< HEAD
-1. Azure Active Directory queries the service for a user with an externalId attribute value matching the mailNickname attribute value of a user in Azure Active Directory.  The query is expressed as a Hypertext Transfer Protocol request such as the following, wherein jyoung is a sample of a mailNickname of a user in Azure Active Directory: 
+1. Azure Active Directory queries the service for a user with an externalId attribute value matching the mailNickname attribute value of a user in Azure AD. The query is expressed as a Hypertext Transfer Protocol (HTTP) request such as this example, wherein jyoung is a sample of a mailNickname of a user in Azure Active Directory: 
   ````
     GET https://.../scim/Users?filter=externalId eq jyoung HTTP/1.1
     Authorization: Bearer ...
   ````
   If the service was built using the Common Language Infrastructure libraries provided by Microsoft for implementing SCIM services, then the request is translated into a call to the Query method of the service’s provider.  Here is the signature of that method: 
   ````
-=======
-**1:**  Azure Active Directory will query the service for a user with an externalId attribute value matching the mailNickname attribute value of a user in Azure Active Directory.  The query is expressed as a HTTP request like this one, wherein jyoung is a sample of a mailNickname of a user in Azure Active Directory: 
-
-    GET https://.../scim/Users?filter=externalId eq jyoung HTTP/1.1
-    Authorization: Bearer ...
-
-If the service was built using the CLA libraries provided by Microsoft for implementing SCIM services, then the request is translated into a call to the Query method of the service’s provider.  Here is the signature of that method: 
-
->>>>>>> ee9d7e1e
     // System.Threading.Tasks.Tasks is defined in mscorlib.dll.  
     // Microsoft.SystemForCrossDomainIdentityManagement.Resource is defined in 
     // Microsoft.SystemForCrossDomainIdentityManagement.Schemas.  
@@ -550,9 +444,8 @@
     {
         Equals
     }
-<<<<<<< HEAD
-  ````
- In the following sample of a query for a user with a given value for the externalId attribute, values of the arguments passed to the Query method are: 
+  ````
+  In the following sample of a query for a user with a given value for the externalId attribute, values of the arguments passed to the Query method are: 
   * parameters.AlternateFilters.Count: 1
   * parameters.AlternateFilters.ElementAt(0).AttributePath: "externalId"
   * parameters.AlternateFilters.ElementAt(0).ComparisonOperator: ComparisonOperator.Equals
@@ -561,19 +454,6 @@
 
 2. If the response to a query to the web service for a user with an externalId attribute value that matches the mailNickname attribute value of a user does not return any users, then Azure Active Directory requests that the service provision a user corresponding to the one in Azure Active Directory.  Here is an example of such a request: 
   ````
-=======
-
-In the case of the foregoing sample of a query for a user with a given value for the externalId attribute, values of the arguments passed to the Query method are as follows: 
-
-* parameters.AlternateFilters.Count: 1
-* parameters.AlternateFilters.ElementAt(0).AttributePath: "externalId"
-* parameters.AlternateFilters.ElementAt(0).ComparisonOperator: ComparisonOperator.Equals
-* parameters.AlternateFilter.ElementAt(0).ComparisonValue: "jyoung"
-* correlationIdentifier: System.Net.Http.HttpRequestMessage.GetOwinEnvironment["owin.RequestId"] 
-
-**2:**  If the response to a query to the service for a user with an externalId attribute value matching the mailNickname attribute value of a user in Azure Active Directory does not return any users, then Azure Active Directory will request that the service provision a user corresponding to the one in Azure Active Directory.  Here is an example of such a request: 
-
->>>>>>> ee9d7e1e
     POST https://.../scim/Users HTTP/1.1
     Authorization: Bearer ...
     Content-type: application/json
@@ -602,15 +482,9 @@
       "title":null,
       "department":null,
       "manager":null}
-<<<<<<< HEAD
   ````
   The Common Language Infrastructure libraries provided by Microsoft for implementing SCIM services would translate that request into a call to the Create method of the service’s provider.  The Create method has this signature: 
   ````
-=======
-
-The CLA libraries provided by Microsoft for implementing SCIM services would translate that request into a call to the Create method of the service’s provider.  The Create method has this signature: 
-
->>>>>>> ee9d7e1e
     // System.Threading.Tasks.Tasks is defined in mscorlib.dll.  
     // Microsoft.SystemForCrossDomainIdentityManagement.Resource is defined in 
     // Microsoft.SystemForCrossDomainIdentityManagement.Schemas.  
@@ -621,7 +495,6 @@
   ````
   In a request to provision a user, the value of the resource argument is an instance of the Microsoft.SystemForCrossDomainIdentityManagement. Core2EnterpriseUser class, defined in the Microsoft.SystemForCrossDomainIdentityManagement.Schemas library.  If the request to provision the user succeeds, then the implementation of the method is expected to return an instance of the Microsoft.SystemForCrossDomainIdentityManagement. Core2EnterpriseUser class, with the value of the Identifier property set to the unique identifier of the newly provisioned user.  
 
-<<<<<<< HEAD
 3. To update a user known to exist in an identity store fronted by an SCIM, Azure Active Directory proceeds by requesting the current state of that user from the service with a request such as: 
   ````
     GET ~/scim/Users/54D382A4-2050-4C03-94D1-E769F1D15682 HTTP/1.1
@@ -629,17 +502,6 @@
   ````
   In a service built using the Common Language Infrastructure libraries provided by Microsoft for implementing SCIM services, the request is translated into a call to the Retrieve method of the service’s provider.  Here is the signature of the Retrieve method: 
   ````
-=======
-In the case of a request to provision a user, the value of the resource argument is an instance of the Microsoft.SystemForCrossDomainIdentityManagement. Core2EnterpriseUser class, defined in the Microsoft.SystemForCrossDomainIdentityManagement.Schemas library.  If the request to provision the user succeeds, then the implementation of the method is expected to return an instance of the Microsoft.SystemForCrossDomainIdentityManagement. Core2EnterpriseUser class, with the value of the Identifier property set to the unique identifier of the newly-provisioned user.  
-
-**3:**  To update a user known to exist in an identity store fronted by an SCIM, Azure Active Directory will proceed by requesting the current state of that user from the service with a request like this one: 
-
-    GET ~/scim/Users/54D382A4-2050-4C03-94D1-E769F1D15682 HTTP/1.1
-    Authorization: Bearer ...
-
-In a service built using the CLA libraries provided by Microsoft for implementing SCIM services, the request is translated into a call to the Retrieve method of the service’s provider.  Here is the signature of the Retrieve method: 
-
->>>>>>> ee9d7e1e
     // System.Threading.Tasks.Tasks is defined in mscorlib.dll.  
     // Microsoft.SystemForCrossDomainIdentityManagement.Resource and 
     // Microsoft.SystemForCrossDomainIdentityManagement.IResourceRetrievalParameters 
@@ -665,7 +527,6 @@
         string Microsoft.SystemForCrossDomainIdentityManagement.SchemaIdentifier 
           { get; set; }
     }
-<<<<<<< HEAD
   ````
   In the example of a request to retrieve the current state of a user, the values of the properties of the object provided as the value of the parameters argument are as follows: 
   
@@ -695,37 +556,6 @@
 
 5. Here is an example of a request from Azure Active Directory to an SCIM service to update a user: 
   ````
-=======
-
-In the case of the foregoing example of a request to retrieve the current state of a user, the values of the properties of the object provided as the value of the parameters are as follows: 
-
-* Identifier: "54D382A4-2050-4C03-94D1-E769F1D15682"
-* SchemaIdentifier: "urn:ietf:params:scim:schemas:extension:enterprise:2.0:User"
-
-**4:**  If a reference attribute is to be updated, then Azure Active Directory will query the service to determine whether or not the current value of the reference attribute in the identity store fronted by the service already matches the value of that attribute in Azure Active Directory.  In the case of users, the only attribute where the value is queried in this way is the manager attribute.  Here is an example of a request to determine whether the manager attribute of a particular user object currently has a certain value: 
-
-    GET ~/scim/Users?filter=id eq 54D382A4-2050-4C03-94D1-E769F1D15682 and manager eq 2819c223-7f76-453a-919d-413861904646&attributes=id HTTP/1.1
-    Authorization: Bearer ...
-
-The value of the attributes query parameter, id, signifies that if a user object exists that satisfies the expression provided as the value of the filter query parameter, then the service is expected to respond with a urn:ietf:params:scim:schemas:core:2.0:User or urn:ietf:params:scim:schemas:extension:enterprise:2.0:User resource, including only the value of that resource’s id attribute.  The value of the id attribute is known to the requestor—it is included in the value of the filter query parameter; the purpose of asking for it is actually to request a minimal representation of a resource that satisfying the filter expression as an indication of whether or not any such object exists.   
-
-If the service was built using the CLA libraries provided by Microsoft for implementing SCIM services, then the request is translated into a call to the Query method of the service’s provider.  The value of the properties of the object provided as the value of the parameters argument are as follows: 
-
-* parameters.AlternateFilters.Count: 2
-* parameters.AlternateFilters.ElementAt(x).AttributePath: "id"
-* parameters.AlternateFilters.ElementAt(x).ComparisonOperator: ComparisonOperator.Equals
-* parameters.AlternateFilter.ElementAt(x).ComparisonValue: "54D382A4-2050-4C03-94D1-E769F1D15682"
-* parameters.AlternateFilters.ElementAt(y).AttributePath: "manager"
-* parameters.AlternateFilters.ElementAt(y).ComparisonOperator: ComparisonOperator.Equals
-* parameters.AlternateFilter.ElementAt(y).ComparisonValue: "2819c223-7f76-453a-919d-413861904646"
-* parameters.RequestedAttributePaths.ElementAt(0): "id"
-* parameters.SchemaIdentifier: "urn:ietf:params:scim:schemas:extension:enterprise:2.0:User"
-
-Here, the value of the index x may be 0 and the value of the index y may be 1, or the value of x may be 1 and the value of y may be 0, depending on the order of the expressions of the filter query parameter.   
-
-**5:**  Here is an example of a request from Azure Active Directory to an SCIM service to update a user: 
-
->>>>>>> ee9d7e1e
     PATCH ~/scim/Users/54D382A4-2050-4C03-94D1-E769F1D15682 HTTP/1.1
     Authorization: Bearer ...
     Content-type: application/json
@@ -743,15 +573,9 @@
               {
                 "$ref":"http://.../scim/Users/2819c223-7f76-453a-919d-413861904646",
                 "value":"2819c223-7f76-453a-919d-413861904646"}]}]}
-<<<<<<< HEAD
-  ````
- The Microsoft Common Language Infrastructure libraries for implementing SCIM services would translate the request into a call to the Update method of the service’s provider.  Here is the signature of that method: 
-  ````
-=======
-
-The Microsoft CLA libraries for implementing SCIM services would translate the request into a call to the Update method of the service’s provider.  Here is the signature of that method: 
-
->>>>>>> ee9d7e1e
+  ````
+  The Microsoft Common Language Infrastructure libraries for implementing SCIM services would translate the request into a call to the Update method of the service’s provider. Here is the signature of the Update method: 
+  ````
     // System.Threading.Tasks.Tasks and 
     // System.Collections.Generic.IReadOnlyCollection<T>
     // are defined in mscorlib.dll.  
@@ -831,7 +655,7 @@
       { get; set; }
     }
   ````
-  In the example of a request to update a user, the object provided as the value of the patch argument has these property values: 
+    In the example of a request to update a user, the object provided as the value of the patch argument has these property values: 
   
   * ResourceIdentifier.Identifier: "54D382A4-2050-4C03-94D1-E769F1D15682"
   * ResourceIdentifier.SchemaIdentifier: "urn:ietf:params:scim:schemas:extension:enterprise:2.0:User"
@@ -842,19 +666,13 @@
   * (PatchRequest as PatchRequest2).Operations.ElementAt(0).Value.ElementAt(0).Reference: http://.../scim/Users/2819c223-7f76-453a-919d-413861904646
   * (PatchRequest as PatchRequest2).Operations.ElementAt(0).Value.ElementAt(0).Value: 2819c223-7f76-453a-919d-413861904646
 
-6. To de-provision a user from an identity store fronted by an SCIM service, Azure Active Directory sends a request such as: 
+6. To de-provision a user from an identity store fronted by an SCIM service, Azure AD sends a request such as: 
   ````
     DELETE ~/scim/Users/54D382A4-2050-4C03-94D1-E769F1D15682 HTTP/1.1
     Authorization: Bearer ...
-<<<<<<< HEAD
   ````
   If the service was built using the Common Language Infrastructure libraries provided by Microsoft for implementing SCIM services, then the request is translated into a call to the Delete method of the service’s provider.   That method has this signature: 
   ````
-=======
-
-If the service was built using the CLA libraries provided by Microsoft for implementing SCIM services, then the request is translated into a call to the Delete method of the service’s provider.   That method has this signature: 
-
->>>>>>> ee9d7e1e
     // System.Threading.Tasks.Tasks is defined in mscorlib.dll.  
     // Microsoft.SystemForCrossDomainIdentityManagement.IResourceIdentifier, 
     // is defined in Microsoft.SystemForCrossDomainIdentityManagement.Protocol. 
@@ -862,33 +680,18 @@
       Microsoft.SystemForCrossDomainIdentityManagement.IResourceIdentifier  
         resourceIdentifier, 
       string correlationIdentifier);
-<<<<<<< HEAD
   ````
   The object provided as the value of the resourceIdentifier argument has these property values in the example of a request to de-provision a user: 
   
   * ResourceIdentifier.Identifier: "54D382A4-2050-4C03-94D1-E769F1D15682"
   * ResourceIdentifier.SchemaIdentifier: "urn:ietf:params:scim:schemas:extension:enterprise:2.0:User"
 
-## Group rovisioning and de-rovisioning
-The following illustration shows the messages that Azure Active Directory sends to a SCIM service to manage the lifecycle of a group in another identity store.  Those messages differ from the messages pertaining to users in three ways: 
+## Group provisioning and de-provisioning
+The following illustration shows the messages that Azure AcD sends to a SCIM service to manage the lifecycle of a group in another identity store.  Those messages differ from the messages pertaining to users in three ways: 
 
 * The schema of a group resource is identified as http://schemas.microsoft.com/2006/11/ResourceManagement/ADSCIM/Group.  
 * Requests to retrieve groups stipulate that the members attribute is to be excluded from any resource provided in response to the request.  
 * Requests to determine whether a reference attribute has a certain value are requests about the members attribute.  
-=======
-
-The object provided as the value of the resourceIdentifier argument will have these property values in the case of the foregoing example of a request to de-provision a user: 
-
-* ResourceIdentifier.Identifier: "54D382A4-2050-4C03-94D1-E769F1D15682"
-* ResourceIdentifier.SchemaIdentifier: "urn:ietf:params:scim:schemas:extension:enterprise:2.0:User"
-
-## Group provisioning and de-provisioning
-The figure below shows the messages that Azure Active Directory will send to a SCIM service to manage the lifecycle of a group in another identity store.  Those messages differ from the messages pertaining to users in three ways: 
-
-* The schema of a group resource is identified as http://schemas.microsoft.com/2006/11/ResourceManagement/ADSCIM/Group.  
-* Requests to retrieve groups will stipulate that the members attribute is to be excluded from any resource provided in response to the request.  
-* Requests to determine whether a reference attribute has a certain value ware requests about the members attribute.  
->>>>>>> ee9d7e1e
 
 ![][5]
 *Figure 6: Group provisioning and de-provisioning sequence*
