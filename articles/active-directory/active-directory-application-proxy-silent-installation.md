---
title: How to silently install the Azure AD Application Proxy Connector | Microsoft Docs
description: Covers how to perform a silent installation of Azure AD Application Proxy Connector to provide secure remote access to your on-premises apps.
services: active-directory
documentationcenter: ''
author: kgremban
manager: femila
editor: ''

ms.assetid: 3aa1c7f2-fb2a-4693-abd5-95bb53700cbb
ms.service: active-directory
ms.workload: identity
ms.tgt_pltfrm: na
ms.devlang: na
ms.topic: article
ms.date: 06/22/2016
ms.author: kgremban

---
# How to silently install the Azure AD Application Proxy Connector
You want to be able to send an installation script to multiple Windows servers or to Windows Servers that don't have user interface enabled. This topic explains how to create a Windows PowerShell script that enables unattended installation to install and register your Azure AD Application Proxy Connector.

<<<<<<< HEAD
This capability is useful when you want to:

* Install the connector on machines with no UI layer or when you cannot RDP to the machine.
* Install and register many connectors at once.
* Integrate the connector installation and registration as part of another procedure.
* Create a standard server image that contains the connector bits but is not registered.
=======
Use the command line to install the connector without using the UI when you want to: 
* Install the connector on machines with no UI layer or when you cannot RDP to the machine. 
* Install and register many connectors at once. 
* Integrate the connector installation and registration as part of another procedure. 
* Create a standard server image that contains the connector bits but is not registered. 
>>>>>>> 0fed3468

## Enabling Access
Application Proxy works by installing a slim Windows Server service called the Connector inside your network. For the Application Proxy Connector to work it has to be registered with your Azure AD directory using a global administrator and password. Ordinarily this is entered during Connector installation in a pop up dialog box. Alternatively, you can use Windows PowerShell to create a credential object to enter your registration information, or you can create your own token and use it to enter your registration information.

## Step 1:  Install the Connector without registration
Install the Connector MSIs without registering the Connector as follows:

1. Open a command prompt.
2. Run the following command in which the /q means quiet installation - the installation will not prompt you to accept the End User License Agreement.
   
        AADApplicationProxyConnectorInstaller.exe REGISTERCONNECTOR="false" /q

## Step 2: Register the Connector with Azure Active Directory
This can be accomplished using either of the following methods:

* Register the Connector using a Windows PowerShell credential object
* Register the Connector using a token created offline

### Register the Connector using a Windows PowerShell credential object
1. Create the Windows PowerShell Credentials object by running the following, where "<username>" and "<password>" should be replaced with the username and password for your directory:
   
        $User = "<username>"
        $PlainPassword = '<password>'
        $SecurePassword = $PlainPassword | ConvertTo-SecureString -AsPlainText -Force
        $cred = New-Object –TypeName System.Management.Automation.PSCredential –ArgumentList $User, $SecurePassword
2. Go to **C:\Program Files\Microsoft AAD App Proxy Connector** and run the script using the PowerShell credentials object you created, where $cred is the name of the PowerShell credentials object you created:
   
        RegisterConnector.ps1 -modulePath "C:\Program Files\Microsoft AAD App Proxy Connector\Modules\" -moduleName "AppProxyPSModule" -Authenticationmode Credentials -Usercredentials $cred

### Register the Connector using a token created offline
1. Create an offline token using the AuthenticationContext class using the values in the code snippet:

        using System;
        using System.Diagnostics;
        using Microsoft.IdentityModel.Clients.ActiveDirectory;

        class Program
        {
        #region constants
        /// <summary>
        /// The AAD authentication endpoint uri
        /// </summary>
        static readonly Uri AadAuthenticationEndpoint = new Uri("https://login.windows.net/common/oauth2/token?api-version=1.0");

        /// <summary>
        /// The application ID of the connector in AAD
        /// </summary>
        static readonly string ConnectorAppId = "55747057-9b5d-4bd4-b387-abf52a8bd489";

        /// <summary>
        /// The reply address of the connector application in AAD
        /// </summary>
        static readonly Uri ConnectorRedirectAddress = new Uri("urn:ietf:wg:oauth:2.0:oob");

        /// <summary>
        /// The AppIdUri of the registration service in AAD
        /// </summary>
        static readonly Uri RegistrationServiceAppIdUri = new Uri("https://proxy.cloudwebappproxy.net/registerapp");

        #endregion

        #region private members
        private string token;
        private string tenantID;
        #endregion

        public void GetAuthenticationToken()
        {
            AuthenticationContext authContext = new AuthenticationContext(AadAuthenticationEndpoint.AbsoluteUri);

            AuthenticationResult authResult = authContext.AcquireToken(RegistrationServiceAppIdUri.AbsoluteUri,
                ConnectorAppId,
                ConnectorRedirectAddress,
                PromptBehavior.Always);

            if (authResult == null || string.IsNullOrEmpty(authResult.AccessToken) || string.IsNullOrEmpty(authResult.TenantId))
            {
                Trace.TraceError("Authentication result, token or tenant id returned are null");
                throw new InvalidOperationException("Authentication result, token or tenant id returned are null");
            }

            token = authResult.AccessToken;
            tenantID = authResult.TenantId;
        }





1. Once you have the token create a SecureString using the token: <br>
   `$SecureToken = $Token | ConvertTo-SecureString -AsPlainText -Force`
2. Run the following Windows PowerShell command, where SecureToken is the name of the token you created above and tenantID is your tenant's GUID: <br>
   `RegisterConnector.ps1 -modulePath "C:\Program Files\Microsoft AAD App Proxy Connector\Modules\" -moduleName "AppProxyPSModule" -Authenticationmode Token -Token $SecureToken -TenantId <tenant GUID>`

## See also
* [Enable Application Proxy for Azure Active Directory](active-directory-application-proxy-enable.md)
* [Publish applications using your own domain name](active-directory-application-proxy-custom-domains.md)
* [Enable single-sign on](active-directory-application-proxy-sso-using-kcd.md)
* [Troubleshoot issues you're having with Application Proxy](active-directory-application-proxy-troubleshoot.md)

For the latest news and updates, check out the [Application Proxy blog](http://blogs.technet.com/b/applicationproxyblog/)
<|MERGE_RESOLUTION|>--- conflicted
+++ resolved
@@ -20,20 +20,12 @@
 # How to silently install the Azure AD Application Proxy Connector
 You want to be able to send an installation script to multiple Windows servers or to Windows Servers that don't have user interface enabled. This topic explains how to create a Windows PowerShell script that enables unattended installation to install and register your Azure AD Application Proxy Connector.
 
-<<<<<<< HEAD
 This capability is useful when you want to:
 
 * Install the connector on machines with no UI layer or when you cannot RDP to the machine.
 * Install and register many connectors at once.
 * Integrate the connector installation and registration as part of another procedure.
 * Create a standard server image that contains the connector bits but is not registered.
-=======
-Use the command line to install the connector without using the UI when you want to: 
-* Install the connector on machines with no UI layer or when you cannot RDP to the machine. 
-* Install and register many connectors at once. 
-* Integrate the connector installation and registration as part of another procedure. 
-* Create a standard server image that contains the connector bits but is not registered. 
->>>>>>> 0fed3468
 
 ## Enabling Access
 Application Proxy works by installing a slim Windows Server service called the Connector inside your network. For the Application Proxy Connector to work it has to be registered with your Azure AD directory using a global administrator and password. Ordinarily this is entered during Connector installation in a pop up dialog box. Alternatively, you can use Windows PowerShell to create a credential object to enter your registration information, or you can create your own token and use it to enter your registration information.
@@ -120,12 +112,9 @@
         }
 
 
-
-
-
-1. Once you have the token create a SecureString using the token: <br>
+2. Once you have the token create a SecureString using the token: <br>
    `$SecureToken = $Token | ConvertTo-SecureString -AsPlainText -Force`
-2. Run the following Windows PowerShell command, where SecureToken is the name of the token you created above and tenantID is your tenant's GUID: <br>
+3. Run the following Windows PowerShell command, where SecureToken is the name of the token you created above and tenantID is your tenant's GUID: <br>
    `RegisterConnector.ps1 -modulePath "C:\Program Files\Microsoft AAD App Proxy Connector\Modules\" -moduleName "AppProxyPSModule" -Authenticationmode Token -Token $SecureToken -TenantId <tenant GUID>`
 
 ## See also
