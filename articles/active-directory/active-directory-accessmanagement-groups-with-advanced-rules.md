--- conflicted
+++ resolved
@@ -55,30 +55,18 @@
 The below rule will fail the validation:
 mail –ne null
 
-<<<<<<< HEAD
-The correct rule would be: 
-=======
 The correct rule would be:
->>>>>>> e8cfaf0d
 
 user.mail –ne null
 
 The total length of the body of your advanced rule cannot exceed 2048 characters.
 
 > [!NOTE]
-<<<<<<< HEAD
-> String and regex operations are case insensitive. 
-> Strings containing quotes " should be escaped using 'character, for example, user.department -eq \`"Sales".
-> Only use quotes for string type values, and only use English quotes.
-> 
-> 
-=======
 > String and regex operations are case insensitive.
 > Strings containing quotes " should be escaped using 'character, for example, user.department -eq \`"Sales".
 > Only use quotes for string type values, and only use English quotes.
 >
 >
->>>>>>> e8cfaf0d
 
 ## Supported expression rule operators
 The following table lists all the supported expression rule operators and their syntax to be used in the body of the advanced rule:
@@ -102,25 +90,15 @@
 -and
 -not
 -eq -ne -startsWith -notStartsWith -contains -notContains -match –notMatch
-<<<<<<< HEAD
- 
-=======
-
->>>>>>> e8cfaf0d
+
 All operators can be used with or without hyphen prefix.
 
 Note that parenthesis are not always needed, you only need to add parenthesis when precedence does not meet your requirements
 For example:
 
-<<<<<<< HEAD
-   user.department –eq "Marketing" –and user.country –eq "US" 
-   
-is equivalent to: 
-=======
    user.department –eq "Marketing" –and user.country –eq "US"
 
 is equivalent to:
->>>>>>> e8cfaf0d
 
    (user.department –eq "Marketing") –and (user.country –eq "US")
 
@@ -200,15 +178,9 @@
 
 ## Use of Null values
 
-<<<<<<< HEAD
-To specify a null value in a rule, you can use "null" or $null. Example: 
-
-   user.mail –ne null 
-=======
 To specify a null value in a rule, you can use "null" or $null. Example:
 
    user.mail –ne null
->>>>>>> e8cfaf0d
 is equivalent to
    user.mail –ne $null
 
@@ -232,11 +204,7 @@
 To include a multi-value property in a rule, use the "-any" operator, as in
 
   user.assignedPlans -any assignedPlan.service -startsWith "SCO"
-<<<<<<< HEAD
-  
-=======
-
->>>>>>> e8cfaf0d
+
 ## Direct Reports Rule
 You can populate members in a group based on the manager attribute of a user.
 
