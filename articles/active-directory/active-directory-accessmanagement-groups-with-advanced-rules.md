<<<<<<< HEAD

=======
>>>>>>> f1ea3417
---
title: Using attributes to create advanced rules| Microsoft Docs
description: How-to's to create advanced rules for a group including supported expression rule operators and parameters.
services: active-directory
documentationcenter: ''
author: curtand
manager: femila
editor: ''

ms.assetid: 04813a42-d40a-48d6-ae96-15b7e5025884
ms.service: active-directory
ms.workload: identity
ms.tgt_pltfrm: na
ms.devlang: na
ms.topic: article
ms.date: 11/01/2016
ms.author: curtand

---
# Using attributes to create advanced rules
The Azure classic portal provides you with the ability to create advanced rules to enable more complex attribute-based dynamic memberships for Azure Active Directory (Azure AD) groups.  

When any attributes of a user change, the system evaluates all dynamic group rules in a directory to see if the attribute change of the user would trigger any group adds or removes. If a user satisfies a rule on a group, they are added as a member to that group. If they no longer satisfy the rule of a group they are a member of, they are removed as a members from that group.

## To create the advanced rule
1. In the [Azure classic portal](https://manage.windowsazure.com), select **Active Directory**, and then open your organization’s directory.
2. Select the **Groups** tab, and then open the group you want to edit.
3. Select the **Configure** tab, select the **Advanced rule** option, and then enter the advanced rule into the text box.

## Constructing the body of an advanced rule
The advanced rule that you can create for the dynamic memberships for groups is essentially a binary expression that consists of three parts and results in a true or false outcome. The three parts are:

* Left parameter
* Binary operator
* Right constant

A complete advanced rule looks similar to this: (leftParameter binaryOperator "RightConstant"), where the opening and closing parenthesis are required for the entire binary expression, double quotes are required for the right constant, and the syntax for the left parameter is user.property. An advanced rule can consist of more than one binary expressions separated by the -and, -or, and -not logical operators.
The following are examples of a properly constructed advanced rule:

* (user.department -eq "Sales") -or (user.department -eq "Marketing")
* (user.department -eq "Sales") -and -not (user.jobTitle -contains "SDE")

For the complete list of supported parameters and expression rule operators, see sections below.

The total length of the body of your advanced rule cannot exceed 2048 characters.

> [!NOTE]
> String and regex operations are case insensitive. You can also perform Null checks, using $null as a constant, for example, user.department -eq $null.
> Strings containing quotes " should be escaped using 'character, for example, user.department -eq \`"Sales".
> 
> 

## Supported expression rule operators
The following table lists all the supported expression rule operators and their syntax to be used in the body of the advanced rule:

| Operator | Syntax |
| --- | --- |
| Not Equals |-ne |
| Equals |-eq |
| Not Starts With |-notStartsWith |
| Starts With |-startsWith |
| Not Contains |-notContains |
| Contains |-contains |
| Not Match |-notMatch |
| Match |-match |

## Query error remediation
The following table lists potential errors and how to correct them if they occur

| Query Parse Error | Error Usage | Corrected Usage |
| --- | --- | --- |
| Error: Attribute not supported. |(user.invalidProperty -eq "Value") |(user.department -eq "value")<br/>Property should match one from the [supported properties list](#supported-properties). |
| Error: Operator is not supported on attribute. |(user.accountEnabled -contains true) |(user.accountEnabled -eq true)<br/>Property is of type boolean. Use the supported operators (-eq or -ne) on boolean type from the above list. |
| Error: Query compilation error. |(user.department -eq "Sales") -and (user.department -eq "Marketing")(user.userPrincipalName -match "*@domain.ext") |(user.department -eq "Sales") -and (user.department -eq "Marketing")<br/>Logical operator should match one from the supported properties list above.(user.userPrincipalName -match ".*@domain.ext")or(user.userPrincipalName -match "@domain.ext$")Error in regular expression. |
| Error: Binary expression is not in right format. |(user.department –eq “Sales”) (user.department -eq "Sales")(user.department-eq"Sales") |(user.accountEnabled -eq true) -and (user.userPrincipalName -contains "alias@domain")<br/>Query has multiple errors. Parenthesis not in right place. |
| Error: Unknown error occurred during setting up dynamic memberships. |(user.accountEnabled -eq "True" AND user.userPrincipalName -contains "alias@domain") |(user.accountEnabled -eq true) -and (user.userPrincipalName -contains "alias@domain")<br/>Query has multiple errors. Parenthesis not in right place. |

## Supported properties
The following are all the user properties that you can use in your advanced rule:

### Properties of type boolean
Allowed operators

* -eq
* -ne

| Properties | Allowed values | Usage |
| --- | --- | --- |
| accountEnabled |true false |user.accountEnabled -eq true) |
| dirSyncEnabled |true false null |(user.dirSyncEnabled -eq true) |

### Properties of type string
Allowed operators

* -eq
* -ne
* -notStartsWith
* -StartsWith
* -contains
* -notContains
* -match
* -notMatch

| Properties | Allowed values | Usage |
| --- | --- | --- |
| city |Any string value or $null |(user.city -eq "value") |
| country |Any string value or $null |(user.country -eq "value") |
| department |Any string value or $null |(user.department -eq "value") |
| displayName |Any string value |(user.displayName -eq "value") |
| facsimileTelephoneNumber |Any string value or $null |(user.facsimileTelephoneNumber -eq "value") |
| givenName |Any string value or $null |(user.givenName -eq "value") |
| jobTitle |Any string value or $null |(user.jobTitle -eq "value") |
| mail |Any string value or $null (SMTP address of the user) |(user.mail -eq "value") |
| mailNickName |Any string value (mail alias of the user) |(user.mailNickName -eq "value") |
| mobile |Any string value or $null |(user.mobile -eq "value") |
| objectId |GUID of the user object |(user.objectId -eq "1111111-1111-1111-1111-111111111111") |
| passwordPolicies |None DisableStrongPassword DisablePasswordExpiration DisablePasswordExpiration, DisableStrongPassword |(user.passwordPolicies -eq "DisableStrongPassword") |
| physicalDeliveryOfficeName |Any string value or $null |(user.physicalDeliveryOfficeName -eq "value") |
| postalCode |Any string value or $null |(user.postalCode -eq "value") |
| preferredLanguage |ISO 639-1 code |(user.preferredLanguage -eq "en-US") |
| sipProxyAddress |Any string value or $null |(user.sipProxyAddress -eq "value") |
| state |Any string value or $null |(user.state -eq "value") |
| streetAddress |Any string value or $null |(user.streetAddress -eq "value") |
| surname |Any string value or $null |(user.surname -eq "value") |
| telephoneNumber |Any string value or $null |(user.telephoneNumber -eq "value") |
| usageLocation |Two lettered country code |(user.usageLocation -eq "US") |
| userPrincipalName |Any string value |(user.userPrincipalName -eq "alias@domain") |
| userType |member guest $null |(user.userType -eq "Member") |

### Properties of type string collection
Allowed operators

* -contains
* -notContains

| Poperties | Allowed values | Usage |
| --- | --- | --- |
| otherMails |Any string value |(user.otherMails -contains "alias@domain") |
| proxyAddresses |SMTP: alias@domain smtp: alias@domain |(user.proxyAddresses -contains "SMTP: alias@domain") |

## Extension attributes and custom attributes
Extension attributes and custom attributes are supported in dynamic membership rules.

Extension attributes are synced from on premise Window Server AD and take the format of "ExtensionAttributeX", where X equals 1 - 15.
An example of a rule that uses an extension attribute would be

(user.extensionAttribute15 -eq "Marketing")

Custom Attributes are synced from on premise Windows Server AD or from a connected SaaS application and the the format of "user.extension_[GUID]\__[Attribute]", where [GUID] is the unique identifier in AAD for the application that created the attribute in AAD and [Attribute] is the name of the attribute as it was created.
An example of a rule that uses a custom attribute is

user.extension_c272a57b722d4eb29bfe327874ae79cb__OfficeNumber  

The custom attribute name can be found in the directory by querying a user's attribute using Graph Explorer and searching for the attribute name.

## Direct Reports Rule
You can now populate members in a group based on the manager attribute of a user.

**To configure a group as a “Manager” group**

1. In the Azure classic portal, click **Active Directory**, and then click the name of your organization’s directory.
2. Select the **Groups** tab, and then open the group you want to edit.
3. Select the **Configure** tab, and then select **ADVANCED RULE**.
4. Type the rule with the following syntax:
   
    Direct Reports for *Direct Reports for {obectID_of_manager}*. An example of a valid rule for Direct Reports is
   
                    Direct Reports for "62e19b97-8b3d-4d4a-a106-4ce66896a863”
   
    where “62e19b97-8b3d-4d4a-a106-4ce66896a863” is the objectID of the manager. The object ID can be found in the Azure AD on the **Profile tab** of the user page for the user who is the manager.
5. When saving this rule, all users that satisfy the rule will be joined as members of the group. It can take some minutes for the group to initially populate.

## Using attributes to create rules for device objects
You can also create a rule that selects device objects for membership in a group. The following device attributes can be used:

| Properties | Allowed values | Usage |
| --- | --- | --- |
| displayName |any string value |(device.displayName -eq "Rob Iphone”) |
| deviceOSType |any string value |(device.deviceOSType -eq "IOS") |
| deviceOSVersion |any string value |(device.OSVersion -eq "9.1") |
| isDirSynced |true false null |(device.isDirSynced -eq "true") |
| isManaged |true false null |(device.isManaged -eq "false") |
| isCompliant |true false null |(device.isCompliant -eq "true") |
| deviceCategory |any string value |(device.deviceCategory -eq "") |
| deviceManufacturer |any string value |(device.deviceManufacturer -eq "Microsoft") |
| deviceModel |any string value |(device.deviceModel -eq "IPhone 7+") |
| deviceOwnership |any string value |(device.deviceOwnership -eq "") |
| domainName |any string value |(device.domainName -eq "contoso.com") |
| enrollmentProfileName |any string value |(device.enrollmentProfileName -eq "") |
| isRooted |true false null |(device.isRooted -eq "true") |
| managementType |any string value |(device.managementType -eq "") |
| organizationalUnit |any string value |(device.organizationalUnit -eq "") |
| deviceId |a valid deviceId |(device.deviceId -eq "d4fe7726-5966-431c-b3b8-cddc8fdb717d" |

> [!NOTE]
> These device rules cannot be created using the "simple rule" dropdown in the Azure classic portal.
> 
> 

## Additional information
These articles provide additional information on Azure Active Directory.

* [Troubleshooting dynamic memberships for groups](active-directory-accessmanagement-troubleshooting.md)
* [Managing access to resources with Azure Active Directory groups](active-directory-manage-groups.md)
* [Azure Active Directory cmdlets for configuring group settings](active-directory-accessmanagement-groups-settings-cmdlets.md)
* [Article Index for Application Management in Azure Active Directory](active-directory-apps-index.md)
* [Integrating your on-premises identities with Azure Active Directory](active-directory-aadconnect.md)
<|MERGE_RESOLUTION|>--- conflicted
+++ resolved
@@ -1,7 +1,3 @@
-<<<<<<< HEAD
-
-=======
->>>>>>> f1ea3417
 ---
 title: Using attributes to create advanced rules| Microsoft Docs
 description: How-to's to create advanced rules for a group including supported expression rule operators and parameters.
