--- conflicted
+++ resolved
@@ -1,554 +1,277 @@
-<<<<<<< HEAD
 
-<properties
-	pageTitle="Azure AD v2.0 OAuth Authorization Code Flow | Microsoft Azure"
-	description="Building web applications using Azure AD's implementation of the OAuth 2.0 authentication protocol."
-	services="active-directory"
-	documentationCenter=""
-	authors="dstrockis"
-	manager="msmbaldwin"
-	editor=""/>
-
-<tags
-	ms.service="active-directory"
-	ms.workload="identity"
-	ms.tgt_pltfrm="na"
-	ms.devlang="na"
-	ms.topic="article"
-	ms.date="02/20/2016"
-	ms.author="dastrock"/>
-
-# v2.0 Protocols - OAuth 2.0 Authorization Code Flow
-
-The OAuth 2.0 authorization code grant can be used in apps that are installed on a device to gain access to protected resources, such as web APIs.  Using the app model v2.0 's implementation of OAuth 2.0, you can add sign in and API access to your mobile and desktop apps.  This guide is language-independent, and describes how to send and receive HTTP messages without using any of our open-source libraries.
-
-<!-- TODO: Need link to libraries -->	
-
-> [AZURE.NOTE]
-	Not all Azure Active Directory scenarios & features are supported by the v2.0 endpoint.  To determine if you should use the v2.0 endpoint, read about [v2.0 limitations](active-directory-v2-limitations.md).
-
-The OAuth 2.0 authorization code flow is described in in [section 4.1 of the OAuth 2.0 specification](http://tools.ietf.org/html/rfc6749).  It is used to perform authentication and authorization in the majority of app types, including [web apps](active-directory-v2-flows.md#web-apps) and [natively installed  apps](active-directory-v2-flows.md#mobile-and-native-apps).  It enables apps to securely acquire access_tokens which can be used to access resources that are secured using the v2.0 endpoint.  
-
-## Protocol diagram
-At a high level, the entire authentication flow for a native/mobile application looks a bit like this:
-
-![OAuth Auth Code Flow](../media/active-directory-v2-flows/convergence_scenarios_native.png)
-
-## Request an authorization code
-The authorization code flow begins with the client directing the user to the `/authorize` endpoint.  In this request, the client indicates the permissions it needs to acquire from the user:
-
-```
-// Line breaks for legibility only
-
-https://login.microsoftonline.com/{tenant}/oauth2/v2.0/authorize?
-client_id=6731de76-14a6-49ae-97bc-6eba6914391e
-&response_type=code
-&redirect_uri=http%3A%2F%2Flocalhost%2Fmyapp%2F
-&response_mode=query
-&scope=openid%20offline_access%20https%3A%2F%2Fgraph.microsoft.com%2Fmail.read
-&state=12345
-```
-
-> [AZURE.TIP] Try pasting the below request into a browser!
-
-```
-https://login.microsoftonline.com/common/oauth2/v2.0/authorize?client_id=6731de76-14a6-49ae-97bc-6eba6914391e&response_type=code&redirect_uri=http%3A%2F%2Flocalhost%2Fmyapp%2F&response_mode=query&scope=openid%20offline_access%20https%3A%2F%2Fgraph.microsoft.com%2Fmail.read&state=12345
-```
-
-| Parameter | | Description |
-| ----------------------- | ------------------------------- | --------------- |
-| tenant | required | The `{tenant}` value in the path of the request can be used to control who can sign into the application.  The allowed values are `common`, `organizations`, `consumers`, and tenant identifiers.  For more detail, see [protocol basics](active-directory-v2-protocols.md#endpoints). |
-| client_id | required | The Application Id that the registration portal ([apps.dev.microsoft.com](https://apps.dev.microsoft.com)) assigned your app. |
-| response_type | required | Must include `code` for the authorization code flow. |
-| redirect_uri | recommended | The redirect_uri of your app, where authentication responses can be sent and received by your app.  It must exactly match one of the redirect_uris you registered in the portal, except it must be url encoded.  For native & mobile apps, you should use the default value of `urn:ietf:wg:oauth:2.0:oob`. |
-| scope | required | A space-separated list of [scopes](active-directory-v2-scopes.md) that you want the user to consent to.  |
-| response_mode | recommended | Specifies the method that should be used to send the resulting token back to your app.  Can be `query` or `form_post`.  |
-| state | recommended | A value included in the request that will also be returned in the token response.  It can be a string of any content that you wish.  A randomly generated unique value is typically used for [preventing cross-site request forgery attacks](http://tools.ietf.org/html/rfc6749#section-10.12).  The state is also used to encode information about the user's state in the app before the authentication request occurred, such as the page or view they were on. |
-| prompt | optional | Indicates the type of user interaction that is required.  The only valid values at this time are 'login', 'none', and 'consent'.  `prompt=login` will force the user to enter their credentials on that request, negating single-sign on.  `prompt=none` is the opposite - it will ensure that the user is not presented with any interactive prompt whatsoever.  If the request cannot be completed silently via single-sign on, the v2.0 endpoint will return an error.  `prompt=consent` will trigger the OAuth consent dialog after the user signs in, asking the user to grant permissions to the app. |
-| login_hint | optional | Can be used to pre-fill the username/email address field of the sign in page for the user, if you know their username ahead of time.  Often apps will use this parameter during re-authentication, having already extracted the username from a previous sign-in using the `preferred_username` claim. |
-| domain_hint | optional | Can be one of `consumers` or `organizations`.  If included, it will skip the email-based discovery process that user goes through on the v2.0 sign in page, leading to a slightly more streamlined user experience.  Often apps will use this parameter during re-authentication, by extracting the `tid` from a previous sign-in.  If the `tid` claim value is `9188040d-6c67-4c5b-b112-36a304b66dad`, you should use `domain_hint=consumers`.  Otherwise, use `domain_hint=organizations`. |
-
-At this point, the user will be asked to enter their credentials and complete the authentication.  The v2.0 endpoint will also ensure that the user has consented to the permissions indicated in the `scope` query parameter.  If the user has not consented to any of those permissions, it will ask the user to consent to the required permissions.  Details of [permissions, consent, and multi-tenant apps are provided here](active-directory-v2-scopes.md).
-
-Once the user authenticates and grants consent, the v2.0 endpoint will return a response to your app at the indicated `redirect_uri`, using the method specified in the `response_mode` parameter.
-
-#### Successful response
-A successful response using `response_mode=query` looks like:
-
-```
-GET urn:ietf:wg:oauth:2.0:oob?
-code=AwABAAAAvPM1KaPlrEqdFSBzjqfTGBCmLdgfSTLEMPGYuNHSUYBrq...
-&state=12345
-```
-
-| Parameter | Description |
-| ----------------------- | ------------------------------- |
-| code | The authorization_code that the app requested. The app can use the authorization code to request an access token for the target resource.  Authorization_codes are very short lived, typically they expire after about 10 minutes. |
-| state | If a state parameter is included in the request, the same value should appear in the response. The app should verify that the state values in the request and response are identical. |
-
-#### Error response
-Error responses may also be sent to the `redirect_uri` so the app can handle them appropriately:
-
-```
-GET urn:ietf:wg:oauth:2.0:oob?
-error=access_denied
-&error_description=the+user+canceled+the+authentication
-```
-
-| Parameter | Description |
-| ----------------------- | ------------------------------- |
-| error | An error code string that can be used to classify types of errors that occur, and can be used to react to errors. |
-| error_description | A specific error message that can help a developer identify the root cause of an authentication error.  |
-
-## Request an access token
-Now that you've acquired an authorization_code and have been granted permission by the user, you can redeem the `code` for an `access_token` to the desired resource, by sending a `POST` request to the `/token` endpoint:
-
-```
-// Line breaks for legibility only
-
-POST /{tenant}/oauth2/v2.0/token HTTP/1.1
-Host: https://login.microsoftonline.com
-Content-Type: application/x-www-form-urlencoded
-
-client_id=6731de76-14a6-49ae-97bc-6eba6914391e
-&scope=https%3A%2F%2Fgraph.microsoft.com%2Fmail.read
-&code=OAAABAAAAiL9Kn2Z27UubvWFPbm0gLWQJVzCTE9UkP3pSx1aXxUjq3n8b2JRLk4OxVXr...
-&redirect_uri=http%3A%2F%2Flocalhost%2Fmyapp%2F
-&grant_type=authorization_code
-&client_secret=JqQX2PNo9bpM0uEihUPzyrh    // NOTE: Only required for web apps
-```
-
-> [AZURE.TIP] Try importing the below curl command into postman! (you'll need to replace the `code` with your own in order to have it succeed)
-
-```
-curl -X POST -H "Cache-Control: no-cache" -H "Content-Type: application/x-www-form-urlencoded" -d 'client_id=6731de76-14a6-49ae-97bc-6eba6914391e&scope=https%3A%2F%2Fgraph.microsoft.com%2Fmail.read&code=OAAABAAAAiL9Kn2Z27UubvWFPbm0gLWQJVzCTE9UkP3pSx1aXxUjq3n8b2JRLk4OxVXrFgnryzZvcDbKTvyz36ono600tLhxSdnoOe50zSgxiIQhD36sIPLln7lNOMrUi1ralV_hOfZItjuwqeTOTFgXRG_rhkIzBfKmudQHD1KUodPD84a308LAfJ5ciLak9nlNVyVOL7gViWADpdZv_KrBXgaJXkxKZ4qxeYT_wf6yajHP2Gt4LPijuhqJIsqId7Xo8FkNIsmlvZkdArZDLgpZdunDmnis_623fu4vMeuWyVhrAoesilIqbwP_bKWNhGO_fcQ1Spsa-TDgfqUyrXnk3UYc-B3m6Npvkx3bYv3NrUSNxqdMONxR-3HowU3Uke-jM3Z8GR25HE4YAdfTqVxHtd6DEP9aamMIRH0LwuM4uxUrgeALqpbPenabekOZkkZ5-KKY4AyJKMOWxvMmqJRz9gYHnGUxqKcl2-F7250rHNGZTbJPurie_3WzNrRKFOQAF84mbsGoeYvSXlbI5uiH3Bw9kpOw302r26K4j-IKoMpw2BXU0mNxoGEL_wC0oTkVqRNg_sTTcsAPU1giW0hj-LONWc0ZgcKNI00fXaC5l6V8i2ERWyBy4Ys8gKIc7mynZnCpf2tgrxMBH5sloZ1Lf6P63CiAA&client_secret=JqQX2PNo9bpM0uEihUPzyrh&redirect_uri=http%3A%2F%2Flocalhost%2Fmyapp%2F&grant_type=authorization_code' 'https://login.microsoftonline.com/common/oauth2/v2.0/token'
-```
-
-
-| Parameter | | Description |
-| ----------------------- | ------------------------------- | --------------------- |
-| tenant | required | The `{tenant}` value in the path of the request can be used to control who can sign into the application.  The allowed values are `common`, `organizations`, `consumers`, and tenant identifiers.  For more detail, see [protocol basics](active-directory-v2-protocols.md#endpoints). |
-| client_id | required | The Application Id that the registration portal ([apps.dev.microsoft.com](https://apps.dev.microsoft.com)) assigned your app. |
-| grant_type | required | Must be `authorization_code` for the authorization code flow. |
-| scope | required | A space-separated list of scopes.  The scopes requested in this leg must be equivalent to or a subset of the scopes requested in the first leg.  If the scopes specified in this request span multiple resource servers, then the v2.0 endpoint will return a token for the resource specified in the first scope.  For a more detailed explanation of scopes, refer to [permissions, consent, and scopes](active-directory-v2-scopes.md).  |
-| code | required | The authorization_code that you acquired in the first leg of the flow.   |
-| redirect_uri | required | The same redirect_uri value that was used to acquire the authorization_code. |
-| client_secret | required for web apps | The application secret that you created in the app registration portal for your app.  It should not be used in a native app, because client_secrets cannot be reliably stored on devices.  It is required for web apps and web APIs, which have the ability to store the client_secret securely on the server side. |
-
-#### Successful response
-A successful token response will look like:
-
-```
-{
-	"access_token": "eyJ0eXAiOiJKV1QiLCJhbGciOiJSUzI1NiIsIng1dCI6Ik5HVEZ2ZEstZnl0aEV1Q...",
-	"token_type": "Bearer",
-	"expires_in": 3599,
-	"scope": "https%3A%2F%2Fgraph.microsoft.com%2Fmail.read",
-	"refresh_token": "AwABAAAAvPM1KaPlrEqdFSBzjqfTGAMxZGUTdM0t4B4...",
-	"id_token": "eyJ0eXAiOiJKV1QiLCJhbGciOiJub25lIn0.eyJhdWQiOiIyZDRkMTFhMi1mODE0LTQ2YTctOD...",
-}
-```
-| Parameter | Description |
-| ----------------------- | ------------------------------- |
-| access_token | The requested access token. The  app can use this token to authenticate to the secured resource, such as a web API. |
-| token_type | Indicates the token type value. The only type that Azure AD supports is Bearer  |
-| expires_in | How long the access token is valid (in seconds). |
-| scope | The scopes that the access_token is valid for. |
-| refresh_token |  An OAuth 2.0 refresh token. The  app can use this token acquire additional access tokens after the current access token expires.  Refresh_tokens are long-lived, and can be used to retain access to resources for extended periods of time.  For more detail, refer to the [v2.0 token reference](active-directory-v2-tokens.md).  |
-| id_token | An unsigned JSON Web Token (JWT). The  app can base64Url decode the segments of this token to request information about the user who signed in. The  app can cache the values and display them, but it should not rely on them for any authorization or security boundaries.  For more information about id_tokens see the [v2.0 endpoint token reference](active-directory-v2-tokens.md). |
-
-#### Error response
-Error responses will look like:
-
-```
-{
-  "error": "invalid_scope",
-  "error_description": "AADSTS70011: The provided value for the input parameter 'scope' is not valid. The scope https://foo.microsoft.com/mail.read is not valid.\r\nTrace ID: 255d1aef-8c98-452f-ac51-23d051240864\r\nCorrelation ID: fb3d2015-bc17-4bb9-bb85-30c5cf1aaaa7\r\nTimestamp: 2016-01-09 02:02:12Z",
-  "error_codes": [
-    70011
-  ],
-  "timestamp": "2016-01-09 02:02:12Z",
-  "trace_id": "255d1aef-8c98-452f-ac51-23d051240864",
-  "correlation_id": "fb3d2015-bc17-4bb9-bb85-30c5cf1aaaa7"
-}
-```
-
-| Parameter | Description |
-| ----------------------- | ------------------------------- |
-| error | An error code string that can be used to classify types of errors that occur, and can be used to react to errors. |
-| error_description | A specific error message that can help a developer identify the root cause of an authentication error.  |
-| error_codes | A list of STS specific error codes that can help in diagnostics.  |
-| timestamp | The time at which the error occurred. |
-| trace_id | A unique identifier for the request that can help in diagnostics.  |
-| correlation_id | A unique identifier for the request that can help in diagnostics across components. |
-
-## Use the access token
-Now that you've successfully acquired an `access_token`, you can use the token in requests to Web APIs by including it in the `Authorization` header:
-
-```
-GET /v1.0/me/messages
-Host: https://graph.microsoft.com
-Authorization: Bearer eyJ0eXAiOiJKV1QiLCJhbGciOiJSUzI1NiIsIng1dCI6Ik5HVEZ2ZEstZnl0aEV1Q...
-```
-
-> [AZURE.TIP] Try the below command out! (but replace the token with your own)
-
-```
-curl -X GET -H "Authorization: Bearer eyJ0eXAiOiJKV1QiLCJhbGciOiJSUzI1NiIsIng1dCI6Ik5HVEZ2ZEstZnl0aEV1Q" 'https://graph.microsoft.com/v1.0/me/messages'
-```
-
-## Refresh the access token
-Access_tokens are short lived, and you must refresh them after they expire to continue accessing resources.  You can do so by submitting another `POST` request to the `/token` endpoint, this time providing the `refresh_token` instead of the `code`:
-
-```
-// Line breaks for legibility only
-
-POST /{tenant}/oauth2/v2.0/token HTTP/1.1
-Host: https://login.microsoftonline.com
-Content-Type: application/x-www-form-urlencoded
-
-client_id=6731de76-14a6-49ae-97bc-6eba6914391e
-&scope=https%3A%2F%2Fgraph.microsoft.com%2Fmail.read
-&refresh_token=OAAABAAAAiL9Kn2Z27UubvWFPbm0gLWQJVzCTE9UkP3pSx1aXxUjq...
-&redirect_uri=http%3A%2F%2Flocalhost%2Fmyapp%2F
-&grant_type=refresh_token
-&client_secret=JqQX2PNo9bpM0uEihUPzyrh	  // NOTE: Only required for web apps
-```
-
-> [AZURE.TIP] Try importing the below curl command into postman! (you'll need to replace the refresh_token with your own in order to have it succeed)
-
-```
-curl -X POST -H "Cache-Control: no-cache" -H "Content-Type: application/x-www-form-urlencoded" -d 'client_id=6731de76-14a6-49ae-97bc-6eba6914391e&scope=https%3A%2F%2Fgraph.microsoft.com%2Fmail.read&refresh_token=OAAABAAAAiL9Kn2Z27UubvWFPbm0gLWQJVzCTE9UkP3pSx1aXxUjq3n8b2JRLk4OxVXrFgnryzZvcDbKTvyz36ono600tLhxSdnoOe50zSgxiIQhD36sIPLln7lNOMrUi1ralV_hOfZItjuwqeTOTFgXRG_rhkIzBfKmudQHD1KUodPD84a308LAfJ5ciLak9nlNVyVOL7gViWADpdZv_KrBXgaJXkxKZ4qxeYT_wf6yajHP2Gt4LPijuhqJIsqId7Xo8FkNIsmlvZkdArZDLgpZdunDmnis_623fu4vMeuWyVhrAoesilIqbwP_bKWNhGO_fcQ1Spsa-TDgfqUyrXnk3UYc-B3m6Npvkx3bYv3NrUSNxqdMONxR-3HowU3Uke-jM3Z8GR25HE4YAdfTqVxHtd6DEP9aamMIRH0LwuM4uxUrgeALqpbPenabekOZkkZ5-KKY4AyJKMOWxvMmqJRz9gYHnGUxqKcl2-F7250rHNGZTbJPurie_3WzNrRKFOQAF84mbsGoeYvSXlbI5uiH3Bw9kpOw302r26K4j-IKoMpw2BXU0mNxoGEL_wC0oTkVqRNg_sTTcsAPU1giW0hj-LONWc0ZgcKNI00fXaC5l6V8i2ERWyBy4Ys8gKIc7mynZnCpf2tgrxMBH5sloZ1Lf6P63CiAA&client_secret=JqQX2PNo9bpM0uEihUPzyrh&redirect_uri=http%3A%2F%2Flocalhost%2Fmyapp%2F&grant_type=refresh_token' 'https://login.microsoftonline.com/common/oauth2/v2.0/token'
-```
-
-| Parameter | | Description |
-| ----------------------- | ------------------------------- | -------- |
-| tenant | required | The `{tenant}` value in the path of the request can be used to control who can sign into the application.  The allowed values are `common`, `organizations`, `consumers`, and tenant identifiers.  For more detail, see [protocol basics](active-directory-v2-protocols.md#endpoints). |
-| client_id | required | The Application Id that the registration portal ([apps.dev.microsoft.com](https://apps.dev.microsoft.com)) assigned your app. |
-| grant_type | required | Must be `refresh_token` for this leg of the authorization code flow. |
-| scope | required | A space-separated list of scopes.  The scopes requested in this leg must be equivalent to or a subset of the scopes requested in the original authorization_code request leg.  If the scopes specified in this request span multiple resource servers, then the v2.0 endpoint will return a token for the resource specified in the first scope.  For a more detailed explanation of scopes, refer to [permissions, consent, and scopes](active-directory-v2-scopes.md).  |
-| refresh_token | required | The refresh_token that you acquired in the second leg of the flow.   |
-| redirect_uri | required | The same redirect_uri value that was used to acquire the authorization_code. |
-| client_secret | required for web apps | The application secret that you created in the app registration portal for your app.  It should not be used in a native  app, because client_secrets cannot be reliably stored on devices.  It is required for web apps and web APIs, which have the ability to store the client_secret securely on the server side. |
-
-#### Successful response
-A successful token response will look like:
-
-```
-{
-	"access_token": "eyJ0eXAiOiJKV1QiLCJhbGciOiJSUzI1NiIsIng1dCI6Ik5HVEZ2ZEstZnl0aEV1Q...",
-	"token_type": "Bearer",
-	"expires_in": 3599,
-	"scope": "https%3A%2F%2Fgraph.microsoft.com%2Fmail.read",
-	"refresh_token": "AwABAAAAvPM1KaPlrEqdFSBzjqfTGAMxZGUTdM0t4B4...",
-	"id_token": "eyJ0eXAiOiJKV1QiLCJhbGciOiJub25lIn0.eyJhdWQiOiIyZDRkMTFhMi1mODE0LTQ2YTctOD...",
-}
-```
-| Parameter | Description |
-| ----------------------- | ------------------------------- |
-| access_token | The requested access token. The  app can use this token to authenticate to the secured resource, such as a web API. |
-| token_type | Indicates the token type value. The only type that Azure AD supports is Bearer  |
-| expires_in | How long the access token is valid (in seconds). |
-| scope | The scopes that the access_token is valid for. |
-| refresh_token |  A new OAuth 2.0 refresh token. You should replace the old refresh token with this newly acquired refresh token to ensure your refresh tokens remain valid for as long as possible.  |
-| id_token | An unsigned JSON Web Token (JWT). The  app can base64Url decode the segments of this token to request information about the user who signed in. The  app can cache the values and display them, but it should not rely on them for any authorization or security boundaries.  For more information about id_tokens see the [v2.0 endpoint token reference](active-directory-v2-tokens.md). |
-
-#### Error response
-```
-{
-  "error": "invalid_scope",
-  "error_description": "AADSTS70011: The provided value for the input parameter 'scope' is not valid. The scope https://foo.microsoft.com/mail.read is not valid.\r\nTrace ID: 255d1aef-8c98-452f-ac51-23d051240864\r\nCorrelation ID: fb3d2015-bc17-4bb9-bb85-30c5cf1aaaa7\r\nTimestamp: 2016-01-09 02:02:12Z",
-  "error_codes": [
-    70011
-  ],
-  "timestamp": "2016-01-09 02:02:12Z",
-  "trace_id": "255d1aef-8c98-452f-ac51-23d051240864",
-  "correlation_id": "fb3d2015-bc17-4bb9-bb85-30c5cf1aaaa7"
-}
-```
-
-| Parameter | Description |
-| ----------------------- | ------------------------------- |
-| error | An error code string that can be used to classify types of errors that occur, and can be used to react to errors. |
-| error_description | A specific error message that can help a developer identify the root cause of an authentication error.  |
-| error_codes | A list of STS specific error codes that can help in diagnostics.  |
-| timestamp | The time at which the error occurred. |
-| trace_id | A unique identifier for the request that can help in diagnostics.  |
-=======
-
-<properties
-	pageTitle="Azure AD v2.0 OAuth Authorization Code Flow | Microsoft Azure"
-	description="Building web applications using Azure AD's implementation of the OAuth 2.0 authentication protocol."
-	services="active-directory"
-	documentationCenter=""
-	authors="dstrockis"
-	manager="msmbaldwin"
-	editor=""/>
-
-<tags
-	ms.service="active-directory"
-	ms.workload="identity"
-	ms.tgt_pltfrm="na"
-	ms.devlang="na"
-	ms.topic="get-started-article"
-	ms.date="02/20/2016"
-	ms.author="dastrock"/>
-
-# v2.0 Protocols - OAuth 2.0 Authorization Code Flow
-
-The OAuth 2.0 authorization code grant can be used in apps that are installed on a device to gain access to protected resources, such as web APIs.  Using the app model v2.0 's implementation of OAuth 2.0, you can add sign in and API access to your mobile and desktop apps.  This guide is language-independent, and describes how to send and receive HTTP messages without using any of our open-source libraries.
-
-<!-- TODO: Need link to libraries -->	
-
-> [AZURE.NOTE]
-	Not all Azure Active Directory scenarios & features are supported by the v2.0 endpoint.  To determine if you should use the v2.0 endpoint, read about [v2.0 limitations](active-directory-v2-limitations.md).
-
-The OAuth 2.0 authorization code flow is described in in [section 4.1 of the OAuth 2.0 specification](http://tools.ietf.org/html/rfc6749).  It is used to perform authentication and authorization in the majority of app types, including [web apps](active-directory-v2-flows.md#web-apps) and [natively installed  apps](active-directory-v2-flows.md#mobile-and-native-apps).  It enables apps to securely acquire access_tokens which can be used to access resources that are secured using the v2.0 endpoint.  
-
-## Protocol diagram
-At a high level, the entire authentication flow for a native/mobile application looks a bit like this:
-
-![OAuth Auth Code Flow](../media/active-directory-v2-flows/convergence_scenarios_native.png)
-
-## Request an authorization code
-The authorization code flow begins with the client directing the user to the `/authorize` endpoint.  In this request, the client indicates the permissions it needs to acquire from the user:
-
-```
-// Line breaks for legibility only
-
-https://login.microsoftonline.com/{tenant}/oauth2/v2.0/authorize?
-client_id=6731de76-14a6-49ae-97bc-6eba6914391e
-&response_type=code
-&redirect_uri=http%3A%2F%2Flocalhost%2Fmyapp%2F
-&response_mode=query
-&scope=openid%20offline_access%20https%3A%2F%2Fgraph.microsoft.com%2Fmail.read
-&state=12345
-```
-
-> [AZURE.TIP] Try pasting the below request into a browser!
-
-```
-https://login.microsoftonline.com/common/oauth2/v2.0/authorize?client_id=6731de76-14a6-49ae-97bc-6eba6914391e&response_type=code&redirect_uri=http%3A%2F%2Flocalhost%2Fmyapp%2F&response_mode=query&scope=openid%20offline_access%20https%3A%2F%2Fgraph.microsoft.com%2Fmail.read&state=12345
-```
-
-| Parameter | | Description |
-| ----------------------- | ------------------------------- | --------------- |
-| tenant | required | The `{tenant}` value in the path of the request can be used to control who can sign into the application.  The allowed values are `common`, `organizations`, `consumers`, and tenant identifiers.  For more detail, see [protocol basics](active-directory-v2-protocols.md#endpoints). |
-| client_id | required | The Application Id that the registration portal ([apps.dev.microsoft.com](https://apps.dev.microsoft.com)) assigned your app. |
-| response_type | required | Must include `code` for the authorization code flow. |
-| redirect_uri | recommended | The redirect_uri of your app, where authentication responses can be sent and received by your app.  It must exactly match one of the redirect_uris you registered in the portal, except it must be url encoded.  For native & mobile apps, you should use the default value of `urn:ietf:wg:oauth:2.0:oob`. |
-| scope | required | A space-separated list of [scopes](active-directory-v2-scopes.md) that you want the user to consent to.  |
-| response_mode | recommended | Specifies the method that should be used to send the resulting token back to your app.  Can be `query` or `form_post`.  |
-| state | recommended | A value included in the request that will also be returned in the token response.  It can be a string of any content that you wish.  A randomly generated unique value is typically used for [preventing cross-site request forgery attacks](http://tools.ietf.org/html/rfc6749#section-10.12).  The state is also used to encode information about the user's state in the app before the authentication request occurred, such as the page or view they were on. |
-| prompt | optional | Indicates the type of user interaction that is required.  The only valid values at this time are 'login', 'none', and 'consent'.  `prompt=login` will force the user to enter their credentials on that request, negating single-sign on.  `prompt=none` is the opposite - it will ensure that the user is not presented with any interactive prompt whatsoever.  If the request cannot be completed silently via single-sign on, the v2.0 endpoint will return an error.  `prompt=consent` will trigger the OAuth consent dialog after the user signs in, asking the user to grant permissions to the app. |
-| login_hint | optional | Can be used to pre-fill the username/email address field of the sign in page for the user, if you know their username ahead of time.  Often apps will use this parameter during re-authentication, having already extracted the username from a previous sign-in using the `preferred_username` claim. |
-| domain_hint | optional | Can be one of `consumers` or `organizations`.  If included, it will skip the email-based discovery process that user goes through on the v2.0 sign in page, leading to a slightly more streamlined user experience.  Often apps will use this parameter during re-authentication, by extracting the `tid` from a previous sign-in.  If the `tid` claim value is `9188040d-6c67-4c5b-b112-36a304b66dad`, you should use `domain_hint=consumers`.  Otherwise, use `domain_hint=organizations`. |
-
-At this point, the user will be asked to enter their credentials and complete the authentication.  The v2.0 endpoint will also ensure that the user has consented to the permissions indicated in the `scope` query parameter.  If the user has not consented to any of those permissions, it will ask the user to consent to the required permissions.  Details of [permissions, consent, and multi-tenant apps are provided here](active-directory-v2-scopes.md).
-
-Once the user authenticates and grants consent, the v2.0 endpoint will return a response to your app at the indicated `redirect_uri`, using the method specified in the `response_mode` parameter.
-
-#### Successful response
-A successful response using `response_mode=query` looks like:
-
-```
-GET urn:ietf:wg:oauth:2.0:oob?
-code=AwABAAAAvPM1KaPlrEqdFSBzjqfTGBCmLdgfSTLEMPGYuNHSUYBrq...
-&state=12345
-```
-
-| Parameter | Description |
-| ----------------------- | ------------------------------- |
-| code | The authorization_code that the app requested. The app can use the authorization code to request an access token for the target resource.  Authorization_codes are very short lived, typically they expire after about 10 minutes. |
-| state | If a state parameter is included in the request, the same value should appear in the response. The app should verify that the state values in the request and response are identical. |
-
-#### Error response
-Error responses may also be sent to the `redirect_uri` so the app can handle them appropriately:
-
-```
-GET urn:ietf:wg:oauth:2.0:oob?
-error=access_denied
-&error_description=the+user+canceled+the+authentication
-```
-
-| Parameter | Description |
-| ----------------------- | ------------------------------- |
-| error | An error code string that can be used to classify types of errors that occur, and can be used to react to errors. |
-| error_description | A specific error message that can help a developer identify the root cause of an authentication error.  |
-
-## Request an access token
-Now that you've acquired an authorization_code and have been granted permission by the user, you can redeem the `code` for an `access_token` to the desired resource, by sending a `POST` request to the `/token` endpoint:
-
-```
-// Line breaks for legibility only
-
-POST /{tenant}/oauth2/v2.0/token HTTP/1.1
-Host: https://login.microsoftonline.com
-Content-Type: application/x-www-form-urlencoded
-
-client_id=6731de76-14a6-49ae-97bc-6eba6914391e
-&scope=https%3A%2F%2Fgraph.microsoft.com%2Fmail.read
-&code=OAAABAAAAiL9Kn2Z27UubvWFPbm0gLWQJVzCTE9UkP3pSx1aXxUjq3n8b2JRLk4OxVXr...
-&redirect_uri=http%3A%2F%2Flocalhost%2Fmyapp%2F
-&grant_type=authorization_code
-&client_secret=JqQX2PNo9bpM0uEihUPzyrh    // NOTE: Only required for web apps
-```
-
-> [AZURE.TIP] Try importing the below curl command into postman! (you'll need to replace the `code` with your own in order to have it succeed)
-
-```
-curl -X POST -H "Cache-Control: no-cache" -H "Content-Type: application/x-www-form-urlencoded" -d 'client_id=6731de76-14a6-49ae-97bc-6eba6914391e&scope=https%3A%2F%2Fgraph.microsoft.com%2Fmail.read&code=OAAABAAAAiL9Kn2Z27UubvWFPbm0gLWQJVzCTE9UkP3pSx1aXxUjq3n8b2JRLk4OxVXrFgnryzZvcDbKTvyz36ono600tLhxSdnoOe50zSgxiIQhD36sIPLln7lNOMrUi1ralV_hOfZItjuwqeTOTFgXRG_rhkIzBfKmudQHD1KUodPD84a308LAfJ5ciLak9nlNVyVOL7gViWADpdZv_KrBXgaJXkxKZ4qxeYT_wf6yajHP2Gt4LPijuhqJIsqId7Xo8FkNIsmlvZkdArZDLgpZdunDmnis_623fu4vMeuWyVhrAoesilIqbwP_bKWNhGO_fcQ1Spsa-TDgfqUyrXnk3UYc-B3m6Npvkx3bYv3NrUSNxqdMONxR-3HowU3Uke-jM3Z8GR25HE4YAdfTqVxHtd6DEP9aamMIRH0LwuM4uxUrgeALqpbPenabekOZkkZ5-KKY4AyJKMOWxvMmqJRz9gYHnGUxqKcl2-F7250rHNGZTbJPurie_3WzNrRKFOQAF84mbsGoeYvSXlbI5uiH3Bw9kpOw302r26K4j-IKoMpw2BXU0mNxoGEL_wC0oTkVqRNg_sTTcsAPU1giW0hj-LONWc0ZgcKNI00fXaC5l6V8i2ERWyBy4Ys8gKIc7mynZnCpf2tgrxMBH5sloZ1Lf6P63CiAA&client_secret=JqQX2PNo9bpM0uEihUPzyrh&redirect_uri=http%3A%2F%2Flocalhost%2Fmyapp%2F&grant_type=authorization_code' 'https://login.microsoftonline.com/common/oauth2/v2.0/token'
-```
-
-
-| Parameter | | Description |
-| ----------------------- | ------------------------------- | --------------------- |
-| tenant | required | The `{tenant}` value in the path of the request can be used to control who can sign into the application.  The allowed values are `common`, `organizations`, `consumers`, and tenant identifiers.  For more detail, see [protocol basics](active-directory-v2-protocols.md#endpoints). |
-| client_id | required | The Application Id that the registration portal ([apps.dev.microsoft.com](https://apps.dev.microsoft.com)) assigned your app. |
-| grant_type | required | Must be `authorization_code` for the authorization code flow. |
-| scope | required | A space-separated list of scopes.  The scopes requested in this leg must be equivalent to or a subset of the scopes requested in the first leg.  If the scopes specified in this request span multiple resource servers, then the v2.0 endpoint will return a token for the resource specified in the first scope.  For a more detailed explanation of scopes, refer to [permissions, consent, and scopes](active-directory-v2-scopes.md).  |
-| code | required | The authorization_code that you acquired in the first leg of the flow.   |
-| redirect_uri | required | The same redirect_uri value that was used to acquire the authorization_code. |
-| client_secret | required for web apps | The application secret that you created in the app registration portal for your app.  It should not be used in a native app, because client_secrets cannot be reliably stored on devices.  It is required for web apps and web APIs, which have the ability to store the client_secret securely on the server side. |
-
-#### Successful response
-A successful token response will look like:
-
-```
-{
-	"access_token": "eyJ0eXAiOiJKV1QiLCJhbGciOiJSUzI1NiIsIng1dCI6Ik5HVEZ2ZEstZnl0aEV1Q...",
-	"token_type": "Bearer",
-	"expires_in": 3599,
-	"scope": "https%3A%2F%2Fgraph.microsoft.com%2Fmail.read",
-	"refresh_token": "AwABAAAAvPM1KaPlrEqdFSBzjqfTGAMxZGUTdM0t4B4...",
-	"id_token": "eyJ0eXAiOiJKV1QiLCJhbGciOiJub25lIn0.eyJhdWQiOiIyZDRkMTFhMi1mODE0LTQ2YTctOD...",
-}
-```
-| Parameter | Description |
-| ----------------------- | ------------------------------- |
-| access_token | The requested access token. The  app can use this token to authenticate to the secured resource, such as a web API. |
-| token_type | Indicates the token type value. The only type that Azure AD supports is Bearer  |
-| expires_in | How long the access token is valid (in seconds). |
-| scope | The scopes that the access_token is valid for. |
-| refresh_token |  An OAuth 2.0 refresh token. The  app can use this token acquire additional access tokens after the current access token expires.  Refresh_tokens are long-lived, and can be used to retain access to resources for extended periods of time.  For more detail, refer to the [v2.0 token reference](active-directory-v2-tokens.md).  |
-| id_token | An unsigned JSON Web Token (JWT). The  app can base64Url decode the segments of this token to request information about the user who signed in. The  app can cache the values and display them, but it should not rely on them for any authorization or security boundaries.  For more information about id_tokens see the [v2.0 endpoint token reference](active-directory-v2-tokens.md). |
-
-#### Error response
-Error responses will look like:
-
-```
-{
-  "error": "invalid_scope",
-  "error_description": "AADSTS70011: The provided value for the input parameter 'scope' is not valid. The scope https://foo.microsoft.com/mail.read is not valid.\r\nTrace ID: 255d1aef-8c98-452f-ac51-23d051240864\r\nCorrelation ID: fb3d2015-bc17-4bb9-bb85-30c5cf1aaaa7\r\nTimestamp: 2016-01-09 02:02:12Z",
-  "error_codes": [
-    70011
-  ],
-  "timestamp": "2016-01-09 02:02:12Z",
-  "trace_id": "255d1aef-8c98-452f-ac51-23d051240864",
-  "correlation_id": "fb3d2015-bc17-4bb9-bb85-30c5cf1aaaa7"
-}
-```
-
-| Parameter | Description |
-| ----------------------- | ------------------------------- |
-| error | An error code string that can be used to classify types of errors that occur, and can be used to react to errors. |
-| error_description | A specific error message that can help a developer identify the root cause of an authentication error.  |
-| error_codes | A list of STS specific error codes that can help in diagnostics.  |
-| timestamp | The time at which the error occurred. |
-| trace_id | A unique identifier for the request that can help in diagnostics.  |
-| correlation_id | A unique identifier for the request that can help in diagnostics across components. |
-
-## Use the access token
-Now that you've successfully acquired an `access_token`, you can use the token in requests to Web APIs by including it in the `Authorization` header:
-
-```
-GET /v1.0/me/messages
-Host: https://graph.microsoft.com
-Authorization: Bearer eyJ0eXAiOiJKV1QiLCJhbGciOiJSUzI1NiIsIng1dCI6Ik5HVEZ2ZEstZnl0aEV1Q...
-```
-
-> [AZURE.TIP] Try the below command out! (but replace the token with your own)
-
-```
-curl -X GET -H "Authorization: Bearer eyJ0eXAiOiJKV1QiLCJhbGciOiJSUzI1NiIsIng1dCI6Ik5HVEZ2ZEstZnl0aEV1Q" 'https://graph.microsoft.com/v1.0/me/messages'
-```
-
-## Refresh the access token
-Access_tokens are short lived, and you must refresh them after they expire to continue accessing resources.  You can do so by submitting another `POST` request to the `/token` endpoint, this time providing the `refresh_token` instead of the `code`:
-
-```
-// Line breaks for legibility only
-
-POST /{tenant}/oauth2/v2.0/token HTTP/1.1
-Host: https://login.microsoftonline.com
-Content-Type: application/x-www-form-urlencoded
-
-client_id=6731de76-14a6-49ae-97bc-6eba6914391e
-&scope=https%3A%2F%2Fgraph.microsoft.com%2Fmail.read
-&refresh_token=OAAABAAAAiL9Kn2Z27UubvWFPbm0gLWQJVzCTE9UkP3pSx1aXxUjq...
-&redirect_uri=http%3A%2F%2Flocalhost%2Fmyapp%2F
-&grant_type=refresh_token
-&client_secret=JqQX2PNo9bpM0uEihUPzyrh	  // NOTE: Only required for web apps
-```
-
-> [AZURE.TIP] Try importing the below curl command into postman! (you'll need to replace the refresh_token with your own in order to have it succeed)
-
-```
-curl -X POST -H "Cache-Control: no-cache" -H "Content-Type: application/x-www-form-urlencoded" -d 'client_id=6731de76-14a6-49ae-97bc-6eba6914391e&scope=https%3A%2F%2Fgraph.microsoft.com%2Fmail.read&refresh_token=OAAABAAAAiL9Kn2Z27UubvWFPbm0gLWQJVzCTE9UkP3pSx1aXxUjq3n8b2JRLk4OxVXrFgnryzZvcDbKTvyz36ono600tLhxSdnoOe50zSgxiIQhD36sIPLln7lNOMrUi1ralV_hOfZItjuwqeTOTFgXRG_rhkIzBfKmudQHD1KUodPD84a308LAfJ5ciLak9nlNVyVOL7gViWADpdZv_KrBXgaJXkxKZ4qxeYT_wf6yajHP2Gt4LPijuhqJIsqId7Xo8FkNIsmlvZkdArZDLgpZdunDmnis_623fu4vMeuWyVhrAoesilIqbwP_bKWNhGO_fcQ1Spsa-TDgfqUyrXnk3UYc-B3m6Npvkx3bYv3NrUSNxqdMONxR-3HowU3Uke-jM3Z8GR25HE4YAdfTqVxHtd6DEP9aamMIRH0LwuM4uxUrgeALqpbPenabekOZkkZ5-KKY4AyJKMOWxvMmqJRz9gYHnGUxqKcl2-F7250rHNGZTbJPurie_3WzNrRKFOQAF84mbsGoeYvSXlbI5uiH3Bw9kpOw302r26K4j-IKoMpw2BXU0mNxoGEL_wC0oTkVqRNg_sTTcsAPU1giW0hj-LONWc0ZgcKNI00fXaC5l6V8i2ERWyBy4Ys8gKIc7mynZnCpf2tgrxMBH5sloZ1Lf6P63CiAA&client_secret=JqQX2PNo9bpM0uEihUPzyrh&redirect_uri=http%3A%2F%2Flocalhost%2Fmyapp%2F&grant_type=refresh_token' 'https://login.microsoftonline.com/common/oauth2/v2.0/token'
-```
-
-| Parameter | | Description |
-| ----------------------- | ------------------------------- | -------- |
-| tenant | required | The `{tenant}` value in the path of the request can be used to control who can sign into the application.  The allowed values are `common`, `organizations`, `consumers`, and tenant identifiers.  For more detail, see [protocol basics](active-directory-v2-protocols.md#endpoints). |
-| client_id | required | The Application Id that the registration portal ([apps.dev.microsoft.com](https://apps.dev.microsoft.com)) assigned your app. |
-| grant_type | required | Must be `refresh_token` for this leg of the authorization code flow. |
-| scope | required | A space-separated list of scopes.  The scopes requested in this leg must be equivalent to or a subset of the scopes requested in the original authorization_code request leg.  If the scopes specified in this request span multiple resource servers, then the v2.0 endpoint will return a token for the resource specified in the first scope.  For a more detailed explanation of scopes, refer to [permissions, consent, and scopes](active-directory-v2-scopes.md).  |
-| refresh_token | required | The refresh_token that you acquired in the second leg of the flow.   |
-| redirect_uri | required | The same redirect_uri value that was used to acquire the authorization_code. |
-| client_secret | required for web apps | The application secret that you created in the app registration portal for your app.  It should not be used in a native  app, because client_secrets cannot be reliably stored on devices.  It is required for web apps and web APIs, which have the ability to store the client_secret securely on the server side. |
-
-#### Successful response
-A successful token response will look like:
-
-```
-{
-	"access_token": "eyJ0eXAiOiJKV1QiLCJhbGciOiJSUzI1NiIsIng1dCI6Ik5HVEZ2ZEstZnl0aEV1Q...",
-	"token_type": "Bearer",
-	"expires_in": 3599,
-	"scope": "https%3A%2F%2Fgraph.microsoft.com%2Fmail.read",
-	"refresh_token": "AwABAAAAvPM1KaPlrEqdFSBzjqfTGAMxZGUTdM0t4B4...",
-	"id_token": "eyJ0eXAiOiJKV1QiLCJhbGciOiJub25lIn0.eyJhdWQiOiIyZDRkMTFhMi1mODE0LTQ2YTctOD...",
-}
-```
-| Parameter | Description |
-| ----------------------- | ------------------------------- |
-| access_token | The requested access token. The  app can use this token to authenticate to the secured resource, such as a web API. |
-| token_type | Indicates the token type value. The only type that Azure AD supports is Bearer  |
-| expires_in | How long the access token is valid (in seconds). |
-| scope | The scopes that the access_token is valid for. |
-| refresh_token |  A new OAuth 2.0 refresh token. You should replace the old refresh token with this newly acquired refresh token to ensure your refresh tokens remain valid for as long as possible.  |
-| id_token | An unsigned JSON Web Token (JWT). The  app can base64Url decode the segments of this token to request information about the user who signed in. The  app can cache the values and display them, but it should not rely on them for any authorization or security boundaries.  For more information about id_tokens see the [v2.0 endpoint token reference](active-directory-v2-tokens.md). |
-
-#### Error response
-```
-{
-  "error": "invalid_scope",
-  "error_description": "AADSTS70011: The provided value for the input parameter 'scope' is not valid. The scope https://foo.microsoft.com/mail.read is not valid.\r\nTrace ID: 255d1aef-8c98-452f-ac51-23d051240864\r\nCorrelation ID: fb3d2015-bc17-4bb9-bb85-30c5cf1aaaa7\r\nTimestamp: 2016-01-09 02:02:12Z",
-  "error_codes": [
-    70011
-  ],
-  "timestamp": "2016-01-09 02:02:12Z",
-  "trace_id": "255d1aef-8c98-452f-ac51-23d051240864",
-  "correlation_id": "fb3d2015-bc17-4bb9-bb85-30c5cf1aaaa7"
-}
-```
-
-| Parameter | Description |
-| ----------------------- | ------------------------------- |
-| error | An error code string that can be used to classify types of errors that occur, and can be used to react to errors. |
-| error_description | A specific error message that can help a developer identify the root cause of an authentication error.  |
-| error_codes | A list of STS specific error codes that can help in diagnostics.  |
-| timestamp | The time at which the error occurred. |
-| trace_id | A unique identifier for the request that can help in diagnostics.  |
->>>>>>> 9f9a0ffa
+
+<properties
+	pageTitle="Azure AD v2.0 OAuth Authorization Code Flow | Microsoft Azure"
+	description="Building web applications using Azure AD's implementation of the OAuth 2.0 authentication protocol."
+	services="active-directory"
+	documentationCenter=""
+	authors="dstrockis"
+	manager="msmbaldwin"
+	editor=""/>
+
+<tags
+	ms.service="active-directory"
+	ms.workload="identity"
+	ms.tgt_pltfrm="na"
+	ms.devlang="na"
+	ms.topic="article"
+	ms.date="02/20/2016"
+	ms.author="dastrock"/>
+
+# v2.0 Protocols - OAuth 2.0 Authorization Code Flow
+
+The OAuth 2.0 authorization code grant can be used in apps that are installed on a device to gain access to protected resources, such as web APIs.  Using the app model v2.0 's implementation of OAuth 2.0, you can add sign in and API access to your mobile and desktop apps.  This guide is language-independent, and describes how to send and receive HTTP messages without using any of our open-source libraries.
+
+<!-- TODO: Need link to libraries -->	
+
+> [AZURE.NOTE]
+	Not all Azure Active Directory scenarios & features are supported by the v2.0 endpoint.  To determine if you should use the v2.0 endpoint, read about [v2.0 limitations](active-directory-v2-limitations.md).
+
+The OAuth 2.0 authorization code flow is described in in [section 4.1 of the OAuth 2.0 specification](http://tools.ietf.org/html/rfc6749).  It is used to perform authentication and authorization in the majority of app types, including [web apps](active-directory-v2-flows.md#web-apps) and [natively installed  apps](active-directory-v2-flows.md#mobile-and-native-apps).  It enables apps to securely acquire access_tokens which can be used to access resources that are secured using the v2.0 endpoint.  
+
+## Protocol diagram
+At a high level, the entire authentication flow for a native/mobile application looks a bit like this:
+
+![OAuth Auth Code Flow](../media/active-directory-v2-flows/convergence_scenarios_native.png)
+
+## Request an authorization code
+The authorization code flow begins with the client directing the user to the `/authorize` endpoint.  In this request, the client indicates the permissions it needs to acquire from the user:
+
+```
+// Line breaks for legibility only
+
+https://login.microsoftonline.com/{tenant}/oauth2/v2.0/authorize?
+client_id=6731de76-14a6-49ae-97bc-6eba6914391e
+&response_type=code
+&redirect_uri=http%3A%2F%2Flocalhost%2Fmyapp%2F
+&response_mode=query
+&scope=openid%20offline_access%20https%3A%2F%2Fgraph.microsoft.com%2Fmail.read
+&state=12345
+```
+
+> [AZURE.TIP] Try pasting the below request into a browser!
+
+```
+https://login.microsoftonline.com/common/oauth2/v2.0/authorize?client_id=6731de76-14a6-49ae-97bc-6eba6914391e&response_type=code&redirect_uri=http%3A%2F%2Flocalhost%2Fmyapp%2F&response_mode=query&scope=openid%20offline_access%20https%3A%2F%2Fgraph.microsoft.com%2Fmail.read&state=12345
+```
+
+| Parameter | | Description |
+| ----------------------- | ------------------------------- | --------------- |
+| tenant | required | The `{tenant}` value in the path of the request can be used to control who can sign into the application.  The allowed values are `common`, `organizations`, `consumers`, and tenant identifiers.  For more detail, see [protocol basics](active-directory-v2-protocols.md#endpoints). |
+| client_id | required | The Application Id that the registration portal ([apps.dev.microsoft.com](https://apps.dev.microsoft.com)) assigned your app. |
+| response_type | required | Must include `code` for the authorization code flow. |
+| redirect_uri | recommended | The redirect_uri of your app, where authentication responses can be sent and received by your app.  It must exactly match one of the redirect_uris you registered in the portal, except it must be url encoded.  For native & mobile apps, you should use the default value of `urn:ietf:wg:oauth:2.0:oob`. |
+| scope | required | A space-separated list of [scopes](active-directory-v2-scopes.md) that you want the user to consent to.  |
+| response_mode | recommended | Specifies the method that should be used to send the resulting token back to your app.  Can be `query` or `form_post`.  |
+| state | recommended | A value included in the request that will also be returned in the token response.  It can be a string of any content that you wish.  A randomly generated unique value is typically used for [preventing cross-site request forgery attacks](http://tools.ietf.org/html/rfc6749#section-10.12).  The state is also used to encode information about the user's state in the app before the authentication request occurred, such as the page or view they were on. |
+| prompt | optional | Indicates the type of user interaction that is required.  The only valid values at this time are 'login', 'none', and 'consent'.  `prompt=login` will force the user to enter their credentials on that request, negating single-sign on.  `prompt=none` is the opposite - it will ensure that the user is not presented with any interactive prompt whatsoever.  If the request cannot be completed silently via single-sign on, the v2.0 endpoint will return an error.  `prompt=consent` will trigger the OAuth consent dialog after the user signs in, asking the user to grant permissions to the app. |
+| login_hint | optional | Can be used to pre-fill the username/email address field of the sign in page for the user, if you know their username ahead of time.  Often apps will use this parameter during re-authentication, having already extracted the username from a previous sign-in using the `preferred_username` claim. |
+| domain_hint | optional | Can be one of `consumers` or `organizations`.  If included, it will skip the email-based discovery process that user goes through on the v2.0 sign in page, leading to a slightly more streamlined user experience.  Often apps will use this parameter during re-authentication, by extracting the `tid` from a previous sign-in.  If the `tid` claim value is `9188040d-6c67-4c5b-b112-36a304b66dad`, you should use `domain_hint=consumers`.  Otherwise, use `domain_hint=organizations`. |
+
+At this point, the user will be asked to enter their credentials and complete the authentication.  The v2.0 endpoint will also ensure that the user has consented to the permissions indicated in the `scope` query parameter.  If the user has not consented to any of those permissions, it will ask the user to consent to the required permissions.  Details of [permissions, consent, and multi-tenant apps are provided here](active-directory-v2-scopes.md).
+
+Once the user authenticates and grants consent, the v2.0 endpoint will return a response to your app at the indicated `redirect_uri`, using the method specified in the `response_mode` parameter.
+
+#### Successful response
+A successful response using `response_mode=query` looks like:
+
+```
+GET urn:ietf:wg:oauth:2.0:oob?
+code=AwABAAAAvPM1KaPlrEqdFSBzjqfTGBCmLdgfSTLEMPGYuNHSUYBrq...
+&state=12345
+```
+
+| Parameter | Description |
+| ----------------------- | ------------------------------- |
+| code | The authorization_code that the app requested. The app can use the authorization code to request an access token for the target resource.  Authorization_codes are very short lived, typically they expire after about 10 minutes. |
+| state | If a state parameter is included in the request, the same value should appear in the response. The app should verify that the state values in the request and response are identical. |
+
+#### Error response
+Error responses may also be sent to the `redirect_uri` so the app can handle them appropriately:
+
+```
+GET urn:ietf:wg:oauth:2.0:oob?
+error=access_denied
+&error_description=the+user+canceled+the+authentication
+```
+
+| Parameter | Description |
+| ----------------------- | ------------------------------- |
+| error | An error code string that can be used to classify types of errors that occur, and can be used to react to errors. |
+| error_description | A specific error message that can help a developer identify the root cause of an authentication error.  |
+
+## Request an access token
+Now that you've acquired an authorization_code and have been granted permission by the user, you can redeem the `code` for an `access_token` to the desired resource, by sending a `POST` request to the `/token` endpoint:
+
+```
+// Line breaks for legibility only
+
+POST /{tenant}/oauth2/v2.0/token HTTP/1.1
+Host: https://login.microsoftonline.com
+Content-Type: application/x-www-form-urlencoded
+
+client_id=6731de76-14a6-49ae-97bc-6eba6914391e
+&scope=https%3A%2F%2Fgraph.microsoft.com%2Fmail.read
+&code=OAAABAAAAiL9Kn2Z27UubvWFPbm0gLWQJVzCTE9UkP3pSx1aXxUjq3n8b2JRLk4OxVXr...
+&redirect_uri=http%3A%2F%2Flocalhost%2Fmyapp%2F
+&grant_type=authorization_code
+&client_secret=JqQX2PNo9bpM0uEihUPzyrh    // NOTE: Only required for web apps
+```
+
+> [AZURE.TIP] Try importing the below curl command into postman! (you'll need to replace the `code` with your own in order to have it succeed)
+
+```
+curl -X POST -H "Cache-Control: no-cache" -H "Content-Type: application/x-www-form-urlencoded" -d 'client_id=6731de76-14a6-49ae-97bc-6eba6914391e&scope=https%3A%2F%2Fgraph.microsoft.com%2Fmail.read&code=OAAABAAAAiL9Kn2Z27UubvWFPbm0gLWQJVzCTE9UkP3pSx1aXxUjq3n8b2JRLk4OxVXrFgnryzZvcDbKTvyz36ono600tLhxSdnoOe50zSgxiIQhD36sIPLln7lNOMrUi1ralV_hOfZItjuwqeTOTFgXRG_rhkIzBfKmudQHD1KUodPD84a308LAfJ5ciLak9nlNVyVOL7gViWADpdZv_KrBXgaJXkxKZ4qxeYT_wf6yajHP2Gt4LPijuhqJIsqId7Xo8FkNIsmlvZkdArZDLgpZdunDmnis_623fu4vMeuWyVhrAoesilIqbwP_bKWNhGO_fcQ1Spsa-TDgfqUyrXnk3UYc-B3m6Npvkx3bYv3NrUSNxqdMONxR-3HowU3Uke-jM3Z8GR25HE4YAdfTqVxHtd6DEP9aamMIRH0LwuM4uxUrgeALqpbPenabekOZkkZ5-KKY4AyJKMOWxvMmqJRz9gYHnGUxqKcl2-F7250rHNGZTbJPurie_3WzNrRKFOQAF84mbsGoeYvSXlbI5uiH3Bw9kpOw302r26K4j-IKoMpw2BXU0mNxoGEL_wC0oTkVqRNg_sTTcsAPU1giW0hj-LONWc0ZgcKNI00fXaC5l6V8i2ERWyBy4Ys8gKIc7mynZnCpf2tgrxMBH5sloZ1Lf6P63CiAA&client_secret=JqQX2PNo9bpM0uEihUPzyrh&redirect_uri=http%3A%2F%2Flocalhost%2Fmyapp%2F&grant_type=authorization_code' 'https://login.microsoftonline.com/common/oauth2/v2.0/token'
+```
+
+
+| Parameter | | Description |
+| ----------------------- | ------------------------------- | --------------------- |
+| tenant | required | The `{tenant}` value in the path of the request can be used to control who can sign into the application.  The allowed values are `common`, `organizations`, `consumers`, and tenant identifiers.  For more detail, see [protocol basics](active-directory-v2-protocols.md#endpoints). |
+| client_id | required | The Application Id that the registration portal ([apps.dev.microsoft.com](https://apps.dev.microsoft.com)) assigned your app. |
+| grant_type | required | Must be `authorization_code` for the authorization code flow. |
+| scope | required | A space-separated list of scopes.  The scopes requested in this leg must be equivalent to or a subset of the scopes requested in the first leg.  If the scopes specified in this request span multiple resource servers, then the v2.0 endpoint will return a token for the resource specified in the first scope.  For a more detailed explanation of scopes, refer to [permissions, consent, and scopes](active-directory-v2-scopes.md).  |
+| code | required | The authorization_code that you acquired in the first leg of the flow.   |
+| redirect_uri | required | The same redirect_uri value that was used to acquire the authorization_code. |
+| client_secret | required for web apps | The application secret that you created in the app registration portal for your app.  It should not be used in a native app, because client_secrets cannot be reliably stored on devices.  It is required for web apps and web APIs, which have the ability to store the client_secret securely on the server side. |
+
+#### Successful response
+A successful token response will look like:
+
+```
+{
+	"access_token": "eyJ0eXAiOiJKV1QiLCJhbGciOiJSUzI1NiIsIng1dCI6Ik5HVEZ2ZEstZnl0aEV1Q...",
+	"token_type": "Bearer",
+	"expires_in": 3599,
+	"scope": "https%3A%2F%2Fgraph.microsoft.com%2Fmail.read",
+	"refresh_token": "AwABAAAAvPM1KaPlrEqdFSBzjqfTGAMxZGUTdM0t4B4...",
+	"id_token": "eyJ0eXAiOiJKV1QiLCJhbGciOiJub25lIn0.eyJhdWQiOiIyZDRkMTFhMi1mODE0LTQ2YTctOD...",
+}
+```
+| Parameter | Description |
+| ----------------------- | ------------------------------- |
+| access_token | The requested access token. The  app can use this token to authenticate to the secured resource, such as a web API. |
+| token_type | Indicates the token type value. The only type that Azure AD supports is Bearer  |
+| expires_in | How long the access token is valid (in seconds). |
+| scope | The scopes that the access_token is valid for. |
+| refresh_token |  An OAuth 2.0 refresh token. The  app can use this token acquire additional access tokens after the current access token expires.  Refresh_tokens are long-lived, and can be used to retain access to resources for extended periods of time.  For more detail, refer to the [v2.0 token reference](active-directory-v2-tokens.md).  |
+| id_token | An unsigned JSON Web Token (JWT). The  app can base64Url decode the segments of this token to request information about the user who signed in. The  app can cache the values and display them, but it should not rely on them for any authorization or security boundaries.  For more information about id_tokens see the [v2.0 endpoint token reference](active-directory-v2-tokens.md). |
+
+#### Error response
+Error responses will look like:
+
+```
+{
+  "error": "invalid_scope",
+  "error_description": "AADSTS70011: The provided value for the input parameter 'scope' is not valid. The scope https://foo.microsoft.com/mail.read is not valid.\r\nTrace ID: 255d1aef-8c98-452f-ac51-23d051240864\r\nCorrelation ID: fb3d2015-bc17-4bb9-bb85-30c5cf1aaaa7\r\nTimestamp: 2016-01-09 02:02:12Z",
+  "error_codes": [
+    70011
+  ],
+  "timestamp": "2016-01-09 02:02:12Z",
+  "trace_id": "255d1aef-8c98-452f-ac51-23d051240864",
+  "correlation_id": "fb3d2015-bc17-4bb9-bb85-30c5cf1aaaa7"
+}
+```
+
+| Parameter | Description |
+| ----------------------- | ------------------------------- |
+| error | An error code string that can be used to classify types of errors that occur, and can be used to react to errors. |
+| error_description | A specific error message that can help a developer identify the root cause of an authentication error.  |
+| error_codes | A list of STS specific error codes that can help in diagnostics.  |
+| timestamp | The time at which the error occurred. |
+| trace_id | A unique identifier for the request that can help in diagnostics.  |
+| correlation_id | A unique identifier for the request that can help in diagnostics across components. |
+
+## Use the access token
+Now that you've successfully acquired an `access_token`, you can use the token in requests to Web APIs by including it in the `Authorization` header:
+
+```
+GET /v1.0/me/messages
+Host: https://graph.microsoft.com
+Authorization: Bearer eyJ0eXAiOiJKV1QiLCJhbGciOiJSUzI1NiIsIng1dCI6Ik5HVEZ2ZEstZnl0aEV1Q...
+```
+
+> [AZURE.TIP] Try the below command out! (but replace the token with your own)
+
+```
+curl -X GET -H "Authorization: Bearer eyJ0eXAiOiJKV1QiLCJhbGciOiJSUzI1NiIsIng1dCI6Ik5HVEZ2ZEstZnl0aEV1Q" 'https://graph.microsoft.com/v1.0/me/messages'
+```
+
+## Refresh the access token
+Access_tokens are short lived, and you must refresh them after they expire to continue accessing resources.  You can do so by submitting another `POST` request to the `/token` endpoint, this time providing the `refresh_token` instead of the `code`:
+
+```
+// Line breaks for legibility only
+
+POST /{tenant}/oauth2/v2.0/token HTTP/1.1
+Host: https://login.microsoftonline.com
+Content-Type: application/x-www-form-urlencoded
+
+client_id=6731de76-14a6-49ae-97bc-6eba6914391e
+&scope=https%3A%2F%2Fgraph.microsoft.com%2Fmail.read
+&refresh_token=OAAABAAAAiL9Kn2Z27UubvWFPbm0gLWQJVzCTE9UkP3pSx1aXxUjq...
+&redirect_uri=http%3A%2F%2Flocalhost%2Fmyapp%2F
+&grant_type=refresh_token
+&client_secret=JqQX2PNo9bpM0uEihUPzyrh	  // NOTE: Only required for web apps
+```
+
+> [AZURE.TIP] Try importing the below curl command into postman! (you'll need to replace the refresh_token with your own in order to have it succeed)
+
+```
+curl -X POST -H "Cache-Control: no-cache" -H "Content-Type: application/x-www-form-urlencoded" -d 'client_id=6731de76-14a6-49ae-97bc-6eba6914391e&scope=https%3A%2F%2Fgraph.microsoft.com%2Fmail.read&refresh_token=OAAABAAAAiL9Kn2Z27UubvWFPbm0gLWQJVzCTE9UkP3pSx1aXxUjq3n8b2JRLk4OxVXrFgnryzZvcDbKTvyz36ono600tLhxSdnoOe50zSgxiIQhD36sIPLln7lNOMrUi1ralV_hOfZItjuwqeTOTFgXRG_rhkIzBfKmudQHD1KUodPD84a308LAfJ5ciLak9nlNVyVOL7gViWADpdZv_KrBXgaJXkxKZ4qxeYT_wf6yajHP2Gt4LPijuhqJIsqId7Xo8FkNIsmlvZkdArZDLgpZdunDmnis_623fu4vMeuWyVhrAoesilIqbwP_bKWNhGO_fcQ1Spsa-TDgfqUyrXnk3UYc-B3m6Npvkx3bYv3NrUSNxqdMONxR-3HowU3Uke-jM3Z8GR25HE4YAdfTqVxHtd6DEP9aamMIRH0LwuM4uxUrgeALqpbPenabekOZkkZ5-KKY4AyJKMOWxvMmqJRz9gYHnGUxqKcl2-F7250rHNGZTbJPurie_3WzNrRKFOQAF84mbsGoeYvSXlbI5uiH3Bw9kpOw302r26K4j-IKoMpw2BXU0mNxoGEL_wC0oTkVqRNg_sTTcsAPU1giW0hj-LONWc0ZgcKNI00fXaC5l6V8i2ERWyBy4Ys8gKIc7mynZnCpf2tgrxMBH5sloZ1Lf6P63CiAA&client_secret=JqQX2PNo9bpM0uEihUPzyrh&redirect_uri=http%3A%2F%2Flocalhost%2Fmyapp%2F&grant_type=refresh_token' 'https://login.microsoftonline.com/common/oauth2/v2.0/token'
+```
+
+| Parameter | | Description |
+| ----------------------- | ------------------------------- | -------- |
+| tenant | required | The `{tenant}` value in the path of the request can be used to control who can sign into the application.  The allowed values are `common`, `organizations`, `consumers`, and tenant identifiers.  For more detail, see [protocol basics](active-directory-v2-protocols.md#endpoints). |
+| client_id | required | The Application Id that the registration portal ([apps.dev.microsoft.com](https://apps.dev.microsoft.com)) assigned your app. |
+| grant_type | required | Must be `refresh_token` for this leg of the authorization code flow. |
+| scope | required | A space-separated list of scopes.  The scopes requested in this leg must be equivalent to or a subset of the scopes requested in the original authorization_code request leg.  If the scopes specified in this request span multiple resource servers, then the v2.0 endpoint will return a token for the resource specified in the first scope.  For a more detailed explanation of scopes, refer to [permissions, consent, and scopes](active-directory-v2-scopes.md).  |
+| refresh_token | required | The refresh_token that you acquired in the second leg of the flow.   |
+| redirect_uri | required | The same redirect_uri value that was used to acquire the authorization_code. |
+| client_secret | required for web apps | The application secret that you created in the app registration portal for your app.  It should not be used in a native  app, because client_secrets cannot be reliably stored on devices.  It is required for web apps and web APIs, which have the ability to store the client_secret securely on the server side. |
+
+#### Successful response
+A successful token response will look like:
+
+```
+{
+	"access_token": "eyJ0eXAiOiJKV1QiLCJhbGciOiJSUzI1NiIsIng1dCI6Ik5HVEZ2ZEstZnl0aEV1Q...",
+	"token_type": "Bearer",
+	"expires_in": 3599,
+	"scope": "https%3A%2F%2Fgraph.microsoft.com%2Fmail.read",
+	"refresh_token": "AwABAAAAvPM1KaPlrEqdFSBzjqfTGAMxZGUTdM0t4B4...",
+	"id_token": "eyJ0eXAiOiJKV1QiLCJhbGciOiJub25lIn0.eyJhdWQiOiIyZDRkMTFhMi1mODE0LTQ2YTctOD...",
+}
+```
+| Parameter | Description |
+| ----------------------- | ------------------------------- |
+| access_token | The requested access token. The  app can use this token to authenticate to the secured resource, such as a web API. |
+| token_type | Indicates the token type value. The only type that Azure AD supports is Bearer  |
+| expires_in | How long the access token is valid (in seconds). |
+| scope | The scopes that the access_token is valid for. |
+| refresh_token |  A new OAuth 2.0 refresh token. You should replace the old refresh token with this newly acquired refresh token to ensure your refresh tokens remain valid for as long as possible.  |
+| id_token | An unsigned JSON Web Token (JWT). The  app can base64Url decode the segments of this token to request information about the user who signed in. The  app can cache the values and display them, but it should not rely on them for any authorization or security boundaries.  For more information about id_tokens see the [v2.0 endpoint token reference](active-directory-v2-tokens.md). |
+
+#### Error response
+```
+{
+  "error": "invalid_scope",
+  "error_description": "AADSTS70011: The provided value for the input parameter 'scope' is not valid. The scope https://foo.microsoft.com/mail.read is not valid.\r\nTrace ID: 255d1aef-8c98-452f-ac51-23d051240864\r\nCorrelation ID: fb3d2015-bc17-4bb9-bb85-30c5cf1aaaa7\r\nTimestamp: 2016-01-09 02:02:12Z",
+  "error_codes": [
+    70011
+  ],
+  "timestamp": "2016-01-09 02:02:12Z",
+  "trace_id": "255d1aef-8c98-452f-ac51-23d051240864",
+  "correlation_id": "fb3d2015-bc17-4bb9-bb85-30c5cf1aaaa7"
+}
+```
+
+| Parameter | Description |
+| ----------------------- | ------------------------------- |
+| error | An error code string that can be used to classify types of errors that occur, and can be used to react to errors. |
+| error_description | A specific error message that can help a developer identify the root cause of an authentication error.  |
+| error_codes | A list of STS specific error codes that can help in diagnostics.  |
+| timestamp | The time at which the error occurred. |
+| trace_id | A unique identifier for the request that can help in diagnostics.  |
 | correlation_id | A unique identifier for the request that can help in diagnostics across components. |