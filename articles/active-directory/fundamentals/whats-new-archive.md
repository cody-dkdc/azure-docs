--- conflicted
+++ resolved
@@ -30,8 +30,6 @@
 
 ---
 
-<<<<<<< HEAD
-=======
 ## September 2018
  
 ### Updated administrator role permissions for dynamic groups
@@ -215,7 +213,6 @@
 
 ---
 
->>>>>>> 6a383dfd
 ## August 2018
 
 ### Changes to Azure Active Directory IP address ranges
