---
title: How to create a basic group and add members using the Azure AD portal | Microsoft Docs
description: Learn how to create a basic group using the Azure Active Directory portal.
services: active-directory
author: eross-msft
manager: mtillman

ms.service: active-directory
ms.workload: identity
ms.component: fundamentals
ms.topic: quickstart
ms.date: 08/22/2018
ms.author: lizross
ms.reviewer: krbain
ms.custom: it-pro                         
---

# How to: Create a basic group and add members using the Azure Active Directory portal

You can create a basic group using the Azure Active Directory (Azure AD) portal. For the purposes of this article, a basic group is added to a single resource by the resource owner (administrator) and includes specific members (employees) that need to access that resource. For more complex scenarios, including dynamic memberships and rule creation, see the [Azure Active Directory user management documentation](../users-groups-roles/index.yml).

## Create a basic group and add members
You can create a basic group and add your members at the same time.

### To create a basic group and add members
1. Sign in to the [Azure AD portal](https://portal.azure.com) using a Global administrator account for the directory.

2. Select **Azure Active Directory**, **Groups**, and then select **New group**.

    ![Azure AD portal with Groups showing](media/active-directory-groups-create-azure-portal/group-full-screen.png)

3. In the **Group** blade, fill out the required information.

    ![New group blade, filled out with example info](media/active-directory-groups-create-azure-portal/new-group-blade.png)

    - **Group type (required).** Select a pre-defined group type. This includes:
        
        - **Security**. Used to manage member and computer access to shared resources for a group of users. For example, you can create a security group for a specific security policy. By doing it this way, you can give a set of permissions to all the members at once, instead of having to add permissions to each member individually. For more info about managing access to resources, see [Manage access to resources with Azure Active Directory groups](active-directory-manage-groups.md).
        
        - **Office 365**. Provides collaboration opportunities by giving members access to a shared mailbox, calendar, files, SharePoint site, and more. This option also lets you give people outside of your organization access to the group. For more info about Office 365 Groups, see [Learn about Office 365 Groups](https://support.office.com/article/learn-about-office-365-groups-b565caa1-5c40-40ef-9915-60fdb2d97fa2).

    - **Group name (required).** Add a name for the group, something that you'll remember and that makes sense.

    - **Group description.** Add an optional description to your group.

    - **Membership type (required).** Select a pre-defined membership type. This includes:

        - **Assigned.** Lets you add specific users to be members of this group and to have unique permissions. For the purposes of this article, we're using this option.

<<<<<<< HEAD
   ![Opening user management](./media/active-directory-groups-create-azure-portal/search-user-management.png)
3. On the **Users and groups** page, select **All groups**.
=======
        - **Dynamic user.** Lets you use dynamic group rules to automatically add and remove members. If a member's attributes change, the system looks at your dynamic group rules for the directory to see if the member meets the rule requirements (is added) or no longer meets the rules requirements (is removed).
>>>>>>> 12e57173

        - **Dynamic device.** Lets you use dynamic group rules to automatically add and remove devices. If a device's attributes change, the system looks at your dynamic group rules for the directory to see if the device meets the rule requirements (is added) or no longer meets the rules requirements (is removed).

        >[!Important]
        >You can create a dynamic group for either devices or users, but not for both. You also can't create a device group based on the device owners' attributes. Device membership rules can only reference device attributions. For more info about creating a dynamic group for users and devices, see [Create a dyncamic group and check status](../users-groups-roles/groups-create-rule.md).

4. Select **Create**.

    Your group is created and ready for you to add members.

5. Select the **Members** area from the **Group** blade, and then begin searching for the members to add to your group from the **Select members** blade.

    ![Selecting members for your group during the group creation process](media/active-directory-groups-create-azure-portal/select-members-create-group.png)

6. When you're done adding members, choose **Select**.

    The **Group Overview** blade updates to show the number of members who are now added to the group.

    ![Group Overview blade with number of members highlighted](media/active-directory-groups-create-azure-portal/group-overview-blade-number-highlight.png)

## Next steps
Now that you've added a group and at least one user, you can:

- [View your groups and members](active-directory-groups-view-azure-portal.md)

- [Manage group membership](active-directory-groups-membership-azure-portal.md)

- [Manage dynamic rules for users in a group](../users-groups-roles/groups-create-rule.md)

- [Edit your group settings](active-directory-groups-settings-azure-portal.md)

- [Manage access to resources using groups](active-directory-manage-groups.md)

- [Manage access to SaaS apps using groups](../users-groups-roles/groups-saasapps.md)

- [Manage groups using PowerShell commands](../users-groups-roles/groups-settings-v2-cmdlets.md)

- [Associate or add an Azure subscription to Azure Active Directory](active-directory-how-subscriptions-associated-directory.md)<|MERGE_RESOLUTION|>--- conflicted
+++ resolved
@@ -47,12 +47,7 @@
 
         - **Assigned.** Lets you add specific users to be members of this group and to have unique permissions. For the purposes of this article, we're using this option.
 
-<<<<<<< HEAD
-   ![Opening user management](./media/active-directory-groups-create-azure-portal/search-user-management.png)
-3. On the **Users and groups** page, select **All groups**.
-=======
         - **Dynamic user.** Lets you use dynamic group rules to automatically add and remove members. If a member's attributes change, the system looks at your dynamic group rules for the directory to see if the member meets the rule requirements (is added) or no longer meets the rules requirements (is removed).
->>>>>>> 12e57173
 
         - **Dynamic device.** Lets you use dynamic group rules to automatically add and remove devices. If a device's attributes change, the system looks at your dynamic group rules for the directory to see if the device meets the rule requirements (is added) or no longer meets the rules requirements (is removed).
 
