--- conflicted
+++ resolved
@@ -27,11 +27,7 @@
 > [!Important]
 > When you associate a subscription to a different directory, users that have roles assigned using [role-based access control (RBAC)](../../role-based-access-control/role-assignments-portal.md) will lose their access. Classic subscription administrators (Service Administrator and Co-Administrators) will also lose access.
 > 
-<<<<<<< HEAD
-> Additionally, moving your Azure Kubernetes Service (AKS) cluster to a different subscription, or moving the cluster-owning subscription to a new tenant, causes the cluster to lose functionality due to lost role assignments and service principals rights. For more information about AKS, see [Azure Kubernetes Service (AKS)](https://docs.microsoft.com/en-us/azure/aks/).
-=======
 > Additionally, moving your Azure Kubernetes Service (AKS) cluster to a different subscription, or moving the cluster-owning subscription to a new tenant, causes the cluster to lose functionality due to lost role assignments and service principals rights. For more information about AKS, see [Azure Kubernetes Service (AKS)](https://docs.microsoft.com/azure/aks/).
->>>>>>> 6a383dfd
 
 ## Before you begin
 
@@ -64,13 +60,8 @@
 
     The directory is changed for the subscription and you get a success message.
 
-<<<<<<< HEAD
-    ![Success message about directory change](media/active-directory-how-subscriptions-associated-directory/edit-directory-success.png)    
-4. Use the **Directory switcher** to go to your new directory. It might take up to 10 minutes for everything to show up properly.
-=======
     ![Success message about directory change](media/active-directory-how-subscriptions-associated-directory/edit-directory-success.png)
 4. Use the **Directory switcher** to go to your new directory. It can take several hours for everything to show up properly. If it seems to be taking too long, make sure you check the **Global subscription filter** for the moved subscription, to make sure it's not simply hidden.
->>>>>>> 6a383dfd
 
     ![Directory switcher page, with sample information](media/active-directory-how-subscriptions-associated-directory/directory-switcher.png)
 
