---
title: Add an existing Azure subscription to your tenant - Azure Active Directory | Microsoft Docs
<<<<<<< HEAD
description: Instructions about how to add an existing Azure subscription to your Azure Active Directory tenant.
=======
description: How to associate or add an existing Azure subscription to your Azure Active Directory tenant.
>>>>>>> 7305b34a
services: active-directory
author: eross-msft
manager: mtillman

ms.service: active-directory
ms.workload: identity
ms.component: fundamentals
ms.topic: conceptual
ms.date: 09/13/2018
ms.author: lizross
ms.reviewer: jeffsta
ms.custom: "it-pro, seodec18"
---

<<<<<<< HEAD
# Associate or add an Azure subscription in Azure Active Directory
=======
# Associate or add an Azure subscription to your Azure Active Directory tenant
>>>>>>> 7305b34a
The Azure subscription has a trust relationship with Azure Active Directory (Azure AD), which means that the subscription trusts Azure AD to authenticate users, services, and devices. Multiple subscriptions can trust the same Azure AD directory, but each subscription can only trust a single directory.

If your subscription expires, you lose access to all the other resources associated with the subscription. However, the Azure AD directory remains in Azure, letting you associate and manage the directory using a different Azure subscription.

All of your users have a single "home" directory for authentication. However, your users can also be guests in other directories. You can see both the home and guest directories for each user in Azure AD.

>[!Important]
>All [Role-Based Access Control (RBAC)](../../role-based-access-control/role-assignments-portal.md) users with assigned access, along with all subscription admins will lose access after the subscription directory changes. Additionally, if you have any key vaults, they'll also be affected by the subscription move. To fix that, you must [change the key vault tenant ID](../../key-vault/key-vault-subscription-move-fix.md) before resuming operations.


## Before you begin
Before you can associate or add your subscription, you must perform the following tasks:

- Sign in using an account that:
    - Has **RBAC Owner** access to the subscription.

    - Exists in both the current directory that's associated with the subscription and in the new directory that's where you want to associate the subscription going forward. For more information about getting access to another directory, see [How do Azure Active Directory admins add B2B collaboration users?](../b2b/add-users-administrator.md).

- Make sure you're not using an Azure Cloud Service Providers (CSP) subscription (MS-AZR-0145P, MS-AZR-0146P, MS-AZR-159P), a Microsoft Internal subscription (MS-AZR-0015P), or a Microsoft Imagine subscription (MS-AZR-0144P).
    
## To associate an existing subscription to your Azure AD directory
1. Sign in and select the subscription you want to use from the [Subscriptions page in Azure portal](https://portal.azure.com/#blade/Microsoft_Azure_Billing/SubscriptionsBlade).

2. Select **Change directory**.

    ![Subscriptions page, with Change directory option highlighted](media/active-directory-how-subscriptions-associated-directory/change-directory-button.png)

3. Review any warnings that appear, and then select **Change**.

    ![Change the directory page, showing the directory to change to](media/active-directory-how-subscriptions-associated-directory/edit-directory-ui.png)

    The directory is changed for the subscription and you get a success message.

    ![Success message](media/active-directory-how-subscriptions-associated-directory/edit-directory-success.png)    

4. Use the Directory switcher to go to your new directory. It might take up to 10 minutes for everything to show up properly.

    ![Directory switcher page](media/active-directory-how-subscriptions-associated-directory/directory-switcher.png)

Changing the subscription directory is a service-level operation, so it doesn't affect subscription billing ownership. The Account Admin can still change the Service Admin from the [Account Center](https://account.azure.com/subscriptions). To delete the original directory, you must transfer the subscription billing ownership to a new Account Admin. To learn more about transferring billing ownership, see [Transfer ownership of an Azure subscription to another account](../../billing/billing-subscription-transfer.md). 

## Next steps

- To create a new Azure AD tenant, see [Access Azure Active Directory to create a new tenant](active-directory-access-create-new-tenant.md)

- To learn more about how resource access is controlled in Microsoft Azure, see [Understanding resource access in Azure](../../role-based-access-control/rbac-and-directory-admin-roles.md)

- To learn more about how to assign roles in Azure AD, see [How to assign directory roles to users with Azure Active Directory](active-directory-users-assign-role-azure-portal.md)<|MERGE_RESOLUTION|>--- conflicted
+++ resolved
@@ -1,10 +1,6 @@
 ---
 title: Add an existing Azure subscription to your tenant - Azure Active Directory | Microsoft Docs
-<<<<<<< HEAD
 description: Instructions about how to add an existing Azure subscription to your Azure Active Directory tenant.
-=======
-description: How to associate or add an existing Azure subscription to your Azure Active Directory tenant.
->>>>>>> 7305b34a
 services: active-directory
 author: eross-msft
 manager: mtillman
@@ -19,11 +15,7 @@
 ms.custom: "it-pro, seodec18"
 ---
 
-<<<<<<< HEAD
-# Associate or add an Azure subscription in Azure Active Directory
-=======
 # Associate or add an Azure subscription to your Azure Active Directory tenant
->>>>>>> 7305b34a
 The Azure subscription has a trust relationship with Azure Active Directory (Azure AD), which means that the subscription trusts Azure AD to authenticate users, services, and devices. Multiple subscriptions can trust the same Azure AD directory, but each subscription can only trust a single directory.
 
 If your subscription expires, you lose access to all the other resources associated with the subscription. However, the Azure AD directory remains in Azure, letting you associate and manage the directory using a different Azure subscription.
