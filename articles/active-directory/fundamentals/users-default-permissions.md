--- conflicted
+++ resolved
@@ -45,17 +45,11 @@
 
 Permission | Setting explanation
 ---------- | ------------
-<<<<<<< HEAD
-Ability to create security groups | Setting this option to No prevents users from creating security groups. Global administrators and User administrators can still create security groups. See [Azure Active Directory cmdlets for configuring group settings](../users-groups-roles/groups-settings-cmdlets.md) to learn how.
-Ability to create Office 365 groups | Setting this option to No prevents users from creating Office 365 groups. Setting this option to Some allows a select set of users to create Office 365 groups. Global administrators and User administrators will still be able to create Office 365 groups. See [Azure Active Directory cmdlets for configuring group settings](../users-groups-roles/groups-settings-cmdlets.md) to learn how.
-Restrict access to Azure AD administration portal | Setting this option to No prevents users from accessing Azure Active Directory.
-=======
 Users can register application | Setting this option to No prevents users from creating application registrations. The ability can then be granted back to specific individuals by adding them to the Application Developer role.
 Allow users to connect work or school account with LinkedIn | Setting this option to No prevents users from connecting their work or school account with their LinkedIn account.  See [LinkedIn account connections data sharing and consent](https://docs.microsoft.com/azure/active-directory/users-groups-roles/linkedin-user-consent) for more information.
 Ability to create security groups | Setting this option to No prevents users from creating security groups. Global administrators and User administrators can still create security groups. See [Azure Active Directory cmdlets for configuring group settings](../users-groups-roles/groups-settings-cmdlets.md) to learn how.
 Ability to create Office 365 groups | Setting this option to No prevents users from creating Office 365 groups. Setting this option to Some allows a select set of users to create Office 365 groups. Global administrators and User administrators will still be able to create Office 365 groups. See [Azure Active Directory cmdlets for configuring group settings](../users-groups-roles/groups-settings-cmdlets.md) to learn how.
 Restrict access to Azure AD administration portal | Setting this option to Yes prevents users from accessing Azure Active Directory through Azure portal only.
->>>>>>> 6a383dfd
 Ability to read other users | This setting is available in PowerShell only. Setting this to $false prevents all non-admins from reading user information from the directory. This does not prevent reading user information in other Microsoft services like Exchange Online. This setting is meant for special circumstances, and setting this to $false is not recommended.
 
 ## Object ownership
