--- conflicted
+++ resolved
@@ -26,16 +26,10 @@
 
 1. Sign in to the [Azure portal](https://portal.azure.com/) using a Subscription owner account for the directory, and then select **Azure Active Directory**.
 
-<<<<<<< HEAD
     ![Azure portal screen](media/active-directory-access-create-new-tenant/azure-ad-portal.png)
-=======
-<<<<<<< HEAD
-> [!TIP]
-> If you plan to federate your on-premises Windows Server AD with Azure AD, then you need to select the **I plan to configure this domain for single sign-on with my local Active Directory** checkbox when you run the Azure AD Connect tool to synchronize your directories. You also need to register the same domain name you select for federating with your on-premises directory in the **Azure AD Domain** step in the wizard. You can see what that step in the wizard looks like [in these instructions](../hybrid/how-to-connect-install-custom.md#verify-the-azure-ad-domain-selected-for-federation). If you do not have the Azure AD Connect tool, you can [download it here](http://go.microsoft.com/fwlink/?LinkId=615771).
-=======
-2. Select **Azure Active Directory**, select **Custom domain names**, and then select **Add custom domain**.
->>>>>>> 73f447b1499ba1f189efb6832ad759f1230e55a2
->>>>>>> 87a06619
+
+    >[!TIP]
+    > If you plan to federate your on-premises Windows Server AD with Azure AD, then you need to select the **I plan to configure this domain for single sign-on with my local Active Directory** checkbox when you run the Azure AD Connect tool to synchronize your directories. You also need to register the same domain name you select for federating with your on-premises directory in the **Azure AD Domain** step in the wizard. You can see what that step in the wizard looks like [in these instructions](../hybrid/how-to-connect-install-custom.md#verify-the-azure-ad-domain-selected-for-federation). If you do not have the Azure AD Connect tool, you can [download it here](http://go.microsoft.com/fwlink/?LinkId=615771).
 
 2. Create your new directory by following the steps in [Create a new tenant for your organization](active-directory-access-create-new-tenant.md#create-a-new-tenant-for-your-organization).
 
