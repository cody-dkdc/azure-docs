--- conflicted
+++ resolved
@@ -22,12 +22,8 @@
 
 In this set of articles, we'll look at the supported protocols and their implementation in Azure AD. We'll have sample requests and responses, and since we're integrating directly with the protocols, these articles are largely language-independent.
 
-<<<<<<< HEAD
-- [OAuth 2.0 in Azure AD](active-directory-protocols-oauth-code.md): Learn about the OAuth2.0 authorization grant flow and its implementation in Azure AD.
-=======
 - [OAuth 2.0 authorization code grant](active-directory-protocols-oauth-code.md): Learn about the OAuth2.0 "authorization code" authorization grant and its implementation in Azure AD.
 - [OAuth 2.0 implicit grant](active-directory-dev-understanding-oauth2-implicit-grant.md) : Learn about the OAuth 2.0 "implicit" authorization grant, and whether it's right for your application.
->>>>>>> aedf7a52
 - [Open ID Connect 1.0](active-directory-protocols-openid-connect-code.md): Learn how to use OpenID Connect authentication protocol in Azure AD.
 - [SAML Protocol Reference](active-directory-saml-protocol-reference.md): Learn how to use the SAML protocol to support [Single Sign-On](active-directory-single-sign-on-protocol-reference.md) and [Single Sign-Out](active-directory-single-sign-out-protocol-reference.md) in Azure AD.
 
