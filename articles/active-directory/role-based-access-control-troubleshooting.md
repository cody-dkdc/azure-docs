--- conflicted
+++ resolved
@@ -93,12 +93,7 @@
 If you can't access any of these tiles, ask your administrator for Contributor access to the Resource group.
 
 ## See more
-<<<<<<< HEAD
 * [Role Based Access Control](../role-based-access-control/role-assignments-portal.md): Get started with RBAC in the Azure portal.
-* [Built-in roles](role-based-access-built-in-roles.md): Get details about the roles that come standard in RBAC.
-=======
-* [Role Based Access Control](role-based-access-control-configure.md): Get started with RBAC in the Azure portal.
 * [Built-in roles](../role-based-access-control/built-in-roles.md): Get details about the roles that come standard in RBAC.
->>>>>>> d3ff23f7
 * [Custom roles in Azure RBAC](role-based-access-control-custom-roles.md): Learn how to create custom roles to fit your access needs.
 * [Create an access change history report](../role-based-access-control/change-history-report.md): Keep track of changing role assignments in RBAC.
