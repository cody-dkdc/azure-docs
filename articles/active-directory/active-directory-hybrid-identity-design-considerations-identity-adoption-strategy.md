<properties
	pageTitle="Azure Active Directory hybrid identity design considerations - define a hybrid identity adoption strategy | Microsoft Azure"
	description="With Conditional access control, Azure Active Directory checks the specific conditions you pick when authenticating the user and before allowing access to the application. Once those conditions are met, the user is authenticated and allowed access to the application."
	documentationCenter=""
	services="active-directory"
	authors="billmath"
	manager="stevenpo"
	editor=""/>

<tags
	ms.service="active-directory"
	ms.devlang="na"
	ms.topic="article"
    ms.tgt_pltfrm="na"
    ms.workload="identity" 
<<<<<<< HEAD
	ms.date="02/09/2016"
=======
	ms.date="02/23/2016"
>>>>>>> abb96edc
	ms.author="billmath"/>


# Define a hybrid identity adoption strategy

In this task, you’ll define the hybrid identity adoption strategy for your hybrid identity solution to meet the business requirements that were discussed in :

- [Determine business needs](active-directory-hybrid-identity-design-considerations-business-needs.md)
- [Determine directory synchronization requirements](active-directory-hybrid-identity-design-considerations-directory-sync-requirements.md)
- [Determine multi-factor authentication requirements](active-directory-hybrid-identity-design-considerations-multifactor-auth-requirements.md)

## Define business needs strategy
The first task addresses determining the organizations business needs.  This can be very broad and scope creep can occur if you are not careful.  In the beginning keep it simple but always remember to plan for a design that will accommodate and facilitate change in the future.  Regardless of whether it is a simple design or an extremely complex one, Azure Active Directory is the Microsoft Identity platform that supports Office 365, Microsoft Online Services and cloud aware applications.

## Define an integration strategy
Microsoft has three main integration scenarios which are cloud identities, synchronized identities, and federated identities.  You should plan on adopting one of these integration strategies.  The strategy you choose can vary and the decisions in choosing one may include, what type of user experience you want to provide, do you have some of the existing infrastructure already in-place, and what is the most cost effective.  
 
![](./media/hybrid-id-design-considerations/integration-scenarios.png)

The scenarios defined in the above figure are:

- **Cloud identities**: these are identities that exist solely in the cloud.  In the case of Azure AD, they would reside specifically in your Azure AD directory.
- **Synchronized**: these are identities that exist on-premises and in the cloud.  Using Azure AD Connect, these users are either created or joined with existing Azure AD accounts.  The user’s password hash is synchronized from the on-premises environment to the cloud in what is called a password hash.  When using synchronized the one caveat is that if a user is disabled in the on-premises environment, it can take up to 3 hours for that account status to show up in Azure AD.  This is due to the synchronization time interval.
- **Federated**: these identities exist both on-premises and in the cloud.  Using Azure AD Connect, these users are either created or joined with existing Azure AD accounts.  
 
>[AZURE.NOTE]
For more information about the Synchronization options read [Integrating your on-premises identities with Azure Active Directory](active-directory-aadconnect.md).

The following table will help in determining the advantages and disadvantages of each of the following strategies:

| Strategy         | Advantages                                                                                                                                                                                                                                                  | Disadvantages                                                                                                                                                                                                                                                                                                                                                  |
|------------------|-------------------------------------------------------------------------------------------------------------------------------------------------------------------------------------------------------------------------------------------------------------|----------------------------------------------------------------------------------------------------------------------------------------------------------------------------------------------------------------------------------------------------------------------------------------------------------------------------------------------------------------|
| **Cloud identities** | Easier to manage for small organization. <br> Nothing to install on-premises- No additional hardware needed<br>Easily disabled if the user leaves the company                                                                                                   | Users will need to sign-in when accessing workloads in the cloud <br> Passwords may or may not be the same for cloud and on-premises identities                                                                                                                                                                                                                     |
| **Synchronized**     | On-premises password will authenticate both on-premises and cloud directories <br>Easier to manage for small, medium or large organizations <br>Users can have single sign-on (SSO) for some resources <br> Microsoft preferred method for synchronization <br> Easier to manage | Some customers may be reluctant to synchronize their directories with the cloud due specific company’s police                                                                                                                                                                                                                                                  |
| **Federated**        | Users can have single sign-on (SSO) <br>If a user is terminated or leaves, the account can,be immediately disabled and access revoked,<br> Supports advanced scenarios that cannot be,accomplished with synchronized                                           | More steps to setup and configure <br> Higher maintenance <br> May require additional hardware for the STS infrastructure <br> May require additional hardware to install the federation server.Additional software is required if AD FS is used <br> Require extensive setup for SSO <br> Critical point of failure if the federation server is down, users won’t be able to authenticate |

### Client experience
The strategy that you use will dictate the user sign-in experience.  The following tables provide you with information on what the users should expect their sign-in experience to be.  Note that not all federated identity providers support SSO in all scenarios.

**Doman-joined and private network applications**:
 

|                              | Synchronized Identity      | Federated Identity                                           |
|------------------------------|----------------------------|--------------------------------------------------------------|
| Web Browsers                 | Forms based authentication | single sign on, sometimes required to supply organization ID |
| Outlook                      | Prompt for credentials     | Prompt for credentials                                       |
| Skype for Business (Lync)    | Prompt for credentials     | single-sign on for Lync, prompted credentials for Exchange   |
| Skydrive Pro                 | Prompt for credentials     | single sign on                                               |
| Office Pro Plus Subscription | Prompt for credentials     | single sign on                                               |

**External or untrusted  sources**:

|                              | Synchronized Identity      | Federated Identity                                           |
|------------------------------|----------------------------|--------------------------------------------------------------|
| Web Browsers                 | Forms based authentication |  Forms based authentication |
| Outlook, Skype for Business (Lync), Skydrive Pro, Office subscription| Prompt for credentials     | Prompt for credentials                                       |
| Exchange ActiveSync    | Prompt for credentials     | single-sign on for Lync, prompted credentials for Exchange   |
| Mobile apps                 | Prompt for credentials     | Prompt for credentials                                               |

If you have determined from task 1 that you have a 3rd party IdP or are going to use one to provide federation with Azure AD, you need to be aware of the following supported capabilities:
- Any SAML 2.0 provider which is compliant for the SP-Lite profile can support authentication to Azure AD and associated applications
- Supports passive authentication, which facilitates auth to OWA, SPO, etc.
- Exchange Online clients can be supported via the SAML 2.0 Enhanced Client Profile (ECP)

You must also be aware of what capabilities will not be available:

- Without WS-Trust/Federation support, all other active clients will break
 - That means no Lync client, OneDrive client, Office Subscription, Office Mobile prior to Office 2016
- Transition of Office to passive authentication will allow them to support pure SAML 2.0 IdPs, but support will still be on a client-by-client basis


>[AZURE.NOTE]
For the most updated list read the article http://aka.ms/ssoproviders.

## Define synchronization strategy
In this task you will define the tools that will be used to synchronize the organization’s on-premises data to the cloud and what topology you should use.  Because, most organizations use Active Directory, information on using Azure AD Connect to address the questions above is provided in some detail.  For environments that do not have Active Directory, there is information about using FIM 2010 R2 or MIM 2016 to help plan this strategy.  However, future releases of Azure AD Connect will support LDAP directories, so depending on your timeline, this information may be able to assist.

###Synchronization tools
Over the years, several synchronization tools have existed and used for various scenarios.  Currently Azure AD Connect is the go to tool of choice for all supported scenarios.  AAD Sync and DirSync are also still around and may even be present in your environment now. 

>[AZURE.NOTE]
For the latest information regarding the supported capabilities of each tool, read [Directory integration tools comparison](active-directory-hybrid-identity-design-considerations-tools-comparison.md) article.  

### Supported topologies
When defining a synchronization strategy, the topology that is used must be determined. Depending on the information that was determined in step 2 you can determine which topology is the proper one to use. 
The single forest, single Azure AD topology is the most common and consists of a single Active Directory forest and a single instance of Azure AD.  This is going to be used in a majority of the scenarios and is the expected topology when using Azure AD Connect Express installation as shown in the figure below.
 
![](./media/hybrid-id-design-considerations/single-forest.png)
Single Forest Scenario
It is very common for large and even small organizations to have multiple forests, as shown in Figure 5.

>[AZURE.NOTE]
For more information about the different on-premises and Azure AD topologies with Azure AD Connect sync read the article [Topologies for Azure AD Connect](active-directory-aadconnect-topologies.md).


![](./media/hybrid-id-design-considerations/multi-forest.png) 

Multi-Forest Scenario

If this the case then the multi-forest-single Azure AD topology should be considered if the following items are true:

- Users have only 1 identity across all forests – the uniquely identifying users section below describes this in more detail.
- The user authenticates to the forest in which their identity is located
- UPN and Source Anchor (immutable id) will come from this forest
- All forests are accessible by Azure AD Connect – this means it does not need to be domain joined and can be placed in a DMZ if this facilitates this.
- Users have only one mailbox
- The forest that hosts a user’s mailbox has the best data quality for attributes visible in the Exchange Global Address List (GAL)
- If there is no mailbox on the user, then any forest may be used to contribute these values
- If you have a linked mailbox, then there is also another account in a different forest used to sign in.

>[AZURE.NOTE]
Objects that exist in both on-premises and in the cloud are “connected” via a unique identifier. In the context of Directory Synchronization, this unique identifier is referred to as the SourceAnchor. In the context of Single Sign-On, this is referred to as the ImmutableId. [Design concepts for Azure AD Connect](active-directory-aadconnect-design-concepts.md#sourceanchor) for more considerations regarding the use of SourceAnchor.

If the above are not true and you have more than one active account or more than one mailbox, Azure AD Connect will pick one and ignore the other.  If you have linked mailboxes but no other account, these accounts will not be exported to Azure AD and that user will not be a member of any groups.  This is different from how it was in the past with DirSync and is intentional to better support these multi-forest scenarios. A multi-forest scenario is shown in the figure below.
 
![](./media/hybrid-id-design-considerations/multiforest-multipleAzureAD.png) 
 
**Multi-forest multiple Azure AD scenario**

It is recommended to have just a single directory in Azure AD for an organization but it is supported it a 1:1 relationship is kept between an Azure AD Connect sync server and an Azure AD directory.  For each instance of Azure AD, you will need an installation of Azure AD Connect.  Also, Azure AD, by design is isolated and users in one instance of Azure AD will not be able to see users in another instance.

It is possible and supported to connect one on-premises instance of Active Directory to multiple Azure AD directories as shown in the figure below:

![](./media/hybrid-id-design-considerations/single-forest-flitering.png) 
 

**Single-forest filtering scenario**

In order to do this the following must be true:

- Azure AD Connect sync servers must be configured for filtering so they each have a mutually exclusive set of objects.  This done, for example, by scoping each server to a particular domain or OU.
- A DNS domain can only be registered in a single Azure AD directory so the UPNs of the users in the on-premises AD must use separate namespaces
- Users in one instance of Azure AD will only be able to see users from their instance.  They will not be able to see users in the other instances
- Only one of the Azure AD directories can enable Exchange hybrid with the on-premises AD
- Mutual exclusivity also applies to write-back.  This makes some write-back features not supported with this topology since these assume a single on-premises configuration.  This includes:
 - Group write-back with default configuration
 - Device write-back


Be aware that the following is not supported and should not be chosen as an implementation:

- It is not supported to have multiple Azure AD Connect sync servers connecting to the same Azure AD directory even if they are configured to synchronize mutually exclusive set of object
- It is unsupported to sync the same user to multiple Azure AD directories. 
- It is also unsupported to make a configuration change to make users in one Azure AD to appear as contacts in another Azure AD directory. 
- It is also unsupported to modify Azure AD Connect sync to connect to multiple Azure AD directories.
- Azure AD directories are by design isolated. It is unsupported to change the configuration of Azure AD Connect sync to read data from another Azure AD directory in an attempt to build a common and unified GAL between the directories. It is also unsupported to export users as contacts to another on-premises AD using Azure AD Connect sync.


>[AZURE.NOTE]
If your organization restricts computers on your network from connecting to the Internet, this article lists the endpoints (FQDNs, IPv4, and IPv6 address ranges) that you should include in your outbound allow lists and Internet Explorer Trusted Sites Zone of client computers to ensure your computers can successfully use Office 365. For more information read [Office 365 URLs and IP address ranges](https://support.office.com/article/Office-365-URLs-and-IP-address-ranges-8548a211-3fe7-47cb-abb1-355ea5aa88a2?ui=en-US&rs=en-US&ad=US).

## Define multi-factor authentication strategy
In this task you will define the multi-factor authentication strategy to use.  Azure Multi-Factor Authentication comes in two different version.  One is a cloud-based and the other is on-premises based using the Azure MFA Server.  Based on the evaluation you did above you can determine which solution is the correct one for your strategy.  Use the table below to determine which design option best fulfill your company’s security requirement:

Multi-factor design options:

| Asset to secure                                               | MFA in the cloud | MFA on-premise |
|---------------------------------------------------------------|------------------|----------------|
| Microsoft apps                                                | yes              | yes            |
| SaaS apps in the app gallery                                  | yes              | yes            |
| IIS applications published through Azure AD App Proxy         | yes              | yes            |
| IIS applications not published through the Azure AD App Proxy | no               | yes            |
| Remote access as VPN, RDG                                     | no               | yes            |

Even though you may have settled on a solution for your strategy, you still need to use the evaluation from above on where your users are located.  This may cause the solution to change.  Use the table below to assist you determining this:

| User location                                                       | Preferred design option                 |
|---------------------------------------------------------------------|-----------------------------------------|
| Azure Active Directory                                              | Multi-FactorAuthentication in the cloud |
| Azure AD and on-premises AD using federation with AD FS             | Both                                    |
| Azure AD and on-premises AD using Azure AD Connect no password sync | Both                                    |
| Azure AD and on-premises using Azure AD Connect with password sync  | Both                                    |
| On-premises AD                                                      | Multi-Factor Authentication Server      |

>[AZURE.NOTE]
You should also ensure that the multi-factor authentication design option that you selected supports the features that are required for your design.  For more information read [Choose the multi-factor security solution for you](../multi-factor-authentication-get-started.md#what-am-i-trying-to-secure).

## Multi-Factor Auth Provider
Multi-factor authentication is available by default for global administrators who have a Azure Active Directory tenant. However, if you wish to extend multi-factor authentication to all of your users and/or want to your global administrators to be able to take advantage features such as the management portal, custom greetings, and reports, then you must purchase and configure Multi-Factor Authentication Provider.

>[AZURE.NOTE]
You should also ensure that the multi-factor authentication design option that you selected supports the features that are required for your design. 

##Next steps
[Determine data protection requirements](active-directory-hybrid-identity-design-considerations-dataprotection-requirements.md)

## See also
[Design considerations overview](active-directory-hybrid-identity-design-considerations-overview.md)<|MERGE_RESOLUTION|>--- conflicted
+++ resolved
@@ -13,11 +13,7 @@
 	ms.topic="article"
     ms.tgt_pltfrm="na"
     ms.workload="identity" 
-<<<<<<< HEAD
-	ms.date="02/09/2016"
-=======
 	ms.date="02/23/2016"
->>>>>>> abb96edc
 	ms.author="billmath"/>
 
 
