--- conflicted
+++ resolved
@@ -29,11 +29,6 @@
 
 Managed Service Identity comes free with Azure Active Directory, which is the default for Azure subscriptions.
 
-<<<<<<< HEAD
-## How do I enable my resources to use a Managed Service Identity?
-
-There are two types of Managed Service Identities available: *System Assigned* and *User Assigned*.
-=======
 ![Virtual Machine MSI example](../media/msi-vm-imds-example.png)
 
 1. Azure Resource Manager receives a message to enable the Managed Service Identity (MSI) on a VM.
@@ -43,7 +38,6 @@
 5. Your code running on the VM requests a token from the Azure Instance Metadata Service (IMDS) MSI endpoint, which is only accessible from within the VM: http://169.254.169.254/metadata/identity/oauth2/token. The resource parameter specifies the service to which the token is sent. For example, if you want your code to authenticate to Azure Resource Manager, you would use resource=https://management.azure.com/.
 6. The Azure Instance Metadata requests an an access token from Azure AD, using the client ID and certificate for the VM. Azure AD returns a JSON Web Token (JWT) access token.
 7. Your code sends the access token on a call to a service that supports Azure AD authentication.
->>>>>>> 61e1bba9
 
 - A **System Assigned** MSI is enabled directly on an Azure service instance. Through the enable process, Azure creates an identity for the service instance in the Azure AD tenant, and provisions the credentials for the identity onto the service instance. The life cycle of a system assigned MSI is directly tied to the Azure service instance it's enabled on. If the service instance is deleted, Azure automatically cleans up the credentials and the identity in Azure AD.
 
