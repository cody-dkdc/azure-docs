---
title: How to configure system and user assigned identities on an Azure VMSS using Azure CLI
description: Step by step instructions for configuring system and user assigned identities on an Azure VMSS, using Azure CLI.
services: active-directory
documentationcenter: 
author: daveba
manager: mtillman
editor: 

ms.service: active-directory
ms.component: msi
ms.devlang: na
ms.topic: conceptual
ms.tgt_pltfrm: na
ms.workload: identity
ms.date: 02/15/2018
ms.author: daveba
---

# Configure a virtual machine scale set Managed Service Identity (MSI) using Azure CLI

[!INCLUDE[preview-notice](../../../includes/active-directory-msi-preview-notice.md)]

Managed Service Identity provides Azure services with an automatically managed identity in Azure Active Directory. You can use this identity to authenticate to any service that supports Azure AD authentication, without having credentials in your code. 

In this article, you learn how to perform the following Managed Service Identity operations on an Azure Virtual Machine Scale Set (VMSS), using the Azure CLI:
- Enable and disable the system assigned identity on an Azure VMSS
- Add and remove a user assigned identity on an Azure VMSS


## Prerequisites

- If you're unfamiliar with Managed Service Identity, check out the [overview section](overview.md). **Be sure to review the [difference between a system assigned and user assigned identity](overview.md#how-does-it-work)**.
- If you don't already have an Azure account, [sign up for a free account](https://azure.microsoft.com/free/) before continuing.
- To perform the management operations in this article, your account needs the following role assignments:
    - [Virtual Machine Contributor](/azure/role-based-access-control/built-in-roles#virtual-machine-contributor) to create a virtual machine scale set and enable and remove system and/or user assigned managed identity from a virtual machine scale set.
    - [Managed Identity Contributor](/azure/role-based-access-control/built-in-roles#managed-identity-contributor) role to create a user assigned identity.
    - [Managed Identity Operator](/azure/role-based-access-control/built-in-roles#managed-identity-operator) role to assign and remove a user assigned identity from and to a virtual machine scale set.
- To run the CLI script examples, you have three options:
    - Use [Azure Cloud Shell](../../cloud-shell/overview.md) from the Azure portal (see next section).
    - Use the embedded Azure Cloud Shell via the "Try It" button, located in the top right corner of each code block.
<<<<<<< HEAD
    - [Install the latest version of the Azure CLI](https://docs.microsoft.com/cli/azure/install-azure-cli) (2.0.13 or later) if you prefer to use a local CLI console. 
=======
    - [Install the latest version of Azure CLI](https://docs.microsoft.com/cli/azure/install-azure-cli) if you prefer to use a local CLI console. 
      
      > [!NOTE]
      > The commands have been updated to reflect the latest release of the [Azure CLI](https://docs.microsoft.com/cli/azure/install-azure-cli).
>>>>>>> cc417f7d

[!INCLUDE [cloud-shell-try-it.md](../../../includes/cloud-shell-try-it.md)]

## System assigned identity

In this section, you learn how to enable and disable the system assigned identity for an Azure VMSS using Azure CLI.

### Enable system assigned identity during creation of an Azure virtual machine scale set

To create a virtual machine scale set with the system assigned identity enabled:

1. If you're using the Azure CLI in a local console, first sign in to Azure using [az login](/cli/azure/reference-index#az-login). Use an account that is associated with the Azure subscription under which you would like to deploy the virtual machine scale set:

   ```azurecli-interactive
   az login
   ```

2. Create a [resource group](../../azure-resource-manager/resource-group-overview.md#terminology) for containment and deployment of your virtual machine scale set and its related resources, using [az group create](/cli/azure/group/#az-group-create). You can skip this step if you already have a resource group you would like to use instead:

   ```azurecli-interactive 
   az group create --name myResourceGroup --location westus
   ```

3. Create a virtual machine scale set using [az vmss create](/cli/azure/vmss/#az-vmss-create) . The following example creates a virtual machine scale set named *myVMSS* with a system assigned identity, as requested by the `--assign-identity` parameter. The `--admin-username` and `--admin-password` parameters specify the administrative user name and password account for virtual machine sign-in. Update these values as appropriate for your environment: 

   ```azurecli-interactive 
   az vmss create --resource-group myResourceGroup --name myVMSS --image win2016datacenter --upgrade-policy-mode automatic --custom-data cloud-init.txt --admin-username azureuser --admin-password myPassword12 --assign-identity --generate-ssh-keys
   ```

### Enable system assigned identity on an existing Azure virtual machine scale set

If you need to enable the system assigned identity on an existing Azure virtual machine scale set:

1. If you're using the Azure CLI in a local console, first sign in to Azure using [az login](/cli/azure/reference-index#az-login). Use an account that is associated with the Azure subscription that contains the virtual machine scale set.

   ```azurecli-interactive
   az login
   ```

2. Use [az vmss identity assign](/cli/azure/vmss/identity/#az-vmss-identity-assign) command to enable a system assigned identity to an existing VM:

   ```azurecli-interactive
   az vmss identity assign -g myResourceGroup -n myVMSS
   ```

### Disable system assigned identity from an Azure virtual machine scale set

If you have a virtual machine scale set that no longer needs the system assigned identity, but still needs user assigned identities, use the following command:

```azurecli-interactive
az vmss update -n myVM -g myResourceGroup --set identity.type='UserAssigned' 
```

If you have a virtual machine that no longer needs system assigned identity and it has no user assigned identities, use the following command:

> [!NOTE]
> The value `none` is case sensitive. It must be lowercase. 

```azurecli-interactive
az vmss update -n myVM -g myResourceGroup --set identity.type="none"
```

To remove the MSI VM extension, use [az vmss identity remove](/cli/azure/vmss/identity/#az-vmss-remove-identity) command to remove the system assigned identity from a VMSS:

```azurecli-interactive
az vmss extension delete -n ManagedIdentityExtensionForWindows -g myResourceGroup -vmss-name myVMSS
```

## User assigned identity

In this section, you learn how to enable and remove a user assigned identity using Azure CLI.

### Assign a user assigned identity during the creation of a virtual machine scale set

This section walks you through creation of an VMSS and assignment of a user assigned identity to the VMSS. If you already have a VMSS you want to use, skip this section and proceed to the next.

1. You can skip this step if you already have a resource group you would like to use. Create a [resource group](~/articles/azure-resource-manager/resource-group-overview.md#terminology) for containment and deployment of your user assigned identity, using [az group create](/cli/azure/group/#az-group-create). Be sure to replace the `<RESOURCE GROUP>` and `<LOCATION>` parameter values with your own values. :

   ```azurecli-interactive 
   az group create --name <RESOURCE GROUP> --location <LOCATION>
   ```

2. Create a user assigned identity using [az identity create](/cli/azure/identity#az-identity-create).  The `-g` parameter specifies the resource group where the user assigned identity is created, and the `-n` parameter specifies its name. Be sure to replace the `<RESOURCE GROUP>` and `<USER ASSIGNED IDENTITY NAME>` parameter values with your own values:

   [!INCLUDE[ua-character-limit](~/includes/managed-identity-ua-character-limits.md)]

   ```azurecli-interactive
   az identity create -g <RESOURCE GROUP> -n <USER ASSIGNED IDENTITY NAME>
   ```
   The response contains details for the user assigned identity created, similar to the following. The resource `id` value assigned to the user assigned identity is used in the following step.

   ```json
   {
        "clientId": "73444643-8088-4d70-9532-c3a0fdc190fz",
        "clientSecretUrl": "https://control-westcentralus.identity.azure.net/subscriptions/<SUBSCRIPTON ID>/resourcegroups/<RESOURCE GROUP>/providers/Microsoft.ManagedIdentity/userAssignedIdentities/<USER ASSIGNED IDENTITY NAME>/credentials?tid=5678&oid=9012&aid=73444643-8088-4d70-9532-c3a0fdc190fz",
        "id": "/subscriptions/<SUBSCRIPTON ID>/resourcegroups/<RESOURCE GROUP>/providers/Microsoft.ManagedIdentity/userAssignedIdentities/<USER ASSIGNED IDENTITY NAME>",
        "location": "westcentralus",
        "name": "<USER ASSIGNED IDENTITY NAME>",
        "principalId": "e5fdfdc1-ed84-4d48-8551-fe9fb9dedfll",
        "resourceGroup": "<RESOURCE GROUP>",
        "tags": {},
        "tenantId": "733a8f0e-ec41-4e69-8ad8-971fc4b533bl",
        "type": "Microsoft.ManagedIdentity/userAssignedIdentities"    
   }
   ```

3. Create a VMSS using [az vmss create](/cli/azure/vmss/#az-vmss-create). The following example creates a VMSS associated with the new user assigned identity, as specified by the `--assign-identity` parameter. Be sure to replace the `<RESOURCE GROUP>`, `<VMSS NAME>`, `<USER NAME>`, `<PASSWORD>`, and `<USER ASSIGNED IDENTITY>` parameter values with your own values. 

   ```azurecli-interactive 
   az vmss create --resource-group <RESOURCE GROUP> --name <VMSS NAME> --image UbuntuLTS --admin-username <USER NAME> --admin-password <PASSWORD> --assign-identity <USER ASSIGNED IDENTITY>
   ```

### Assign a user assigned identity to an existing virtual machine scale set

1. Create a user assigned identity using [az identity create](/cli/azure/identity#az-identity-create).  The `-g` parameter specifies the resource group where the user assigned identity is created, and the `-n` parameter specifies its name. Be sure to replace the `<RESOURCE GROUP>` and `<USER ASSIGNED IDENTITY NAME>` parameter values with your own values:

    > [!IMPORTANT]
    > Creating user assigned identities with special characters (i.e. underscore) in the name is not currently supported. Please use alphanumeric characters. Check back for updates.  For more information see [FAQs and known issues](known-issues.md)

    ```azurecli-interactive
    az identity create -g <RESOURCE GROUP> -n <USER ASSIGNED IDENTITY NAME>
    ```
The response contains details for the user assigned identity created, similar to the following.

   ```json
   {
        "clientId": "73444643-8088-4d70-9532-c3a0fdc190fz",
        "clientSecretUrl": "https://control-westcentralus.identity.azure.net/subscriptions/<SUBSCRIPTON ID>/resourcegroups/<RESOURCE GROUP>/providers/Microsoft.ManagedIdentity/userAssignedIdentities/<USER ASSIGNED IDENTITY >/credentials?tid=5678&oid=9012&aid=73444643-8088-4d70-9532-c3a0fdc190fz",
        "id": "/subscriptions/<SUBSCRIPTON ID>/resourcegroups/<RESOURCE GROUP>/providers/Microsoft.ManagedIdentity/userAssignedIdentities/<USER ASSIGNED IDENTITY>",
        "location": "westcentralus",
        "name": "<USER ASSIGNED IDENTITY>",
        "principalId": "e5fdfdc1-ed84-4d48-8551-fe9fb9dedfll",
        "resourceGroup": "<RESOURCE GROUP>",
        "tags": {},
        "tenantId": "733a8f0e-ec41-4e69-8ad8-971fc4b533bl",
        "type": "Microsoft.ManagedIdentity/userAssignedIdentities"    
   }
   ```

2. Assign the user assigned identity to your VMSS using [az vmss identity assign](/cli/azure/vmss/identity#az-vm-assign-identity). Be sure to replace the `<RESOURCE GROUP>` and `<VMSS NAME>` parameter values with your own values. The `<USER ASSIGNED IDENTITY>` is the user assigned identity's resource `name` property, as created in the previous step:

    ```azurecli-interactive
    az vmss identity assign -g <RESOURCE GROUP> -n <VMSS NAME> --identities <USER ASSIGNED IDENTITY>
    ```

### Remove a user assigned identity from an Azure virtual machine scale set

To remove a user assigned identity from a virtual machine scale set use [az vmss identity remove](/cli/azure/vmss/identity#az-vmss-identity-remove). If this is the only user assigned identity assigned to the virtual machine scale set, `UserAssigned` will be removed from the identity type value.  Be sure to replace the `<RESOURCE GROUP>` and `<VMSS NAME>` parameter values with your own values. The `<USER ASSIGNED IDENTITY>` will be the user assigned identity's `name` property, which can be found in the identity section of the virtual machine scale set using `az vmss identity show`:

```azurecli-interactive
az vmss identity remove -g <RESOURCE GROUP> -n <VMSS NAME> --identities <USER ASSIGNED IDENTITY>
```

If your virtual machine scale set does not have a system assigned identity and you want to remove all user assigned identities from it, use the following command:

> [!NOTE]
> The value `none` is case sensitive. It must be lowercase.

```azurecli-interactive
az vmss update -n myVMSS -g myResourceGroup --set identity.type="none" identity.userAssignedIdentities=null
```

If your virtual machine scale set has both system assigned and user assigned identities, you can remove all the user assigned identities by switching to use only system assigned. Use the following command:

```azurecli-interactive
az vmss update -n myVMSS -g myResourceGroup --set identity.type='SystemAssigned' identity.userAssignedIdentities=null 
```

## Next steps

- [Managed Service Identity overview](overview.md)
- For the full Azure virtual machine scale set creation Quickstart, see: 

  - [Create a Virtual Machine Scale Set with CLI](../../virtual-machines/linux/tutorial-create-vmss.md#create-a-scale-set)
















<|MERGE_RESOLUTION|>--- conflicted
+++ resolved
@@ -39,14 +39,10 @@
 - To run the CLI script examples, you have three options:
     - Use [Azure Cloud Shell](../../cloud-shell/overview.md) from the Azure portal (see next section).
     - Use the embedded Azure Cloud Shell via the "Try It" button, located in the top right corner of each code block.
-<<<<<<< HEAD
     - [Install the latest version of the Azure CLI](https://docs.microsoft.com/cli/azure/install-azure-cli) (2.0.13 or later) if you prefer to use a local CLI console. 
-=======
-    - [Install the latest version of Azure CLI](https://docs.microsoft.com/cli/azure/install-azure-cli) if you prefer to use a local CLI console. 
       
       > [!NOTE]
       > The commands have been updated to reflect the latest release of the [Azure CLI](https://docs.microsoft.com/cli/azure/install-azure-cli).
->>>>>>> cc417f7d
 
 [!INCLUDE [cloud-shell-try-it.md](../../../includes/cloud-shell-try-it.md)]
 
