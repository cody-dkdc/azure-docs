---
title: How to configure system and user assigned identities on an Azure VMSS using Azure CLI
description: Step by step instructions for configuring system and user assigned identities on an Azure VMSS, using Azure CLI.
services: active-directory
documentationcenter: 
author: daveba
manager: mtillman
editor: 

ms.service: active-directory
ms.component: msi
ms.devlang: na
ms.topic: conceptual
ms.tgt_pltfrm: na
ms.workload: identity
ms.date: 02/15/2018
ms.author: daveba
---

# Configure a virtual machine scale set Managed Service Identity (MSI) using Azure CLI

[!INCLUDE[preview-notice](../../../includes/active-directory-msi-preview-notice.md)]

Managed Service Identity provides Azure services with an automatically managed identity in Azure Active Directory. You can use this identity to authenticate to any service that supports Azure AD authentication, without having credentials in your code. 

In this article, you learn how to perform the following Managed Service Identity operations on an Azure Virtual Machine Scale Set (VMSS), using the Azure CLI:
- Enable and disable the system assigned identity on an Azure VMSS
- Add and remove a user assigned identity on an Azure VMSS


## Prerequisites

- If you're unfamiliar with Managed Service Identity, check out the [overview section](overview.md). **Be sure to review the [difference between a system assigned and user assigned identity](overview.md#how-does-it-work)**.
- If you don't already have an Azure account, [sign up for a free account](https://azure.microsoft.com/free/) before continuing.
<<<<<<< HEAD

To run the CLI script examples, you have three options:

- Use [Azure Cloud Shell](../../cloud-shell/overview.md) from the Azure portal (see next section).
- Use the embedded Azure Cloud Shell via the "Try It" button, located in the top right corner of each code block.
- [Install the latest version of Azure CLI](https://docs.microsoft.com/cli/azure/install-azure-cli) if you prefer to use a local CLI console. 
=======
- To perform the management operations in this article, your account needs the following role assignments:
    - [Virtual Machine Contributor](/azure/role-based-access-control/built-in-roles#virtual-machine-contributor) to create a virtual machine scale set and enable and remove system and/or user assigned managed identity from a virtual machine scale set.
    - [Managed Identity Contributor](/azure/role-based-access-control/built-in-roles#managed-identity-contributor) role to create a user assigned identity.
    - [Managed Identity Operator](/azure/role-based-access-control/built-in-roles#managed-identity-operator) role to assign and remove a user assigned identity from and to a virtual machine scale set.
- To run the CLI script examples, you have three options:
    - Use [Azure Cloud Shell](../../cloud-shell/overview.md) from the Azure portal (see next section).
    - Use the embedded Azure Cloud Shell via the "Try It" button, located in the top right corner of each code block.
    - [Install the latest version of CLI 2.0](https://docs.microsoft.com/cli/azure/install-azure-cli) (2.0.13 or later) if you prefer to use a local CLI console. 
>>>>>>> 12debbae

[!INCLUDE [cloud-shell-try-it.md](../../../includes/cloud-shell-try-it.md)]

## System assigned identity

In this section, you learn how to enable and disable the system assigned identity for an Azure VMSS using Azure CLI.

### Enable system assigned identity during creation of an Azure virtual machine scale set

To create a virtual machine scale set with the system assigned identity enabled:

1. If you're using the Azure CLI in a local console, first sign in to Azure using [az login](/cli/azure/reference-index#az-login). Use an account that is associated with the Azure subscription under which you would like to deploy the virtual machine scale set:

   ```azurecli-interactive
   az login
   ```

2. Create a [resource group](../../azure-resource-manager/resource-group-overview.md#terminology) for containment and deployment of your virtual machine scale set and its related resources, using [az group create](/cli/azure/group/#az-group-create). You can skip this step if you already have a resource group you would like to use instead:

   ```azurecli-interactive 
   az group create --name myResourceGroup --location westus
   ```

3. Create a virtual machine scale set using [az vmss create](/cli/azure/vmss/#az-vmss-create) . The following example creates a virtual machine scale set named *myVMSS* with a system assigned identity, as requested by the `--assign-identity` parameter. The `--admin-username` and `--admin-password` parameters specify the administrative user name and password account for virtual machine sign-in. Update these values as appropriate for your environment: 

   ```azurecli-interactive 
   az vmss create --resource-group myResourceGroup --name myVMSS --image win2016datacenter --upgrade-policy-mode automatic --custom-data cloud-init.txt --admin-username azureuser --admin-password myPassword12 --assign-identity --generate-ssh-keys
   ```

### Enable system assigned identity on an existing Azure virtual machine scale set

If you need to enable the system assigned identity on an existing Azure virtual machine scale set:

1. If you're using the Azure CLI in a local console, first sign in to Azure using [az login](/cli/azure/reference-index#az-login). Use an account that is associated with the Azure subscription that contains the virtual machine scale set.

   ```azurecli-interactive
   az login
   ```

2. Use [az vmss identity assign](/cli/azure/vmss/identity/#az-vmss-identity-assign) command to enable a system assigned identity to an existing VM:

   ```azurecli-interactive
   az vmss identity assign -g myResourceGroup -n myVMSS
   ```

### Disable system assigned identity from an Azure virtual machine scale set

If you have a virtual machine scale set that no longer needs the system assigned identity, but still needs user assigned identities, use the following command:

```azurecli-interactive
az vmss update -n myVM -g myResourceGroup --set identity.type='UserAssigned' 
```

If you have a virtual machine that no longer needs system assigned identity and it has no user assigned identities, use the following command:

> [!NOTE]
> The value `none` is case sensitive. It must be lowercase. 

```azurecli-interactive
az vmss update -n myVM -g myResourceGroup --set identity.type="none"
```

To remove the MSI VM extension, use [az vmss identity remove](/cli/azure/vmss/identity/#az-vmss-remove-identity) command to remove the system assigned identity from a VMSS:

```azurecli-interactive
az vmss extension delete -n ManagedIdentityExtensionForWindows -g myResourceGroup -vmss-name myVMSS
```

## User assigned identity

In this section, you learn how to enable and remove a user assigned identity using Azure CLI.

### Assign a user assigned identity during the creation of an Azure VMSS

This section walks you through creation of an VMSS and assignment of a user assigned identity to the VMSS. If you already have a VMSS you want to use, skip this section and proceed to the next.

1. You can skip this step if you already have a resource group you would like to use. Create a [resource group](~/articles/azure-resource-manager/resource-group-overview.md#terminology) for containment and deployment of your user assigned identity, using [az group create](/cli/azure/group/#az-group-create). Be sure to replace the `<RESOURCE GROUP>` and `<LOCATION>` parameter values with your own values. :

   ```azurecli-interactive 
   az group create --name <RESOURCE GROUP> --location <LOCATION>
   ```

2. Create a user assigned identity using [az identity create](/cli/azure/identity#az-identity-create).  The `-g` parameter specifies the resource group where the user assigned identity is created, and the `-n` parameter specifies its name. Be sure to replace the `<RESOURCE GROUP>` and `<USER ASSIGNED IDENTITY NAME>` parameter values with your own values:

   [!INCLUDE[ua-character-limit](~/includes/managed-identity-ua-character-limits.md)]

   ```azurecli-interactive
   az identity create -g <RESOURCE GROUP> -n <USER ASSIGNED IDENTITY NAME>
   ```
   The response contains details for the user assigned identity created, similar to the following. The resource `id` value assigned to the user assigned identity is used in the following step.

   ```json
   {
        "clientId": "73444643-8088-4d70-9532-c3a0fdc190fz",
        "clientSecretUrl": "https://control-westcentralus.identity.azure.net/subscriptions/<SUBSCRIPTON ID>/resourcegroups/<RESOURCE GROUP>/providers/Microsoft.ManagedIdentity/userAssignedIdentities/<USER ASSIGNED IDENTITY NAME>/credentials?tid=5678&oid=9012&aid=73444643-8088-4d70-9532-c3a0fdc190fz",
        "id": "/subscriptions/<SUBSCRIPTON ID>/resourcegroups/<RESOURCE GROUP>/providers/Microsoft.ManagedIdentity/userAssignedIdentities/<USER ASSIGNED IDENTITY NAME>",
        "location": "westcentralus",
        "name": "<USER ASSIGNED IDENTITY NAME>",
        "principalId": "e5fdfdc1-ed84-4d48-8551-fe9fb9dedfll",
        "resourceGroup": "<RESOURCE GROUP>",
        "tags": {},
        "tenantId": "733a8f0e-ec41-4e69-8ad8-971fc4b533bl",
        "type": "Microsoft.ManagedIdentity/userAssignedIdentities"    
   }
   ```

3. Create a VMSS using [az vmss create](/cli/azure/vmss/#az-vmss-create). The following example creates a VMSS associated with the new user assigned identity, as specified by the `--assign-identity` parameter. Be sure to replace the `<RESOURCE GROUP>`, `<VMSS NAME>`, `<USER NAME>`, `<PASSWORD>`, and `<USER ASSIGNED IDENTITY ID>` parameter values with your own values. For `<USER ASSIGNED IDENTITY ID>`, use the user assigned identity's resource `id` property created in the previous step: 

   ```azurecli-interactive 
   az vmss create --resource-group <RESOURCE GROUP> --name <VMSS NAME> --image UbuntuLTS --admin-username <USER NAME> --admin-password <PASSWORD> --assign-identity <USER ASSIGNED IDENTITY ID>
   ```

### Assign a user assigned identity to an existing Azure VM

1. Create a user assigned identity using [az identity create](/cli/azure/identity#az-identity-create).  The `-g` parameter specifies the resource group where the user assigned identity is created, and the `-n` parameter specifies its name. Be sure to replace the `<RESOURCE GROUP>` and `<USER ASSIGNED IDENTITY NAME>` parameter values with your own values:

    > [!IMPORTANT]
    > Creating user assigned identities with special characters (i.e. underscore) in the name is not currently supported. Please use alphanumeric characters. Check back for updates.  For more information see [FAQs and known issues](known-issues.md)

    ```azurecli-interactive
    az identity create -g <RESOURCE GROUP> -n <USER ASSIGNED IDENTITY NAME>
    ```
The response contains details for the user assigned identity created, similar to the following. The resource `id` value assigned to the user assigned identity is used in the following step.

   ```json
   {
        "clientId": "73444643-8088-4d70-9532-c3a0fdc190fz",
        "clientSecretUrl": "https://control-westcentralus.identity.azure.net/subscriptions/<SUBSCRIPTON ID>/resourcegroups/<RESOURCE GROUP>/providers/Microsoft.ManagedIdentity/userAssignedIdentities/<USER ASSIGNED IDENTITY >/credentials?tid=5678&oid=9012&aid=73444643-8088-4d70-9532-c3a0fdc190fz",
        "id": "/subscriptions/<SUBSCRIPTON ID>/resourcegroups/<RESOURCE GROUP>/providers/Microsoft.ManagedIdentity/userAssignedIdentities/<USER ASSIGNED IDENTITY>",
        "location": "westcentralus",
        "name": "<USER ASSIGNED IDENTITY>",
        "principalId": "e5fdfdc1-ed84-4d48-8551-fe9fb9dedfll",
        "resourceGroup": "<RESOURCE GROUP>",
        "tags": {},
        "tenantId": "733a8f0e-ec41-4e69-8ad8-971fc4b533bl",
        "type": "Microsoft.ManagedIdentity/userAssignedIdentities"    
   }
   ```

2. Assign the user assigned identity to your VMSS using [az vmss identity assign](/cli/azure/vmss/identity#az-vm-assign-identity). Be sure to replace the `<RESOURCE GROUP>` and `<VMSS NAME>` parameter values with your own values. The `<USER ASSIGNED IDENTITY ID>` will be the user assigned identity's resource `id` property, as created in the previous step:

    ```azurecli-interactive
    az vmss identity assign -g <RESOURCE GROUP> -n <VMSS NAME> --identities <USER ASSIGNED IDENTITY ID>
    ```

### Remove a user assigned identity from an Azure virtual machine scale set

To remove a user assigned identity from a virtual machine scale set use [az vmss identity remove](/cli/azure/vmss/identity#az-vmss-identity-remove). Be sure to replace the `<RESOURCE GROUP>` and `<VMSS NAME>` parameter values with your own values. The `<MSI NAME>` will be the user assigned identity's `name` property, which can be found by in the identity section of the VM using `az vmss identity show`:

```azurecli-interactive
az vmss identity remove -g <RESOURCE GROUP> -n <VMSS NAME> --identities <MSI NAME>
```

If your virtual machine scale set does not have a system assigned identity and you want to remove all user assigned identities from it, use the following command:

> [!NOTE]
> The value `none` is case sensitive. It must be lowercase.

```azurecli-interactive
az vmss update -n myVMSS -g myResourceGroup --set identity.type="none" identity.identityIds=null
```

If your virtual machine scale set has both system assigned and user assigned identities, you can remove all the user assigned identities by switching to use only system assigned. Use the following command:

```azurecli-interactive
az vmss update -n myVMSS -g myResourceGroup --set identity.type='SystemAssigned' identity.identityIds=null 
```

## Next steps

- [Managed Service Identity overview](overview.md)
- For the full Azure virtual machine scale set creation Quickstart, see: 

  - [Create a Virtual Machine Scale Set with CLI](../../virtual-machines/linux/tutorial-create-vmss.md#create-a-scale-set)
















<|MERGE_RESOLUTION|>--- conflicted
+++ resolved
@@ -32,14 +32,6 @@
 
 - If you're unfamiliar with Managed Service Identity, check out the [overview section](overview.md). **Be sure to review the [difference between a system assigned and user assigned identity](overview.md#how-does-it-work)**.
 - If you don't already have an Azure account, [sign up for a free account](https://azure.microsoft.com/free/) before continuing.
-<<<<<<< HEAD
-
-To run the CLI script examples, you have three options:
-
-- Use [Azure Cloud Shell](../../cloud-shell/overview.md) from the Azure portal (see next section).
-- Use the embedded Azure Cloud Shell via the "Try It" button, located in the top right corner of each code block.
-- [Install the latest version of Azure CLI](https://docs.microsoft.com/cli/azure/install-azure-cli) if you prefer to use a local CLI console. 
-=======
 - To perform the management operations in this article, your account needs the following role assignments:
     - [Virtual Machine Contributor](/azure/role-based-access-control/built-in-roles#virtual-machine-contributor) to create a virtual machine scale set and enable and remove system and/or user assigned managed identity from a virtual machine scale set.
     - [Managed Identity Contributor](/azure/role-based-access-control/built-in-roles#managed-identity-contributor) role to create a user assigned identity.
@@ -47,8 +39,7 @@
 - To run the CLI script examples, you have three options:
     - Use [Azure Cloud Shell](../../cloud-shell/overview.md) from the Azure portal (see next section).
     - Use the embedded Azure Cloud Shell via the "Try It" button, located in the top right corner of each code block.
-    - [Install the latest version of CLI 2.0](https://docs.microsoft.com/cli/azure/install-azure-cli) (2.0.13 or later) if you prefer to use a local CLI console. 
->>>>>>> 12debbae
+    - [Install the latest version of the Azure CLI](https://docs.microsoft.com/cli/azure/install-azure-cli) (2.0.13 or later) if you prefer to use a local CLI console. 
 
 [!INCLUDE [cloud-shell-try-it.md](../../../includes/cloud-shell-try-it.md)]
 
