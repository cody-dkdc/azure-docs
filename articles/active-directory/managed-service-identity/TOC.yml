- name: Managed Service Identity
  href: overview.md
  items:
    - name: Quickstarts
      items:
<<<<<<< HEAD
      - name: Use a VM MSI to access Azure Resource Manager
        items: 
=======
      - name: Use a VM MSI to acess Azure Resource Manager
        items:
>>>>>>> d9d287c7
        - name: Windows VM
          href: tutorial-windows-vm-access-arm.md
        - name: Linux VM
          href: tutorial-linux-vm-access-arm.md
    - name: Tutorials
      items:
      - name: Windows VM/VMSS
        items:
        - name: Access Azure Data Lake Store
          href: tutorial-windows-vm-access-datalake.md
        - name: Access Azure Storage using an access key
          href: tutorial-windows-vm-access-storage.md
        - name: Access Azure Storage using SAS
          href: tutorial-windows-vm-access-storage-sas.md
        - name: Access Azure SQL
          href: tutorial-windows-vm-access-sql.md
        - name: Access Azure Key Vault
          href: tutorial-windows-vm-access-nonaad.md
        - name: Access Azure Cosmos DB
          href: tutorial-windows-vm-access-cosmos-db.md
        - name: Access Azure Resource Manager with a user assigned identity
          href: tutorial-windows-vm-ua-arm.md
      - name: Linux VM/VMSS
        items:
        - name: Access Azure Data Lake Store
          href: tutorial-linux-vm-access-datalake.md
        - name: Access Azure Storage using an access key
          href: tutorial-linux-vm-access-storage-access-key.md
        - name: Access Azure Storage using SAS
          href: tutorial-linux-vm-access-storage-sas.md
        - name: Access Azure Key Vault
          href: tutorial-linux-vm-access-nonaad.md
        - name: Access Azure Cosmos DB
          href: tutorial-linux-vm-access-cosmos-db.md
        - name: Access Azure Resource Manager with a user assigned identity
          href: msi-tutorial-linux-vm-access-arm.md
      - name: Azure Service Bus
        href: /azure/service-bus-messaging/service-bus-managed-service-identity?context=azure/active-directory/context/msi-context
      - name: Azure App Service and Functions
        href: /azure/app-service/app-service-managed-service-identity?context=azure/active-directory/context/msi-context
      - name: Azure Event Hubs
        href: /azure/event-hubs/event-hubs-managed-service-identity?context=azure/active-directory/context/msi-context
    - name: How-to guides
      items:
      - name: Configure Identity for an Azure VM
        items:
        - name: Portal
          href: qs-configure-portal-windows-vm.md
        - name: CLI
          href: qs-configure-cli-windows-vm.md
        - name: PowerShell
          href: qs-configure-powershell-windows-vm.md
        - name: Azure Resource Manager Template
          href: qs-configure-template-windows-vm.md
        - name: Azure SDKs
          href: qs-configure-sdk-windows-vm.md
      - name: Configure Identity for Azure VMSS
        items:
        - name: Portal
          href: qs-configure-portal-windows-vmss.md
        - name: CLI
          href: qs-configure-cli-windows-vmss.md
        - name: PowerShell
          href: qs-configure-powershell-windows-vmss.md
        - name: Azure Resource Manager Template
          href: qs-configure-template-windows-vmss.md
      - name: Use a VM MSI
        items:
        - name: Acquire an access token
          href: how-to-use-vm-token.md
        - name: Sign to Powershell and CLI using Managed Identity
          href: how-to-use-vm-sign-in.md
        - name: Use with Azure SDKs
          href: how-to-use-vm-sdk.md    
      - name: Manage user assigned identities
        items:
        - name: Portal
          href: how-to-manage-ua-identity-portal.md
        - name: CLI
          href: how-to-manage-ua-identity-cli.md
        - name: PowerShell
          href: how-to-manage-ua-identity-powershell.md
        - name: Azure Resource Manager Template
          href: how-to-manage-ua-identity-arm.md
    - name: Reference
      items:
      - name: CLI
        href: /cli/azure/identity
      - name: PowerShell
        href: /powershell/module/azurerm.managedserviceidentity#managed_service_identity 
      - name: .NET
        href: /dotnet/api/microsoft.azure.management.resourcemanager.fluent.authentication#azure-dotnet
      - name: Java
        href: https://github.com/Azure/azure-libraries-for-java#ready-to-run-code-samples-for-virtual-machines
      - name: Python
        href: /python/api/azure.mgmt.msi
      - name: Ruby
        href: https://rubygems.org/gems/azure_mgmt_msi
      - name: Node.js
        href: /javascript/api/ms-rest-azure
      - name: Go 
        href: https://godoc.org/github.com/Azure/azure-sdk-for-go/services/msi/mgmt/2015-08-31-preview/msi
    - name: Resources
      items:
      - name: FAQs and known issues
        href: known-issues.md
      - name: Azure services that support Managed Identity
        href: services-support-msi.md
    <|MERGE_RESOLUTION|>--- conflicted
+++ resolved
@@ -3,13 +3,8 @@
   items:
     - name: Quickstarts
       items:
-<<<<<<< HEAD
       - name: Use a VM MSI to access Azure Resource Manager
         items: 
-=======
-      - name: Use a VM MSI to acess Azure Resource Manager
-        items:
->>>>>>> d9d287c7
         - name: Windows VM
           href: tutorial-windows-vm-access-arm.md
         - name: Linux VM
