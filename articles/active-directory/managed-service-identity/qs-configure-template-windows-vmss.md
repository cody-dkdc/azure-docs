---
title: Configure managed identities for Azure resources on a virtual machine scale set using a template
description: Step-by-step instructions for configuring managed identities for Azure resources on a virtual machine scale set, using an Azure Resource Manager template.
services: active-directory
documentationcenter: ''
author: daveba
manager: mtillman
editor: ''

ms.service: active-directory
ms.component: msi
ms.devlang: na
ms.topic: conceptual
ms.tgt_pltfrm: na
ms.workload: identity
ms.date: 02/20/2018
ms.author: daveba
---

# Configure managed identities for Azure resources on a Azure virtual machine scale using a template

[!INCLUDE[preview-notice](../../../includes/active-directory-msi-preview-notice.md)]

Managed identities for Azure resources provides Azure services with an automatically managed identity in Azure Active Directory. You can use this identity to authenticate to any service that supports Azure AD authentication, without having credentials in your code. 

In this article, you learn how to perform the following managed identities for Azure resources operations on an Azure virtual machine scale set, using Azure Resource Manager deployment template:
- Enable and disable the system-assigned managed identity on an Azure virtual machine scale set
- Add and remove a user-assigned managed identity on an Azure virtual machine scale set

## Prerequisites

- If you're unfamiliar with managed identities for Azure resources, check out the [overview section](overview.md). **Be sure to review the [difference between a system-assigned and user-assigned managed identity](overview.md#how-does-it-work)**.
- If you don't already have an Azure account, [sign up for a free account](https://azure.microsoft.com/free/) before continuing.
- To perform the management operations in this article, your account needs the following role assignments:
    - [Virtual Machine Contributor](/azure/role-based-access-control/built-in-roles#virtual-machine-contributor) to create a virtual machine scale set and enable and remove system and/or user-assigned managed identity from a virtual machine scale set.
    - [Managed Identity Contributor](/azure/role-based-access-control/built-in-roles#managed-identity-contributor) role to create a user-assigned managed identity.
    - [Managed Identity Operator](/azure/role-based-access-control/built-in-roles#managed-identity-operator) role to assign and remove a user-assigned managed identity from and to a virtual machine scale set.

## Azure Resource Manager templates

As with the Azure portal and scripting, [Azure Resource Manager](../../azure-resource-manager/resource-group-overview.md) templates provide the ability to deploy new or modified resources defined by an Azure resource group. Several options are available for template editing and deployment, both local and portal-based, including:

   - Using a [custom template from the Azure Marketplace](../../azure-resource-manager/resource-group-template-deploy-portal.md#deploy-resources-from-custom-template), which allows you to create a template from scratch, or base it on an existing common or [QuickStart template](https://azure.microsoft.com/documentation/templates/).
   - Deriving from an existing resource group, by exporting a template from either [the original deployment](../../azure-resource-manager/resource-manager-export-template.md#view-template-from-deployment-history), or from the [current state of the deployment](../../azure-resource-manager/resource-manager-export-template.md#export-the-template-from-resource-group).
   - Using a local [JSON editor (such as VS Code)](../../azure-resource-manager/resource-manager-create-first-template.md), and then uploading and deploying by using PowerShell or CLI.
   - Using the Visual Studio [Azure Resource Group project](../../azure-resource-manager/vs-azure-tools-resource-groups-deployment-projects-create-deploy.md) to both create and deploy a template.  

Regardless of the option you choose, template syntax is the same during initial deployment and redeployment. Enabling managed identities for Azure resources on a new or existing VM is done in the same manner. Also, by default, Azure Resource Manager does an [incremental update](../../azure-resource-manager/deployment-modes.md) to deployments.

## System-assigned managed identity

In this section, you will enable and disable the system-assigned managed identity using an Azure Resource Manager template.

### Enable system-assigned managed identity during creation the creation of a virtual machines scale set or a existing virtual machine scale set

1. Whether you sign in to Azure locally or via the Azure portal, use an account that is associated with the Azure subscription that contains the virtual machine scale set.
   
2. To enable the system-assigned managed identity, load the template into an editor, locate the `Microsoft.Compute/virtualMachinesScaleSets` resource of interest within the resources section and add the `identity` property at the same level as the `"type": "Microsoft.Compute/virtualMachines"` property. Use the following syntax:

   ```JSON
   "identity": { 
       "type": "SystemAssigned"
   }
   ```

3. (Optional) Add the virtual machine scale set managed identities for Azure resources extension as an `extensionsProfile` element. This step is optional as you can use the Azure Instance Metadata Service (IMDS) identity, to retrieve tokens as well.  Use the following syntax:

   >[!NOTE] 
   > The following example assumes a Windows virtual machine scale set extension (`ManagedIdentityExtensionForWindows`) is being deployed. You can also configure for Linux by using `ManagedIdentityExtensionForLinux` instead, for the `"name"` and `"type"` elements.
   >

   ```json
   "extensionProfile": {
        "extensions": [
            {
                "name": "ManagedIdentityWindowsExtension",
                "properties": {
                    "publisher": "Microsoft.ManagedIdentity",
                    "type": "ManagedIdentityExtensionForWindows",
                    "typeHandlerVersion": "1.0",
                    "autoUpgradeMinorVersion": true,
                    "settings": {
                        "port": 50342
                    },
                    "protectedSettings": {}
                }
            }
   ```

4. When you're done, the following sections should added to the resource section of your template  and should resemble the following:

   ```json
    "resources": [
        {
            //other resource provider properties...
            "apiVersion": "2018-06-01",
            "type": "Microsoft.Compute/virtualMachineScaleSets",
            "name": "[variables('vmssName')]",
            "location": "[resourceGroup().location]",
            "identity": {
                "type": "SystemAssigned",
            },
           "properties": {
                //other resource provider properties...
                "virtualMachineProfile": {
                    //other virtual machine profile properties...
                    "extensionProfile": {
                        "extensions": [
                            {
                                "name": "ManagedIdentityWindowsExtension",
                                "properties": {
                                  "publisher": "Microsoft.ManagedIdentity",
                                  "type": "ManagedIdentityExtensionForWindows",
                                  "typeHandlerVersion": "1.0",
                                  "autoUpgradeMinorVersion": true,
                                  "settings": {
                                      "port": 50342
                                  }
                                }
                            } 
                        ]
                    }
                }
            }
        }
    ]
   ``` 

### Disable a system-assigned managed identity from an Azure virtual machine scale set

If you have a virtual machine scale set that no longer needs a system-assigned managed identity:

1. Whether you sign in to Azure locally or via the Azure portal, use an account that is associated with the Azure subscription that contains the virtual machine scale set.

2. Load the template into an [editor](#azure-resource-manager-templates) and locate the `Microsoft.Compute/virtualMachineScaleSets` resource of interest within the `resources` section. If you have a VM that only has system-assigned managed identity, you can disable it by changing the identity type to `None`.

   **Microsoft.Compute/virtualMachineScaleSets API version 2018-06-01**

   If your apiVersion is `2018-06-01` and your VM has both system and user-assigned managed identities, remove `SystemAssigned` from the identity type and keep `UserAssigned` along with the userAssignedIdentities dictionary values.

   **Microsoft.Compute/virtualMachineScaleSets API version 2018-06-01 and earlier**

   If your apiVersion is `2017-12-01` and your virtual machine scale set has both system and user-assigned managed identities, remove `SystemAssigned` from the identity type and keep `UserAssigned` along with the `identityIds` array of the user-assigned managed identities. 
   
    

   The following example shows you how remove a system-assigned managed identity from a virtual machine scale set with no user-assigned managed identities:
   
   ```json
   {
       "name": "[variables('vmssName')]",
       "apiVersion": "2018-06-01",
       "location": "[parameters(Location')]",
       "identity": {
           "type": "None"
        }

   }
   ```

## User-assigned managed identity

In this section, you assign a user-assigned managed identity to a virtual machine scale set using Azure Resource Manager template.

> [!Note]
> To create a user-assigned managed identity using an Azure Resource Manager Template, see [Create a user-assigned managed identity](how-to-manage-ua-identity-arm.md#create-a-user-assigned-managed-identity).

### Assign a user-assigned managed identity to a virutal machine scale set

1. Under the `resources` element, add the following entry to assign a user-assigned managed identity to your virtual machine scale set.  Be sure to replace `<USERASSIGNEDIDENTITY>` with the name of the user-assigned managed identity you created.
   
   **Microsoft.Compute/virtualMachineScaleSets API version 2018-06-01**

   If your apiVersion is `2018-06-01`, your user-assigned managed identities are stored in the `userAssignedIdentities` dictionary format and the `<USERASSIGNEDIDENTITYNAME>` value must be stored in a variable defined in the `variables` section of your template.

   ```json
   {
       "name": "[variables('vmssName')]",
       "apiVersion": "2018-06-01",
       "location": "[parameters(Location')]",
       "identity": {
           "type": "userAssigned",
           "userAssignedIdentities": {
               "[resourceID('Microsoft.ManagedIdentity/userAssignedIdentities/',variables('<USERASSIGNEDIDENTITYNAME>'))]": {}
           }
       }
    
   }
   ```   

   **Microsoft.Compute/virtualMachineScaleSets API version 2017-12-01**
    
   If your `apiVersion` is `2017-12-01` or earlier, your user-assigned managed identities are stored in the `identityIds` array and the `<USERASSIGNEDIDENTITYNAME>` value must be stored in a variable defined in the variables section of your template.

   ```json
   {
       "name": "[variables('vmssName')]",
       "apiVersion": "2017-03-30",
       "location": "[parameters(Location')]",
       "identity": {
           "type": "userAssigned",
           "identityIds": [
               "[resourceID('Micrososft.ManagedIdentity/userAssignedIdentities/',variables('<USERASSIGNEDIDENTITY>'))]"
           ]
       }

   }
   ``` 

2. (Optional) Add the following entry under the `extensionProfile` element to assign the managed identities for Azure resources extension to your VMSS. This step is optional as you can use the Azure Instance Metadata Service (IMDS) identity endpoint, to retrieve tokens as well. Use the following syntax:
   
    ```JSON
       "extensionProfile": {
            "extensions": [
                {
                    "name": "ManagedIdentityWindowsExtension",
                    "properties": {
                        "publisher": "Microsoft.ManagedIdentity",
                        "type": "ManagedIdentityExtensionForWindows",
                        "typeHandlerVersion": "1.0",
                        "autoUpgradeMinorVersion": true,
                        "settings": {
                            "port": 50342
                        },
                        "protectedSettings": {}
                    }
                }
    ```

3. When you are done, your template should look similar to the following:
   
   **Microsoft.Compute/virtualMachineScaleSets API version 2018-06-01**   

   ```json
   "resources": [
        {
            //other resource provider properties...
            "apiVersion": "2018-06-01",
            "type": "Microsoft.Compute/virtualMachineScaleSets",
            "name": "[variables('vmssName')]",
            "location": "[resourceGroup().location]",
            "identity": {
                "type": "UserAssigned",
                "userAssignedIdentities": {
                    "[resourceID('Microsoft.ManagedIdentity/userAssignedIdentities/',variables('<USERASSIGNEDIDENTITYNAME>'))]": {}
                }
            },
           "properties": {
                //other virtual machine properties...
                "virtualMachineProfile": {
                    //other virtual machine profile properties...
                    "extensionProfile": {
                        "extensions": [
                            {
                                "name": "ManagedIdentityWindowsExtension",
                                "properties": {
                                  "publisher": "Microsoft.ManagedIdentity",
                                  "type": "ManagedIdentityExtensionForWindows",
                                  "typeHandlerVersion": "1.0",
                                  "autoUpgradeMinorVersion": true,
                                  "settings": {
                                      "port": 50342
                                  }
                                }
                            } 
                        ]
                    }
                }
            }
        }
    ]
   ```

   **Microsoft.Compute/virtualMachines API version 2017-12-01 eand earlier**

   ```json
   "resources": [
        {
            //other resource provider properties...
            "apiVersion": "2017-12-01",
            "type": "Microsoft.Compute/virtualMachineScaleSets",
            "name": "[variables('vmssName')]",
            "location": "[resourceGroup().location]",
            "identity": {
                "type": "UserAssigned",
                "identityIds": [
                    "[resourceID('Microsoft.ManagedIdentity/userAssignedIdentities/',variables('<USERASSIGNEDIDENTITYNAME>'))]"
                ]
            },
           "properties": {
                //other virtual machine properties...
                "virtualMachineProfile": {
                    //other virtual machine profile properties...
                    "extensionProfile": {
                        "extensions": [
                            {
                                "name": "ManagedIdentityWindowsExtension",
                                "properties": {
                                  "publisher": "Microsoft.ManagedIdentity",
                                  "type": "ManagedIdentityExtensionForWindows",
                                  "typeHandlerVersion": "1.0",
                                  "autoUpgradeMinorVersion": true,
                                  "settings": {
                                      "port": 50342
                                  }
                                }
                            } 
                        ]
                    }
                }
            }
        }
    ]
   ```
### Remove user-assigned managed identity from an Azure virtual machine scale set

If you have a virtual machine scale set that no longer needs a user-assigned managed identity:

1. Whether you sign in to Azure locally or via the Azure portal, use an account that is associated with the Azure subscription that contains the virtual machine scale set.

<<<<<<< HEAD
2. Load the template into an [editor](#azure-resource-manager-templates) and locate the `Microsoft.Compute/virtualMachineScaleSets` resource of interest within the `resources` section. If you have a virtual machine scale set that only has user assigned identity, you can disable it by changing the identity type to `None`.
=======
2. Load the template into an [editor](#azure-resource-manager-templates) and locate the `Microsoft.Compute/virtualMachineScaleSets` resource of interest within the `resources` section. If you have a virtual machine scale set that only has user-assigned managed identity, you can disable it by changing the the identity type to `None`.
>>>>>>> 415654fe

   The following example shows you how remove all user-assigned managed identities from a VM with no system-assigned managed identities:

   ```json
   {
       "name": "[variables('vmssName')]",
       "apiVersion": "2018-06-01",
       "location": "[parameters(Location')]",
       "identity": {
           "type": "None"
        }
   }
   ```
   
   **Microsoft.Compute/virtualMachineScaleSets API version 2018-06-01**
    
<<<<<<< HEAD
   To remove a single user assigned identity from a virtual machine scale set, remove it from the `userAssignedIdentities` dictionary.
=======
   To remove a a single user-assigned managed identity from a virtual machine scale set, remove it from the `userAssignedIdentities` dictionary.
>>>>>>> 415654fe

   If you have a system-assigned identity, keep it in the in the `type` value under the `identity` value.

   **Microsoft.Compute/virtualMachineScaleSets API version 2017-12-01**

   To remove a single user-assigned managed identity from a virtual machine scale set, remove it from the `identityIds` array.

   If you have a system-assigned managed identity, keep it in the in the `type` value under the `identity` value.
   
## Next steps

- [Managed identities for Azure resources overview](overview.md).
<|MERGE_RESOLUTION|>--- conflicted
+++ resolved
@@ -318,11 +318,7 @@
 
 1. Whether you sign in to Azure locally or via the Azure portal, use an account that is associated with the Azure subscription that contains the virtual machine scale set.
 
-<<<<<<< HEAD
-2. Load the template into an [editor](#azure-resource-manager-templates) and locate the `Microsoft.Compute/virtualMachineScaleSets` resource of interest within the `resources` section. If you have a virtual machine scale set that only has user assigned identity, you can disable it by changing the identity type to `None`.
-=======
 2. Load the template into an [editor](#azure-resource-manager-templates) and locate the `Microsoft.Compute/virtualMachineScaleSets` resource of interest within the `resources` section. If you have a virtual machine scale set that only has user-assigned managed identity, you can disable it by changing the the identity type to `None`.
->>>>>>> 415654fe
 
    The following example shows you how remove all user-assigned managed identities from a VM with no system-assigned managed identities:
 
@@ -339,11 +335,7 @@
    
    **Microsoft.Compute/virtualMachineScaleSets API version 2018-06-01**
     
-<<<<<<< HEAD
-   To remove a single user assigned identity from a virtual machine scale set, remove it from the `userAssignedIdentities` dictionary.
-=======
    To remove a a single user-assigned managed identity from a virtual machine scale set, remove it from the `userAssignedIdentities` dictionary.
->>>>>>> 415654fe
 
    If you have a system-assigned identity, keep it in the in the `type` value under the `identity` value.
 
