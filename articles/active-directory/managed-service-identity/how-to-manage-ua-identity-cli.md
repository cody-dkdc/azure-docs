--- conflicted
+++ resolved
@@ -35,11 +35,7 @@
 - To run the CLI script examples, you have three options:
     - Use [Azure Cloud Shell](../../cloud-shell/overview.md) from the Azure portal (see next section).
     - Use the embedded Azure Cloud Shell via the "Try It" button, located in the top right corner of each code block.
-<<<<<<< HEAD
-    - [Install the latest version of CLI](https://docs.microsoft.com/cli/azure/install-azure-cli) if you prefer to use a local CLI console. Sign in to Azure using `az login`, using an account that is associated with the Azure subscription under which you would like to deploy the user assigned identity.
-=======
-    - [Install the latest version of CLI 2.0](https://docs.microsoft.com/cli/azure/install-azure-cli) (2.0.13 or later) if you prefer to use a local CLI console. Sign in to Azure using `az login`, using an account that is associated with the Azure subscription under which you would like to deploy the user-assigned managed identity.
->>>>>>> 2a97d249
+    - [Install the latest version of the Azure CLI](https://docs.microsoft.com/cli/azure/install-azure-cli) (2.0.13 or later) if you prefer to use a local CLI console. Sign in to Azure using `az login`, using an account that is associated with the Azure subscription under which you would like to deploy the user-assigned managed identity.
 
 [!INCLUDE [cloud-shell-try-it.md](../../../includes/cloud-shell-try-it.md)]
 
