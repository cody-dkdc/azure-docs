---
title: How to configure managed identities for Azure resources on an Azure VM by using a template
description: Step-by-step instructions for configuring managed identities for Azure resources on an Azure VM, using an Azure Resource Manager template.
services: active-directory
documentationcenter: ''
author: daveba
manager: mtillman
editor: ''

ms.service: active-directory
ms.component: msi
ms.devlang: na
ms.topic: conceptual
ms.tgt_pltfrm: na
ms.workload: identity
ms.date: 09/14/2017
ms.author: daveba
---

# Configure managed identities for Azure resources on an Azure VM using a templates

[!INCLUDE[preview-notice](../../../includes/active-directory-msi-preview-notice.md)]

Managed identities for Azure resources provides Azure services with an automatically managed identity in Azure Active Directory. You can use this identity to authenticate to any service that supports Azure AD authentication, without having credentials in your code. 

In this article, using the Azure Resource Manager deployment template, you learn how to perform the following managed identities for Azure resources operations on an Azure VM:

## Prerequisites

- If you're unfamiliar with using Azure Resource Manager deployment template, check out the [overview section](overview.md). **Be sure to review the [difference between a system-assigned and user-assigned managed identity](overview.md#how-does-it-work)**.
- If you don't already have an Azure account, [sign up for a free account](https://azure.microsoft.com/free/) before continuing.
- To perform the management operations in this article, your account needs the following role assignments:
    - [Virtual Machine Contributor](/azure/role-based-access-control/built-in-roles#virtual-machine-contributor) to create a VM and enable and remove system and/or user-assigned managed identity from an Azure VM.
    - [Managed Identity Contributor](/azure/role-based-access-control/built-in-roles#managed-identity-contributor) role to create a user-assigned managed identity.
    - [Managed Identity Operator](/azure/role-based-access-control/built-in-roles#managed-identity-operator) role to assign and remove a user-assigned managed identity from and to a VM.

## Azure Resource Manager templates

As with the Azure portal and scripting, [Azure Resource Manager](../../azure-resource-manager/resource-group-overview.md) templates provide the ability to deploy new or modified resources defined by an Azure resource group. Several options are available for template editing and deployment, both local and portal-based, including:

   - Using a [custom template from the Azure Marketplace](../../azure-resource-manager/resource-group-template-deploy-portal.md#deploy-resources-from-custom-template), which allows you to create a template from scratch, or base it on an existing common or [QuickStart template](https://azure.microsoft.com/documentation/templates/).
   - Deriving from an existing resource group, by exporting a template from either [the original deployment](../../azure-resource-manager/resource-manager-export-template.md#view-template-from-deployment-history), or from the [current state of the deployment](../../azure-resource-manager/resource-manager-export-template.md#export-the-template-from-resource-group).
   - Using a local [JSON editor (such as VS Code)](../../azure-resource-manager/resource-manager-create-first-template.md), and then uploading and deploying by using PowerShell or CLI.
   - Using the Visual Studio [Azure Resource Group project](../../azure-resource-manager/vs-azure-tools-resource-groups-deployment-projects-create-deploy.md) to both create and deploy a template.  

Regardless of the option you choose, template syntax is the same during initial deployment and redeployment. Enabling a system or user-assigned managed identity on a new or existing VM is done in the same manner. Also, by default, Azure Resource Manager does an [incremental update](../../azure-resource-manager/deployment-modes.md) to deployments.

## System-assigned managed identity

In this section, you will enable and disable a system-assigned managed identity using an Azure Resource Manager template.

### Enable system-assigned managed identity during creation of an Azure VM or on an existing VM

1. Whether you sign in to Azure locally or via the Azure portal, use an account that is associated with the Azure subscription that contains the VM.

2. To enable system-assigned managed identity, load the template into an editor, locate the `Microsoft.Compute/virtualMachines` resource of interest within the `resources` section and add the `"identity"` property at the same level as the `"type": "Microsoft.Compute/virtualMachines"` property. Use the following syntax:

   ```JSON
   "identity": { 
       "type": "SystemAssigned"
   },
   ```

3. (Optional) Add the VM managed identities for Azure resources extension as a `resources` element. This step is optional as you can use the Azure Instance Metadata Service (IMDS) identity endpoint, to retrieve tokens as well.  Use the following syntax:

   >[!NOTE] 
   > The following example assumes a Windows VM extension (`ManagedIdentityExtensionForWindows`) is being deployed. You can also configure for Linux by using `ManagedIdentityExtensionForLinux` instead, for the `"name"` and `"type"` elements.
   >

   ```JSON
   { 
       "type": "Microsoft.Compute/virtualMachines/extensions",
       "name": "[concat(variables('vmName'),'/ManagedIdentityExtensionForWindows')]",
       "apiVersion": "2018-06-01",
       "location": "[resourceGroup().location]",
       "dependsOn": [
           "[concat('Microsoft.Compute/virtualMachines/', variables('vmName'))]"
       ],
       "properties": {
           "publisher": "Microsoft.ManagedIdentity",
           "type": "ManagedIdentityExtensionForWindows",
           "typeHandlerVersion": "1.0",
           "autoUpgradeMinorVersion": true,
           "settings": {
               "port": 50342
           },
           "protectedSettings": {}
       }
   }
   ```

4. When you're done, the following sections should added to the `resource` section of your template and it should resemble the following:

   ```JSON
   "resources": [
        {
            //other resource provider properties...
            "apiVersion": "2018-06-01",
            "type": "Microsoft.Compute/virtualMachines",
            "name": "[variables('vmName')]",
            "location": "[resourceGroup().location]",
            "identity": {
                "type": "SystemAssigned",
                },
            },
            {
            "type": "Microsoft.Compute/virtualMachines/extensions",
            "name": "[concat(variables('vmName'),'/ManagedIdentityExtensionForLinux')]",
            "apiVersion": "2018-06-01",
            "location": "[resourceGroup().location]",
            "dependsOn": [
                "[concat('Microsoft.Compute/virtualMachines/', variables('vmName'))]"
            ],
            "properties": {
                "publisher": "Microsoft.ManagedIdentity",
                "type": "ManagedIdentityExtensionForWindows",
                "typeHandlerVersion": "1.0",
                "autoUpgradeMinorVersion": true,
                "settings": {
                    "port": 50342
                }
            }
        }
    ]
   ```

### Assign a role the VM's system-assigned managed identity

After you have enabled system-assigned managed identity on your VM, you may want to grant it a role such as **Reader** access to the resource group in which it was created.

1. Whether you sign in to Azure locally or via the Azure portal, use an account that is associated with the Azure subscription that contains the VM.
 
2. Load the template into an [editor](#azure-resource-manager-templates) and add the following information to give your VM **Reader** access to the resource group in which it was created.  Your template structure may vary depending on the editor and the deployment model you choose.
   
   Under the `parameters` section add the following:

    ```JSON
    "builtInRoleType": {
          "type": "string",
          "defaultValue": "Reader"
        },
        "rbacGuid": {
          "type": "string"
        }
    ```

    Under the `variables` section add the following:

    ```JSON
    "Reader": "[concat('/subscriptions/', subscription().subscriptionId, '/providers/Microsoft.Authorization/roleDefinitions/', 'acdd72a7-3385-48ef-bd42-f606fba81ae7')]"
    ```

    Under the `resources` section add the following:

    ```JSON
    {
        "apiVersion": "2017-09-01",
         "type": "Microsoft.Authorization/roleAssignments",
         "name": "[parameters('rbacGuid')]",
         "properties": {
                "roleDefinitionId": "[variables(parameters('builtInRoleType'))]",
                "principalId": "[reference(variables('vmResourceId'), '2017-12-01', 'Full').identity.principalId]",
                "scope": "[resourceGroup().id]"
          },
          "dependsOn": [
                "[concat('Microsoft.Compute/virtualMachines/', parameters('vmName'))]"
            ]
    }
    ```

### Disable a system-assigned managed identity from an Azure VM

If you have a VM that no longer needs a system-assigned managed identity:

1. Whether you sign in to Azure locally or via the Azure portal, use an account that is associated with the Azure subscription that contains the VM.

2. Load the template into an [editor](#azure-resource-manager-templates) and locate the `Microsoft.Compute/virtualMachines` resource of interest within the `resources` section. If you have a VM that only has system-assigned managed identity, you can disable it by changing the identity type to `None`.  
   
   **Microsoft.Compute/virtualMachines API version 2018-06-01**

   If your VM has both system and user-assigned managed identities, remove `SystemAssigned` from the identity type and keep `UserAssigned` along with the `userAssignedIdentities` dictionary values.

   **Microsoft.Compute/virtualMachines API version 2018-06-01 and earlier**
   
   If your `apiVersion` is `2017-12-01` and your VM has both system and user-assigned managed identities, remove `SystemAssigned` from the identity type and keep `UserAssigned` along with the `identityIds` array of the user-assigned managed identities.  
   
The following example shows you how remove a system-assigned managed identity from a VM with no user-assigned managed identities:

```JSON
{
    "apiVersion": "2018-06-01",
    "type": "Microsoft.Compute/virtualMachines",
    "name": "[parameters('vmName')]",
    "location": "[resourceGroup().location]",
    "identity": { 
        "type": "None"
}
```

## User-assigned managed identity

In this section, you assign a user-assigned managed identity to an Azure VM using Azure Resource Manager template.

> [!Note]
> To create a user-assigned managed identity using an Azure Resource Manager Template, see [Create a user-assigned managed identity](how-to-manage-ua-identity-arm.md#create-a-user-assigned-managed-identity).

 ### Assign a user-assigned managed identity to an Azure VM

1. Under the `resources` element, add the following entry to assign a user-assigned managed identity to your VM.  Be sure to replace `<USERASSIGNEDIDENTITY>` with the name of the user-assigned managed identity you created.

   **Microsoft.Compute/virtualMachines API version 2018-06-01**

   If your `apiVersion` is `2018-06-01`, your user-assigned managed identities are stored in the `userAssignedIdentities` dictionary format and the `<USERASSIGNEDIDENTITYNAME>` value must be stored in a variable defined in the `variables` section of your template.

   ```json
   {
       "apiVersion": "2018-06-01",
       "type": "Microsoft.Compute/virtualMachines",
       "name": "[variables('vmName')]",
       "location": "[resourceGroup().location]",
       "identity": {
           "type": "userAssigned",
           "userAssignedIdentities": {
               "[resourceID('Microsoft.ManagedIdentity/userAssignedIdentities/',variables('<USERASSIGNEDIDENTITYNAME>'))]": {}
           }
        }
   }
   ```
   
   **Microsoft.Compute/virtualMachines API version 2017-12-01 and earlier**
    
   If your `apiVersion` is `2017-12-01`, your user-assigned managed identities are stored in the `identityIds` array and the `<USERASSIGNEDIDENTITYNAME>` value must be stored in a variable defined in the `variables` section of your template.
    
   ```json
   {
       "apiVersion": "2017-12-01",
       "type": "Microsoft.Compute/virtualMachines",
       "name": "[variables('vmName')]",
       "location": "[resourceGroup().location]",
       "identity": {
           "type": "userAssigned",
           "identityIds": [
               "[resourceID('Microsoft.ManagedIdentity/userAssignedIdentities/',variables('<USERASSIGNEDIDENTITYNAME>'))]"
           ]
       }
   }
   ```
       

2. (Optional) Next, under the `resources` element, add the following entry to assign the managed identity extension to your VM. This step is optional as you can use the Azure Instance Metadata Service (IMDS) identity endpoint, to retrieve tokens as well. Use the following syntax:
    ```json
    {
        "type": "Microsoft.Compute/virtualMachines/extensions",
        "name": "[concat(variables('vmName'),'/ManagedIdentityExtensionForWindows')]",
        "apiVersion": "2018-06-01",
        "location": "[resourceGroup().location]",
        "dependsOn": [
            "[concat('Microsoft.Compute/virtualMachines/', variables('vmName'))]"
        ],
        "properties": {
            "publisher": "Microsoft.ManagedIdentity",
            "type": "ManagedIdentityExtensionForWindows",
            "typeHandlerVersion": "1.0",
            "autoUpgradeMinorVersion": true,
            "settings": {
                "port": 50342
            }
        }
    }
    ```
    
3. When you're done, the following sections should added to the `resource` section of your template and it should resemble the following:
   
   **Microsoft.Compute/virtualMachines API version 2018-06-01**    

   ```JSON
   "resources": [
        {
            //other resource provider properties...
            "apiVersion": "2018-06-01",
            "type": "Microsoft.Compute/virtualMachines",
            "name": "[variables('vmName')]",
            "location": "[resourceGroup().location]",
            "identity": {
                "type": "userAssigned",
                "userAssignedIdentities": {
                   "[resourceID('Microsoft.ManagedIdentity/userAssignedIdentities/',variables('<USERASSIGNEDIDENTITYNAME>'))]": {}
                }
            }
        },
        {
            "type": "Microsoft.Compute/virtualMachines/extensions",
            "name": "[concat(variables('vmName'),'/ManagedIdentityExtensionForLinux')]",
            "apiVersion": "2018-06-01-preview",
            "location": "[resourceGroup().location]",
            "dependsOn": [
                "[concat('Microsoft.Compute/virtualMachines/', variables('vmName'))]"
            ],
            "properties": {
                "publisher": "Microsoft.ManagedIdentity",
                "type": "ManagedIdentityExtensionForWindows",
                "typeHandlerVersion": "1.0",
                "autoUpgradeMinorVersion": true,
                "settings": {
                    "port": 50342
            }
        }
       }
    ]
   ```
   **Microsoft.Compute/virtualMachines API version 2017-12-01 and earlier**
   
   ```JSON
   "resources": [
        {
            //other resource provider properties...
            "apiVersion": "2017-12-01",
            "type": "Microsoft.Compute/virtualMachines",
            "name": "[variables('vmName')]",
            "location": "[resourceGroup().location]",
            "identity": {
                "type": "userAssigned",
                "identityIds": [
                   "[resourceID('Microsoft.ManagedIdentity/userAssignedIdentities/',variables('<USERASSIGNEDIDENTITYNAME>'))]"
                ]
            }
        },
        {
            "type": "Microsoft.Compute/virtualMachines/extensions",
            "name": "[concat(variables('vmName'),'/ManagedIdentityExtensionForLinux')]",
            "apiVersion": "2015-05-01-preview",
            "location": "[resourceGroup().location]",
            "dependsOn": [
                "[concat('Microsoft.Compute/virtualMachines/', variables('vmName'))]"
            ],
            "properties": {
                "publisher": "Microsoft.ManagedIdentity",
                "type": "ManagedIdentityExtensionForWindows",
                "typeHandlerVersion": "1.0",
                "autoUpgradeMinorVersion": true,
                "settings": {
                    "port": 50342
            }
        }
       }
    ]
   ```

### Remove a user-assigned managed identity from an Azure VM

If you have a VM that no longer needs a user-assigned managed identity:

1. Whether you sign in to Azure locally or via the Azure portal, use an account that is associated with the Azure subscription that contains the VM.

<<<<<<< HEAD
2. Load the template into an [editor](#azure-resource-manager-templates) and locate the `Microsoft.Compute/virtualMachines` resource of interest within the `resources` section. If you have a VM that only has user assigned identity, you can disable it by changing the identity type to `None`.
=======
2. Load the template into an [editor](#azure-resource-manager-templates) and locate the `Microsoft.Compute/virtualMachines` resource of interest within the `resources` section. If you have a VM that only has user-assigned managed identity, you can disable it by changing the the identity type to `None`.
>>>>>>> 415654fe
 
   The following example shows you how remove all user-assigned managed identities from a VM with no system-assigned managed identities:
   
   ```json
    {
      "apiVersion": "2018-06-01",
      "type": "Microsoft.Compute/virtualMachines",
      "name": "[parameters('vmName')]",
      "location": "[resourceGroup().location]",
      "identity": { 
          "type": "None"
    }
   ```
   
   **Microsoft.Compute/virtualMachines API version 2018-06-01 and earlier**
    
   To remove a single user-assigned managed identity from a VM, remove it from the `useraAssignedIdentities` dictionary.

   If you have a system-assigned managed identity, keep it in the in the `type` value under the `identity` value.
 
   **Microsoft.Compute/virtualMachines API version 2017-12-01**

<<<<<<< HEAD
   To remove a single user assigned identity from a VM, remove it from the `identityIds` array.
=======
   To remove a a single user-assigned managed identity from a VM, remove it from the `identityIds` array.
>>>>>>> 415654fe

   If you have a system-assigned managed identity, keep it in the in the `type` value under the `identity` value.
   
## Next steps

- [Managed identities for Azure resources overview](overview.md).
<|MERGE_RESOLUTION|>--- conflicted
+++ resolved
@@ -352,11 +352,7 @@
 
 1. Whether you sign in to Azure locally or via the Azure portal, use an account that is associated with the Azure subscription that contains the VM.
 
-<<<<<<< HEAD
-2. Load the template into an [editor](#azure-resource-manager-templates) and locate the `Microsoft.Compute/virtualMachines` resource of interest within the `resources` section. If you have a VM that only has user assigned identity, you can disable it by changing the identity type to `None`.
-=======
 2. Load the template into an [editor](#azure-resource-manager-templates) and locate the `Microsoft.Compute/virtualMachines` resource of interest within the `resources` section. If you have a VM that only has user-assigned managed identity, you can disable it by changing the the identity type to `None`.
->>>>>>> 415654fe
  
    The following example shows you how remove all user-assigned managed identities from a VM with no system-assigned managed identities:
    
@@ -379,11 +375,7 @@
  
    **Microsoft.Compute/virtualMachines API version 2017-12-01**
 
-<<<<<<< HEAD
-   To remove a single user assigned identity from a VM, remove it from the `identityIds` array.
-=======
    To remove a a single user-assigned managed identity from a VM, remove it from the `identityIds` array.
->>>>>>> 415654fe
 
    If you have a system-assigned managed identity, keep it in the in the `type` value under the `identity` value.
    
