---
title: How to use an Azure VM Managed Service Identity to acquire an access token
description: Step by step instructions and examples for using an Azure VM MSI to acquire an OAuth access token.
services: active-directory
documentationcenter: 
author: daveba
manager: mtillman
editor: 

ms.service: active-directory
ms.devlang: na
ms.topic: article
ms.tgt_pltfrm: na
ms.workload: identity
ms.date: 12/01/2017
ms.author: daveba
---

# How to use an Azure VM Managed Service Identity (MSI) for token acquisition 

[!INCLUDE[preview-notice](../../../includes/active-directory-msi-preview-notice.md)]  
This article provides various code and script examples for token acquisition, as well as guidance on important topics such as handling token expiration and HTTP errors. We recommend that you use Managed Service Identity with the IMDS endpoint, as the VM extension endpoint will be deprecated.

## Prerequisites

[!INCLUDE [msi-qs-configure-prereqs](../../../includes/active-directory-msi-qs-configure-prereqs.md)]

If you plan to use the Azure PowerShell examples in this article, be sure to install the latest version of [Azure PowerShell](https://www.powershellgallery.com/packages/AzureRM).


> [!IMPORTANT]
> - All sample code/script in this article assumes the client is running on an MSI-enabled Virtual Machine. Use the VM "Connect" feature in the Azure portal, to remotely connect to your VM. For details on enabling MSI on a VM, see [Configure a VM Managed Service Identity (MSI) using the Azure portal](qs-configure-portal-windows-vm.md), or one of the variant articles (using PowerShell, CLI, a template, or an Azure SDK). 

> [!IMPORTANT]
> - The security boundary of an Managed Identity, is the resource. All code/scripts running on an MSI-enabled Virtual Machine, can request and retrieve tokens. 

## Overview

A client application can request an MSI [app-only access token](../develop/active-directory-dev-glossary.md#access-token) for accessing a given resource. The token is [based on the MSI service principal](overview.md#how-does-it-work). As such, there is no need for the client to register itself to obtain an access token under its own service principal. The token is suitable for use as a bearer token in
[service-to-service calls requiring client credentials](../develop/active-directory-protocols-oauth-service-to-service.md).

|  |  |
| -------------- | -------------------- |
| [Get a token using HTTP](#get-a-token-using-http) | Protocol details for the MSI token endpoint |
| [Get a token using C#](#get-a-token-using-c) | Example of using the MSI REST endpoint from a C# client |
| [Get a token using Go](#get-a-token-using-go) | Example of using the MSI REST endpoint from a Go client |
| [Get a token using Azure PowerShell](#get-a-token-using-azure-powershell) | Example of using the MSI REST endpoint from a PowerShell client |
| [Get a token using CURL](#get-a-token-using-curl) | Example of using the MSI REST endpoint from a Bash/CURL client |
| [Handling token expiration](#handling-token-expiration) | Guidance for handling expired access tokens |
| [Error handling](#error-handling) | Guidance for handling HTTP errors returned from the MSI token endpoint |
| [Resource IDs for Azure services](#resource-ids-for-azure-services) | Where to get resource IDs for supported Azure services |

## Get a token using HTTP 

The fundamental interface for acquiring an access token is based on REST, making it accessible to any client application running on the VM that can make HTTP REST calls. This is similar to the Azure AD programming model, except the client uses an endpoint on the virtual machine (vs an Azure AD endpoint).

Sample request using the MSI Instance Metadata Service (IMDS) Endpoint *(recommended)*:

```
GET http://169.254.169.254/metadata/identity/oauth2/token?api-version=2018-02-01&resource=https%3A%2F%2Fmanagement.azure.com%2F&client_id=712eac09-e943-418c-9be6-9fd5c91078bl HTTP/1.1 Metadata: true
```

| Element | Description |
| ------- | ----------- |
| `GET` | The HTTP verb, indicating you want to retrieve data from the endpoint. In this case, an OAuth access token. | 
| `http://169.254.169.254/metadata/identity/oauth2/token` | The MSI endpoint for the Instance Metadata Service. |
| `api-version`  | A query string parameter, indicating the API version for the IMDS endpoint.  |
| `resource` | A query string parameter, indicating the App ID URI of the target resource. It also appears in the `aud` (audience) claim of the issued token. This example requests a token to access Azure Resource Manager, which has an App ID URI of https://management.azure.com/. |
| `Metadata` | An HTTP request header field, required by MSI as a mitigation against Server Side Request Forgery (SSRF) attack. This value must be set to "true", in all lower case.

Sample request using the MSI VM Extension Endpoint *(upcoming deprectation)*:

```
GET http://localhost:50342/oauth2/token?resource=https%3A%2F%2Fmanagement.azure.com%2F HTTP/1.1
Metadata: true
```

| Element | Description |
| ------- | ----------- |
| `GET` | The HTTP verb, indicating you want to retrieve data from the endpoint. In this case, an OAuth access token. | 
| `http://localhost:50342/oauth2/token` | The MSI endpoint, where 50342 is the default port and is configurable. |
| `resource` | A query string parameter, indicating the App ID URI of the target resource. It also appears in the `aud` (audience) claim of the issued token. This example requests a token to access Azure Resource Manager, which has an App ID URI of https://management.azure.com/. |
| `Metadata` | An HTTP request header field, required by MSI as a mitigation against Server Side Request Forgery (SSRF) attack. This value must be set to "true", in all lower case.


Sample response:

```
HTTP/1.1 200 OK
Content-Type: application/json
{
  "access_token": "eyJ0eXAi...",
  "refresh_token": "",
  "expires_in": "3599",
  "expires_on": "1506484173",
  "not_before": "1506480273",
  "resource": "https://management.azure.com/",
  "token_type": "Bearer"
}
```

| Element | Description |
| ------- | ----------- |
| `access_token` | The requested access token. When calling a secured REST API, the token is embedded in the `Authorization` request header field as a "bearer" token, allowing the API to authenticate the caller. | 
| `refresh_token` | Not used by MSI. |
| `expires_in` | The number of seconds the access token continues to be valid, before expiring, from time of issuance. Time of issuance can be found in the token's `iat` claim. |
| `expires_on` | The timespan when the access token expires. The date is represented as the number of seconds from "1970-01-01T0:0:0Z UTC"  (corresponds to the token's `exp` claim). |
| `not_before` | The timespan when the access token takes effect, and can be accepted. The date is represented as the number of seconds from "1970-01-01T0:0:0Z UTC" (corresponds to the token's `nbf` claim). |
| `resource` | The resource the access token was requested for, which matches the `resource` query string parameter of the request. |
| `token_type` | The type of token, which is a "Bearer" access token, which means the resource can give access to the bearer of this token. |

## Get a token using C#

```csharp
using System;
using System.Collections.Generic;
using System.IO;
using System.Net;
using System.Web.Script.Serialization; 

// Build request to acquire MSI token
HttpWebRequest request = (HttpWebRequest)WebRequest.Create(http://169.254.169.254/metadata/identity/oauth2/token?api-version=2018-02-01&resource=https://management.azure.com/");
request.Headers["Metadata"] = "true";
request.Method = "GET";

try
{
    // Call /token endpoint
    HttpWebResponse response = (HttpWebResponse)request.GetResponse();

    // Pipe response Stream to a StreamReader, and extract access token
    StreamReader streamResponse = new StreamReader(response.GetResponseStream()); 
    string stringResponse = streamResponse.ReadToEnd();
    JavaScriptSerializer j = new JavaScriptSerializer();
    Dictionary<string, string> list = (Dictionary<string, string>) j.Deserialize(stringResponse, typeof(Dictionary<string, string>));
    string accessToken = list["access_token"];
}
catch (Exception e)
{
    string errorText = String.Format("{0} \n\n{1}", e.Message, e.InnerException != null ? e.InnerException.Message : "Acquire token failed");
}

```

## Get a token using Go

```
package main

import (
  "fmt"
  "io/ioutil"
  "net/http"
  "net/url"
  "encoding/json"
)

type responseJson struct {
  AccessToken string `json:"access_token"`
  RefreshToken string `json:"refresh_token"`
  ExpiresIn string `json:"expires_in"`
  ExpiresOn string `json:"expires_on"`
  NotBefore string `json:"not_before"`
  Resource string `json:"resource"`
  TokenType string `json:"token_type"`
}

func main() {
    
    // Create HTTP request for MSI token to access Azure Resource Manager
    var msi_endpoint *url.URL
    msi_endpoint, err := url.Parse("http://169.254.169.254/metadata/identity/oauth2/token?api-version=2018-02-01")
    if err != nil {
      fmt.Println("Error creating URL: ", err)
      return 
    }
    msi_parameters := url.Values{}
    msi_parameters.Add("resource", "https://management.azure.com/")
    msi_endpoint.RawQuery = msi_parameters.Encode()
    req, err := http.NewRequest("GET", msi_endpoint.String(), nil)
    if err != nil {
      fmt.Println("Error creating HTTP request: ", err)
      return 
    }
    req.Header.Add("Metadata", "true")

    // Call MSI /token endpoint
    client := &http.Client{}
    resp, err := client.Do(req) 
    if err != nil{
      fmt.Println("Error calling token endpoint: ", err)
      return
    }

    // Pull out response body
    responseBytes,err := ioutil.ReadAll(resp.Body)
    defer resp.Body.Close()
    if err != nil {
      fmt.Println("Error reading response body : ", err)
      return
    }

    // Unmarshall response body into struct
    var r responseJson
    err = json.Unmarshal(responseBytes, &r)
    if err != nil {
      fmt.Println("Error unmarshalling the response:", err)
      return
    }

    // Print HTTP response and marshalled response body elements to console
    fmt.Println("Response status:", resp.Status)
    fmt.Println("access_token: ", r.AccessToken)
    fmt.Println("refresh_token: ", r.RefreshToken)
    fmt.Println("expires_in: ", r.ExpiresIn)
    fmt.Println("expires_on: ", r.ExpiresOn)
    fmt.Println("not_before: ", r.NotBefore)
    fmt.Println("resource: ", r.Resource)
    fmt.Println("token_type: ", r.TokenType)
}
```

## Get a token using Azure PowerShell

The following example demonstrates how to use the MSI REST endpoint from a PowerShell client to:

1. Acquire an access token.
2. Use the access token to call an Azure Resource Manager REST API and get information about the VM. Be sure to substitute your subscription ID, resource group name, and virtual machine name for `<SUBSCRIPTION-ID>`, `<RESOURCE-GROUP>`, and `<VM-NAME>`, respectively.

```azurepowershell
# Get an access token for the MSI
$response = Invoke-WebRequest -Uri http://169.254.169.254/metadata/identity/oauth2/token?api-version=2018-02-01&resource=https%3A%2F%2Fmanagement.azure.com%2F `
                              -Headers @{Metadata="true"}
$content =$response.Content | ConvertFrom-Json
$access_token = $content.access_token
echo "The MSI access token is $access_token"

# Use the access token to get resource information for the VM
$vmInfoRest = (Invoke-WebRequest -Uri https://management.azure.com/subscriptions/<SUBSCRIPTION-ID>/resourceGroups/<RESOURCE-GROUP>/providers/Microsoft.Compute/virtualMachines/<VM-NAME>?api-version=2017-12-01 -Method GET -ContentType "application/json" -Headers @{ Authorization ="Bearer $access_token"}).content
echo "JSON returned from call to get VM info:"
echo $vmInfoRest

```

## Get a token using CURL

```bash
response=$(curl http://169.254.169.254/metadata/identity/oauth2/token?api-version=2018-02-01&resource=https%3A%2F%2Fmanagement.azure.com%2F -H Metadata:true -s)
access_token=$(echo $response | python -c 'import sys, json; print (json.load(sys.stdin)["access_token"])')
echo The MSI access token is $access_token
```

## Token Expiration 

If you are caching the token in your code, you should be prepared to handle scenarios where the resource indicated that the token is expired. 

Note: Since the IMDS MSI subsystem does cache tokens, on-the-wire calls to Azure AD results only when:
- a cache miss occurs due to no token in the cache
- the token is expired

## Error handling

The MSI endpoint signals errors via the status code field of the HTTP response message header, as either 4xx or 5xx errors:

| Status Code | Error Reason | How To Handle |
| ----------- | ------------ | ------------- |
| 429 Too many requests. |  IMDS Throttle limit reached. | Retry with Exponential Backoff. See guidance below. |
| 4xx Error in request. | One or more of the request parameters was incorrect. | Do not retry.  Examine the error details for more information.  4xx errors are design-time errors.|
| 5xx Transient error from service. | The MSI sub-system or Azure Active Directory returned a transient error. | It is safe to retry after waiting for at least 1 second.  If you retry too quickly or too often, IMDS and/or Azure AD may return a rate limit error (429).|

If an error occurs, the corresponding HTTP response body contains JSON with the error details:

| Element | Description |
| ------- | ----------- |
| error   | Error identifier. |
| error_description | Verbose description of error. **Error descriptions can change at any time. Do not write code that branches based on values in the error description.**|

### HTTP response reference

This section documents the possible error responses. A "200 OK" status is a successful response, and the access token is contained in the response body JSON, in the access_token element.

| Status code | Error | Error Description | Solution |
| ----------- | ----- | ----------------- | -------- |
| 400 Bad Request | invalid_resource | AADSTS50001: The application named *\<URI\>* was not found in the tenant named *\<TENANT-ID\>*. This can happen if the application has not been installed by the administrator of the tenant or consented to by any user in the tenant. You might have sent your authentication request to the wrong tenant.\ | (Linux only) |
| 400 Bad Request | bad_request_102 | Required metadata header not specified | Either the `Metadata` request header field is missing from your request, or is formatted incorrectly. The value must be specified as `true`, in all lower case. See the "Sample request" in the [preceding REST section](#rest) for an example.|
| 401 Unauthorized | unknown_source | Unknown Source *\<URI\>* | Verify that your HTTP GET request URI is formatted correctly. The `scheme:host/resource-path` portion must be specified as `http://localhost:50342/oauth2/token`. See the "Sample request" in the [preceding REST section](#rest) for an example.|
|           | invalid_request | The request is missing a required parameter, includes an invalid parameter value, includes a parameter more than once, or is otherwise malformed. |  |
|           | unauthorized_client | The client is not authorized to request an access token using this method. | Caused by a request that didn’t use local loopback to call the extension, or on a VM that doesn’t have an MSI configured correctly. See [Configure a VM Managed Service Identity (MSI) using the Azure portal](qs-configure-portal-windows-vm.md) if you need assistance with VM configuration. |
|           | access_denied | The resource owner or authorization server denied the request. |  |
|           | unsupported_response_type | The authorization server does not support obtaining an access token using this method. |  |
|           | invalid_scope | The requested scope is invalid, unknown, or malformed. |  |
<<<<<<< HEAD
| 500 Internal server error | unknown | Failed to retrieve token from the Active directory. For details see logs in *\<file path\>* | Verify that MSI has been enabled on the VM. See [Configure a VM Managed Service Identity (MSI) using the Azure portal](qs-configure-portal-windows-vm.md) if you need assistance with VM configuration.<br><br>Also verify that your HTTP GET request URI is formatted correctly, particularly the resource URI specified in the query string. See the "Sample request" in the [preceding REST section](#rest) for an example, or [Azure services that support Azure AD authentication](services-support-msi.md#azure-services-that-support-azure-ad-authentication) for a list of services and their respective resource IDs.
=======
| 500 Internal server error | unknown | Failed to retrieve token from the Active directory. For details see logs in *\<file path\>* | Verify that MSI has been enabled on the VM. See [Configure a VM Managed Service Identity (MSI) using the Azure portal](qs-configure-portal-windows-vm.md) if you need assistance with VM configuration.<br><br>Also verify that your HTTP GET request URI is formatted correctly, particularly the resource URI specified in the query string. See the "Sample request" in the [preceding REST section](#rest) for an example, or [Azure services that support Azure AD authentication](overview.md#azure-services-that-support-azure-ad-authentication) for a list of services and their respective resource IDs.

## Throttling guidance 

Throttling limits apply to the number of calls made to the MSI IMDS endpoint. When the throttling threshold is exceeded, the MSI IMDS endpoint limits any further requests while the throttle is in effect. During this period, the MSI IMDS endpoint will return the HTTP status code 429 ("Too many requests"), and the requests fail. 

For retry, we recommend the following strategy: 

| **Retry strategy** | **Settings** | **Values** | **How it works** |
| --- | --- | --- | --- |
|ExponentialBackoff |Retry count<br />Min back-off<br />Max back-off<br />Delta back-off<br />First fast retry |5<br />0 sec<br />60 sec<br />2 sec<br />false |Attempt 1 - delay 0 sec<br />Attempt 2 - delay ~2 sec<br />Attempt 3 - delay ~6 sec<br />Attempt 4 - delay ~14 sec<br />Attempt 5 - delay ~30 sec |

## Resource IDs for Azure services

See [Azure services that support Azure AD authentication](overview.md#azure-services-that-support-azure-ad-authentication) for a list of resources that support Azure AD and have been tested with MSI, and their respective resource IDs.

>>>>>>> 61e1bba9

## Related content

- To enable MSI on an Azure VM, see [Configure a VM Managed Service Identity (MSI) using the Azure portal](qs-configure-portal-windows-vm.md).

Use the following comments section to provide feedback and help us refine and shape our content.







<|MERGE_RESOLUTION|>--- conflicted
+++ resolved
@@ -289,9 +289,6 @@
 |           | access_denied | The resource owner or authorization server denied the request. |  |
 |           | unsupported_response_type | The authorization server does not support obtaining an access token using this method. |  |
 |           | invalid_scope | The requested scope is invalid, unknown, or malformed. |  |
-<<<<<<< HEAD
-| 500 Internal server error | unknown | Failed to retrieve token from the Active directory. For details see logs in *\<file path\>* | Verify that MSI has been enabled on the VM. See [Configure a VM Managed Service Identity (MSI) using the Azure portal](qs-configure-portal-windows-vm.md) if you need assistance with VM configuration.<br><br>Also verify that your HTTP GET request URI is formatted correctly, particularly the resource URI specified in the query string. See the "Sample request" in the [preceding REST section](#rest) for an example, or [Azure services that support Azure AD authentication](services-support-msi.md#azure-services-that-support-azure-ad-authentication) for a list of services and their respective resource IDs.
-=======
 | 500 Internal server error | unknown | Failed to retrieve token from the Active directory. For details see logs in *\<file path\>* | Verify that MSI has been enabled on the VM. See [Configure a VM Managed Service Identity (MSI) using the Azure portal](qs-configure-portal-windows-vm.md) if you need assistance with VM configuration.<br><br>Also verify that your HTTP GET request URI is formatted correctly, particularly the resource URI specified in the query string. See the "Sample request" in the [preceding REST section](#rest) for an example, or [Azure services that support Azure AD authentication](overview.md#azure-services-that-support-azure-ad-authentication) for a list of services and their respective resource IDs.
 
 ## Throttling guidance 
@@ -308,7 +305,6 @@
 
 See [Azure services that support Azure AD authentication](overview.md#azure-services-that-support-azure-ad-authentication) for a list of resources that support Azure AD and have been tested with MSI, and their respective resource IDs.
 
->>>>>>> 61e1bba9
 
 ## Related content
 
