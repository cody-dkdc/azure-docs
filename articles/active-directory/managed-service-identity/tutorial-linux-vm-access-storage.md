---
title: Use a Linux VM system-assigned managed identity to access Azure Storage
description: A tutorial that walks you through the process of using a Linux VM system-assigned managed identity to access Azure Storage.
services: active-directory
documentationcenter: 
author: daveba
manager: mtillman
editor: 

ms.service: active-directory
ms.component: msi
ms.devlang: na
ms.topic: tutorial
ms.tgt_pltfrm: na
ms.workload: identity
ms.date: 04/09/2018
ms.author: daveba

---
# Tutorial: Use a Linux VM system-assigned managed identity to access Azure Storage 

[!INCLUDE[preview-notice](../../../includes/active-directory-msi-preview-notice.md)]

This tutorial shows you how to to use a system-assigned managed identity for a Linux virtual machine (VM) to access Azure Storage. You learn how to:

> [!div class="checklist"]
> * Create a storage account
> * Create a blob container in a storage account
> * Grant the Linux VM's Managed Identity access to an Azure Storage container
> * Get an access token and use it to call Azure Storage

> [!NOTE]
> Azure Active Directory authentication for Azure Storage is in public preview.

## Prerequisites

<<<<<<< HEAD
If you don't already have an Azure account, [sign up for a free account](https://azure.microsoft.com) before continuing.

[!INCLUDE [msi-tut-prereqs](~/includes/active-directory-msi-tut-prereqs.md)]

To run the CLI script examples in this tutorial, you have two options:

- Use [Azure Cloud Shell](~/articles/cloud-shell/overview.md) either from the Azure portal, or via the **Try It** button, located in the top right corner of each code block.
- [Install the latest version of Azure CLI](https://docs.microsoft.com/cli/azure/install-azure-cli) if you prefer to use a local CLI console.

## Sign in to Azure

Sign in to the Azure portal at [https://portal.azure.com](https://portal.azure.com).

## Create a Linux virtual machine in a new resource group

In this section, you create a Linux VM that is later granted a Managed Identity.
=======
[!INCLUDE [msi-qs-configure-prereqs](../../../includes/active-directory-msi-qs-configure-prereqs.md)]
>>>>>>> 2a97d249

[!INCLUDE [msi-tut-prereqs](../../../includes/active-directory-msi-tut-prereqs.md)]

- [Sign in to Azure portal](https://portal.azure.com)

- [Create a Linux virtual machine](/azure/virtual-machines/linux/quick-create-portal)

- [Enable system-assigned managed identity on your virtual machine](/azure/active-directory/managed-service-identity/qs-configure-portal-windows-vm#enable-system-assigned-identity-on-an-existing-vm)

To run the CLI script examples in this tutorial, you have two options:

- Use [Azure Cloud Shell](~/articles/cloud-shell/overview.md) either from the Azure portal, or via the **Try It** button, located in the top right corner of each code block.
- [Install the latest version of CLI 2.0](https://docs.microsoft.com/cli/azure/install-azure-cli) (2.0.23 or later) if you prefer to use a local CLI console.

## Create a storage account 

In this section, you create a storage account. 

1. Click the **+ Create a resource** button found on the upper left-hand corner of the Azure portal.
2. Click **Storage**, then **Storage account - blob, file, table, queue**.
3. Under **Name**, enter a name for the storage account.  
4. **Deployment model** and **Account kind** should be set to **Resource manager** and **Storage (general purpose v1)**. 
5. Ensure the **Subscription** and **Resource Group** match the ones you specified when you created your VM in the previous step.
6. Click **Create**.

    ![Create new storage account](../managed-service-identity/media/msi-tutorial-linux-vm-access-storage/msi-storage-create.png)

## Create a blob container and upload a file to the storage account

Files require blob storage so you need to create a blob container in which to store the file. You then upload  a file to the blob container in the new storage account.

1. Navigate back to your newly created storage account.
2. Under **Blob Service**, click **Containers**.
3. Click **+ Container** on the top of the page.
4. Under **New container**, enter a name for the container and under **Public access level** keep the default value .

    ![Create storage container](../managed-service-identity/media/msi-tutorial-linux-vm-access-storage/create-blob-container.png)

5. Using an editor of your choice, create a file titled *hello world.txt* on your local machine.  Open the file and add the text (without the quotes) "Hello world! :)" and then save it. 

6. Upload the file to the newly created container by clicking on the container name, then **Upload**
7. In the **Upload blob** pane, under **Files**, click the folder icon and browse to the file **hello_world.txt** on your local machine, select the file, then click **Upload**.

    ![Upload text file](../managed-service-identity/media/msi-tutorial-linux-vm-access-storage/upload-text-file.png)

## Grant your VM access to an Azure Storage container 

You can use the VM's managed identity to retrieve the data in the Azure storage blob.   

1. Navigate back to your newly created storage account.  
2. Click the **Access control (IAM)** link in the left panel.  
3. Click **+ Add** on top of the page to add a new role assignment for your VM.
4. Under **Role**, from the dropdown, select **Storage Blob Data Reader (Preview)**. 
5. In the next dropdown, under **Assign access to**, choose **Virtual Machine**.  
6. Next, ensure the proper subscription is listed in **Subscription** dropdown and then set **Resource Group** to **All resource groups**.  
7. Under **Select**, choose your VM and then click **Save**.

    ![Assign permissions](~/articles/active-directory/managed-service-identity/media/tutorial-linux-vm-access-storage/access-storage-perms.png)

## Get an access token and use it to call Azure Storage

Azure Storage natively supports Azure AD authentication, so it can directly accept access tokens obtained using a Managed Identity. This is part of Azure Storage's integration with Azure AD, and is different from supplying credentials on the connection string.

To complete the following steps, you need to work from the VM created earlier and you need an SSH client to connect to it. If you are using Windows, you can use the SSH client in the [Windows Subsystem for Linux](https://msdn.microsoft.com/commandline/wsl/about). If you need assistance configuring your SSH client's keys, see [How to Use SSH keys with Windows on Azure](~/articles/virtual-machines/linux/ssh-from-windows.md), or [How to create and use an SSH public and private key pair for Linux VMs in Azure](~/articles/virtual-machines/linux/mac-create-ssh-keys.md).

1. In the Azure portal, navigate to **Virtual Machines**, go to your Linux virtual machine, then from the **Overview** page click **Connect**. Copy the string to connect to your VM.
2. **Connect** to the VM with the SSH client of your choice. 
3. In the terminal window, using CURL, make a request to the local Managed Identity endpoint to get an access token for Azure Storage.
    
    ```bash
    curl 'http://169.254.169.254/metadata/identity/oauth2/token?api-version=2018-02-01&resource=https%3A%2F%2Fstorage.azure.com%2F' -H Metadata:true
    ```
4. Now use the access token to access Azure Storage, for example to read the contents of the sample file which you previously uploaded to the container. Replace the values of `<STORAGE ACCOUNT>`, `<CONTAINER NAME>`, and `<FILE NAME>` with the values you specified earlier, and `<ACCESS TOKEN>` with the token returned in the previous step.

   ```bash
   curl https://<STORAGE ACCOUNT>.blob.core.windows.net/<CONTAINER NAME>/<FILE NAME> -H "x-ms-version: 2017-11-09" -H "Authorization: Bearer <ACCESS TOKEN>"
   ```

   The response contains the contents of the file:

   ```bash
   Hello world! :)
   ```

## Next steps

In this tutorial, you learned how enable a Linux VM system-assigned managed identity to access Azure Storage.  To learn more about Azure Storage see:

> [!div class="nextstepaction"]
> [Azure Storage](/azure/storage/common/storage-introduction)<|MERGE_RESOLUTION|>--- conflicted
+++ resolved
@@ -34,26 +34,7 @@
 
 ## Prerequisites
 
-<<<<<<< HEAD
-If you don't already have an Azure account, [sign up for a free account](https://azure.microsoft.com) before continuing.
-
-[!INCLUDE [msi-tut-prereqs](~/includes/active-directory-msi-tut-prereqs.md)]
-
-To run the CLI script examples in this tutorial, you have two options:
-
-- Use [Azure Cloud Shell](~/articles/cloud-shell/overview.md) either from the Azure portal, or via the **Try It** button, located in the top right corner of each code block.
-- [Install the latest version of Azure CLI](https://docs.microsoft.com/cli/azure/install-azure-cli) if you prefer to use a local CLI console.
-
-## Sign in to Azure
-
-Sign in to the Azure portal at [https://portal.azure.com](https://portal.azure.com).
-
-## Create a Linux virtual machine in a new resource group
-
-In this section, you create a Linux VM that is later granted a Managed Identity.
-=======
 [!INCLUDE [msi-qs-configure-prereqs](../../../includes/active-directory-msi-qs-configure-prereqs.md)]
->>>>>>> 2a97d249
 
 [!INCLUDE [msi-tut-prereqs](../../../includes/active-directory-msi-tut-prereqs.md)]
 
