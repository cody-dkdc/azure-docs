--- conflicted
+++ resolved
@@ -7,11 +7,7 @@
 ms.service: active-directory
 ms.workload: identity
 ms.topic: conceptual
-<<<<<<< HEAD
-ms.date: 03/19/2018
-=======
 ms.date: 04/29/2019
->>>>>>> 6a383dfd
 ms.subservice: hybrid
 ms.author: billmath
 ms.collection: M365-identity-device-management
@@ -36,11 +32,7 @@
 5. On the remote SQL server, open SQL Server Management Studio.
 6. On Databases, right-click and select Attach.
 7. On the **Attach Databases** screen, click **Add** and navigate to the ADSync.mdf file.  Click **OK**.
-<<<<<<< HEAD
-   ![](media/how-to-connect-install-move-db/move2.png)
-=======
    ![attach database](media/how-to-connect-install-move-db/move2.png)
->>>>>>> 6a383dfd
 
 8. Once the database is attached, go back to the Azure AD Connect server and install Azure AD Connect.
 9. Once the MSI installation completes, the Azure AD Connect wizard starts with the Express mode setup. Close the screen by clicking the Exit icon.
