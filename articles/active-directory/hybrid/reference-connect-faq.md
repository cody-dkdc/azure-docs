--- conflicted
+++ resolved
@@ -11,11 +11,7 @@
 ms.tgt_pltfrm: na
 ms.devlang: na
 ms.topic: reference
-<<<<<<< HEAD
-ms.date: 11/02/2018
-=======
 ms.date: 05/03/2019
->>>>>>> 6a383dfd
 ms.subservice: hybrid
 ms.author: billmath
 
