--- conflicted
+++ resolved
@@ -122,19 +122,11 @@
 
 | If | Then |
 |-|-|
-<<<<<<< HEAD
 | You plan to retain AD FS for other applications (other than Azure AD and Office 365) | You will use both AD FS and Azure AD. You need to consider the end-user experience. Users might need to authenticate twice in some scenarios: once to Azure AD (where they will get SSO access to other applications, like Office 365). Users will need to authenticate again for any applications that are still bound to AD FS as a relying party trust. |
 | AD FS is heavily customized and reliant on specific customization settings in the onload.js file. The onload.js file can't be duplicated in Azure AD (for example, you have changed the sign-in experience so that users enter only a **SamAccountName** format for their username instead of a UPN, or your organization has heavily branded the sign-in experience)| Before you continue, you must verify that Azure AD can satisfy your current customization requirements. For more information and for guidance, see the AD FS Branding and AD FS Customization sections.|
 | You block legacy authentication clients by using AD FS.| Consider replacing the controls currently on AD FS that block legacy authentication clients by using a combination of [conditional access controls for legacy authentication](https://docs.microsoft.com/azure/active-directory/conditional-access/conditions) and [Exchange Online Client Access Rules](http://aka.ms/EXOCAR). |
 | You require users to perform multi-factor authentication against an on-premises multi-factor authentication server solution when authenticating to AD FS.| You won't be able to inject a multi-factor authentication challenge via the on-premises multi-factor authentication solution into the authentication flow for a managed domain. However, you can use the Azure Multi-Factor Authentication service for multi-factor authentication after the domain is converted. If users aren't using Azure Multi-Factor Authentication today, a onetime user registration step is required. You'll need to prepare for and communicate the planned registration to your users. |
 | You use access control policies (AuthZ rules) today in AD FS to control access to Office 365.| Consider replacing these with the equivalent Azure AD [conditional access policies](https://docs.microsoft.com/azure/active-directory/active-directory-conditional-access-azure-portal) and [Exchange Online Client Access Rules](http://aka.ms/EXOCAR).|
-=======
-| You are going to retain AD FS for those other applications.| You will be using both AD FS and Azure AD and will need to consider the end-user experience as a result. Users may need to authenticate twice in some scenarios, once to Azure AD (where they will get SSO onwards to other applications like Office 365) and again for any applications still bound to AD FS as a relying party trust. |
-| AD FS is heavily customized and reliant on specific customization settings in the onload.js file that cannot be duplicated in Azure AD (for example, you have changed the sign-in experience so that users only enter a SamAccountName format for their username as opposed to a UPN, or have a heavily branded the login experience)| You will need to verify that your current customization requirements can be met by Azure AD before proceeding. Refer to the AD FS Branding and AD FS Customization sections for further information and guidance.|
-| You are blocking legacy authentication clients via AD FS.| Consider replacing the controls to block legacy authentication clients currently present on AD FS with a combination of [Conditional Access controls for Legacy Authentication](https://docs.microsoft.com/azure/active-directory/conditional-access/conditions) and [Exchange Online Client Access Rules](https://aka.ms/EXOCAR). |
-| You require users to perform MFA against an on-premises MFA server solution when authenticating to AD FS.| You won't be able to inject an MFA challenge via the on-premises MFA solution into the authentication flow for a managed domain, however you can use the Azure MFA service to do so going forward once the domain is converted. If users are not using Azure MFA today, then this will involve a onetime end-user registration step that you will have to prepare for and communicate to your end users. |
-| You use Access Control Policies (AuthZ rules) today in AD FS to control access to Office 365.| Consider replacing these with the equivalent Azure AD [Conditional Access Policies](https://docs.microsoft.com/azure/active-directory/active-directory-conditional-access-azure-portal) and [Exchange Online Client Access Rules](https://aka.ms/EXOCAR).|
->>>>>>> b8c8b909
 
 ### Considerations for common AD FS customizations
 
@@ -301,7 +293,6 @@
 
    > [!NOTE]
    > Domain Administrator account credentials are required to enable seamless SSO. The process completes the following actions, which require these elevated permissions. The Domain Administrator account credentials aren't stored in Azure AD Connect or Azure AD. They're used only to enable the feature and then discarded after successful completion.
-   >
    > 1. A computer account named AZUREADSSOACC (which represents Azure AD) is created in your on-premises Active Directory instance.
    > 2. The computer account's Kerberos decryption key is shared securely with Azure AD.
    > 3. Two Kerberos service principal names (SPNs) are created to represent two URLs that are used during Azure AD sign-in.
@@ -367,13 +358,9 @@
 
 When your tenant used federated identity, users were redirected from the Azure AD sign-in page to your AD FS environment. Now that the tenant is configured to use pass-through authentication instead of federation authentication, users aren't redirected to AD FS. Instead, users sign in directly on the Azure AD sign-in page.
 
-<<<<<<< HEAD
 1. Open Internet Explorer in InPrivate mode so that seamless SSO doesn't sign you in automatically.
 2. Go to the Office 365 sign-in page ([http://portal.office.com](http://portal.office.com/)).
 3. Enter a user UPN, and then select **Next**. Make sure you enter the UPN of a hybrid user that was synced from your on-premises Active Directory instance, and who previously used federated authentication. A page on which you enter the username and password appears:
-=======
-Open Internet Explorer in InPrivate mode to avoid Seamless SSO signing you in automatically and go to the Office 365 login page ([https://portal.office.com](https://portal.office.com/)). Type the **UPN** of your user and click **Next**. Make sure to type UPN of a hybrid user that was synced from your on-premises Active Directory and who was previously federated. The user will see the screen to type in their username and password.
->>>>>>> b8c8b909
 
    ![Screenshot that shows the sign-in page in which you enter a username](media/plan-migrate-adfs-pass-through-authentication/migrating-adfs-to-pta_image27.png)
 
