--- conflicted
+++ resolved
@@ -13,11 +13,7 @@
 ms.topic: conceptual
 ms.tgt_pltfrm: na
 ms.workload: identity
-<<<<<<< HEAD
-ms.date: 07/12/2017
-=======
 ms.date: 05/01/2019
->>>>>>> 6a383dfd
 ms.subservice: hybrid
 ms.author: billmath
 
