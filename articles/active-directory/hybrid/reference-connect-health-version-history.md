--- conflicted
+++ resolved
@@ -28,20 +28,6 @@
 Azure AD Connect Health for Sync is integrated with Azure AD Connect installation. Read more about [Azure AD Connect release history](https://docs.microsoft.com/azure/active-directory/connect/active-directory-aadconnect-version-history)
 For feature feedback, vote at [Connect Health User Voice channel](https://feedback.azure.com/forums/169401-azure-active-directory/filters/new?category_id=165591)
 
-<<<<<<< HEAD
-## March 2019
-**Agent Update:** 
-* Azure AD Connect Health agent for AD DS (version 3.1.41.0) 
-* .NET version collection.
-* Improvement of performance counter collection when missing certain categories.
-* Bug fix on preventing spawning of multiple Monitoring Agent instances.
-
-* Azure AD Connect Health agent for AD FS (version 3.1.41.0) 
-* Integrate and upgrade of AD FS test scripts using ADFSToolBox.
-* .NET version collection.
-* Improvement of performance counter collection when missing certain categories.
-* Bug fix on preventing spawning of multiple Monitoring Agent instances.
-=======
 ## April 2019
 **Agent Update:** 
 * Azure AD Connect Health agent for AD FS (version 3.1.46.0) 
@@ -59,7 +45,6 @@
    2. Implement .NET version collection
    3. Improvement of performance counter collection when missing certain categories
    4. Bug fix on preventing spawning of multiple Monitoring Agent instances
->>>>>>> 6a383dfd
 
 
 ## November 2018
@@ -68,17 +53,6 @@
 
 **Agent Update:** 
 * Azure AD Connect Health agent for AD DS (version 3.1.24.0) 
-<<<<<<< HEAD
-* Transport Layer Security (TLS) protocol version 1.2 compliance and enforcement
-* Reduce Global Catalog alert noise
-* Health agent registration bug fixes
-
-* Azure AD Connect Health agent for AD FS (version 3.1.24.0)
-* Transport Layer Security (TLS) protocol version 1.2 compliance and enforcement
-* Support of Test-ADFSRequestToken for localized operating system
-* Solved diagnostic agent EventHandler locking issue
-* Health agent registration bug fixes
-=======
    1. Transport Layer Security (TLS) protocol version 1.2 compliance and enforcement
    2. Reduce Global Catalog alert noise
    3. Health agent registration bug fixes
@@ -88,7 +62,6 @@
    2. Support of Test-ADFSRequestToken for localized operating system
    3. Solved diagnostic agent EventHandler locking issue
    4. Health agent registration bug fixes
->>>>>>> 6a383dfd
 
 ## August 2018 
 *  Azure AD Connect Health agent for Sync (version 3.1.7.0) released with Azure AD Connect version 1.1.880.0    
