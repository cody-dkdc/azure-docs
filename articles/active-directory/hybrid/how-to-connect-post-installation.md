--- conflicted
+++ resolved
@@ -13,11 +13,7 @@
 ms.tgt_pltfrm: na
 ms.devlang: na
 ms.topic: conceptual
-<<<<<<< HEAD
-ms.date: 07/12/2017
-=======
 ms.date: 04/26/2019
->>>>>>> 6a383dfd
 ms.subservice: hybrid
 ms.author: billmath
 
@@ -50,22 +46,11 @@
 3. On the left, select **Azure AD Connect**
 4. At the top of the page, note the last synchronization.
 
-<<<<<<< HEAD
-<center>
-
-![Directory sync time](./media/how-to-connect-post-installation/verify.png)</center>
-=======
 ![Directory sync time](./media/how-to-connect-post-installation/verify2.png)
->>>>>>> 6a383dfd
 
 ## Start a scheduled synchronization task
 If you need to run a synchronization task, you can do this by:
 
-<<<<<<< HEAD
-<center>
-
-![Start synchronization](./media/how-to-connect-post-installation/startsynch.png)</center>
-=======
 1. Double-click on the Azure AD Connect desktop shortcut to start the wizard.
 2. Click **Configure**.
 3. On the tasks screen, select the **Customize synchronization options** and click **Next**
@@ -73,7 +58,6 @@
 5. Click **Next**. Click **Next**.  Click **Next**.
 5.  On the **Ready to Configure** screen, ensure that the **Start the synchronization process when configuration completes** box is selected.
 6.  Click **Configure**.
->>>>>>> 6a383dfd
 
 For more information on the Azure AD Connect sync Scheduler, see [Azure AD Connect Scheduler](how-to-connect-sync-feature-scheduler.md).
 
