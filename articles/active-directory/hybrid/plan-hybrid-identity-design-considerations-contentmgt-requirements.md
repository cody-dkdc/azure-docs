---
title: Hybrid identity design - content management requirements Azure | Microsoft Docs
description: Provides insight into how to determine the content management requirements of your business. Usually when a user has their own device, they might also have multiple credentials that will be alternating according to the application that they use. It is important to differentiate what content was created using personal credentials versus the ones created using corporate credentials. Your identity solution should be able to interact with cloud services to provide a seamless experience to the end user while ensure their privacy and increase the protection against data leakage.
documentationcenter: ''
services: active-directory
author: billmath
manager: daveba
editor: ''
ms.assetid: dd1ef776-db4d-4ab8-9761-2adaa5a4f004
ms.service: active-directory
ms.devlang: na
ms.topic: conceptual
ms.tgt_pltfrm: na
ms.workload: identity
<<<<<<< HEAD
ms.date: 05/30/2018
=======
ms.date: 04/29/2019
>>>>>>> 6a383dfd
ms.subservice: hybrid
ms.author: billmath

ms.collection: M365-identity-device-management
---
# Determine content management requirements for your hybrid identity solution
Understanding the content management requirements for your business may direct affect your decision on which hybrid identity solution to use. With the proliferation of multiple devices and the capability of users to bring their own devices ([BYOD](https://aka.ms/byodcg)), the company must protect its own data but it also must keep user’s privacy intact. Usually when a user has their own device, they might also have multiple credentials that will be alternating according to the application that they use. It is important to differentiate what content was created using personal credentials versus the ones created using corporate credentials. Your identity solution should be able to interact with cloud services to provide a seamless experience to the end user while ensure their privacy and increase the protection against data leakage. 

Your identity solution will be leveraged by different technical controls in order to provide content management as shown in the figure below:

![security controls](./media/plan-hybrid-identity-design-considerations/securitycontrols.png)

**Security controls that will be leveraging your identity management system**

In general, content management requirements will leverage your identity management system in the following areas:

* Privacy: identifying the user that owns a resource and applying the appropriate controls to maintain integrity.
* Data Classification: identify the user or group and level of access to an object according to its classification. 
* Data Leakage Protection: security controls responsible for protecting data to avoid leakage will need to interact with the identity system to validate the user’s identity. This is also important for auditing trail purpose.

> [!NOTE]
> Read [data classification for cloud readiness](https://download.microsoft.com/download/0/A/3/0A3BE969-85C5-4DD2-83B6-366AA71D1FE3/Data-Classification-for-Cloud-Readiness.pdf) for more information about best practices and guidelines for data classification.
> 
> 

When planning your hybrid identity solution ensure that the following questions are answered according to your organization’s requirements:

* Does your company have security controls in place to enforce data privacy?
  * If yes, will the security controls be able to integrate with the hybrid identity solution that you are going to adopt?
* Does your company use data classification?
  * If yes, is the current solution able to integrate with the hybrid identity solution that you are going to adopt?
* Does your company currently have any solution for data leakage? 
  * If yes, is the current solution able to integrate with the hybrid identity solution that you are going to adopt?
* Does your company need to audit access to resources?
  * If yes, what type of resources?
  * If yes, what level of information is necessary?
  * If yes, where the audit log must reside? On-premises or in the cloud?
* Does your company need to encrypt any emails that contain sensitive data (SSNs, credit card numbers, etc.)?
* Does your company need to encrypt all documents/contents shared with external business partners?
* Does your company need to enforce corporate policies on certain kinds of emails (do no reply all, do not forward)?

> [!NOTE]
> Make sure to take notes of each answer and understand the rationale behind the answer. [Define Data Protection Strategy](plan-hybrid-identity-design-considerations-data-protection-strategy.md) will go over the options available and advantages/disadvantages of each option.  By having answered those questions you will select which option best suits your business needs.
> 
> 

## Next steps
[Determine access control requirements](plan-hybrid-identity-design-considerations-accesscontrol-requirements.md)

## See Also
[Design considerations overview](plan-hybrid-identity-design-considerations-overview.md)
<|MERGE_RESOLUTION|>--- conflicted
+++ resolved
@@ -12,11 +12,7 @@
 ms.topic: conceptual
 ms.tgt_pltfrm: na
 ms.workload: identity
-<<<<<<< HEAD
-ms.date: 05/30/2018
-=======
 ms.date: 04/29/2019
->>>>>>> 6a383dfd
 ms.subservice: hybrid
 ms.author: billmath
 
