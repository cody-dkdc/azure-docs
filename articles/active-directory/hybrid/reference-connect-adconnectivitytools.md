--- conflicted
+++ resolved
@@ -311,11 +311,7 @@
 
 #### -SkipDnsPort
 
-<<<<<<< HEAD
-If user is not using DNS services provided by the AD Site / Logon DC, then he\she may want
-=======
 If user is not using DNS services provided by the AD Site / Logon DC, then they may want
->>>>>>> 6a383dfd
 to skip checking port 53.
 User must still be able to resolve _.ldap._tcp.\<forestfqdn\>
 in order for the Active Directory Connector configuration to succeed.
