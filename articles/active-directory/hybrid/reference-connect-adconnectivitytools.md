--- conflicted
+++ resolved
@@ -29,15 +29,8 @@
 
 ### DESCRIPTION
 
-Runs local Dns connectivity tests.
-<<<<<<< HEAD
-In order to configure the Active Directory connector, the user must have both name resolution
-for the forest they're attempting to connect to as well as in the domain controllers
-=======
-In order to configure the Active Directory connector, user must have both name resolution
-for the forest they are attempting to connect to as well as in the domain controllers
->>>>>>> 5c1ca2c9
-associated to this forest.
+Runs local Dns connectivity tests. In order to configure the Active Directory connector, the user must have both name resolution
+for the forest they are attempting to connect to as well as in the domain controllers associated to this forest.
 
 ### EXAMPLES
 
