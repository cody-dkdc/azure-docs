---
title: 'Troubleshooting Enterprise State Roaming settings in Azure Active Directory| Microsoft Docs'
description: Provides answers to some questions IT administrators might have about settings and app data sync.
services: active-directory
keywords: enterprise state roaming settings, windows cloud, frequently asked questions on enterprise state roaming
documentationcenter: ''
author: femila
manager: swadhwa
editor: ''

ms.assetid: f45d0515-99f7-42ad-94d8-307bc0d07be5
ms.service: active-directory
ms.workload: identity
ms.tgt_pltfrm: na
ms.devlang: na
ms.topic: article
ms.date: 01/09/2017
ms.author: femila

---
#Troubleshooting Enterprise State Roaming settings in Azure Active Directory

This topic provides information on how to troubleshoot and diagnose issues with Enterprise State Roaming, as well as provides a list of known issues.

## Preliminary steps for troubleshooting 
Before beginning troubleshooting verify that the user and device have been configured properly, and that all the requirements of Enterprise State Roaming are met by the device and the user. 

1. Windows 10, with the latest updates, and a minimum Version 1511 (OS Build 10586 or later) is installed on the device. 
2. The device is Azure AD joined, or domain-joined and registered with Azure AD .
3. In the Azure Active Directory portal, **Enterprise State Roaming** is enabled for the directory under **Configure** > **Devices** > **Users May Sync Settings and Enterprise App Data**. Either all users are selected, or the user is enabled for syncing through the selected option, and included in the security group.
4. The user has an Azure Active Directory Premium subscription assigned to them.  
5. The device has been restarted, and the user has logged in after Enterprise State Roaming has been enabled.

## Information to include when you need help
If you cannot solve your issue with the guidance below, you can contact our support engineers. When you contact them, it is recommended to include the following information:

- **General description of the error** – Are there error messages seen by the user? If there was no error message, describe the unexpected behavior you noticed, in detail. What features are enabled for sync and what is the user expecting to sync? Are multiple features not syncing or is it isolated to one?
<<<<<<< HEAD
- ** Users affected** – Is sync working/failing for one user or multiple users? How many devices are involved per user? Are all of them not syncing or are some of them syncing and some not syncing?
=======
- **Users affected** – Is sync working/failing for one user or multiple users? How many devices are involved per user? Are all of them not syncing or are some of them syncing and some not syncing?
>>>>>>> e8cfaf0d
- **Information about the user** – What identity is the user using to log into the device? How is the user logging into the device? Are they part of a selected security group allowed to sync? 
- **Information about the device** – Is this device Azure AD Joined or domain-joined? What build is the device on? What are the most recent updates?
- **Date / Time / Timezone** – What was the precise date and time you saw the error (include the timezone)?
- Including this information will help us to solve your problem as quickly as possible.

## Troubleshooting and diagnosing issues
This section gives suggestions on how to troubleshoot and diagnose problems related to Enterprise State Roaming.

## Verify sync, and the “Sync your settings” settings page 

1. After joining your Windows 10 PC to a domain that is configured to allow Enterprise State Roaming, logon with your work account. Go to **Settings** > **Accounts** > **Sync Your Settings** and confirm that sync and the individual settings are on, and that the top of the settings page indicates that you are syncing with your work account. Confirm the same account is also used as your login account in **Settings** > **Accounts** > **Your Info**. 
2. Verify that sync works across multiple machines by making some changes on the original machine, such as moving the taskbar to the right or top side of the screen. Watch the change propagate to the second machine within 5 minutes. 
 - Locking and unlocking the screen (Win + L) can help trigger a sync.
 - You must be using the same logon account on both PCs for sync to work – as Enterprise State Roaming is tied to the user account and not the machine account.

**Potential Issue**: The settings page has the toggles grayed out, and instead of seeing an account, you see the text “Some Windows features are only available if you are using a Microsoft account or work account”. This issue may arise for devices that have been set up to be domain-joined and registered to Azure AD, but the device has not successfully authenticated to Azure AD. A possible cause is that the device policy must be applied, but this application happens asynchronously, and could be delayed by a few hours. To verify this issue, follow the steps in verify the device registration status to check if this is the case.

### Verify the device registration status
Enterprise State Roaming requires the device to be registered with Azure AD. Although not specific to Enterprise State Roaming, following the instructions below can help confirm that the Windows 10 Client is registered, as well as confirm thumbprint, Azure AD settings URL, NGC status, and other information.

1.	Open the command prompt un-elevated. To do this in Windows, open the Run launcher (Win + R) and type “cmd” to open.
2.	Once the command prompt is open, type “*dsregcmd.exe /status*”.
3.	For expected output, the **AzureAdJoined**  field value should be “YES”,  **WamDefaultSet** field value should be “YES”, and the **WamDefaultGUID** field value should be a GUID with “(AzureAd)” at the end.

**Potential issue**: **WamDefaultSet** and **AzureAdJoined** both have “NO” in the field value, the device was domain-joined and registered with Azure AD, and the device does not sync. If it is showing this, the device may need to wait for policy to be applied or the authentication for the device failed when connecting to Azure AD. The user may have to wait a few hours for the policy to be applied. Other troubleshooting steps may include retrying auto-registration by signing out and back in, or launching the task in Task Scheduler. In some cases, running “*dsregcmd.exe /leave*” in an elevated command prompt window, rebooting, and trying registration again may help with this issue.


**Potential issue**: The field for **AzureAdSettingsUrl** is empty and the device does not sync. The user may have last logged into the device before Enterprise State Roaming was enabled in the Azure Active Directory Portal. In the portal, try having the IT Admin disable  and re-enable Users May Sync Settings and Enterprise App Data. Once re-enabled, restart the device and have the user login. 

## Enterprise State Roaming and Multi-Factor Authentication 
Under certain conditions, Enterprise State Roaming can fail to sync data if Azure Multi-Factor Authentication is configured. For additional details on these symptoms, please see the support document [KB3193683](https://support.microsoft.com/kb/3193683). 

**Potential issue**: If your device is configured to require Multi-Factor Authentication on the Azure Active Directory portal, you may fail to sync settings while signing in to a Windows 10 device using a password. This type of Multi-Factor Authentication configuration is intended to protect an Azure administrator account. Admin users may still be able to sync by signing in to their Windows 10 devices with their Microsoft Passport for Work PIN or by completing Multi-Factor Authentication while accessing other Azure services like Office 365.

**Potential issue**: Sync can fail if the admin configures the Active Directory Federation Services Multi-Factor Authentication conditional access policy and the access token on the device expires. Ensure that you sign in and sign out using the Microsoft Passport for Work PIN or complete Multi-Factor Authentication while accessing other Azure services like Office 365.

###Event Viewer
For advanced troubleshooting, Event Viewer can be used to find specific errors. These are documented in the table below. The events can be found under Event Viewer > Applications and Services Logs > **Microsoft** > **Windows** > **SettingSync** and for identity-related issues with sync **Microsoft** > **Windows** > **Azure AD**.


## Known issues

### Sync does not work on devices that have apps side-loaded using MDM software

Affects devices running the Windows 10 Anniversary Update (Version 1607). In Event Viewer under the SettingSync-Azure logs, the Event ID 6013 with error 80070259 is frequently seen.

**Recommended action**  
Make sure the Windows 10 v1607 client has the August 23, 2016 Cumulative Update ([KB3176934](https://support.microsoft.com/kb/3176934) OS Build 14393.82). 

---

### Internet Explorer Favorites do not sync

Affects devices running the Windows 10 November Update (Version 1511).

**Recommended action**  
Make sure the Windows 10 v1511 client has the July 2016 Cumulative Update ([KB3172985](https://support.microsoft.com/kb/3172985) OS Build 10586.494).

---

### Theme is not syncing, as well as data protected with Windows Information Protection 

To prevent data leakage, data that is protected with [Windows Information Protection](https://technet.microsoft.com/itpro/windows/keep-secure/protect-enterprise-data-using-wip)  will not sync through Enterprise State Roaming for devices using the Windows 10 Anniversary Update.



**Recommended action**  
None. Future updates to Windows may resolve this issue.

---

### Date, Time, and Region settings do not sync on domain-joined device 
  
Devices that are domain-joined will not experience sync for the setting Date, Time, and Region: automatic time. Using automatic time may override the other Date, Time, and Region settings and cause those settings not to sync. 

**Recommended action**  
None. 

---

### UAC Prompts when syncing passwords

Affects devices running the Windows 10 November Update (Version 1511) with a wireless NIC that is configured to sync passwords.

**Recommended action**  
Make sure the Windows 10 v1511 client has the Cumulative Update ([KB3140743](https://support.microsoft.com/kb/3140743) OS Build 10586.494).

---

### Sync does not work on devices that use smart card for login
If you attempt to sign in to your Windows device using a smart card or virtual smart card, settings sync will stop working. 	

**Recommended action**  
None. Future updates to Windows may resolve this issue.

---

### Domain-joined device is not syncing after leaving corporate network 	
Domain-joined devices registered to Azure AD may experience sync failure if the device is off-site for extended periods of time, and domain authentication can't complete.

**Recommended action**  
Connect the device to a corporate network so that sync can resume.

---

### Event ID 6065: 80070533 This user can’t sign in because this account is currently disabled	
In Event Viewer under the SettingSync/Debug logs, this error can be seen when the tenant did not automatically have AzureRMS provisioned. 

**Recommended action**  
Proceed with the steps listed in [KB3193791](https://support.microsoft.com/kb/3193791). 

---

### Event ID 1098: Error: 0xCAA5001C Token broker operation failed	
In Event Viewer under the AAD/Operational logs, this error may be seen with Event 1104: AAD Cloud AP plugin call Get token returned error: 0xC000005F. This issue occurs if there are missing permissions or ownership attributes. 	

**Recommended action**  
Proceed with the steps listed [KB3196528](https://support.microsoft.com/kb/3196528).  



## Next steps

- Use the [User Voice forum](https://feedback.azure.com/forums/169401-azure-active-directory/category/158658-enterprise-state-roaming) to provide feedback and make suggestions on how to improve Enterprise State Roaming.

- For more details, see the [Enterprise State Roaming overview](active-directory-windows-enterprise-state-roaming-overview.md). 

## Related topics
* [Enterprise state roaming overview](active-directory-windows-enterprise-state-roaming-overview.md)
* [Enable enterprise state roaming in Azure Active Directory](active-directory-windows-enterprise-state-roaming-enable.md)
* [Settings and data roaming FAQ](active-directory-windows-enterprise-state-roaming-faqs.md)
* [Group policy and MDM settings for settings sync](active-directory-windows-enterprise-state-roaming-group-policy-settings.md)
* [Windows 10 roaming settings reference](active-directory-windows-enterprise-state-roaming-windows-settings-reference.md)<|MERGE_RESOLUTION|>--- conflicted
+++ resolved
@@ -35,11 +35,7 @@
 If you cannot solve your issue with the guidance below, you can contact our support engineers. When you contact them, it is recommended to include the following information:
 
 - **General description of the error** – Are there error messages seen by the user? If there was no error message, describe the unexpected behavior you noticed, in detail. What features are enabled for sync and what is the user expecting to sync? Are multiple features not syncing or is it isolated to one?
-<<<<<<< HEAD
-- ** Users affected** – Is sync working/failing for one user or multiple users? How many devices are involved per user? Are all of them not syncing or are some of them syncing and some not syncing?
-=======
 - **Users affected** – Is sync working/failing for one user or multiple users? How many devices are involved per user? Are all of them not syncing or are some of them syncing and some not syncing?
->>>>>>> e8cfaf0d
 - **Information about the user** – What identity is the user using to log into the device? How is the user logging into the device? Are they part of a selected security group allowed to sync? 
 - **Information about the device** – Is this device Azure AD Joined or domain-joined? What build is the device on? What are the most recent updates?
 - **Date / Time / Timezone** – What was the precise date and time you saw the error (include the timezone)?
