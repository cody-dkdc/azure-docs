---
title: Azure AD tiered password security | Microsoft Docs
description: Explains how Azure AD enforces strong passwords and protects users passwords from cyber criminals,
services: active-directory
documentationcenter: ''
author: barlanmsft
manager: femila

ms.assetid:
ms.service: active-directory
ms.workload: identity
ms.tgt_pltfrm: na
ms.devlang: na
ms.topic: article
<<<<<<< HEAD
ms.date: 05/10/2017
=======
ms.date: 08/28/2017
>>>>>>> e9246597
ms.author: barlan

---
# A multi-tiered approach to Azure AD password security

This article discusses some best practices you can follow as a user or as an administrator to protect your Azure Active Directory (Azure AD) or Microsoft Account.

 > [!NOTE]
 > **Are you here because you're having problems signing in?** If so, [here's how you can change and reset your own password](active-directory-passwords-update-your-own-password.md).
 >
 > Azure AD administrators can reset user passwords using the guidance in the article [Reset the password for a user in Azure Active Directory](active-directory-users-reset-password-azure-portal.md).
 >

## Password requirements

Azure AD incorporates the following common approaches to securing passwords:

* Password length requirements
* Password complexity requirements
* Regular and periodic password expiration

For information about password reset in Azure Active Directory, see the topic [Azure AD self-service password reset for the IT professional](active-directory-passwords.md).

## Azure AD password protections

Azure AD and the Microsoft Account System use industry proven approaches to ensure secure protection of user and administrator passwords including:

* Dynamically banned passwords
* Smart Password Lockout

For information about password management based on current research, see the whitepaper [Password Guidance](http://aka.ms/passwordguidance).

### Dynamically banned passwords

Azure AD and Microsoft Accounts safeguard password protection by dynamically banning commonly used passwords. The Azure ID Identity Protection team routinely analyzes banned password lists, preventing users from selecting commonly used passwords. This service is available to Azure AD and the Microsoft Account Service customers.

When creating passwords, it is important for administrators to encourage users to choose password phrases that include a unique combination of letters, numbers, characters, or words. This approach helps to make user passwords nearly impossible to be compromised but easier for users to remember.

#### Password breaches

Microsoft is always working to stay one step ahead of cyber-criminals.

The Azure AD Identity Protection team continually analyzes passwords that are commonly used. Cyber-criminals also use similar strategies to inform their attacks, such as building a [rainbow table](https://en.wikipedia.org/wiki/Rainbow_table) for cracking password hashes.

Microsoft continually analyzes [data breaches](https://www.privacyrights.org/data-breaches) to maintain a dynamically updated banned password list, which ensures that vulnerable passwords are banned before they become a real threat to Azure AD customers. For more information about our current security efforts, see the [Microsoft Security Intelligence Report](https://www.microsoft.com/security/sir/default.aspx).

### Smart Password Lockout

When Azure AD detects a potential cyber-criminal trying to hack into a user password, we lock the user account with Smart Password Lockout. Azure AD is designed to determine the risk associated with specific login sessions. Then using the most up-to-date security data, we apply lockout semantics to stop cyber threats.

If a user is locked out of Azure AD, their screen looks similar to the one that follows:

  ![Locked out of Azure AD](./media/active-directory-secure-passwords/locked-out-azuread.png)

For other Microsoft accounts, their screen looks similar to the one that follows:

  ![Locked out of a Microsoft account](./media/active-directory-secure-passwords/locked-out-ms-accounts.png)

For information about password reset in Azure Active Directory, see the topic [Azure AD self-service password reset for the IT professional](active-directory-passwords.md).

  >[!NOTE]
  >If you are an Azure AD administrator, you may want to use [Windows Hello](https://www.microsoft.com/windows/windows-hello) to avoid having your users create traditional passwords altogether.
  >

## Next steps

* [How to update your own password](active-directory-passwords-update-your-own-password.md)
* [The fundamentals of Azure identity management](fundamentals-identity.md)
* [Report on password reset activity](active-directory-passwords-reporting.md)<|MERGE_RESOLUTION|>--- conflicted
+++ resolved
@@ -12,11 +12,7 @@
 ms.tgt_pltfrm: na
 ms.devlang: na
 ms.topic: article
-<<<<<<< HEAD
-ms.date: 05/10/2017
-=======
 ms.date: 08/28/2017
->>>>>>> e9246597
 ms.author: barlan
 
 ---
