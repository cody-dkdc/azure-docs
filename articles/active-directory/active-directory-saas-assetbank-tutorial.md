--- conflicted
+++ resolved
@@ -85,10 +85,7 @@
 
 7. In the results pane, select **Asset Bank**, and then click **Complete** to add the application.
 
-<<<<<<< HEAD
-=======
 	![Creating an Azure AD test user](./media/active-directory-saas-assetbank-tutorial/tutorial_assetbank_02.png)
->>>>>>> 1b69fc6d
 
 ##  Configuring and testing Azure AD single sign-on
 The objective of this section is to show you how to configure and test Azure AD single sign-on with Asset Bank based on a test user called "Britta Simon".
