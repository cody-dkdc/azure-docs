--- conflicted
+++ resolved
@@ -18,15 +18,11 @@
 
 # Signing key rollover in Azure Active Directory
 
-<<<<<<< HEAD
-This topic discusses what you need to know about the public keys that are used in Azure Active Directory (Azure AD) to sign security tokens. It is important to note that these keys rollover on a 6 week schedule. In an emergency, a key could be changed much sooner than 6 weeks. All applications that use Azure AD should be able to programmatically handle the key rollover process. Continue reading to understand how the keys work, and how to update your application to handle key rollover.
-=======
 [AZURE.INCLUDE [active-directory-protocols](../../includes/active-directory-protocols.md)]
 
 This topic discusses what you need to know about the public keys that are used in Azure Active Directory (Azure AD) to sign security tokens. It is important to note that these keys rollover on a periodic basis and, in an emergency, could be rolled over immediately. All applications that use Azure AD should be able to programmatically handle the key rollover process. Continue reading to understand how the keys work, how to assess the impact of the rollover to your application and how to update your application to handle key rollover if necessary.
 
 > [AZURE.IMPORTANT] The next signing key rollover will occur in August 15th, 2016 and will *not* affect Gallery Applications or application in B2C tenants.
->>>>>>> a668fde2
 
 ## Overview of signing keys in Azure AD
 
