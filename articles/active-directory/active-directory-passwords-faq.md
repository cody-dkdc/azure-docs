--- conflicted
+++ resolved
@@ -18,13 +18,6 @@
 
 ---
 # Password management frequently asked questions
-<<<<<<< HEAD
-> [!IMPORTANT]
-> **Are you here because you're having problems signing in?** If so, [here's how you can change and reset your own password](active-directory-passwords-update-your-own-password.md#reset-your-password).
->
->
-=======
->>>>>>> a42dbad0
 
 The following are some frequently asked questions for all things related to password reset.
 
@@ -257,21 +250,6 @@
   >
 
 ## Next steps
-<<<<<<< HEAD
-Below are links to all of the Azure AD Password Reset documentation pages:
-
-* **Are you here because you're having problems signing in?** If so, [here's how you can change and reset your own password](active-directory-passwords-update-your-own-password.md#reset-your-password).
-* [**How it works**](active-directory-passwords-how-it-works.md) - learn about the six different components of the service and what each does
-* [**Getting started**](active-directory-passwords-getting-started.md) - learn how to allow you users to reset and change their cloud or on-premises passwords
-* [**Customize**](active-directory-passwords-customize.md) - learn how to customize the look & feel and behavior of the service to your organization's needs
-* [**Best practices**](active-directory-passwords-best-practices.md) - learn how to quickly deploy and effectively manage passwords in your organization
-* [**Get insights**](active-directory-passwords-get-insights.md) - learn about our integrated reporting capabilities
-* [**Troubleshooting**](active-directory-passwords-troubleshoot.md) - learn how to quickly troubleshoot problems with the service
-* [**Learn more**](active-directory-passwords-learn-more.md) - go deep into the technical details of how the service works
-
-[001]: ./media/active-directory-passwords-faq/001.jpg "Image_001.jpg"
-[002]: ./media/active-directory-passwords-faq/002.jpg "Image_002.jpg"
-=======
 
 The following links provide additional information regarding password reset using Azure AD
 
@@ -284,5 +262,4 @@
 * [**Policy**](active-directory-passwords-policy.md) - Understand and set Azure AD password policies
 * [**Password Writeback**](active-directory-passwords-writeback.md) - How does password writeback work with your on-premises directory
 * [**Technical Deep Dive**](active-directory-passwords-how-it-works.md) - Go behind the curtain to understand how it works
-* [**Troubleshoot**](active-directory-passwords-troubleshoot.md) - Learn how to resolve common issues that we see with SSPR
->>>>>>> a42dbad0
+* [**Troubleshoot**](active-directory-passwords-troubleshoot.md) - Learn how to resolve common issues that we see with SSPR