--- conflicted
+++ resolved
@@ -1,11 +1,6 @@
 ---
-<<<<<<< HEAD
-title: Sign up for Azure Active Directory Premium
-description: Explains how to sign up for Azure Active Directory Premium edition.
-=======
 title: Sign up for Azure Active Directory Premium | Microsoft Docs
 description: Explains how to sign up for Azure Active Directory Premium edition
->>>>>>> 701dfc34
 services: active-directory
 documentationcenter: ''
 author: curtand
@@ -17,24 +12,14 @@
 ms.tgt_pltfrm: na
 ms.devlang: na
 ms.topic: get-started-article
-<<<<<<< HEAD
-ms.date: 08/09/2017
-=======
 ms.date: 09/07/2017
->>>>>>> 701dfc34
 ms.author: curtand
 ms.reviewer: piotrci
 ms.custom: it-pro;
 
-ms.custom: it-pro;
-
 ---
 # Quickstart: Sign up for Azure Active Directory Premium
-<<<<<<< HEAD
-To get started with Azure Active Directory (Azure AD) Premium, you need to purchase licenses and associate them with your Azure subscription. If you create a new Azure subscription, you also need to activate your licensing plan and Azure AD service access as described in the following sections. 
-=======
 To get started with Azure Active Directory (Azure AD) Premium, you can purchase licenses and associate them with your Azure subscription. If you create a new Azure subscription, you also need to activate your licensing plan and Azure AD service access as described in the following sections. 
->>>>>>> 701dfc34
 
 ## Sign up for Active Directory Premium
 To sign up for Active Directory Premium, you have several options: 
@@ -45,26 +30,10 @@
 ### Azure or Office 365 
 As an Azure or Office 365 subscriber, you can buy Azure Active Directory Premium online. 
 
-<<<<<<< HEAD
-### Azure or Office 365 
-As an Azure or Office 365 subscriber, you can buy Azure Active Directory Premium online. 
-
-=======
->>>>>>> 701dfc34
 For detailed steps, see [How to Purchase Azure Active Directory Premium - Existing Customers](https://channel9.msdn.com/Series/Azure-Active-Directory-Videos-Demos/How-to-Purchase-Azure-Active-Directory-Premium-Existing-Customer) or [How to Purchase Azure Active Directory Premium - New Customers](https://channel9.msdn.com/Series/Azure-Active-Directory-Videos-Demos/How-to-Purchase-Azure-Active-Directory-Premium-New-Customers).  
 
 ### Enterprise Mobility + Security
 Enterprise Mobility + Security (EMS) is a cost effective way for organizations to use the following services together under one licensing plan: Azure Active Directory Premium, Azure Information Protection, and Microsoft Intune. You can learn more about EMS at the [Enterprise Mobility + Security web site](https://www.microsoft.com/cloud-platform/enterprise-mobility-security) and more about the EMS license types available for purchase on the [Enterprise Mobility + Security Pricing Options](https://www.microsoft.com/cloud-platform/enterprise-mobility-security-pricing) page.  
-<<<<<<< HEAD
-
-You can get started with Azure AD via EMS licenses using one of the following licensing options:
-
-- Try out EMS with a free [Enterprise Mobility + Security E5 trial subscription](https://signup.microsoft.com/Signup?OfferId=87dd2714-d452-48a0-a809-d2f58c4f68b7&ali=1)
-- Purchase [Enterprise Mobility + Security E5 licenses](https://signup.microsoft.com/Signup?OfferId=e6de2192-536a-4dc3-afdc-9e2602b6c790&ali=1)
-- Purchase [Enterprise Mobility + Security E3 licenses](https://signup.microsoft.com/Signup?OfferId=4BBA281F-95E8-4136-8B0F-037D6062F54C&ali=1)
-
-### Microsoft Volume Licensing
-=======
 
 You can get started with Azure AD via EMS licenses using one of the following licensing options:
 
@@ -73,22 +42,14 @@
 - Purchase [Enterprise Mobility + Security E3 licenses](https://signup.microsoft.com/Signup?OfferId=4BBA281F-95E8-4136-8B0F-037D6062F54C&ali=1)
 
 ### Microsoft volume licensing
->>>>>>> 701dfc34
 Azure Active Directory Premium is available through a [Microsoft Enterprise Agreement](https://www.microsoft.com/en-us/licensing/licensing-programs/enterprise.aspx) (250 or more licenses) or the [Open Volume License](https://www.microsoft.com/en-us/licensing/licensing-programs/open-license.aspx) (5–250 licenses) program.
 
 You can learn more about volume licensing purchase options on the [How to purchase through Volume Licensing](https://www.microsoft.com/licensing/how-to-buy/how-to-buy.aspx) page.
 
 > [!NOTE]
 > Azure Active Directory Premium and Basic editions are available for customers in China using the worldwide instance of Azure Active Directory. Azure Active Directory Premium and Basic editions are not currently supported in the Microsoft Azure service operated by 21Vianet in China. For more information, contact us at the [Azure Active Directory Forum](https://feedback.azure.com/forums/169401-azure-active-directory/).
-<<<<<<< HEAD
-> 
-> 
-
-If you have previously purchased and activated Azure AD licenses for the same Azure subscription that you used in the preceding steps, then the licenses are automatically activated in the same directory. And you do not need to continue with the steps described in the rest of this article.
-=======
 
 If you have previously purchased and activated Azure AD licenses for the same Azure subscription that you used in the preceding steps, then the licenses are automatically activated in the same directory. If not, continue with the steps described in the rest of this article.
->>>>>>> 701dfc34
 
 ## Activate your license plan
 Is this your first Azure AD license plan you've purchase from Microsoft? If so, a confirmation email is generated and sent to you when your purchase has been completed. You need this email to activate your first license plan.
@@ -99,11 +60,7 @@
    
     ![Sign in][1]
 
-<<<<<<< HEAD
-    - If you have an existing tenant, click **Sign In** to sign in with your existing administrator account. Sign in with the global administrator credentials from the directory where the licenses must be activated.
-=======
     - If you have an existing tenant, click **Sign In** to sign in with your existing administrator account. Sign in with global administrator credentials for the tenant where the licenses must be activated.
->>>>>>> 701dfc34
 
     - If you want to create a new Azure AD tenant to use with your licensing plan, click **Sign Up** to open the **Create Account Profile** dialog.
 
