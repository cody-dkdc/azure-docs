---
title: Assigning administrator roles in Azure Active Directory | Microsoft Docs
description: Explains what administrator roles are available with Azure Active Directory and how to assign them.
services: active-directory
documentationcenter: ''
author: curtand
manager: femila
editor: ''

ms.assetid: 7fc27e8e-b55f-4194-9b8f-2e95705fb731
ms.service: active-directory
ms.workload: identity
ms.tgt_pltfrm: na
ms.devlang: na
ms.topic: article
ms.date: 05/23/2017
ms.author: curtand

---
# Assigning administrator roles in Azure Active Directory
> [!div class="op_single_selector"]
> * [Azure portal](active-directory-assign-admin-roles-azure-portal.md)
> * [Azure classic portal](active-directory-assign-admin-roles.md)
>
>

Using Azure Active Directory (Azure AD), you can designate separate administrators to serve different functions. These administrators will have access to various features in the Azure portal or Azure classic portal and, depending on their role, will be able to create or edit users, assign administrative roles to others, reset user passwords, manage user licenses, and manage domains, among other things. A user who is assigned an admin role will have the same permissions across all of the cloud services that your organization has subscribed to, regardless of whether you assign the role in the Office 365 portal, or in the Azure classic portal, or by using the Azure AD module for Windows PowerShell.

The following administrator roles are available:

* **Billing Administrator**: Makes purchases, manages subscriptions, manages support tickets, and monitors service health.

* **Compliance Administrator**:Users with this role have management permissions within in the Office 365 Security & Compliance Center and Exchange Admin Center. More information at “[About Office 365 admin roles](https://microsoft.sharepoint.com/teams/adiamteam/_layouts/15/WopiFrame.aspx?sourcedoc={dae8d6f3-5990-46a2-b12b-4c0e561bc7cc}&action=view&wdAccPdf=1).”

* **CRM Service Administrator**: Users with this role have global permissions within Microsoft CRM Online, when the service is present, as well as the ability to manage support tickets and monitor service health. More information at [About Office 365 admin roles](https://support.office.com/article/About-Office-365-admin-roles-da585eea-f576-4f55-a1e0-87090b6aaa9d).

* **Device Administrators**: Users with this role become local machine administrators on all Windows 10 devices that are joined to Azure Active Directory. They do not have the ability to manage devices objects in Azure Active Directory.

* **Directory Readers**: This is a legacy role that is to be assigned to applications that do not support the [Consent Framework](active-directory-integrating-applications.md). It should not be assigned to any users.

* **Directory Synchronization Accounts**: Do not use. This role is automatically assigned to the Azure AD Connect service, and is not intended or supported for any other use.

* **Directory Writers**: This is a legacy role that is to be assigned to applications that do not support the [Consent Framework](active-directory-integrating-applications.md). It should not be assigned to any users.

* **Exchange Service Administrator**: Users with this role have global permissions within Microsoft Exchange Online, when the service is present. More information at [About Office 365 admin roles](https://support.office.com/article/About-Office-365-admin-roles-da585eea-f576-4f55-a1e0-87090b6aaa9d).

* **Global Administrator / Company Administrator**: Users with this role have access to all administrative features in Azure Active Directory, as well as services that federate to Azure Active Directory like Exchange Online, SharePoint Online, and Skype for Business Online. The person who signs up for the Azure Active Directory tenant becomes a global administrator. Only global administrators can assign other administrator roles. There can be more than one global administrator at your company. Global admins can reset the password for any user and all other administrators.
<<<<<<< HEAD

  > [!NOTE]
  > In Microsoft Graph API, Azure AD Graph API, and Azure AD PowerShell, this role is identified as "Company Administrator". It is "Global Administrator" in the [Azure portal](https://portal.azure.com).
  >
  >

=======

  > [!NOTE]
  > In Microsoft Graph API, Azure AD Graph API, and Azure AD PowerShell, this role is identified as "Company Administrator". It is "Global Administrator" in the [Azure portal](https://portal.azure.com).
  >
  >

>>>>>>> a42dbad0
* **Guest Inviter**: Users in this role can manage Azure Active Directory B2B guest user invitations when the “Members can invite” user setting is set to No. More information about B2B collaboration at [About the Azure AD B2B collaboration preview](https://docs.microsoft.com/en-us/azure/active-directory/active-directory-b2b-what-is-azure-ad-b2b). It does not include any other permissions.

* **Intune Service Administrator**: Users with this role have global permissions within Microsoft Intune Online, when the service is present. Additionally, this role contains the ability to manage users and devices in order to associate policy, as well as create and manage groups.

* **Mailbox Administrator**: This role is only used as part of Exchange Online email support for RIM Blackberry devices. If your organization does not use Exchange Online email on RIM Blackberry devices, do not use this role.

* **Partner Tier 1 Support**: Do not use. This role has been deprecated and will be removed from Azure AD in the future. This role is intended for use by a small number of Microsoft resale partners, and is not intended for general use.

* **Partner Tier 2 Support**: Do not use. This role has been deprecated and will be removed from Azure AD in the future. This role is intended for use by a small number of Microsoft resale partners, and is not intended for general use.

* **Password Administrator / Helpdesk Administrator**: Users with this role can reset passwords, manage service requests, and monitor service health. Password administrators can reset passwords only for users and other password administrators.

  > [!NOTE]
  > In Microsoft Graph API, Azure AD Graph API and Azure AD PowerShell, this role is identified as "Helpdesk Administrator". It is "Password Administrator" in the [Azure portal](https://portal.azure.com/).
  >
  >
  
* **Power BI Service Administrator**: Users with this role have global permissions within Microsoft Power BI, when the service is present, as well as the ability to manage support tickets and monitor service health. More information at [About Office 365 admin roles](https://support.office.com/en-us/article/About-Office-365-admin-roles-da585eea-f576-4f55-a1e0-87090b6aaa9d?ui=en-US&rs=en-001&ad=US).

* **Privileged Role Administrator**: Users with this role can manage role assignments in Azure Active Directory, as well as within Azure AD Privileged Identity Management. In addition, this role allows management of all aspects of Privileged Identity Management.

* **Security Administrator**: Users with this role have all of the read-only permissions of the Security reader role, plus the ability to manage configuration for security-related services: Azure Active Directory Identity Protection, Privileged Identity Management, and Office 365 Security & Compliance Center. More information about Office 365 permissions is available at [Permissions in the Office 365 Security & Compliance Center](https://support.office.com/en-us/article/Permissions-in-the-Office-365-Security-Compliance-Center-d10608af-7934-490a-818e-e68f17d0e9c1).

* **Security Reader**: Users with this role have global read-only access, including all information in Azure Active Directory, Identity Protection, Privileged Identity Management, as well as the ability to read Azure Active Directory sign-in reports and audit logs. The role also grants read-only permission in Office 365 Security & Compliance Center. More information about Office 365 permissions is available at [Permissions in the Office 365 Security & Compliance Center](https://support.office.com/en-us/article/Permissions-in-the-Office-365-Security-Compliance-Center-d10608af-7934-490a-818e-e68f17d0e9c1).

* **Service Support Administrator**: Users with this role can open support requests with Microsoft for Azure and Office 365 services, and views the service dashboard and message center in the Azure portal and Office 365 admin portal. More information at [About Office 365 admin roles](https://support.office.com/article/About-Office-365-admin-roles-da585eea-f576-4f55-a1e0-87090b6aaa9d).

* **SharePoint Service Administrator**: Users with this role have global permissions within Microsoft SharePoint Online, when the service is present, as well as the ability to manage support tickets and monitor service health. More information at [About Office 365 admin roles](https://support.office.com/article/About-Office-365-admin-roles-da585eea-f576-4f55-a1e0-87090b6aaa9d).

* **Skype for Business / Lync Service Administrator**: Users with this role have global permissions within Microsoft Skype for Business, when the service is present, as well as manage Skype-specific user attributes in Azure Active Directory. Additionally, this role grants the ability to manage support tickets and monitor service health. More information at [About Office 365 admin roles](https://support.office.com/article/About-Office-365-admin-roles-da585eea-f576-4f55-a1e0-87090b6aaa9d).

  > [!NOTE]
  > In Microsoft Graph API, Azure AD Graph API and Azure AD PowerShell, this role is identified as "Lync Service Administrator". It is "Skype for Business Service Administrator" in the [Azure portal](https://portal.azure.com/).
  >
  >

* **User Account Administrator**: Users with this role can create and manage all aspects of users and groups. Additionally, this role includes the ability to manage support tickets and monitors service health. Some restrictions apply. For example, this role does not allow deleting a global administrator, and while it does allow changing passwords for non-admins, it does not allow changing passwords for global administrators or other privileged administrators.

## Administrator permissions

### Billing administrator

| Can do | Cannot do |
| --- | --- |
|<p>View company and user information</p><p>Manage Office support tickets</p><p>Perform billing and purchasing operations for Office products</p> |<p>Reset user passwords</p><p>Create and manage user views</p><p>Create, edit, and delete users and groups, and manage user licenses</p><p>Manage domains</p><p>Manage company information</p><p>Delegate administrative roles to others</p><p>Use directory synchronization</p><p>View audit logs</p>|

### Global administrator
| Can do | Cannot do |
| --- | --- |
| <p>View company and user information</p><p>Manage Office support tickets</p><p>Perform billing and purchasing operations for Office products</p><p>Reset user passwords</p>
<p>Reset other administrator’s passwords</p> <p>Create and manage user views</p><p>Create, edit, and delete users and groups, and manage user licenses</p><p>Manage domains</p><p>Manage company information</p><p>Delegate administrative roles to others</p><p>Use directory synchronization</p><p>Enable or disable multi-factor authentication</p><p>View audit logs</p> |N/A |

### Password administrator
| Can do | Cannot do |
| --- | --- |
| <p>View company and user information</p><p>Manage Office support tickets</p><p>Reset user passwords</p> <p>Reset other administrator’s passwords</p>|<p>Perform billing and purchasing operations for Office products</p><p>Create and manage user views</p><p>Create, edit, and delete users and groups, and manage user licenses</p><p>Manage domains</p><p>Manage company information</p><p>Delegate administrative roles to others</p><p>Use directory synchronization</p><p>View reports</p>|

### Service administrator
| Can do | Cannot do |
| --- | --- |
| <p>View company and user information</p><p>Manage Office support tickets</p> |<p>Reset user passwords</p><p>Perform billing and purchasing operations for Office products</p><p>Create and manage user views</p><p>Create, edit, and delete users and groups, and manage user licenses</p><p>Manage domains</p><p>Manage company information</p><p>Delegate administrative roles to others</p><p>Use directory synchronization</p><p>View audit logs</p> |

### User administrator
| Can do | Cannot do |
| --- | --- |
| <p>View company and user information</p><p>Manage Office support tickets</p><p>Reset user passwords, with limitations.</p><p>Reset other administrator’s passwords</p><p>Reset other users' passwords</p><p>Create and manage user views</p><p>Create, edit, and delete users and groups, and manage user licenses, with limitations. He or she cannot delete a global administrator or create other administrators.</p> |<p>Perform billing and purchasing operations for Office products</p><p>Manage domains</p><p>Manage company information</p><p>Delegate administrative roles to others</p><p>Use directory synchronization</p><p>Enable or disable multi-factor authentication</p><p>View audit logs</p> |

### Security Reader
| In | Can do |
| --- | --- |
| Identity Protection Center |Read all security reports and settings information for security features<ul><li>Anti-spam<li>Encryption<li>Data loss prevention<li>Anti-malware<li>Advanced threat protection<li>Anti-phishing<li>Mailflow rules |
| Privileged Identity Management |<p>Has read-only access to all information surfaced in Azure AD PIM: Policies and reports for Azure AD role assignments, security reviews and in the future read access to policy data and reports for scenarios besides Azure AD role assignment.<p>**Cannot** sign up for Azure AD PIM or make any changes to it. In PIM's portal or via PowerShell, someone in this role can activate additional roles (for example, Global Admin or Privileged Role Administrator), if the user is a candidate for them. |
| <p>Monitor Office 365 Service Health</p><p>Office 365 Security & Compliance Center</p> |<ul><li>Read and manage alerts<li>Read security policies<li>Read threat intelligence, Cloud App Discovery, and Quarantine in Search and Investigate<li>Read all reports |

### Security Administrator
| In | Can do |
| --- | --- |
| Identity Protection Center |<ul><li>All permissions of the Security Reader role.<li>Additionally, the ability to perform all IPC operations except for resetting passwords. |
| Privileged Identity Management |<ul><li>All permissions of the Security Reader role.<li>**Cannot** manage Azure AD role memberships or settings. |
| <p>Monitor Office 365 Service Health</p><p>Office 365 Security & Compliance Center |<ul><li>All permissions of the Security Reader role.<li>Can configure all settings in the Advanced Threat Protection feature (malware & virus protection, malicious URL config, URL tracing, etc.). |

## Details about the global administrator role
The global administrator has access to all administrative features. By default, the person who signs up for an Azure subscription is assigned the global administrator role for the directory. Only global administrators can assign other administrator roles.

### To add a colleague as a global administrator

1. Sign in to the [Azure Active Directory Admin Center](https://aad.portal.azure.com) with an account that's a global admin for the tenant directory.

   ![Opening azure AD admin center](./media/active-directory-assign-admin-roles-azure-portal/active-directory-admin-center.png)

2. Select **Users and groups &gt; All users**

3. Find the user you want to designate as a global administrator and open the blade for that user.

4. On the user blade, select **Directory role**.
 
5. On the directory role blade, select the **Global administrator** role, and save.

## Assign or remove administrator roles
To learn how to assign administrative roles to a user in Azure Active Directory, see [Assign a user to administrator roles in Azure Active Directory preview](active-directory-users-assign-role-azure-portal.md).

## Next steps

* To learn more about how to change administrators for an Azure subscription, see [How to add or change Azure administrator roles](../billing-add-change-azure-subscription-administrator.md)
* To learn more about how resource access is controlled in Microsoft Azure, see [Understanding resource access in Azure](active-directory-understanding-resource-access.md)
* For more information on how Azure Active Directory relates to your Azure subscription, see [How Azure subscriptions are associated with Azure Active Directory](active-directory-how-subscriptions-associated-directory.md)
* [Manage users](active-directory-create-users.md)
* [Manage passwords](active-directory-manage-passwords.md)
* [Manage groups](active-directory-manage-groups.md)<|MERGE_RESOLUTION|>--- conflicted
+++ resolved
@@ -45,21 +45,12 @@
 * **Exchange Service Administrator**: Users with this role have global permissions within Microsoft Exchange Online, when the service is present. More information at [About Office 365 admin roles](https://support.office.com/article/About-Office-365-admin-roles-da585eea-f576-4f55-a1e0-87090b6aaa9d).
 
 * **Global Administrator / Company Administrator**: Users with this role have access to all administrative features in Azure Active Directory, as well as services that federate to Azure Active Directory like Exchange Online, SharePoint Online, and Skype for Business Online. The person who signs up for the Azure Active Directory tenant becomes a global administrator. Only global administrators can assign other administrator roles. There can be more than one global administrator at your company. Global admins can reset the password for any user and all other administrators.
-<<<<<<< HEAD
 
   > [!NOTE]
   > In Microsoft Graph API, Azure AD Graph API, and Azure AD PowerShell, this role is identified as "Company Administrator". It is "Global Administrator" in the [Azure portal](https://portal.azure.com).
   >
   >
 
-=======
-
-  > [!NOTE]
-  > In Microsoft Graph API, Azure AD Graph API, and Azure AD PowerShell, this role is identified as "Company Administrator". It is "Global Administrator" in the [Azure portal](https://portal.azure.com).
-  >
-  >
-
->>>>>>> a42dbad0
 * **Guest Inviter**: Users in this role can manage Azure Active Directory B2B guest user invitations when the “Members can invite” user setting is set to No. More information about B2B collaboration at [About the Azure AD B2B collaboration preview](https://docs.microsoft.com/en-us/azure/active-directory/active-directory-b2b-what-is-azure-ad-b2b). It does not include any other permissions.
 
 * **Intune Service Administrator**: Users with this role have global permissions within Microsoft Intune Online, when the service is present. Additionally, this role contains the ability to manage users and devices in order to associate policy, as well as create and manage groups.
