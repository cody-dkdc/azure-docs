---
title: 'Hybrid Identity: Directory integration tools comparison | Microsoft Docs'
description: This is page provides a comprehensive table that compares the various directory integration tools that can be used for directory integration.
services: active-directory
documentationcenter: ''
author: billmath
manager: mtillman
ms.assetid: 1e62a4bd-4d55-4609-895e-70131dedbf52
ms.service: active-directory
ms.workload: identity
ms.tgt_pltfrm: na
ms.devlang: na
ms.topic: get-started-article
<<<<<<< HEAD
ms.date: 04/27/2018
ms.component: hybrid
=======
ms.date: 05/31/2018
>>>>>>> 05a089c5
ms.author: billmath

---
# Hybrid Identity directory integration tools comparison
Over the years the directory integration tools have grown and evolved.  This document is to help provide a consolidated view of these tools and a comparison of the features that are available in each.

<!-- The hardcoded link is a workaround for campaign ids not working in acom links-->

> [!NOTE]
> Azure AD Connect incorporates the components and functionality previously released as Dirsync and AAD Sync. These tools are no longer being released individually, and all future improvements will be included in updates to Azure AD Connect, so that you always know where to get the most current functionality.
> 
> DirSync and Azure AD Sync are deprecated. More information can be found in [here](active-directory-aadconnect-dirsync-deprecated.md).
> 
> 

Use the following key for each of the tables.

●  = Available Now  
FR = Future Release  
PP = Public Preview  

## On-Premises to Cloud Synchronization
| Feature | Azure Active Directory Connect | Azure Active Directory Synchronization Services (AAD Sync) - NO LONGER SUPPORTED | Azure Active Directory Synchronization Tool (DirSync) - NO LONGER SUPPORTED | Forefront Identity Manager 2010 R2 (FIM) | Microsoft Identity Manager 2016 (MIM) |
|:--- |:---:|:---:|:---:|:---:|:---:|
| Connect to single on-premises AD forest |● |● |● |● |● |
| Connect to multiple on-premises AD forests |● |● | |● |● |
| Connect to multiple on-premises Exchange Orgs |● | | | | |
| Connect to single on-premises LDAP directory | | | |● |● |
| Connect to multiple on-premises LDAP directories |  | | |● |● |
| Connect to on-premises AD and on-premises LDAP directories | | | |● |● |
| Connect to custom systems (i.e. SQL, Oracle, MySQL, etc.) |FR | | |● |● |
| Synchronize customer defined attributes (directory extensions) |● | | | | |
| Connect to on-premises HR (i.e., SAP, Oracle eBusiness,PeopleSoft) |FR | | |● |● |
| Supports FIM synchronization rules and connectors for provisioning to on-premises systems. | | | |● |● |


## Cloud to On-Premises Synchronization
| Feature | Azure Active Directory Connect | Azure Active Directory Synchronization Services- NO LONGER SUPPORTED  | Azure Active Directory Synchronization Tool (DirSync)- NO LONGER SUPPORTED  | Forefront Identity Manager 2010 R2 (FIM) | Microsoft Identity Manager 2016 (MIM) |
|:--- |:---:|:---:|:---:|:---:|:---:|
| Writeback of devices |● | |● | | |
| Attribute writeback (for Exchange hybrid deployment ) |● |● |● |● |● |
| Writeback of groups objects |● | | | | |
| Writeback of passwords (from self-service password reset (SSPR) and password change) |● |● | | | |

## Authentication Feature Support
| Feature | Azure Active Directory Connect | Azure Active Directory Synchronization Services- NO LONGER SUPPORTED  | Azure Active Directory Synchronization Tool (DirSync)- NO LONGER SUPPORTED  | Forefront Identity Manager 2010 R2 (FIM) | Microsoft Identity Manager 2016 (MIM) |
|:--- |:---:|:---:|:---:|:---:|:---:|
| Password Hash Sync for single on-premises AD forest |●|●|● | | |
| Password Hash Sync for multiple on-premises AD forests |●|● | | | |
| Pass-Through Authentication for single on-premises AD forests |●| | | | |
| Single Sign-on with Federation |● |● |● |● |● |
| Seamless Single Sign-on|● |||||
| Writeback of passwords (from SSPR and password change) |● |● | | | |

## Set-up and Installation
| Feature | Azure Active Directory Connect | Azure Active Directory Synchronization Services- NO LONGER SUPPORTED  | Azure Active Directory Synchronization Tool (DirSync)- NO LONGER SUPPORTED  | Microsoft Identity Manager 2016 (MIM) |
|:--- |:---:|:---:|:---:|:---:|
| Supports installation on a Domain Controller |● |● |● | |
| Supports installation using SQL Express |● |● |● | |
| Easy upgrade from DirSync |● | | | |
| Localization of Admin UX to Windows Server languages |● |● |● | |
| Localization of end user UX to Windows Server languages | | | |● |
| Support for Windows Server 2008 and Windows Server 2008 R2 |● for Sync, No for federation |● |● |● |
| Support for Windows Server 2012 and Windows Server 2012 R2 |● |● |● |● |

## Filtering and Configuration
| Feature | Azure Active Directory Connect | Azure Active Directory Synchronization Services- NO LONGER SUPPORTED  | Azure Active Directory Synchronization Tool (DirSync)- NO LONGER SUPPORTED  | Forefront Identity Manager 2010 R2 (FIM) | Microsoft Identity Manager 2016 (MIM) |
|:--- |:---:|:---:|:---:|:---:|:---:|
| Filter on Domains and Organizational Units |● |● |● |● |● |
| Filter on objects’ attribute values |● |● |● |● |● |
| Allow minimal set of attributes to be synchronized (MinSync) |● |● | | | |
| Allow different service templates to be applied for attribute flows |● |● | | | |
| Allow removing attributes from flowing from AD to Azure AD |● |● | | | |
| Allow advanced customization for attribute flows |● |● | |● |● |

## Next steps
Learn more about [Integrating your on-premises identities with Azure Active Directory](active-directory-aadconnect.md).
<|MERGE_RESOLUTION|>--- conflicted
+++ resolved
@@ -11,12 +11,9 @@
 ms.tgt_pltfrm: na
 ms.devlang: na
 ms.topic: get-started-article
-<<<<<<< HEAD
 ms.date: 04/27/2018
 ms.component: hybrid
-=======
 ms.date: 05/31/2018
->>>>>>> 05a089c5
 ms.author: billmath
 
 ---
