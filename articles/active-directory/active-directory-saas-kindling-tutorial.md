<properties
	pageTitle="Tutorial: Azure Active Directory integration with Kindling | Microsoft Azure"
	description="Learn how to configure single sign-on between Azure Active Directory and Kindling."
	services="active-directory"
	documentationCenter=""
	authors="jeevansd"
	manager="femila"
	editor=""/>

<tags
	ms.service="active-directory"
	ms.workload="identity"
	ms.tgt_pltfrm="na"
	ms.devlang="na"
	ms.topic="article"
<<<<<<< HEAD
	ms.date="04/05/2016"
=======
	ms.date="06/20/2016"
>>>>>>> c186bb0b
	ms.author="jeedes"/>


# Tutorial: Azure Active Directory integration with Kindling

The objective of this tutorial is to show you how to integrate Kindling with Azure Active Directory (Azure AD).  
Integrating Kindling with Azure AD provides you with the following benefits: 

- You can control in Azure AD who has access to Kindling 
- You can enable your users to automatically get signed-on to Kindling (Single Sign-On) with their Azure AD accounts
- You can manage your accounts in one central location - the Azure classic portal 


If you want to know more details about SaaS app integration with Azure AD, see [What is application access and single sign-on with Azure Active Directory](active-directory-appssoaccess-whatis.md).

## Prerequisites 

To configure Azure AD integration with Kindling, you need the following items:

- An Azure AD subscription
- A Kindling subscription


> [AZURE.NOTE] To test the steps in this tutorial, we do not recommend using a production environment.


To test the steps in this tutorial, you should follow these recommendations:

- You should not use your production environment, unless this is necessary.
- If you don't have an Azure AD trial environment, you can get a one-month trial [here](https://azure.microsoft.com/pricing/free-trial/). 

 
## Scenario Description
The objective of this tutorial is to enable you to test Azure AD single sign-on in a test environment.  
The scenario outlined in this tutorial consists of two main building blocks:

1. Adding Kindling from the gallery 
2. Configuring and testing Azure AD single sign-on


## Adding Kindling from the gallery
To configure the integration of Kindling into Azure AD, you need to add Kindling from the gallery to your list of managed SaaS apps.

**To add Kindling from the gallery, perform the following steps:**

1. In the **Azure classic portal**, on the left navigation pane, click **Active Directory**.

	![Active Directory][1]

2. From the **Directory** list, select the directory for which you want to enable directory integration.

3. To open the applications view, in the directory view, click **Applications** in the top menu.

	![Applications][2]

4. Click **Add** at the bottom of the page.

	![Applications][3]

5. On the **What do you want to do** dialog, click **Add an application from the gallery**.

	![Applications][4]

6. In the search box, type **Kindling**.

	![Creating an Azure AD test user](./media/active-directory-saas-kindling-tutorial/tutorial_kindling_01.png)

7. In the results pane, select **Kindling**, and then click **Complete** to add the application.

	![Creating an Azure AD test user](./media/active-directory-saas-kindling-tutorial/tutorial_kindling_02.png)

##  Configuring and testing Azure AD single sign-on
The objective of this section is to show you how to configure and test Azure AD single sign-on with Kindling based on a test user called "Britta Simon".

For single sign-on to work, Azure AD needs to know what the counterpart user in Kindling to an user in Azure AD is. In other words, a link relationship between an Azure AD user and the related user in Kindling needs to be established.  
This link relationship is established by assigning the value of the **user name** in Azure AD as the value of the **Username** in Kindling.
 
To configure and test Azure AD single sign-on with Kindling, you need to complete the following building blocks:

1. **[Configuring Azure AD Single Sign-On](#configuring-azure-ad-single-single-sign-on)** - to enable your users to use this feature.
2. **[Creating an Azure AD test user](#creating-an-azure-ad-test-user)** - to test Azure AD single sign-on with Britta Simon.
4. **[Creating a Kindling test user](#creating-a-kindling-test-user)** - to have a counterpart of Britta Simon in Kindling that is linked to the Azure AD representation of her.
5. **[Assigning the Azure AD test user](#assigning-the-azure-ad-test-user)** - to enable Britta Simon to use Azure AD single sign-on.
6. **[Testing Single Sign-On](#testing-single-sign-on)** - to verify whether the configuration works.

### Configuring Azure AD Single Sign-On

The objective of this section is to enable Azure AD single sign-on in the Azure classic portal and to configure single sign-on in your Kindling application. As part of this procedure, you are required to create a base-64 encoded certificate file. If you are not familiar with this procedure, see [How to convert a binary certificate into a text file](http://youtu.be/PlgrzUZ-Y1o).

To configure single sign-on for Kindling, you need a registered domain. If you don't have a registered domain yet, contact your Kindling support team via [support@kindlingapp.com](mailto:support@kindlingapp.com).  



**To configure Azure AD single sign-on with Kindling, perform the following steps:**

1. In the Azure classic portal, on the **Kindling** application integration page, click **Configure single sign-on** to open the **Configure Single Sign-On**  dialog.

	![Configure Single Sign-On][6] 

2. On the **How would you like users to sign on to Kindling** page, select **Azure AD Single Sign-On**, and then click **Next**.

	![Configure Single Sign-On](./media/active-directory-saas-kindling-tutorial/tutorial_kindling_03.png) 

3. On the **Configure App Settings** dialog page, perform the following steps:

	![Configure Single Sign-On](./media/active-directory-saas-kindling-tutorial/tutorial_kindling_04.png) 


    a. In the **Sign On URL** textbox, type the URL used by your users to sign-on to your Kindling application  using the following pattern: `https://<company name>.kindlingapp.com/`

<<<<<<< HEAD
    a. In the **Sign On URL** textbox, type the URL used by your users to sign-on to your Kindling application (e.g.: *https://\<company name\>.kindlingapp.com/*).

    b. Contact yout Kindling support team via [support@kindlingapp.com](mailto:support@kindlingapp.com) to get the **Issuer** and the **Reply URL** value.   

=======
    b. Contact yout Kindling support team via [support@kindlingapp.com](mailto:support@kindlingapp.com) to get the **Issuer** and the **Reply URL** value.   

>>>>>>> c186bb0b
    c. In the **Issuer** textbox, type your Issuer URL.

    d. In the **Reply URL** textbox, type your Reply URL.   
 
    e. Click **Next**.
 
 
4. On the **Configure single sign-on at Kindling** page, perform the following steps:

	![Configure Single Sign-On](./media/active-directory-saas-kindling-tutorial/tutorial_kindling_05.png) 

    a. Click **Download certificate**, and then save the file on your computer.

    b. Click **Next**.



1. Contact your Kindling support team via [support@kindlingapp.com](mailto:support@kindlingapp.com) and provide them with the following:

	- The downloaded certificate
	- The **Issuer URL** value that maps to Kindling's **Entity ID**
	- The **Single Sign-On Service URL** that maps to Kindling's **SSO Sign On URL** 
	- The **Single Sign-Out Service URL** that maps to Kindling's **SSO Sign Out URL**. 

6. In the Azure classic portal, select the single sign-on configuration confirmation, and then click **Next**. 

	![Azure AD Single Sign-On][10]

7. On the **Single sign-on confirmation** page, click **Complete**.  
	
	![Azure AD Single Sign-On][11]




### Creating an Azure AD test user
The objective of this section is to create a test user in the Azure classic portal called Britta Simon.

![Create Azure AD User][20]

**To create a test user in Azure AD, perform the following steps:**

1. In the **Azure classic portal**, on the left navigation pane, click **Active Directory**.

	![Creating an Azure AD test user](./media/active-directory-saas-kindling-tutorial/create_aaduser_09.png) 

2. From the **Directory** list, select the directory for which you want to enable directory integration.

3. To display the list of users, in the menu on the top, click **Users**.

	![Creating an Azure AD test user](./media/active-directory-saas-kindling-tutorial/create_aaduser_03.png) 
 
4. To open the **Add User** dialog, in the toolbar on the bottom, click **Add User**. 

	![Creating an Azure AD test user](./media/active-directory-saas-kindling-tutorial/create_aaduser_04.png) 

5. On the **Tell us about this user** dialog page, perform the following steps: 

	![Creating an Azure AD test user](./media/active-directory-saas-kindling-tutorial/create_aaduser_05.png)  

    a. As Type Of User, select New user in your organization.

    b. In the User Name **textbox**, type **BrittaSimon**.

    c. Click **Next**.

6.  On the **User Profile** dialog page, perform the following steps: 

	![Creating an Azure AD test user](./media/active-directory-saas-kindling-tutorial/create_aaduser_06.png) 
 
    a. In the **First Name** textbox, type **Britta**.  

    b. In the **Last Name** textbox, type, **Simon**.

    c. In the **Display Name** textbox, type **Britta Simon**.

    d. In the **Role** list, select **User**.
    e. Click **Next**.

7. On the **Get temporary password** dialog page, click **create**.

	![Creating an Azure AD test user](./media/active-directory-saas-kindling-tutorial/create_aaduser_07.png) 
 
8. On the **Get temporary password** dialog page, perform the following steps:

	![Creating an Azure AD test user](./media/active-directory-saas-kindling-tutorial/create_aaduser_08.png) 
  
    a. Write down the value of the **New Password**.

    b. Click **Complete**.   

  
 
### Creating a Kindling test user

The objective of this section is to create a user called Britta Simon in Kindling.
Kindling supports just-in-time provisioning. You have already enabled it in [Configuring Azure AD Single Sign-On](#configuring-azure-ad-single-single-sign-on).

There is no action item for you in this section.




### Assigning the Azure AD test user

The objective of this section is to enabling Britta Simon to use Azure single sign-on by granting her access to Kindling.

![Assign User][200] 

**To assign Britta Simon to Kindling, perform the following steps:**

1. On the Azure classic portal, to open the applications view, in the directory view, click **Applications** in the top menu.

	![Assign User][201] 

2. In the applications list, select **Kindling**.

	![Configure Single Sign-On](./media/active-directory-saas-kindling-tutorial/tutorial_kindling_50.png) 

1. In the menu on the top, click **Users**.

	![Assign User][203] 

1. In the Users list, select **Britta Simon**.

2. In the toolbar on the bottom, click **Assign**.

	![Assign User][205]



### Testing Single Sign-On

The objective of this section is to test your Azure AD single sign-on configuration using the Access Panel.  
When you click the Kindling tile in the Access Panel, you should get automatically signed-on to your Kindling application.


## Additional Resources

* [List of Tutorials on How to Integrate SaaS Apps with Azure Active Directory](active-directory-saas-tutorial-list.md)
* [What is application access and single sign-on with Azure Active Directory?](active-directory-appssoaccess-whatis.md)


<!--Image references-->

[1]: ./media/active-directory-saas-kindling-tutorial/tutorial_general_01.png
[2]: ./media/active-directory-saas-kindling-tutorial/tutorial_general_02.png
[3]: ./media/active-directory-saas-kindling-tutorial/tutorial_general_03.png
[4]: ./media/active-directory-saas-kindling-tutorial/tutorial_general_04.png

[6]: ./media/active-directory-saas-kindling-tutorial/tutorial_general_05.png
[10]: ./media/active-directory-saas-kindling-tutorial/tutorial_general_06.png
[11]: ./media/active-directory-saas-kindling-tutorial/tutorial_general_07.png
[20]: ./media/active-directory-saas-kindling-tutorial/tutorial_general_100.png

[200]: ./media/active-directory-saas-kindling-tutorial/tutorial_general_200.png
[201]: ./media/active-directory-saas-kindling-tutorial/tutorial_general_201.png
[203]: ./media/active-directory-saas-kindling-tutorial/tutorial_general_203.png
[204]: ./media/active-directory-saas-kindling-tutorial/tutorial_general_204.png
[205]: ./media/active-directory-saas-kindling-tutorial/tutorial_general_205.png





<|MERGE_RESOLUTION|>--- conflicted
+++ resolved
@@ -13,11 +13,7 @@
 	ms.tgt_pltfrm="na"
 	ms.devlang="na"
 	ms.topic="article"
-<<<<<<< HEAD
-	ms.date="04/05/2016"
-=======
 	ms.date="06/20/2016"
->>>>>>> c186bb0b
 	ms.author="jeedes"/>
 
 
@@ -128,15 +124,8 @@
 
     a. In the **Sign On URL** textbox, type the URL used by your users to sign-on to your Kindling application  using the following pattern: `https://<company name>.kindlingapp.com/`
 
-<<<<<<< HEAD
-    a. In the **Sign On URL** textbox, type the URL used by your users to sign-on to your Kindling application (e.g.: *https://\<company name\>.kindlingapp.com/*).
-
     b. Contact yout Kindling support team via [support@kindlingapp.com](mailto:support@kindlingapp.com) to get the **Issuer** and the **Reply URL** value.   
 
-=======
-    b. Contact yout Kindling support team via [support@kindlingapp.com](mailto:support@kindlingapp.com) to get the **Issuer** and the **Reply URL** value.   
-
->>>>>>> c186bb0b
     c. In the **Issuer** textbox, type your Issuer URL.
 
     d. In the **Reply URL** textbox, type your Reply URL.   
