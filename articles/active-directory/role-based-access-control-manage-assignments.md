---

title: View Azure resource access assignments | Microsoft Docs
description: View and manage all the Role-Based Access Control assignments for any user or group in the Azure portal
services: active-directory
documentationcenter: ''
author: kgremban
manager: femila
editor: jeffsta

ms.assetid: e6f9e657-8ee3-4eec-a21c-78fe1b52a005
ms.service: active-directory
ms.devlang: na
ms.topic: article
ms.tgt_pltfrm: na
ms.workload: identity
<<<<<<< HEAD
ms.date: 3/21/2017
=======
ms.date: 05/04/2017
>>>>>>> a42dbad0
ms.author: kgremban

---
# View access assignments for users and groups in the Azure portal
> [!div class="op_single_selector"]
> * [Manage access by user or group](role-based-access-control-manage-assignments.md)
> * [Manage access by resource](role-based-access-control-configure.md)

With role-based access control (RBAC) in the Azure Active Directory (Azure AD), you can manage access to your Azure resources. 

Access assigned with RBAC is fine-grained because there are two ways you can restrict the permissions:

* **Scope:** RBAC role assignments are scoped to a specific subscription, resource group, or resource. A user given access to a single resource cannot access any other resources in the same subscription.
* **Role:** Within the scope of the assignment, access is narrowed even further by assigning a role. Roles can be high-level, like owner, or specific, like virtual machine reader.

Roles can only be assigned from within the subscription, resource group, or resource that is the scope for the assignment. But you can view all the access assignments for a given user or group in a single place. You can have up to 2000 role assignments in each subscription. 

Get more information about how to [Use role assignments to manage access to your Azure subscription resources](role-based-access-control-configure.md).

## View access assignments
To look up the access assignments for a single user or group, start in Azure Active Directory in the [Azure portal](http://portal.azure.com).

1. Select **Azure Active Directory**. If this option is not visible on your navigation list, select **More Services** and then scroll down to find **Azure Active Directory**.
2. Select **Users and Groups**, and then either **All users** or **All groups**. For this example, we focus on individual users.
    ![Manage users and groups in Azure Active Directory - screenshot](./media/role-based-access-control-manage-assignments/rbac_users_groups.png)
3. Search for the user by name or username.
4. Select **Azure resources** on the user blade. All the access assignments for that user appear.

### Read permissions to view assignments
This page only shows the access assignments that you have permission to read. For example, you have read access to subscription A and go to the Azure resources blade to check a user's assignments. You can see her access assignments for subscription A, but can't see that she also has access assignments on subscription B.

## Delete access assignments
From this blade, you can delete access assignments that were assigned directly to a user or group. If the access assignment was inherited from a parent group, you need to go to the resource or subscription and manage the assignment there.

1. From the list of all the access assignments for a user or group, select the one you want to delete.
2. Select **Remove** and then **Yes** to confirm.
    ![Remove access assignment - screenshot](./media/role-based-access-control-manage-assignments/delete_assignment.png)

## Next steps

* Get started with Role-Based Access Control to [Use role assignments to manage access to your Azure subscription resources](role-based-access-control-configure.md)
* See the [RBAC built-in roles](role-based-access-built-in-roles.md)
<|MERGE_RESOLUTION|>--- conflicted
+++ resolved
@@ -14,11 +14,7 @@
 ms.topic: article
 ms.tgt_pltfrm: na
 ms.workload: identity
-<<<<<<< HEAD
-ms.date: 3/21/2017
-=======
 ms.date: 05/04/2017
->>>>>>> a42dbad0
 ms.author: kgremban
 
 ---
