---

title: View Azure resource access assignments | Microsoft Docs
description: View and manage all the Role-Based Access Control assignments for any user or group in the Azure portal
services: active-directory
documentationcenter: ''
author: rolyon
manager: mtillman
editor: jeffsta

ms.assetid: e6f9e657-8ee3-4eec-a21c-78fe1b52a005
ms.service: active-directory
ms.devlang: na
ms.topic: article
ms.tgt_pltfrm: na
ms.workload: identity
ms.date: 05/04/2017
ms.author: rolyon

---
# View access assignments for users and groups in the Azure portal
> [!div class="op_single_selector"]
> * [Manage access by user or group](role-based-access-control-manage-assignments.md)
> * [Manage access by resource](../role-based-access-control/role-assignments-portal.md)

With role-based access control (RBAC) in the Azure Active Directory (Azure AD), you can manage access to your Azure resources. 

Access assigned with RBAC is fine-grained because there are two ways you can restrict the permissions:

* **Scope:** RBAC role assignments are scoped to a specific subscription, resource group, or resource. A user given access to a single resource cannot access any other resources in the same subscription.
* **Role:** Within the scope of the assignment, access is narrowed even further by assigning a role. Roles can be high-level, like owner, or specific, like virtual machine reader.

Roles can only be assigned from within the subscription, resource group, or resource that is the scope for the assignment. But you can view all the access assignments for a given user or group in a single place. You can have up to 2000 role assignments in each subscription. 

Get more information about how to [Use role assignments to manage access to your Azure subscription resources](../role-based-access-control/role-assignments-portal.md).

## View access assignments
To look up the access assignments for a single user or group, start in Azure Active Directory in the [Azure portal](http://portal.azure.com).

1. Select **Azure Active Directory**. If this option is not visible on your navigation list, select **All Services** and then scroll down to find **Azure Active Directory**.
2. Select **Users and Groups**, and then either **All users** or **All groups**. For this example, we focus on individual users.
    ![Manage users and groups in Azure Active Directory - screenshot](./media/role-based-access-control-manage-assignments/rbac_users_groups.png)
3. Search for the user by name or username.
4. Select **Azure resources** on the user blade. All the access assignments for that user appear.

### Read permissions to view assignments
This page only shows the access assignments that you have permission to read. For example, you have read access to subscription A and go to the Azure resources blade to check a user's assignments. You can see her access assignments for subscription A, but can't see that she also has access assignments on subscription B.

## Delete access assignments
From this blade, you can delete access assignments that were assigned directly to a user or group. If the access assignment was inherited from a parent group, you need to go to the resource or subscription and manage the assignment there.

1. From the list of all the access assignments for a user or group, select the one you want to delete.
2. Select **Remove** and then **Yes** to confirm.
    ![Remove access assignment - screenshot](./media/role-based-access-control-manage-assignments/delete_assignment.png)

## Next steps

<<<<<<< HEAD
* Get started with Role-Based Access Control to [Use role assignments to manage access to your Azure subscription resources](../role-based-access-control/role-assignments-portal.md)
* See the [RBAC built-in roles](role-based-access-built-in-roles.md)
=======
* Get started with Role-Based Access Control to [Use role assignments to manage access to your Azure subscription resources](role-based-access-control-configure.md)
* See the [RBAC built-in roles](../role-based-access-control/built-in-roles.md)
>>>>>>> d3ff23f7
<|MERGE_RESOLUTION|>--- conflicted
+++ resolved
@@ -55,10 +55,5 @@
 
 ## Next steps
 
-<<<<<<< HEAD
 * Get started with Role-Based Access Control to [Use role assignments to manage access to your Azure subscription resources](../role-based-access-control/role-assignments-portal.md)
-* See the [RBAC built-in roles](role-based-access-built-in-roles.md)
-=======
-* Get started with Role-Based Access Control to [Use role assignments to manage access to your Azure subscription resources](role-based-access-control-configure.md)
 * See the [RBAC built-in roles](../role-based-access-control/built-in-roles.md)
->>>>>>> d3ff23f7
