---
title: 'Azure AD Connect: User Sign In | Microsoft Docs'
description: Azure AD Connect user sign in for custom settings.
services: active-directory
documentationcenter: ''
author: billmath
manager: femila
editor: curtand

ms.assetid: 547b118e-7282-4c7f-be87-c035561001df
ms.service: active-directory
ms.workload: identity
ms.tgt_pltfrm: na
ms.devlang: na
ms.topic: article
ms.date: 12/06/2016
ms.author: billmath

---
# Azure AD Connect User Sign on options
Azure AD Connect allows your users to sign on to both cloud and on-premises resources using the same passwords. This article describes key concepts for every identity model to help you choose the identity you want to use for your sign-in to Azure AD.

If you’re already familiar with Azure AD identity model and want to learn more about a specific method, just click below on appropriate topic.

* [Password Sync](#password-synchronization) with [single sign on (SSO)](active-directory-aadconnect-sso.md)
* [Pass-through authentication](active-directory-aadconnect-pass-through-authentication.md)
* [Federated SSO (with ADFS)](#federation-using-a-new-or-existing-ad-fs-in-windows-server-2012-r2-farm)





##Choosing the User sign-in method for your organization
For most organizations who just want to enable user sign on to Office 365, SaaS applications and other Azure AD based resources, the default Password synchronization option is recommended. Some organizations, however, have a particular reasons that they are not able to use this option and can choose either federated sign on option such as AD FS or Pass-through authentication. The table below helps you to make the right choice. 

I need to | PHS and SSO| PTA with SSO| AD FS |
 --- | --- | --- | --- |
Sync new user, contact, and group accounts created in my on-premises Active Directory to the cloud automatically|x|x|x|
Set up my tenant for Office 365 hybrid scenarios|x|x|x|
Enable my users to sign in and access cloud services using their on-premises password|x|x|x|
Implement single sign-on using corporate credentials|x|x|x|
Ensure no passwords are stored in the cloud||x*|x|
Enable on-premises multi-factor authentication solutions|||x|

*Through a light weight connector.

>[!NOTE] 
<<<<<<< HEAD
> Pass-through authentication currently has some limitations with rich clients.  See Pass-through authentication for more details.
=======
> Pass-through authentication currently has some limitations with rich clients.  See [Pass-through authentication](active-directory-aadconnect-pass-through-authentication.md) for more details.
>>>>>>> f1ea3417

### Password synchronization
With password synchronization, hashes of user passwords are synchronized from your on-premises Active Directory to Azure AD.  When passwords are changed or reset on premises, the new passwords are synchronized immediately to Azure AD so that your users can always use the same password for cloud resources as they do on-premises.  The passwords are never sent to Azure AD nor stored in Azure AD in clear text.  Password synchronization can be used together with password write-back to enable self service password reset in Azure AD.

<<<<<<< HEAD
In addition you can also enable [single sign on (SSO)](active-directory-aadconnect-sso.md) for users on domain joined machines that are on the corporate network. With single sign on enable users only need enter a username to securely access cloud resources.
=======
In addition you can also enable [single sign on (SSO)](active-directory-aadconnect-sso.md) for users on domain joined machines that are on the corporate network. With single sign on, enabled users only need to enter a username to securely access cloud resources.
>>>>>>> f1ea3417

![Cloud](./media/active-directory-aadconnect-user-signin/passwordhash.png)

[More information about password synchronization](active-directory-aadconnectsync-implement-password-synchronization.md)

### Pass-through Authentication
<<<<<<< HEAD
With pass-through authentication the user’s password is validated against the on-premises Active Directory controller does not need to be present in Azure AD in any form. This allows for on-premises policies to be evaluate during authentication to cloud services such as logon hour restrictions. Pass-through authentication utilizes a simple agent, on a Windows Server 2012 R2 domain joined machine in the on-premises environment, that listens for pass validation requests. This agent does not require any inbound ports to be open to the internet.

In addition you can also enable single sign on for users on domain joined machines that are on the corporate network. With single sign on enable users only need enter a username to securely access cloud resources.
=======
With pass-through authentication, the user’s password is validated against the on-premises Active Directory controller and the password does not need to be present in Azure AD in any form. This allows for on-premises policies to be evaluated during authentication to cloud services, such as logon hour restrictions. Pass-through authentication utilizes a simple agent on a Windows Server 2012 R2 domain joined machine in the on-premises environment, which listens for password validation requests. This agent does not require any inbound ports to be open to the Internet.

In addition, you can also enable single sign on for users on domain joined machines that are on the corporate network. With single sign on, enabled users only need to enter a username to securely access cloud resources.
>>>>>>> f1ea3417
![Pass-through auth](./media/active-directory-aadconnect-user-signin/pta.png)

[More information on pass-through authentication](active-directory-aadconnect-pass-through-authentication.md) and [Single sign on](active-directory-aadconnect-sso.md).

### Federation using a new or existing AD FS in Windows Server 2012 R2 farm
With federated sign on, your users can sign on to Azure AD based services with their on-premises passwords and, while on the corporate network, without having to even enter their passwords.  The federation option with AD FS allows you to deploy a new or specify an existing AD FS in Windows Server 2012 R2 farm.  If you choose to specify an existing farm, Azure AD Connect will configure the trust between your farm and Azure AD so that your users can sign on.

<center>![Cloud](./media/active-directory-aadconnect-user-signin/federatedsignin.png)</center>

#### To deploy Federation with AD FS in Windows Server 2012 R2, you will need the following
If you are deploying a new farm:

* A Windows Server 2012 R2 server for the federation server.
* A Windows Server 2012 R2 server for the Web Application Proxy.
* a .pfx file with one SSL certificate for your intended federation service name, such as fs.contoso.com.

If you are deploying a new farm or using an existing farm:

* Local administrator credentials on your federation servers.
* Local administrator credentials on any workgroup (non-domain joined) servers on which you intend to deploy the Web Application Proxy role.
* The machine on which you execute the wizard must be able to connect to any other machines on which you want to install AD FS or Web Application Proxy via Windows Remote Management.

[Configuring SSO with AD FS](connect/active-directory-aadconnect-get-started-custom.md#configuring-federation-with-ad-fs)

#### Sign on using an earlier version of AD FS or a third party solution
If you have already configured cloud sign on using an earlier version of AD FS (such as AD FS 2.0) or a third party federation provider, you can choose to skip user sign in configuration via Azure AD Connect.  This will enable you to get the latest synchronization and other capabilities of Azure AD Connect while still using your existing solution for sign on.

[Azure AD third-party federation compatibility list](active-directory-aadconnect-federation-compatibility.md)


## User sign-in and user principal name (UPN)
### Understanding user principal name
In Active Directory, the default UPN suffix is the DNS name of the domain in which the user account was created. In most cases, this is the domain name registered as the enterprise domain on the Internet. However, you can add more UPN suffixes using Active Directory Domains and Trusts.

The UPN of the user is of the format username@domain. For example, for an Active Directory domain named 'contoso.com', a user named John might have the UPN 'john@contoso.com'. The UPN of the user is based on RFC 822. Although UPN and email share the same format, the value of UPN for a user may or may not be equal to the email address of the user.

### User principal name in Azure AD
Azure AD Connect wizard will use the userPrincipalName attribute or let you specify the attribute (in custom install) to be used from on-premises as the user principal name in Azure AD. This is the value that will be used for signing in to Azure AD. If the value of the user principal name attribute does not correspond to a verified domain in Azure AD, then Azure AD will replace it with a default .onmicrosoft.com value.

Every directory in Azure Active Directory comes with a built-in domain name in the form contoso.onmicrosoft.com that lets you get started using Azure or other Microsoft services. You can improve and simplify sign-in experience using custom domains. For information on custom domain names in Azure AD and how to verify a domain, please read [Add your custom domain name to Azure Active Directory](active-directory-add-domain.md#add-a-custom-domain-name-to-your-directory)

## Azure AD sign-in configuration
### Azure AD sign-in configuration with Azure AD Connect
Azure AD sign-in experience is dependent on whether Azure AD is able to match the user principal name suffix of a user being synced to one of the custom domains verified in the Azure AD directory. Azure AD Connect provides help while configuring Azure AD sign-in settings, so that user sign-in experience in cloud is similar to the on-premises experience. Azure AD Connect lists the UPN suffixes defined for the domain(s) and tries to match them with a custom domain in Azure AD and helps you with the appropriate action that needs to be taken.
The Azure AD sign-in page lists out the UPN suffixes defined for the on-premises Active Directory and displays the corresponding status against each suffix. The status values can be one of the below:

| State | Description | Action Needed |
|:--- |:--- |:--- |
| Verified |Azure AD Connect found a matching verified domain in Azure AD. All users for this domain can sign-in using their on-premises credentials |No action is needed |
| Not Verified |Azure AD Connect could find a matching custom domain in Azure AD but it is not verified. UPN suffix of the users of this domain will be changed to default .onmicrosoft.com suffix after sync if domain is not verified. |Verify the custom domain in Azure AD. [Learn more](active-directory-add-domain.md#verify-the-domain-name-with-azure-ad) |
| Not Added |Azure AD Connect could not find a custom domain corresponding to the UPN suffix. UPN suffix of users from this domain will be changed to default .onmicrosoft.com if the domain is not added and verifeid in Azure. |Add and verify a custom domain corresponding to the UPN suffix [Learn More](active-directory-add-domain.md) |

Azure AD sign-in page lists the  UPN suffix(s) defined for the on-premises Active Directory and the corresponding custom domain in Azure AD with the current verification status. In custom installation, you can now select the attribute for user principal name on the **Azure AD sign-in** page.

![Azure AD sign-in page](./media/active-directory-aadconnect-user-signin/custom_azure_sign_in.png)

You can click on the refresh button to re-fetch the latest status of the custom domains from Azure AD.

### Selecting attribute for user principal name in Azure AD
UserPrincipalName - The attribute userPrincipalName is the attribute users will use when they sign-in to Azure AD and Office 365. The domains used, also known as the UPN-suffix, should be verified in Azure AD before the users are synchronized. It is strongly recommended to keep the default attribute userPrincipalName. If this attribute is non-routable and cannot be verified then it is possible to select another attribute, for example email, as the attribute holding the sign-in ID. This is known as Alternate ID. The Alternate ID attribute value must follow the RFC822 standard. An Alternate ID can be used with both password Single Sign-On (SSO) and federation SSO as the sign-in solution.

> [!NOTE]
> Using an Alternate ID is not compatible with all Office 365 workloads and pass-through authentication. For more information, please refer to [Configuring Alternate Login ID](https://technet.microsoft.com/library/dn659436.aspx).
> 
> 

#### Different custom domain states and effect on Azure sign-in experience
It is very important to understand the relationship between the custom domain states in your Azure AD directory and the UPN suffixes defined on-premises. Let us go through the different possible Azure sign-in experiences when you are setting up sycnhronization using Azure AD Connnect.

For the information below, let us assume that we are concerned with the UPN suffix contoso.com which is used in the on-premises directory as part of UPN, for example user@contoso.com.

###### Express Settings / Password Synchronization
| State | Effect on user Azure sign-in experience |
|:---:|:--- |
| Not added |In this case no custom domain for contoso.com has been added in Azure AD directory. Users who have UPN on-premises with suffix @contoso.com, will not be able to use their on-premises UPN to sign-in to Azure. They will instead have to use a new UPN provided to them by Azure AD by adding the suffix for default Azure AD directory. For example, if you are syncing users to Azure AD directory azurecontoso.onmicrosoft.com then the on-premises user user@contoso.com will be given a UPN of user@azurecontoso.onmicrosoft.com |
| Not verified |In this case we have a custom domain contoso.com added in Azure AD directory, however it is not yet verified. If you go ahead with syncing users without verifying the domain, then the users will be assigned a new UPN by Azure AD just like it did in the 'Not added' scenario. |
| Verified |In this case we have a custom domain contoso.com already added and verified in Azure AD for the UPN suffix. Users will be able to use their on-premises user principal name, e.g. user@contoso.com, to sign-in to Azure after they are synced to Azure AD |

###### AD FS Federation
You cannot create a federation with the default .onmicrosoft.com domain in Azure AD, or an unverified custom domain in Azure AD. When you are running the Azure AD Connect wizard, if you select an unverified domain to create a federation with then Azure AD Connect will prompt you with necessary records to be created where your DNS is hosted for the domain. For more information see [here](connect/active-directory-aadconnect-get-started-custom.md#verify-the-azure-ad-domain-selected-for-federation).

If you selected User sign-in option as "Federation with AD FS", then you must have a custom domain to continue with creating a federation in Azure AD. For our discussion, this means that we should have a custom domain contoso.com added in Azure AD directory.

| State | Effect on user Azure sign-in experience |
|:---:|:--- |
| Not added |In this case Azure AD Connect could not find a matching custom domain for the UPN suffix contoso.com in Azure AD directory. You need to add a custom domain contoso.com if you need users to sign-in using AD FS with their on-premises UPN like user@contoso.com. |
| Not verified |In this case Azure AD Connect will prompt you with appropriate details on how you can verify your domain at a later stage |
| Verified |In this case you can go ahead with the configuration without any further action |

## Changing user sign-in method
You can change the user sign-in method from Federation to Password Sync or to Pass-through authentication using the tasks available in Azure AD Connect after the initial configuration of Azure AD Connect using the wizard. Run the Azure AD Connect wizard again and you will be presented with a list of tasks that you can perform. Select **Change user sign-in** from the list of tasks.

![Change user sign-in"](./media/active-directory-aadconnect-user-signin/changeusersignin.png)

On the next page, you will be asked to provide the credentials for Azure AD.

![Connect to Azure AD](./media/active-directory-aadconnect-user-signin/changeusersignin2.png)

On the **User sign-in** page, select the desired user sign-in.

![Connect to Azure AD](./media/active-directory-aadconnect-user-signin/changeusersignin2a.png)

> [!NOTE]
> If you are making only a temporary switch to password synchronization, then check the **Do not convert user accounts**. Not checking on the option will lead to conversion of each user to federated and it can take several hours.
> 
> 

## Next steps
Learn more about [Integrating your on-premises identities with Azure Active Directory](active-directory-aadconnect.md).

Learn more about [Azure AD Connect: Design concepts](active-directory-aadconnect-design-concepts.md)
<|MERGE_RESOLUTION|>--- conflicted
+++ resolved
@@ -45,35 +45,21 @@
 *Through a light weight connector.
 
 >[!NOTE] 
-<<<<<<< HEAD
-> Pass-through authentication currently has some limitations with rich clients.  See Pass-through authentication for more details.
-=======
 > Pass-through authentication currently has some limitations with rich clients.  See [Pass-through authentication](active-directory-aadconnect-pass-through-authentication.md) for more details.
->>>>>>> f1ea3417
 
 ### Password synchronization
 With password synchronization, hashes of user passwords are synchronized from your on-premises Active Directory to Azure AD.  When passwords are changed or reset on premises, the new passwords are synchronized immediately to Azure AD so that your users can always use the same password for cloud resources as they do on-premises.  The passwords are never sent to Azure AD nor stored in Azure AD in clear text.  Password synchronization can be used together with password write-back to enable self service password reset in Azure AD.
 
-<<<<<<< HEAD
-In addition you can also enable [single sign on (SSO)](active-directory-aadconnect-sso.md) for users on domain joined machines that are on the corporate network. With single sign on enable users only need enter a username to securely access cloud resources.
-=======
 In addition you can also enable [single sign on (SSO)](active-directory-aadconnect-sso.md) for users on domain joined machines that are on the corporate network. With single sign on, enabled users only need to enter a username to securely access cloud resources.
->>>>>>> f1ea3417
 
 ![Cloud](./media/active-directory-aadconnect-user-signin/passwordhash.png)
 
 [More information about password synchronization](active-directory-aadconnectsync-implement-password-synchronization.md)
 
 ### Pass-through Authentication
-<<<<<<< HEAD
-With pass-through authentication the user’s password is validated against the on-premises Active Directory controller does not need to be present in Azure AD in any form. This allows for on-premises policies to be evaluate during authentication to cloud services such as logon hour restrictions. Pass-through authentication utilizes a simple agent, on a Windows Server 2012 R2 domain joined machine in the on-premises environment, that listens for pass validation requests. This agent does not require any inbound ports to be open to the internet.
-
-In addition you can also enable single sign on for users on domain joined machines that are on the corporate network. With single sign on enable users only need enter a username to securely access cloud resources.
-=======
 With pass-through authentication, the user’s password is validated against the on-premises Active Directory controller and the password does not need to be present in Azure AD in any form. This allows for on-premises policies to be evaluated during authentication to cloud services, such as logon hour restrictions. Pass-through authentication utilizes a simple agent on a Windows Server 2012 R2 domain joined machine in the on-premises environment, which listens for password validation requests. This agent does not require any inbound ports to be open to the Internet.
 
 In addition, you can also enable single sign on for users on domain joined machines that are on the corporate network. With single sign on, enabled users only need to enter a username to securely access cloud resources.
->>>>>>> f1ea3417
 ![Pass-through auth](./media/active-directory-aadconnect-user-signin/pta.png)
 
 [More information on pass-through authentication](active-directory-aadconnect-pass-through-authentication.md) and [Single sign on](active-directory-aadconnect-sso.md).
