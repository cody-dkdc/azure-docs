<properties
   pageTitle="How to start a security review | Microsoft Azure"
   description="Learn how to create a security review for privileged identities with the Azure Privileged Identity Management application."
   services="active-directory"
   documentationCenter=""
   authors="kgremban"
   manager="stevenpo"
   editor=""/>

<tags
   ms.service="active-directory"
   ms.devlang="na"
   ms.topic="article"
   ms.tgt_pltfrm="na"
   ms.workload="identity"
<<<<<<< HEAD
   ms.date="04/13/2016"
=======
   ms.date="04/15/2016"
>>>>>>> 1c91aff2
   ms.author="kgremban"/>

# How to start a security review in Azure AD Privileged Identity Management

Role assignments become "stale" when users have privileged access that they don't need anymore. In order to reduce the risk associated with these stale role assignments, security administrators should regularly review the roles that users have been given. This document covers the steps for starting a security review in Azure AD Privileged Identity Management (PIM).

## Start a security review
> [AZURE.NOTE] If you haven't added the PIM application to your dashboard in the Azure portal, see the steps in  [Getting Started with Azure Privileged Identity Management](active-directory-privileged-identity-management-getting-started.md)

From the PIM application main page, there are three ways to start a security review:

- **Security reviews** > **Review** > **Review** button
- **Roles** > **Review** button
- Select the role to be reviewed from the roles list > **Review** button

When you click on the **Review** button, the **Start to review a role** and the **Select a role to review** blades appear. The **Select a role to review** item selected for you.

### Select the role to review

1. Select the role from the roles list in the **Select a role to review** blade.  You can only choose one role at a time. The **Select a role to review** blade will be replaced by the **Select reviewers blade**. You have two options when selecting reviewers:
  - Me - use this option if you want to preview how security reviews work without involving other administrators.
  - Self review by role members - use this option to have the users review their own role assignments.
2. Select either of these to start working with the review details. The **Change defaults** blade will appear.

### Review by Me

If you selected the "Me" option as the reviewer, then proceed to the security review. For more information about completing the review see [Azure Privileged Identity Management: How To Perform a Security Review](active-directory-privileged-identity-management-how-to-perform-security-review.md)

### Self review by role members

If you chose to have the users review their own role assignments, follow these steps to set up the review and send out notifications.

1. Name the review by entering the review name into the **Name** field. Give the review a unique name that describes the review and that makes it easy to keep track of.
2. Enter a start date for the review in the **Start date** field.
3. Enter an end date for the review in the **End date** field.  Some things that you should think about when setting the end date for the review are:
  - How many people are being reviewed?
  - How quickly will the users be able to add the PIM application on the Azure portal and complete the review?
4. Click the **OK** button in the **Change defaults** blade. It will close.
5. Click the **OK** button in the **Start a review of a role** blade.  It will close. A notification will appear in the Azure portal main menu. Refresh the dashboard by clicking the **Refresh** button and the security review will appear in the **Security reviews** section.
6. Notify the individuals in the role that they will need to add the PIM application and then [review their own administrative access](active-directory-privileged-identity-management-how-to-perform-security-review.md).  

## Manage the security review

You can track the progress as the reviewers complete their reviews in the Azure AD PIM dashboard, in the security reviews section. No access rights will be changed in the directory until [the review completes](active-directory-privileged-identity-management-how-to-complete-review.md).


<!--Every topic should have next steps and links to the next logical set of content to keep the customer engaged-->
## PIM Table of Contents
[AZURE.INCLUDE [active-directory-privileged-identity-management-toc](../../includes/active-directory-privileged-identity-management-toc.md)]
<|MERGE_RESOLUTION|>--- conflicted
+++ resolved
@@ -1,69 +1,65 @@
-<properties
-   pageTitle="How to start a security review | Microsoft Azure"
-   description="Learn how to create a security review for privileged identities with the Azure Privileged Identity Management application."
-   services="active-directory"
-   documentationCenter=""
-   authors="kgremban"
-   manager="stevenpo"
-   editor=""/>
-
-<tags
-   ms.service="active-directory"
-   ms.devlang="na"
-   ms.topic="article"
-   ms.tgt_pltfrm="na"
-   ms.workload="identity"
-<<<<<<< HEAD
-   ms.date="04/13/2016"
-=======
-   ms.date="04/15/2016"
->>>>>>> 1c91aff2
-   ms.author="kgremban"/>
-
-# How to start a security review in Azure AD Privileged Identity Management
-
-Role assignments become "stale" when users have privileged access that they don't need anymore. In order to reduce the risk associated with these stale role assignments, security administrators should regularly review the roles that users have been given. This document covers the steps for starting a security review in Azure AD Privileged Identity Management (PIM).
-
-## Start a security review
-> [AZURE.NOTE] If you haven't added the PIM application to your dashboard in the Azure portal, see the steps in  [Getting Started with Azure Privileged Identity Management](active-directory-privileged-identity-management-getting-started.md)
-
-From the PIM application main page, there are three ways to start a security review:
-
-- **Security reviews** > **Review** > **Review** button
-- **Roles** > **Review** button
-- Select the role to be reviewed from the roles list > **Review** button
-
-When you click on the **Review** button, the **Start to review a role** and the **Select a role to review** blades appear. The **Select a role to review** item selected for you.
-
-### Select the role to review
-
-1. Select the role from the roles list in the **Select a role to review** blade.  You can only choose one role at a time. The **Select a role to review** blade will be replaced by the **Select reviewers blade**. You have two options when selecting reviewers:
-  - Me - use this option if you want to preview how security reviews work without involving other administrators.
-  - Self review by role members - use this option to have the users review their own role assignments.
-2. Select either of these to start working with the review details. The **Change defaults** blade will appear.
-
-### Review by Me
-
-If you selected the "Me" option as the reviewer, then proceed to the security review. For more information about completing the review see [Azure Privileged Identity Management: How To Perform a Security Review](active-directory-privileged-identity-management-how-to-perform-security-review.md)
-
-### Self review by role members
-
-If you chose to have the users review their own role assignments, follow these steps to set up the review and send out notifications.
-
-1. Name the review by entering the review name into the **Name** field. Give the review a unique name that describes the review and that makes it easy to keep track of.
-2. Enter a start date for the review in the **Start date** field.
-3. Enter an end date for the review in the **End date** field.  Some things that you should think about when setting the end date for the review are:
-  - How many people are being reviewed?
-  - How quickly will the users be able to add the PIM application on the Azure portal and complete the review?
-4. Click the **OK** button in the **Change defaults** blade. It will close.
-5. Click the **OK** button in the **Start a review of a role** blade.  It will close. A notification will appear in the Azure portal main menu. Refresh the dashboard by clicking the **Refresh** button and the security review will appear in the **Security reviews** section.
-6. Notify the individuals in the role that they will need to add the PIM application and then [review their own administrative access](active-directory-privileged-identity-management-how-to-perform-security-review.md).  
-
-## Manage the security review
-
-You can track the progress as the reviewers complete their reviews in the Azure AD PIM dashboard, in the security reviews section. No access rights will be changed in the directory until [the review completes](active-directory-privileged-identity-management-how-to-complete-review.md).
-
-
-<!--Every topic should have next steps and links to the next logical set of content to keep the customer engaged-->
-## PIM Table of Contents
-[AZURE.INCLUDE [active-directory-privileged-identity-management-toc](../../includes/active-directory-privileged-identity-management-toc.md)]
+<properties
+   pageTitle="How to start a security review | Microsoft Azure"
+   description="Learn how to create a security review for privileged identities with the Azure Privileged Identity Management application."
+   services="active-directory"
+   documentationCenter=""
+   authors="kgremban"
+   manager="stevenpo"
+   editor=""/>
+
+<tags
+   ms.service="active-directory"
+   ms.devlang="na"
+   ms.topic="article"
+   ms.tgt_pltfrm="na"
+   ms.workload="identity"
+   ms.date="04/15/2016"
+   ms.author="kgremban"/>
+
+# How to start a security review in Azure AD Privileged Identity Management
+
+Role assignments become "stale" when users have privileged access that they don't need anymore. In order to reduce the risk associated with these stale role assignments, security administrators should regularly review the roles that users have been given. This document covers the steps for starting a security review in Azure AD Privileged Identity Management (PIM).
+
+## Start a security review
+> [AZURE.NOTE] If you haven't added the PIM application to your dashboard in the Azure portal, see the steps in  [Getting Started with Azure Privileged Identity Management](active-directory-privileged-identity-management-getting-started.md)
+
+From the PIM application main page, there are three ways to start a security review:
+
+- **Security reviews** > **Review** > **Review** button
+- **Roles** > **Review** button
+- Select the role to be reviewed from the roles list > **Review** button
+
+When you click on the **Review** button, the **Start to review a role** and the **Select a role to review** blades appear. The **Select a role to review** item selected for you.
+
+### Select the role to review
+
+1. Select the role from the roles list in the **Select a role to review** blade.  You can only choose one role at a time. The **Select a role to review** blade will be replaced by the **Select reviewers blade**. You have two options when selecting reviewers:
+  - Me - use this option if you want to preview how security reviews work without involving other administrators.
+  - Self review by role members - use this option to have the users review their own role assignments.
+2. Select either of these to start working with the review details. The **Change defaults** blade will appear.
+
+### Review by Me
+
+If you selected the "Me" option as the reviewer, then proceed to the security review. For more information about completing the review see [Azure Privileged Identity Management: How To Perform a Security Review](active-directory-privileged-identity-management-how-to-perform-security-review.md)
+
+### Self review by role members
+
+If you chose to have the users review their own role assignments, follow these steps to set up the review and send out notifications.
+
+1. Name the review by entering the review name into the **Name** field. Give the review a unique name that describes the review and that makes it easy to keep track of.
+2. Enter a start date for the review in the **Start date** field.
+3. Enter an end date for the review in the **End date** field.  Some things that you should think about when setting the end date for the review are:
+  - How many people are being reviewed?
+  - How quickly will the users be able to add the PIM application on the Azure portal and complete the review?
+4. Click the **OK** button in the **Change defaults** blade. It will close.
+5. Click the **OK** button in the **Start a review of a role** blade.  It will close. A notification will appear in the Azure portal main menu. Refresh the dashboard by clicking the **Refresh** button and the security review will appear in the **Security reviews** section.
+6. Notify the individuals in the role that they will need to add the PIM application and then [review their own administrative access](active-directory-privileged-identity-management-how-to-perform-security-review.md).  
+
+## Manage the security review
+
+You can track the progress as the reviewers complete their reviews in the Azure AD PIM dashboard, in the security reviews section. No access rights will be changed in the directory until [the review completes](active-directory-privileged-identity-management-how-to-complete-review.md).
+
+
+<!--Every topic should have next steps and links to the next logical set of content to keep the customer engaged-->
+## PIM Table of Contents
+[AZURE.INCLUDE [active-directory-privileged-identity-management-toc](../../includes/active-directory-privileged-identity-management-toc.md)]