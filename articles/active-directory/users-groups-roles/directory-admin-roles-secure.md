---

title: Best practices for secure admin access - Azure Active Directory | Microsoft Docs
description: Ensure that your organization’s administrative access and admin accounts are secure. For system architects and IT pros who configure Azure AD, Azure, and Microsoft Online Services. 
services: active-directory 
keywords: 
author: curtand
manager: mtillman

ms.author: curtand
ms.date: 03/18/2019
ms.topic: article
ms.service: active-directory
ms.workload: identity
ms.subservice: users-groups-roles
ms.custom: it-pro
ms.reviewer: "martincoetzer; MarkMorow"

ms.collection: M365-identity-device-management
---

# Securing privileged access for hybrid and cloud deployments in Azure AD

The security of most or all business assets in the modern organization depends on the integrity of the privileged accounts that administer and manage IT systems. Malicious actors including cyber-attackers often target admin accounts and other elements of privileged access to attempt to rapidly gain access to sensitive data and systems using credential theft attacks. For cloud services, prevention and response are the joint responsibilities of the cloud service provider and the customer. For more information about the latest threats to endpoints and the cloud, see the [Microsoft Security Intelligence Report](https://www.microsoft.com/security/operations/security-intelligence-report). This article can help you develop a roadmap toward closing the gaps between your current plans and the guidance described here.

> [!NOTE]
> Microsoft is committed to the highest levels of trust, transparency, standards conformance, and regulatory compliance. Learn more about how the Microsoft global incident response team mitigates the effects of attacks against cloud services, and how security is built into Microsoft business products and cloud services at [Microsoft Trust Center - Security](https://www.microsoft.com/trustcenter/security) and Microsoft compliance targets at [Microsoft Trust Center - Compliance](https://www.microsoft.com/trustcenter/compliance).

<!--## Risk management, incident response, and recovery preparation

A cyber-attack, if successful, can shut down operations not just for a few hours, but in some cases for days or even weeks. The collateral damage, such as legal ramifications, information leaks, and media coverage, could potentially continue for years. To ensure effective company-wide risk containment, cybersecurity and IT pros must align their response and recovery processes. To reduce the risk of business disruption due to a cyber-attack, industry experts recommend you do the following:

* As part of your risk management operations, establish a crisis management team for your organization that is responsible for managing all types of business disruptions.

* Compare your current risk mitigations, incident response, and recovery plan with industry best practices for managing a business disruption before, during, and after a cyber-attack.

* Develop and implement a roadmap for closing the gaps between your current plans and the best practices described in this document.


## Securing privileged access for hybrid and cloud deployments

does the article really start here?-->
For most organizations, the security of business assets depends on the integrity of the privileged accounts that administer and manage IT systems. Cyber-attackers focus on privileged access to infrastructure systems (such as Active Directory and Azure Active Directory) to gain access to an organization’s sensitive data. 

Traditional approaches that focus on securing the entrance and exit points of a network as the primary security perimeter are less effective due to the rise in the use of SaaS apps and personal devices on the Internet. The natural replacement for the network security perimeter in a complex modern enterprise is the authentication and authorization controls in an organization's identity layer.

Privileged administrative accounts are effectively in control of this new "security perimeter." It's critical to protect privileged access, regardless of whether the environment is on-premises, cloud, or hybrid on-premises and cloud hosted services. Protecting administrative access against determined adversaries requires you to take a complete and thoughtful approach to isolating your organization’s systems from risks. 

Securing privileged access requires changes to

* Processes, administrative practices, and knowledge management
* Technical components such as host defenses, account protections, and identity management

This document focuses primarily on creating a roadmap to secure identities and access that are managed or reported in Azure AD, Microsoft Azure, Office 365, and other cloud services. For organizations that have on-premises administrative accounts, see the guidance for on-premises and hybrid privileged access managed from Active Directory at [Securing Privileged Access](https://docs.microsoft.com/windows-server/identity/securing-privileged-access/securing-privileged-access). 

> [!NOTE] 
> The guidance in this article refers primarily to features of Azure Active Directory that are included in Azure Active Directory Premium plans P1 and P2. Azure Active Directory Premium P2 is included in the EMS E5 suite and Microsoft 365 E5 suite. This guidance assumes your organization already has Azure AD Premium P2 licenses purchased for your users. If you do not have these licenses, some of the guidance might not apply to your organization. Also, throughout this article, the term global administrator (or global admin) is synonymous with “company administrator” or “tenant administrator.”

## Develop a roadmap 

Microsoft recommends that you develop and follow a roadmap to secure privileged access against cyber attackers. You can always adjust your roadmap to accommodate your existing capabilities and specific requirements within your organization. Each stage of the roadmap should raise the cost and difficulty for adversaries to attack privileged access for your on-premises, cloud, and hybrid assets. Microsoft recommends the following four roadmap stages: This recommended roadmap schedules the most effective and the quickest implementations first, based on Microsoft's experiences with cyber-attack incident and response implementation. The timelines for this roadmap are approximate.

![Stages of the roadmap with time lines](./media/directory-admin-roles-secure/roadmap-timeline.png)

* Stage 1 (24-48 hours): Critical items that we recommend you do right away

* Stage 2 (2-4 weeks): Mitigate the most frequently used attack techniques

* Stage 3 (1-3 months): Build visibility and build full control of admin activity

* Stage 4 (six months and beyond): Continue building defenses to further harden your security platform

This roadmap framework is designed to maximize the use of Microsoft technologies that you may have already deployed. You can also take advantage of key current and upcoming security technologies and integrate security tools from other vendors that you have already deployed or are considering deploying. 

## Stage 1: Critical items that we recommend you do right away

![Stage 1 Critical items to do first](./media/directory-admin-roles-secure/stage-one.png)

Stage 1 of the roadmap is focused on critical tasks that are fast and easy to implement. We recommend that you do these few items right away within the first 24-48 hours to ensure a basic level of secure privileged access. This stage of the Secured Privileged Access roadmap includes the following actions:

### General preparation

#### Turn on Azure AD Privileged Identity Management

If you have not already turned on Azure AD Privileged Identity Management (PIM), do so in your production tenant. After you turn on Privileged Identity Management, you’ll receive notification email messages for privileged access role changes. These notifications provide early warning when additional users are added to highly privileged roles in your directory.

Azure AD Privileged Identity Management is included in Azure AD Premium P2 or EMS E5. These solutions help you protect access to applications and resources across the on-premises environment and into the cloud. If you don't already have Azure AD Premium P2 or EMS E5 and wish to evaluate more of the features referenced in this roadmap, sign up for the [Enterprise Mobility + Security free 90-day trial](https://www.microsoft.com/cloud-platform/enterprise-mobility-security-trial). Use these license trials to try Azure AD Privileged Identity Management and Azure AD Identity Protection, to monitor activity using Azure AD advanced security reporting, auditing, and alerts.

After you have turned on Azure AD Privileged Identity Management:

1. Sign in to the [Azure portal](https://portal.azure.com/) with an account that is a global admin of your production tenant.

2. To select the tenant where you want to use Privileged Identity Management, select your user name in the upper right-hand corner of the Azure portal.

3. Select **All services** and filter the list for **Azure AD Privileged Identity Management**.

4. Open Privileged Identity Management from the **All services** list and pin it to your dashboard.

The first person to use Azure AD Privileged Identity Management in your tenant is automatically assigned the **Security administrator** and **Privileged role administrator** roles in the tenant. Only privileged role administrators can manage the Azure AD directory role assignments of users. Also, after adding Azure AD Privileged Identity Management, you are shown the security wizard that walks you through the initial discovery and assignment experience. You can exit the wizard without making any additional changes at this time. 

#### Identify and categorize accounts that are in highly privileged roles 

After turning on Azure AD Privileged Identity Management, view the users who are in the directory roles Global administrator, Privileged role administrator, Exchange Online administrator, and SharePoint Online administrator. If you do not have Azure AD PIM in your tenant, you can use the [PowerShell API](https://docs.microsoft.com/powershell/module/azuread/get-azureaddirectoryrolemember?view=azureadps-2.0). Start with the global admin role as this role is generic: a user who is assigned this admin role has the same permissions across all cloud services for which your organization has subscribed, regardless of whether they’ve been assigned this role in the Microsoft 365 admin center, the Azure portal, or by using the Azure AD module for Microsoft PowerShell. 

Remove any accounts that are no longer needed in those roles. Then, categorize the remaining accounts that are assigned to admin roles:

* Individually assigned to administrative users, and can also be used for non-administrative purposes (for example, personal email)
* Individually assigned to administrative users and designated for administrative purposes only
* Shared across multiple users
* For break-glass emergency access scenarios
* For automated scripts
* For external users

#### Define at least two emergency access accounts 

Make sure that you don't get into a situation where they could be inadvertently locked out of the administration of your Azure AD tenant due to an inability to sign in or activate an existing individual user's account as an administrator. For example, if the organization is federated to an on-premises identity provider, that identity provider may be unavailable so users cannot sign in on-premises. You can mitigate the impact of accidental lack of administrative access by storing two or more emergency access accounts in your tenant.

Emergency access accounts help organizations restrict privileged access within an existing Azure Active Directory environment. These accounts are highly privileged and are not assigned to specific individuals. Emergency access accounts are limited to emergency for 'break glass' scenarios where normal administrative accounts cannot be used. Organizations must ensure the aim of controlling and reducing the emergency account's usage to only that time for which it is necessary.

Evaluate the accounts that are assigned or eligible for the global admin role. If you did not see any cloud-only accounts using the *.onmicrosoft.com domain (intended for "break glass" emergency access), create them. For more information, see [Managing emergency access administrative accounts in Azure AD](directory-emergency-access.md).

#### Turn on multi-factor authentication and register all other highly-privileged single-user non-federated admin accounts

Require Azure Multi-Factor Authentication (MFA) at sign-in for all individual users who are permanently assigned to one or more of the Azure AD admin roles: Global administrator, Privileged Role administrator, Exchange Online administrator, and SharePoint Online administrator. Use the guide to enable [Multi-factor Authentication (MFA) for your admin accounts](../authentication/howto-mfa-userstates.md) and ensure that all those users have registered at [https://aka.ms/mfasetup](https://aka.ms/mfasetup). More information can be found under step 2 and step 3 of the guide [Protect access to data and services in Office 365](https://support.office.com/article/Protect-access-to-data-and-services-in-Office-365-a6ef28a4-2447-4b43-aae2-f5af6d53c68e). 

## Stage 2: Mitigate the most frequently used attack techniques

![Stage 2 Mitigate frequently used attacks](./media/directory-admin-roles-secure/stage-two.png)

Stage 2 of the roadmap focuses on mitigating the most frequently used attack techniques of credential theft and abuse and can be implemented in approximately 2-4 weeks. This stage of the Secured Privileged Access roadmap includes the following actions.

### General preparation

#### Conduct an inventory of services, owners, and admins

With the increase in bring-your-own-device (BYOD) and work-from-home policies and the growth of wireless connectivity in businesses, it is critical that you monitor who is connecting to your network. An effective security audit often reveals devices, applications, and programs running on your network that are not supported by IT, and therefore potentially not secure. For more information, see [Azure security management and monitoring overview](../../security/security-management-and-monitoring-overview.md). Ensure that you include all of the following tasks in your inventory process. 

* Identify the users who have administrative roles and the services where they can manage.
* Use Azure AD PIM to find out which users in your organization have admin access to Azure AD, including additional roles beyond those listed in Stage 1.
* Beyond the roles defined in Azure AD, Office 365 comes with a set of admin roles that you can assign to users in your organization. Each admin role maps to common business functions, and gives people in your organization permissions to do specific tasks in the [Microsoft 365 admin center](https://admin.microsoft.com). Use the Microsoft 365 admin center to find out which users in your organization have admin access to Office 365, including via roles not managed in Azure AD. For more information, see [About Office 365 admin roles](https://support.office.com/article/About-Office-365-admin-roles-da585eea-f576-4f55-a1e0-87090b6aaa9d) and [Security best practices for Office 365](https://support.office.com/article/Security-best-practices-for-Office-365-9295e396-e53d-49b9-ae9b-0b5828cdedc3).
* Perform the inventory in other services your organization relies on, such as Azure, Intune, or Dynamics 365.
* Ensure that your admin accounts (accounts that are used for administration purposes, not just users’ day-to-day accounts) have working email addresses attached to them and have registered for Azure MFA or use MFA on-premises.
* Ask users for their business justification for administrative access.
* Remove admin access for those individuals and services that don’t need it.

#### Identify Microsoft accounts in administrative roles that need to be switched to work or school accounts

Sometimes, the initial global administrators for an organization reuse their existing Microsoft account credentials when they began using Azure AD. Those Microsoft accounts should be replaced by individual cloud-based or synchronized accounts. 

#### Ensure separate user accounts and mail forwarding for global administrator accounts 

Global administrator accounts should not have personal email addresses, as personal email accounts are regularly phished by cyber attackers. To help separate internet risks (phishing attacks, unintentional web browsing) from administrative privileges, create dedicated accounts for each user with administrative privileges. 

If you have not already done so, create separate accounts for users to perform global admin tasks, to make sure they do not inadvertently open emails or run programs associated with their admin accounts. Be sure those accounts have their email forwarded to a working mailbox.  

#### Ensure the passwords of administrative accounts have recently changed

Ensure that all users have signed into their administrative accounts and changed their passwords at least once in the last 90 days. Also, ensure that any shared accounts in which multiple users know the password have had their passwords changed recently.

#### Turn on password hash synchronization

Password hash synchronization is a feature used to synchronize hashes of user password hashes from an on-premises Active Directory instance to a cloud-based Azure AD instance. Even if you decide to use federation with Active Directory Federation Services (AD FS) or other identity providers, you can optionally set up password hash synchronization as a backup in case your on-premises infrastructure such as AD or ADFS servers fail or becomes temporarily unavailable. This enables users to sign in to the service by using the same password that they use to sign in to their on-premises AD instance. Also, it allows Identity Protection to detect compromised credentials by comparing those password hashes with passwords known to be compromised, if a user has leveraged their same email address and password on other services not connected to Azure AD.  For more information, see [Implement password hash synchronization with Azure AD Connect sync](../hybrid/how-to-connect-password-hash-synchronization.md).

#### Require multi-factor authentication (MFA) for users in all privileged roles as well as exposed users

Azure AD recommends that you require multi-factor authentication (MFA) for all your users, including administrators and all other users who would have a significant impact if their account was compromised (for example, financial officers). This reduces the risk of an attack due to a compromised password.

Turn on:

* [MFA using conditional access policies](../authentication/howto-mfa-getstarted.md) for all users in your organization.

If you use Windows Hello for Business, the MFA requirement can be met using the Windows Hello sign in experience. For more information, see [Windows Hello](https://docs.microsoft.com/windows/uwp/security/microsoft-passport). 

#### Configure Identity Protection 

Azure AD Identity Protection is an algorithm-based monitoring and reporting tool that you can use to detect potential vulnerabilities affecting your organization’s identities. You can configure automated responses to those detected suspicious activities, and take appropriate action to resolve them. For more information, see [Azure Active Directory Identity Protection](../active-directory-identityprotection.md).

#### Obtain your Office 365 Secure Score (if using Office 365)

Secure Score figures out what Office 365 services you’re using (like OneDrive, SharePoint, and Exchange) then looks at your settings and activities and compares them to a baseline established by Microsoft. You’ll get a score based on how aligned you are with best security practices. Anyone who has admin permissions (global admin or a custom administrator role) for an Office 365 Business Premium or Enterprise subscription can access the Secure Score at [https://securescore.office.com](https://securescore.office.com/).

#### Review the Office 365 security and compliance guidance (if using Office 365)

The [plan for security and compliance](https://support.office.com/article/Plan-for-security-and-compliance-in-Office-365-dc4f704c-6fcc-4cab-9a02-95a824e4fb57) outlines the approach for how an Office 365 customer should configure Office 365 and leverage other EMS capabilities. Then, review steps 3-6 of how to [Protect access to data and services in Office 365](https://support.office.com/article/Protect-access-to-data-and-services-in-Office-365-a6ef28a4-2447-4b43-aae2-f5af6d53c68e) and the guide for how to [monitor security and compliance in Office 365](https://support.office.com/article/Monitor-security-and-compliance-in-Office-365-b62f1722-fd39-44eb-8361-da61d21509b6).

#### Configure Office 365 Activity Monitoring (if using Office 365)

You can monitor how people in your organization are using Office 365 services, enabling you to identify users who have an administrative account and who may not need Office 365 access due to not signing into those portals. For more information, see [Activity reports in the Microsoft 365 admin center](https://support.office.com/article/Activity-Reports-in-the-Office-365-admin-center-0d6dfb17-8582-4172-a9a9-aed798150263).

#### Establish incident/emergency response plan owners

Performing incident response effectively is a complex undertaking. Therefore, establishing a successful incident response capability requires substantial planning and resources. It is essential that you continually monitor for cyber-attacks and establish procedures for prioritizing the handling of incidents. Effective methods of collecting, analyzing, and reporting data are vital to build relationships and to establish communication with other internal groups and plan owners. For more information, see [Microsoft Security Response Center](https://technet.microsoft.com/security/dn440717). 

#### Secure on-premises privileged administrative accounts, if not already done

If your Azure Active Directory tenant is synchronized with on-premises Active Directory, then follow the guidance in [Security Privileged Access Roadmap](https://docs.microsoft.com/windows-server/identity/securing-privileged-access/securing-privileged-access): Stage 1. This includes creating separate admin accounts for users who need to conduct on-premises administrative tasks, deploying Privileged Access Workstations for Active Directory administrators, and creating unique local admin passwords for workstations and servers.

### Additional steps for organizations managing access to Azure

#### Complete an inventory of subscriptions

Use the Enterprise portal and the Azure portal to identify the subscriptions in your organization that host production applications.

#### Remove Microsoft accounts from admin roles

Microsoft accounts from other programs, such as Xbox, Live, and Outlook should not be used as administrator accounts for organizational subscriptions. Remove admin status from all Microsoft accounts, and replace with Azure Active Directory (for example, chris@contoso.com) work or school accounts.

#### Monitor Azure activity

The Azure Activity Log provides a history of subscription-level events in Azure. It offers information about who created, updated, and deleted what resources, and when these events occurred. For more information, see [Audit and receive notifications about important actions in your Azure subscription](../../azure-monitor/platform/quick-audit-notify-action-subscription.md).

### Additional steps for organizations managing access to other cloud apps via Azure AD

#### Configure conditional access policies

Prepare conditional access policies for on-premises and cloud-hosted applications. If you have users workplace joined devices, get more information from [Setting up on-premises conditional access by using Azure Active Directory device registration](../active-directory-device-registration-on-premises-setup.md).


## Stage 3: Build visibility and take full control of admin activity

![Stage 3 take control of admin activity](./media/directory-admin-roles-secure/stage-three.png)

Stage 3 builds on the mitigations from Stage 2 and is designed to be implemented in approximately 1-3 months. This stage of the Secured Privileged Access roadmap includes the following components.

### General preparation

#### Complete an access review of users in administrator roles

More corporate users are gaining privileged access through cloud services, which can lead to an increasing unmanaged platform. This includes users becoming global admins for Office 365, Azure subscription administrators, and users who have admin access to VMs or via SaaS apps. Instead, organizations should have all employees, especially admins, handle day-to-day business transactions as unprivileged users, and only take on admin rights as needed. Since the number of users in admin roles may have grown since initial adoption, complete access reviews to identify and confirm every user who is eligible to activate admin privileges. 

Do the following:

* Determine which users are Azure AD admins, enable on-demand, just-in-time admin access, and role-based security controls.
* Convert users who have no clear justification for admin privileged access to a different role (if no eligible role, remove them).

#### Continue rollout of stronger authentication for all users 

Require C-suite executives, high-level managers, critical IT and security personnel, and other highly-exposed users to have modern, strong authentication, such as Azure MFA or Windows Hello. 

#### Use dedicated workstations for administration for Azure AD

Attackers may attempt to target privileged accounts to gain access to an organization’s data and systems so they can disrupt the integrity and authenticity of data, through malicious code that alters the program logic or snoops the admin entering a credential. Privileged Access Workstations (PAWs) provide a dedicated operating system for sensitive tasks that is protected from Internet attacks and threat vectors. Separating these sensitive tasks and accounts from the daily use workstations and devices provides very strong protection from phishing attacks, application and OS vulnerabilities, various impersonation attacks, and credential theft attacks such as keystroke logging, Pass-the-Hash, and Pass-The-Ticket. By deploying privileged access workstations, you can reduce the risk that admins enter admin credentials except on a desktop environment that has been hardened. For more information, see [Privileged Access Workstations](https://docs.microsoft.com/windows-server/identity/securing-privileged-access/privileged-access-workstations).

#### Review National Institute of Standards and Technology recommendations for handling incidents 

The National Institute of Standards and Technology’s (NIST) provides guidelines for incident handling, particularly for analyzing incident-related data and determining the appropriate response to each incident. For more information, see [The (NIST) Computer Security Incident Handling Guide (SP 800-61, Revision 2)](https://nvlpubs.nist.gov/nistpubs/SpecialPublications/NIST.SP.800-61r2.pdf).

#### Implement Privileged Identity Management (PIM) for JIT to additional administrative roles

For Azure Active Directory, use [Azure AD Privileged Identity Management](../privileged-identity-management/pim-configure.md) capability. Time-limited activation of privileged roles works by enabling you to:

* Activate admin privileges to perform a specific task
* Enforce MFA during the activation process
* Use alerts to inform admins about out-of-band changes
* Enable users to retain certain privileges for a pre-configured amount of time
* Allow security admins to discover all privileged identities, view audit reports, and create access reviews to identify every user who is eligible to activate admin privileges

If you’re already using Azure AD Privileged Identity Management, adjust timeframes for time-bound privileges as necessary (for example, maintenance windows).

#### Determine exposure to password-based sign-in protocols (if using Exchange Online)

<<<<<<< HEAD
In the past, protocols assumed that username/password combinations were embedded in devices, email accounts, phones, and so on. But now with the risk for cyber-attacks in the cloud, we recommend you identify every potential user who, if their credentials were compromised, could be catastrophic to the organization, and exclude them from being able to sign in to their email via username/password by implementing strong authentication requirements and conditional access. You can block [legacy authentication using conditional access](https://docs.microsoft.com/en-us/azure/active-directory/conditional-access/block-legacy-authentication). Please check the details on [how to block basic authentication](https://docs.microsoft.com/en-us/exchange/clients-and-mobile-in-exchange-online/disable-basic-authentication-in-exchange-online) through Exchnage online. 
=======
In the past, protocols assumed that username/password combinations were embedded in devices, email accounts, phones, and so on. But now with the risk for cyber-attacks in the cloud, we recommend you identify every potential user who, if their credentials were compromised, could be catastrophic to the organization, and exclude them from being able to sign in to their email via username/password by implementing strong authentication requirements and conditional access. You can block [legacy authentication using conditional access](https://docs.microsoft.com/azure/active-directory/conditional-access/block-legacy-authentication). Please check the details on [how to block basic authentication](https://docs.microsoft.com/exchange/clients-and-mobile-in-exchange-online/disable-basic-authentication-in-exchange-online) through Exchnage online. 
>>>>>>> 6a383dfd

#### Complete a roles review assessment for Office 365 roles (if using Office 365)

Assess whether all admins users are in the correct roles (delete and reassign according to this assessment).

#### Review the security incident management approach used in Office 365 and compare with your own organization

You can download this report from [Security Incident Management in Microsoft Office 365](https://www.microsoft.com/download/details.aspx?id=54302).

#### Continue to secure on-premises privileged administrative accounts

If your Azure Active Directory is connected to on-premises Active Directory, then follow the guidance in the [Security Privileged Access Roadmap](https://docs.microsoft.com/windows-server/identity/securing-privileged-access/securing-privileged-access): Stage 2. This includes deploying Privileged Access Workstations for all administrators, requiring MFA, using Just Enough Admin for DC maintenance, lowering the attack surface of domains, deploying ATA for attack detection.

### Additional steps for organizations managing access to Azure

#### Establish integrated monitoring

The [Azure Security Center](../../security-center/security-center-intro.md) provides integrated security monitoring and policy management across your Azure subscriptions, helps detect threats that may otherwise go unnoticed, and works with a broad ecosystem of security solutions.

#### Inventory your privileged accounts within hosted Virtual Machines

In most cases, you don’t need to give users unrestricted permissions to all your Azure subscriptions or resources. You can use Azure AD admin roles to segregate duties within your organization and grant only the amount of access to users who need to perform specific jobs. For example, use Azure AD administrator roles to let one admin manage only VMs in a subscription, while another can manage SQL databases within the same subscription. For more information, see [Get started with Role-Based Access Control in the Azure portal](../../role-based-access-control/overview.md).

#### Implement PIM for Azure AD administrator roles

Use Privileged identity Management with Azure AD administrator roles to manage, control, and monitor access to Azure resources. Using PIM protects privileged accounts from cyber-attacks by lowering the exposure time of privileges and increasing your visibility into their use through reports and alerts. For more information, see [Manage RBAC access to Azure resources with Privileged Identity Management](../../role-based-access-control/pim-azure-resource.md).

#### Use Azure log integrations to send relevant Azure logs to your SIEM systems 

Azure log integration enables you to integrate raw logs from your Azure resources to your organization’s existing Security Information and Event Management (SIEM) systems. [Azure log integration](../../security/security-azure-log-integration-overview.md) collects Windows events from Windows Event Viewer logs, and Azure resources from Azure Activity Logs, Azure Security Center alerts, and Azure Diagnostic logs. 


### Additional steps for organizations managing access to other cloud apps via Azure AD

#### Implement user provisioning for connected apps

Azure AD allows you to automate the creation, maintenance, and removal of user identities in cloud (SaaS) applications such as Dropbox, Salesforce, ServiceNow, and so on. For more information, see [Automate user provisioning and deprovisioning to SaaS applications with Azure AD](../manage-apps/user-provisioning.md).

#### Integrate information protection

MCAS allows you to investigate files and set policies based on Azure Information Protection classification labels, enabling greater visibility and control of your data in the cloud. Scan and classify files in the cloud and apply Azure information protection labels. For more information, see [Azure Information Protection integration](https://docs.microsoft.com/cloud-app-security/azip-integration).

#### Configure conditional access

Configure conditional access based on a group, location, and application sensitivity for [SaaS apps](https://azure.microsoft.com/overview/what-is-saas/) and Azure AD connected apps. 

#### Monitor activity in connected cloud apps

To ensure users’ access is protected in connected applications as well, we recommend that you leverage [Microsoft Cloud App Security](https://docs.microsoft.com/cloud-app-security/what-is-cloud-app-security). This secures the enterprise access to cloud apps, in addition to securing your admin accounts, by enabling you to:

* Extend visibility and control to cloud apps
* Create policies for access, activities, and data sharing
* Automatically identify risky activities, abnormal behaviors, and threats
* Prevent data leakage
* Minimize risk and automated threat prevention and policy enforcement

The Cloud App Security SIEM agent integrates Cloud App Security with your SIEM server to enable centralized monitoring of Office 365 alerts and activities. It runs on your server and pulls alerts and activities from Cloud App Security and streams them into the SIEM server. For more information, see [SIEM integration](https://docs.microsoft.com/cloud-app-security/siem).

## Stage 4: Continue building defenses to a more proactive security posture

![Stage 4 adopt a proactive security posture](./media/directory-admin-roles-secure/stage-four.png)

Stage 4 of the roadmap builds on the visibility from Stage 3 and is designed to be implemented in six months and beyond. Completing a roadmap helps you develop strong privileged access protections from potential attacks that are currently known and available today. Unfortunately, security threats constantly evolve and shift, so we recommend that you view security as an ongoing process focused on raising the cost and reducing the success rate of adversaries targeting your environment.

Securing privileged access is a critical first step to establishing security assurances for business assets in a modern organization, but it is not the only part of a complete security program that would include elements, such as policy, operations, information security, servers, applications, PCs, devices, cloud fabric, and other components provide ongoing security assurances. 

In addition to managing your privileged access accounts, we recommend you review the following on an ongoing basis:

* Ensure that admins are doing their day-to-day business as unprivileged users.
* Only grant privileged access when needed, and remove it afterward (just-in-time).
* Retain and review audit activity relating to privileged accounts.

For more information on building a complete security roadmap, see [Microsoft cloud IT architecture resources](https://docs.microsoft.com/office365/enterprise/microsoft-cloud-it-architecture-resources). For more information on engaging Microsoft services to assist with any of these topics, contact your Microsoft representative or see [Build critical cyber defenses to protect your enterprise](https://www.microsoft.com/en-us/microsoftservices/campaigns/cybersecurity-protection.aspx).

This final ongoing stage of the Secured Privileged Access roadmap includes the following components.

### General preparation

#### Review admin roles in Azure Active Directory 

Determine if current built-in Azure AD admin roles are still up-to-date and ensure users are only in the roles and delegations that they need for corresponding permissions. With Azure AD, you can designate separate administrators to serve different functions. For more information, see [Assigning administrator roles in Azure Active Directory](directory-assign-admin-roles.md).

#### Review users who have administration of Azure AD joined devices

For more information, see [How to configure hybrid Azure Active Directory joined devices](../device-management-hybrid-azuread-joined-devices-setup.md).

#### Review members of [built-in Office 365 admin roles](https://support.office.com/article/About-Office-365-admin-roles-da585eea-f576-4f55-a1e0-87090b6aaa9d)
If you are using Office 365.
‎
#### Validate incident response plan

To improve upon your plan, Microsoft recommends you regularly validate that your plan operates as expected:

* Go through your existing road map to see what was missed
* Based on the postmortem analysis, revise existing or define new best practices
* Ensure that your updated incident response plan and best practices are distributed throughout your organization


### Additional steps for organizations managing access to Azure 

Determine if you need to [transfer ownership of an Azure subscription to another account](../../billing/billing-subscription-transfer.md).
‎

## "Break glass": what to do in an emergency

![Accounts for emergency break glass access](./media/directory-admin-roles-secure/emergency.jpeg)

1. Notify key managers and security officers with pertinent information regarding the incident.

2. Review your attack playbook. 

3. Access your "break glass" account username/password combination to sign in to Azure AD. 

4. Get help from Microsoft by [opening an Azure support request](../../azure-supportability/how-to-create-azure-support-request.md).

5. Look at the [Azure AD sign-in reports](../reports-monitoring/overview-reports.md). There may be a lag between an event occurring and when it is included in the report.

6. For hybrid environments, if federated and your AD FS server isn’t available, you may need to temporarily switch from federated authentication to use password hash sync. This reverts the domain federation back to managed authentication until the AD FS server becomes available.

7. Monitor email for privileged accounts.

8. Make sure you save backups of relevant logs for potential forensic and legal investigation.

For more information about how Microsoft Office 365 handles security incidents, see [Security Incident Management in Microsoft Office 365](https://aka.ms/Office365SIM).

## FAQ: Common questions we receive regarding securing privileged access  

**Q:** What do I do if I haven’t implemented any secure access components yet?

**Answer:** Define at least two break-glass account, assign MFA to your privileged admin accounts, and separate user accounts from Global admin accounts.

**Q:** After a breach, what is the top issue that needs to be addressed first?

**Answer:** Be sure you’re requiring the strongest authentication for highly-exposed individuals.

**Q:** What happens if our privileged admins have been deactivated?

**Answer:** Create a Global admin account that is always kept up-to-date.

**Q:** What happens if there is only one global admin left and they can’t be reached? 

**Answer:** Use one of your break-glass accounts to gain immediate privileged access.

**Q:** How can I protect admins within my organization?

**Answer:** Have admins always do their day-to-day business as standard “unprivileged” users.

**Q:** What are the best practices for creating admin accounts within Azure AD?

**Answer:** Reserve privileged access for specific admin tasks.

**Q:** What tools exist for reducing persistent admin access?

**Answer:** Privileged Identity Management (PIM) and Azure AD admin roles.

**Q:** What is the Microsoft position on synchronizing admin accounts to Azure AD?

**Answer:** Tier 0 admin accounts (including accounts, groups, and other assets that have direct or indirect administrative control of the AD forest, domains, or domain controllers, and all assets) are utilized only for on-premises AD accounts and are not typically synchronized for Azure AD for the cloud.

**Q:** How do we keep admins from assigning random admin access in the portal?

**Answer:** Use non-privileged accounts for all users and most admins. Start by developing a footprint of the organization to determine which few admin accounts should be privileged. And monitor for newly-created administrative users.

## Next steps

* [Microsoft Trust Center for Product Security](https://www.microsoft.com/trustcenter/security) – Security features of Microsoft cloud products and services

* [Microsoft Trust Center - Compliance](https://www.microsoft.com/trustcenter/compliance/complianceofferings) – Microsoft’s comprehensive set of compliance offerings for cloud services

* [Guidance on how to perform a risk assessment](https://www.microsoft.com/trustcenter/guidance/risk-assessment) - Manage security and compliance requirements for Microsoft cloud services

### Other Microsoft Online Services

* [Microsoft Intune Security](https://www.microsoft.com/trustcenter/security/intune-security) – Intune provides mobile device management, mobile application management, and PC management capabilities from the cloud.

* [Microsoft Dynamics 365 security](https://www.microsoft.com/trustcenter/security/dynamics365-security) – Dynamics 365 is the Microsoft cloud-based solution that unifies customer relationship management (CRM) and enterprise resource planning (ERP) capabilities.<|MERGE_RESOLUTION|>--- conflicted
+++ resolved
@@ -259,11 +259,7 @@
 
 #### Determine exposure to password-based sign-in protocols (if using Exchange Online)
 
-<<<<<<< HEAD
-In the past, protocols assumed that username/password combinations were embedded in devices, email accounts, phones, and so on. But now with the risk for cyber-attacks in the cloud, we recommend you identify every potential user who, if their credentials were compromised, could be catastrophic to the organization, and exclude them from being able to sign in to their email via username/password by implementing strong authentication requirements and conditional access. You can block [legacy authentication using conditional access](https://docs.microsoft.com/en-us/azure/active-directory/conditional-access/block-legacy-authentication). Please check the details on [how to block basic authentication](https://docs.microsoft.com/en-us/exchange/clients-and-mobile-in-exchange-online/disable-basic-authentication-in-exchange-online) through Exchnage online. 
-=======
 In the past, protocols assumed that username/password combinations were embedded in devices, email accounts, phones, and so on. But now with the risk for cyber-attacks in the cloud, we recommend you identify every potential user who, if their credentials were compromised, could be catastrophic to the organization, and exclude them from being able to sign in to their email via username/password by implementing strong authentication requirements and conditional access. You can block [legacy authentication using conditional access](https://docs.microsoft.com/azure/active-directory/conditional-access/block-legacy-authentication). Please check the details on [how to block basic authentication](https://docs.microsoft.com/exchange/clients-and-mobile-in-exchange-online/disable-basic-authentication-in-exchange-online) through Exchnage online. 
->>>>>>> 6a383dfd
 
 #### Complete a roles review assessment for Office 365 roles (if using Office 365)
 
