--- conflicted
+++ resolved
@@ -11,11 +11,7 @@
 ms.workload: identity
 ms.subservice: users-groups-roles
 ms.topic: article
-<<<<<<< HEAD
-ms.date: 03/18/2019
-=======
 ms.date: 04/24/2019
->>>>>>> 6a383dfd
 ms.author: curtand                   
 ms.reviewer: krbain
 ms.custom: it-pro
@@ -67,13 +63,8 @@
   * Save your settings when you're done by selecting **Save**.
 
 > [!NOTE]
-<<<<<<< HEAD
-> * When you first set up expiration, any groups that are older than the expiration interval are set to 30 days until expiration. The first renewal notification email is sent out within a day. For example, Group A was created 400 days ago, and the expiration interval is set to 180 days. When you apply expiration settings, Group A has 30 days before it is deleted, unless the owner renews it.
-> * When a dynamic group is deleted and restored, it is seen as a new group and re-populated according to the rule. This process might take up to 24 hours.
-=======
 > When you first set up expiration, any groups that are older than the expiration interval are set to 30 days until expiration. The first renewal notification email is sent out within a day. For example, Group A was created 400 days ago, and the expiration interval is set to 180 days. When you apply expiration policy, Group A has 30 days before it's deleted, unless the owner renews it.
 > When a dynamic group is deleted and restored, it's seen as a new group and re-populated according to the rule. This process can take up to 24 hours.
->>>>>>> 6a383dfd
 
 ## Email notifications
 
@@ -92,11 +83,7 @@
 If the group you're restoring contains documents, SharePoint sites, or other persistent objects, it might take up to 24 hours to fully restore the group and its contents.
 
 ## How to retrieve Office 365 group expiration date
-<<<<<<< HEAD
-In addition to Access Panel where users can view group details including expiration date and last renewed date, expiration date of an Office 365 group can be retrieved from Microsoft Graph REST API Beta. expirationDateTime as a group property has been enabled in Microsoft Graph Beta. It can be retrieved with a GET request. For more details, please refer to [this example](https://docs.microsoft.com/en-us/graph/api/group-get?view=graph-rest-beta#example).
-=======
 In addition to Access Panel where users can view group details including expiration date and last renewed date, expiration date of an Office 365 group can be retrieved from Microsoft Graph REST API Beta. expirationDateTime as a group property has been enabled in Microsoft Graph Beta. It can be retrieved with a GET request. For more details, please refer to [this example](https://docs.microsoft.com/graph/api/group-get?view=graph-rest-beta#example).
->>>>>>> 6a383dfd
 
 > [!NOTE]
 > In order to manage group memberships on Access Panel, "Restrict access to Groups in Access Panel" needs to be set to "No" in Azure Active Directory Groups General Setting.
@@ -111,17 +98,10 @@
 ## PowerShell examples
 Here are examples of how you can use PowerShell cmdlets to configure the expiration settings for Office 365 groups in your tenant:
 
-<<<<<<< HEAD
-1. Install the PowerShell v2.0 Preview module (2.0.0.137) and sign in at the PowerShell prompt:
-   ```powershell
-   Install-Module -Name AzureADPreview
-   connect-azuread 
-=======
 1. Install the PowerShell v2.0 module and sign in at the PowerShell prompt:
    ```powershell
    Install-Module -Name AzureAD
    Connect-AzureAD
->>>>>>> 6a383dfd
    ```
 2. Configure the expiration settings
    New-AzureADMSGroupLifecyclePolicy:  This cmdlet sets the lifetime for all Office 365 groups in the tenant to 365 days. Renewal notifications for Office 365 groups without owners will be sent to ‘emailaddress@contoso.com’
