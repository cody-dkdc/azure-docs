--- conflicted
+++ resolved
@@ -565,15 +565,8 @@
 
 $expectedDisabledPlans = GetDisabledPlansForSKU $skuId $servicePlansFromGroups
 
-<<<<<<< HEAD
-#process all members in the group
-Get-MsolGroupMember -All -GroupObjectId $groupId
-    #get full info about each user in the group
-    Get-MsolUser -ObjectId {$_.ObjectId} | Foreach {
-=======
 #process all members in the group and get full info about each user in the group looping through group members. 
 Get-MsolGroupMember -All -GroupObjectId $groupId | Get-MsolUser -ObjectId {$_.ObjectId} | Foreach {
->>>>>>> 6a383dfd
         $user = $_;
         $operationResult = "";
 
