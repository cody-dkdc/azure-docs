---
title: Assigning administrator roles in Azure Active Directory | Microsoft Docs
description: An admin role can add users, assign administrative roles, reset user passwords, manage user licenses, or manage domains. A user who is assigned an admin role has the same permissions across all cloud services to which your organization has subscribed.
services: active-directory
documentationcenter: ''
author: curtand
manager: mtillman
editor: ''

ms.service: active-directory
ms.workload: identity
ms.component: users-groups-roles
ms.topic: article
ms.date: 09/07/2018
ms.author: curtand
ms.reviewer: vincesm
ms.custom: it-pro

---

# Assigning administrator roles in Azure Active Directory

Using Azure Active Directory (Azure AD), you can designate separate administrators to serve different functions. Administrators can be designated in the Azure AD portal to perform tasks such as adding or changing users, assigning administrative roles, resetting user passwords, managing user licenses, and managing domain names.

## Details about the global administrator role

The global administrator has access to all administrative features. By default, the person who signs up for an Azure subscription is assigned the global administrator role for the directory. Only global administrators can assign other administrator roles.

## Assign or remove administrator roles

To learn how to assign administrative roles to a user in Azure Active Directory, see [Assign a user to administrator roles in Azure Active Directory](../fundamentals/active-directory-users-assign-role-azure-portal.md).

## Available roles

The following administrator roles are available:

* **[Application Administrator](#application-administrator)**: Users in this role can create and manage all aspects of enterprise applications, application registrations, and application proxy settings. This role also grants the ability to consent to delegated permissions, and application permissions excluding Microsoft Graph and Azure AD Graph. Members of this role are not added as owners when creating new application registrations or enterprise applications.

* **[Application Developer](#application-developer)**: Users in this role can create application registrations when the "Users can register applications" setting is set to No. This role also allows members to consent on their own behalf when the "Users can consent to apps accessing company data on their behalf" setting is set to No. Members of this role are added as owners when creating new application registrations or enterprise applications.

* **[Billing Administrator](#billing-administrator)**: Makes purchases, manages subscriptions, manages support tickets, and monitors service health.

* **[Cloud Application Administrator](#cloud-application-administrator)**: Users in this role have the same permissions as the Application Administrator role, excluding the ability to manage application proxy. This role grants the ability to create and manage all aspects of enterprise applications and application registrations. This role also grants the ability to consent to delegated permissions, and application permissions excluding Microsoft Graph and Azure AD Graph. Members of this role are not added as owners when creating new application registrations or enterprise applications.

* **[Cloud Device Administrator](#cloud-device-administrator)**: Users in this role can enable, disable, and delete devices in Azure AD and read Windows 10 BitLocker keys (if present) in the Azure portal. The role does not grant permissions to manage any other properties on the device.

* **[Compliance Administrator](#compliance-administrator)**: Users with this role have management permissions within in the Office 365 Security & Compliance Center and Exchange Admin Center. More information at [About Office 365 admin roles](https://support.office.com/article/About-Office-365-admin-roles-da585eea-f576-4f55-a1e0-87090b6aaa9d).

* **[Conditional Access Administrator](#conditional-access-administrator)**: Users with this role have the ability to manage Azure Active Directory conditional access settings.
  > [!NOTE]
  > To deploy Exchange ActiveSync conditional access policy in Azure, the user must also be a Global Administrator.
  
* **[Device Administrators](#device-administrators)**: This role is available for assignment only as an additional local administrator in [Device settings](https://aad.portal.azure.com/#blade/Microsoft_AAD_IAM/DevicesMenuBlade/DeviceSettings/menuId/). Users with this role become local machine administrators on all Windows 10 devices that are joined to Azure Active Directory. They do not have the ability to manage devices objects in Azure Active Directory. 

* **[Directory Readers](#directory-readers)**: This is a legacy role that is to be assigned to applications that do not support the [Consent Framework](../develop/quickstart-v1-integrate-apps-with-azure-ad.md). It should not be assigned to any users.

* **[Directory Synchronization Accounts](#directory-synchronization-accounts)**: Do not use. This role is automatically assigned to the Azure AD Connect service, and is not intended or supported for any other use.

* **[Directory Writers](#directory-writers)**: This is a legacy role that is to be assigned to applications that do not support the [Consent Framework](../develop/quickstart-v1-integrate-apps-with-azure-ad.md). It should not be assigned to any users.

* **[Dynamics 365 service administrator / CRM Service Administrator](#dynamics-365-service-administrator)**: Users with this role have global permissions within Microsoft Dynamics 365 Online, when the service is present, as well as the ability to manage support tickets and monitor service health. More information at [Use the service admin role to manage your tenant](https://docs.microsoft.com/dynamics365/customer-engagement/admin/use-service-admin-role-manage-tenant).

* **[Exchange Service Administrator](#exchange-service-administrator)**: Users with this role have global permissions within Microsoft Exchange Online, when the service is present. More information at [About Office 365 admin roles](https://support.office.com/article/About-Office-365-admin-roles-da585eea-f576-4f55-a1e0-87090b6aaa9d).

* **[Global Administrator / Company Administrator](#company-administrator)**: Users with this role have access to all administrative features in Azure Active Directory, as well as services that use Azure Active Directory identities like Exchange Online, SharePoint Online, and Skype for Business Online. The person who signs up for the Azure Active Directory tenant becomes a global administrator. Only global administrators can assign other administrator roles. There can be more than one global administrator at your company. Global admins can reset the password for any user and all other administrators.

  > [!NOTE]
  > In Microsoft Graph API, Azure AD Graph API, and Azure AD PowerShell, this role is identified as "Company Administrator". It is "Global Administrator" in the [Azure portal](https://portal.azure.com).
  >
  >

* **[Guest Inviter](#guest-inviter)**: Users in this role can manage Azure Active Directory B2B guest user invitations when the **Members can invite** user setting is set to No. More information about B2B collaboration at [About Azure AD B2B collaboration](https://docs.microsoft.com/azure/active-directory/active-directory-b2b-what-is-azure-ad-b2b). It does not include any other permissions.

* **[Information Protection Administrator](#information-protection-administrator)**: Users with this role have all permissions in the Azure Information Protection service. This role allows configuring labels for the Azure Information Protection policy, managing protection templates, and activating protection. This role does not grant any permissions in Identity Protection Center, Privileged Identity Management, Monitor Office 365 Service Health, or Office 365 Security & Compliance Center.

* **[Intune Service Administrator](#intune-service-administrator)**: Users with this role have global permissions within Microsoft Intune Online, when the service is present. Additionally, this role contains the ability to manage users and devices in order to associate policy, as well as create and manage groups. More information at [Role-based administration control (RBAC) with Microsoft Intune](https://docs.microsoft.com/intune/role-based-access-control)

* **[License Administrator](#license-administrator)**: 
Users in this role can add, remove, and update license assignments on users, groups (using group-based licensing), and manage the usage location on users. The role does not grant the ability to purchase or manage subscriptions, create or manage groups, or create or manage users beyond the usage location.

* **[Message Center Reader](#message-center-reader)**: Users in this role can monitor notifications and advisory health updates in [Office 365 Message center](https://support.office.com/article/Message-center-in-Office-365-38FB3333-BFCC-4340-A37B-DEDA509C2093) for their organization on configured services such as Exchange, Intune and Microsoft Teams. Message Center Readers receive weekly email digests of posts, updates, and can share message center posts in Office 365. In Azure AD, users assigned to this role will only have read-only access on Azure AD services such as users and groups. 

* **[Partner Tier1 Support](#partner-tier1-support)**: Do not use. This role has been deprecated and will be removed from Azure AD in the future. This role is intended for use by a small number of Microsoft resale partners, and is not intended for general use.

* **[Partner Tier2 Support](#partner-tier2-support)**: Do not use. This role has been deprecated and will be removed from Azure AD in the future. This role is intended for use by a small number of Microsoft resale partners, and is not intended for general use.

* **[Password Administrator / Helpdesk Administrator](#helpdesk-administrator)**: Users with this role can change passwords, invalidate refresh tokens, manage service requests, and monitor service health. Helpdesk administrators can change passwords and invalidate refresh tokens only for users and other Helpdesk administrators. Invalidating a refresh token forces the user to sign in again.

  > [!NOTE]
  > In Microsoft Graph API, Azure AD Graph API, and Azure AD PowerShell, this role is identified as "Helpdesk Administrator". It is "Password Administrator" in the [Azure portal](https://portal.azure.com/).
  >
  >
  
* **[Power BI Service Administrator](#power-bi-service-administrator)**: Users with this role have global permissions within Microsoft Power BI, when the service is present, as well as the ability to manage support tickets and monitor service health. More information at [Understanding the Power BI admin role](https://docs.microsoft.com/power-bi/service-admin-role).

* **[Privileged Role Administrator](#privileged-role-administrator)**: Users with this role can manage role assignments in Azure Active Directory, as well as within Azure AD Privileged Identity Management. In addition, this role allows management of all aspects of Privileged Identity Management.

* **[Reports Reader](#reports-reader)**: Users with this role can view usage reporting data and the reports dashboard in Office 365 admin center and the adoption context pack in PowerBI. Additionally, the role provides access to sign-on reports and activity in Azure AD and data returned by the Microsoft Graph reporting API. A user assigned to the Reports Reader role can access only relevant usage and adoption metrics. They don't have any admin permissions to configure settings or access the product specific admin centers like Exchange. 

* **[Security Administrator](#security-administrator)**: Users with this role have all of the read-only permissions of the Security reader role, plus the ability to manage configuration for security-related services: Azure Active Directory Identity Protection, Azure Information Protection, and Office 365 Security & Compliance Center. More information about Office 365 permissions is available at [Permissions in the Office 365 Security & Compliance Center](https://support.office.com/article/Permissions-in-the-Office-365-Security-Compliance-Center-d10608af-7934-490a-818e-e68f17d0e9c1).
  
  | In | Can do |
  | --- | --- |
  | Identity Protection Center |<ul><li>All permissions of the Security Reader role.<li>Additionally, the ability to perform all IPC operations except for resetting passwords. |
  | Privileged Identity Management |<ul><li>All permissions of the Security Reader role.<li>**Cannot** manage Azure AD role memberships or settings. |
  | <p>Monitor Office 365 Service Health</p><p>Office 365 Security & Compliance Center |<ul><li>All permissions of the Security Reader role.<li>Can configure all settings in the Advanced Threat Protection feature (malware & virus protection, malicious URL config, URL tracing, etc.). |
  
* **[Security Reader](#security-reader)**: Users with this role have global read-only access, including all information in Azure Active Directory, Identity Protection, Privileged Identity Management, as well as the ability to read Azure Active Directory sign-in reports and audit logs. The role also grants read-only permission in Office 365 Security & Compliance Center. More information about Office 365 permissions is available at [Permissions in the Office 365 Security & Compliance Center](https://support.office.com/article/Permissions-in-the-Office-365-Security-Compliance-Center-d10608af-7934-490a-818e-e68f17d0e9c1).

  | In | Can do |
  | --- | --- |
  | Identity Protection Center |Read all security reports and settings information for security features<ul><li>Anti-spam<li>Encryption<li>Data loss prevention<li>Anti-malware<li>Advanced threat protection<li>Anti-phishing<li>Mailflow rules |
  | Privileged Identity Management |<p>Has read-only access to all information surfaced in Azure AD PIM: Policies and reports for Azure AD role assignments, security reviews and in the future read access to policy data and reports for scenarios besides Azure AD role assignment.<p>**Cannot** sign up for Azure AD PIM or make any changes to it. In PIM's portal or via PowerShell, someone in this role can activate additional roles (for example, Global Admin or Privileged Role Administrator), if the user is a candidate for them. |
  | <p>Monitor Office 365 Service Health</p><p>Office 365 Security & Compliance Center</p> |<ul><li>Read and manage alerts<li>Read security policies<li>Read threat intelligence, Cloud App Discovery, and Quarantine in Search and Investigate<li>Read all reports |

* **[Service Support Administrator](#service-support-administrator)**: Users with this role can open support requests with Microsoft for Azure and Office 365 services, and views the service dashboard and message center in the Azure portal and Office 365 admin portal. More information at [About Office 365 admin roles](https://support.office.com/article/About-Office-365-admin-roles-da585eea-f576-4f55-a1e0-87090b6aaa9d).

* **[SharePoint Service Administrator](#sharepoint-service-administrator)**: Users with this role have global permissions within Microsoft SharePoint Online, when the service is present, as well as the ability to manage support tickets and monitor service health. More information at [About Office 365 admin roles](https://support.office.com/article/About-Office-365-admin-roles-da585eea-f576-4f55-a1e0-87090b6aaa9d).

* **[Skype for Business / Lync Service Administrator](#lync-service-administrator)**: Users with this role have global permissions within Microsoft Skype for Business, when the service is present, as well as manage Skype-specific user attributes in Azure Active Directory. Additionally, this role grants the ability to manage support tickets and monitor service health, and to access the Teams and Skype for Business Admin Center. The account must also be licensed for Teams or it can't run Teams PowerShell cmdlets. More information at [About the Skype for Business admin role](https://support.office.com/en-us/article/about-the-skype-for-business-admin-role-aeb35bda-93fc-49b1-ac2c-c74fbeb737b5) and Teams licensing information at [Skype for Business and Microsoft Teams add-on licensing](https://docs.microsoft.com/en-us/skypeforbusiness/skype-for-business-and-microsoft-teams-add-on-licensing/skype-for-business-and-microsoft-teams-add-on-licensing)

  > [!NOTE]
  > In Microsoft Graph API, Azure AD Graph API, and Azure AD PowerShell, this role is identified as "Lync Service Administrator". It is "Skype for Business Service Administrator" in the [Azure portal](https://portal.azure.com/).
  >
  >

<<<<<<< HEAD
* **[User Account Administrator](#user-account-administrator)**: Users with this role can create and manage all aspects of users and groups. Additionally, this role includes the ability to manage support tickets and monitor service health. Some restrictions apply. For example, this role does not allow deleting a global administrator. User Account administrators can change passwords and invalidate refresh tokens for users, Helpdesk administrators, and other User Account administrators only. Invalidating a refresh token forces the user to sign in again.
=======
* **[User Account Administrator](#user-account-administrator)**: Users with this role can create and manage all aspects of users and groups. Additionally, this role includes the ability to manage support tickets and monitor service health. Some restrictions apply. For example, this role does not allow deleting a global administrator. User Account Administrators can change passwords for users, Helpdesk administrators, and other User Account Administrators only.
>>>>>>> 3702e9a3

| Can do | Cannot do |
| --- | --- |
| <p>View company and user information</p><p>Manage Office support tickets</p><p>Change passwords for users, Helpdesk administrators, and other User Account administrators only</p><p>Create and manage user views</p><p>Create, edit, and delete users and groups, and manage user licenses, with limitations. He or she cannot delete a global administrator or create other administrators.</p> |<p>Perform billing and purchasing operations for Office products</p><p>Manage domains</p><p>Manage company information</p><p>Delegate administrative roles to others</p><p>Use directory synchronization</p><p>Enable or disable multi-factor authentication</p><p>View audit logs</p> |

## Deprecated roles

The following roles should not be used. They been deprecated and will be removed from Azure AD in the future.

* AdHoc License Administrator
* Device Join
* Device Managers
* Device Users
* Email Verified User Creator
* Mailbox Administrator
* Workplace Device Join

## Detailed Azure Active Directory Permissions
The following tables describe the specific permissions in Azure Active Directory given to each role. Some roles, such as the Global Administrator, may have additional permissions in Microsoft services outide of Azure Active Directory.


### AdHoc License Administrator
Can create and manage all aspects of app registrations and enterprise apps.

  > [!NOTE]
  > This role inherits additional permissions from the Directory Readers role.
  >
  >

| **Actions** | **Description** |
| --- | --- |
| microsoft.aad.directory/domains/default/read | Read basic properties on domains in Azure Active Directory. |
| microsoft.aad.directory/groups/appRoleAssignments/read | Read groups.appRoleAssignments property in Azure Active Directory. |
| microsoft.aad.directory/groups/default/read | Read basic properties on groups in Azure Active Directory. |
| microsoft.aad.directory/groups/memberOf/read | Read groups.memberOf property in Azure Active Directory. |
| microsoft.aad.directory/groups/members/read | Read groups.members property in Azure Active Directory. |
| microsoft.aad.directory/groups/owners/read | Read groups.owners property in Azure Active Directory. |
| microsoft.aad.directory/groups/settings/read | Read groups.settings property in Azure Active Directory. |
| microsoft.aad.directory/oAuth2PermissionGrants/default/read | Read basic properties on oAuth2PermissionGrants in Azure Active Directory. |
| microsoft.aad.directory/oAuth2PermissionGrants/update | Update oAuth2PermissionGrants in Azure Active Directory. |
| microsoft.aad.directory/organization/default/read | Read basic properties on organization in Azure Active Directory. |
| microsoft.aad.directory/organization/trustedCAsForPasswordlessAuth/read | Read organization.trustedCAsForPasswordlessAuth property in Azure Active Directory. |
| microsoft.aad.directory/users/assignLicense | Manage licenses on users in Azure Active Directory. |
| microsoft.aad.directory/users/appRoleAssignments/read | Read users.appRoleAssignments property in Azure Active Directory. |
| microsoft.aad.directory/users/default/read | Read basic properties on users in Azure Active Directory. |
| microsoft.aad.directory/users/directReports/read | Read users.directReports property in Azure Active Directory. |
| microsoft.aad.directory/users/invitedBy/read | Read users.invitedBy property in Azure Active Directory. |
| microsoft.aad.directory/users/invitedUsers/read | Read users.invitedUsers property in Azure Active Directory. |
| microsoft.aad.directory/users/manager/read | Read users.manager property in Azure Active Directory. |
| microsoft.aad.directory/users/memberOf/read | Read users.memberOf property in Azure Active Directory. |
| microsoft.aad.directory/users/oAuth2PermissionGrants/default/read | Read users.oAuth2PermissionGrants property in Azure Active Directory. |
| microsoft.aad.directory/users/ownedDevices/read | Read users.ownedDevices property in Azure Active Directory. |
| microsoft.aad.directory/users/ownedObjects/read | Read users.ownedObjects property in Azure Active Directory. |
| microsoft.aad.directory/users/registeredDevices/read | Read users.registeredDevices property in Azure Active Directory. |

### Application Administrator
Can create and manage all aspects of app registrations and enterprise apps.

  > [!NOTE]
  > This role inherits additional permissions from the Directory Readers role.
  >
  >

| **Actions** | **Description** |
| --- | --- |
| microsoft.aad.directory/applications/audience/update | Update applications.audience property in Azure Active Directory. |
| microsoft.aad.directory/applications/authentication/update | Update applications.authentication property in Azure Active Directory. |
| microsoft.aad.directory/applications/default/update | Update basic properties on applications in Azure Active Directory. |
| microsoft.aad.directory/applications/create | Create applications in Azure Active Directory. |
| microsoft.aad.directory/applications/credentials/update | Update applications.credentials property in Azure Active Directory. |
| microsoft.aad.directory/applications/delete | Delete applications in Azure Active Directory. |
| microsoft.aad.directory/applications/owners/update | Update applications.owners property in Azure Active Directory. |
| microsoft.aad.directory/applications/permissions/update | Update applications.permissions property in Azure Active Directory. |
| microsoft.aad.directory/applications/policies/update | Update applications.policies property in Azure Active Directory. |
| microsoft.aad.directory/appRoleAssignments/create | Create appRoleAssignments in Azure Active Directory. |
| microsoft.aad.directory/appRoleAssignments/read | Read appRoleAssignments in Azure Active Directory. |
| microsoft.aad.directory/appRoleAssignments/update | Update appRoleAssignments in Azure Active Directory. |
| microsoft.aad.directory/appRoleAssignments/delete | Delete appRoleAssignments in Azure Active Directory. |
| microsoft.aad.directory/policies/applicationConfiguration/default/read | Read policies.applicationConfiguration property in Azure Active Directory. |
| microsoft.aad.directory/policies/applicationConfiguration/default/update | Update policies.applicationConfiguration property in Azure Active Directory. |
| microsoft.aad.directory/policies/applicationConfiguration/create | Create policies in Azure Active Directory. |
| microsoft.aad.directory/policies/applicationConfiguration/delete | Delete policies in Azure Active Directory. |
| microsoft.aad.directory/policies/applicationConfiguration/owners/read | Read policies.applicationConfiguration property in Azure Active Directory. |
| microsoft.aad.directory/policies/applicationConfiguration/owners/update | Update policies.applicationConfiguration property in Azure Active Directory. |
| microsoft.aad.directory/policies/applicationConfiguration/policyAppliedTo/read | Read policies.applicationConfiguration property in Azure Active Directory. |
| microsoft.aad.directory/servicePrincipals/default/update | Update basic properties on servicePrincipals in Azure Active Directory. |
| microsoft.aad.directory/servicePrincipals/create | Create servicePrincipals in Azure Active Directory. |
| microsoft.aad.directory/servicePrincipals/delete | Delete servicePrincipals in Azure Active Directory. |
| microsoft.aad.directory/servicePrincipals/appRoleAssignedTo/update | Update servicePrincipals.appRoleAssignedTo property in Azure Active Directory. |
| microsoft.aad.directory/servicePrincipals/appRoleAssignments/update | Update servicePrincipals.appRoleAssignments property in Azure Active Directory. |
| microsoft.aad.directory/servicePrincipals/owners/update | Update servicePrincipals.owners property in Azure Active Directory. |
| microsoft.aad.directory/servicePrincipals/policies/update | Update servicePrincipals.policies property in Azure Active Directory. |
| microsoft.aad.directory/users/assignLicense | Manage licenses on users in Azure Active Directory. |
| microsoft.aad.reports/allEntities/read | Read Azure AD Reports. |
| microsoft.azure.serviceHealth/allEntities/allTasks | Read and configure Azure Service Health. |
| microsoft.azure.supportTickets/allEntities/allTasks | Create and manage Azure support tickets. |
| microsoft.office365.serviceHealth/allEntities/allTasks | Read and configure Office 365 Service Health. |
| microsoft.office365.supportTickets/allEntities/allTasks | Create and manage Office 365 support tickets. |

### Application Developer
Can create application registrations independent of the �Users can register applications� setting.

  > [!NOTE]
  > This role inherits additional permissions from the Directory Readers role.
  >
  >

| **Actions** | **Description** |
| --- | --- |
| microsoft.aad.directory/applications/createAsOwner | Create applications in Azure Active Directory. Creator is added as the first owner, and the created object counts against the creator's 250 created objects quota. |
| microsoft.aad.directory/appRoleAssignments/createAsOwner | Create appRoleAssignments in Azure Active Directory. Creator is added as the first owner, and the created object counts against the creator's 250 created objects quota. |
| microsoft.aad.directory/oAuth2PermissionGrants/createAsOwner | Create oAuth2PermissionGrants in Azure Active Directory. Creator is added as the first owner, and the created object counts against the creator's 250 created objects quota. |
| microsoft.aad.directory/servicePrincipals/createAsOwner | Create servicePrincipals in Azure Active Directory. Creator is added as the first owner, and the created object counts against the creator's 250 created objects quota. |

### Billing Administrator
Can perform common billing related tasks like updating payment information.

  > [!NOTE]
  > This role inherits additional permissions from the Directory Readers role.
  >
  >

  > [!NOTE]
  > This role has addditonal permissions outside of Azure Active Directory. See role description above for more information.
  >
  >

| **Actions** | **Description** |
| --- | --- |
| microsoft.aad.directory/organization/default/update | Update basic properties on organization in Azure Active Directory. |
| microsoft.aad.directory/organization/trustedCAsForPasswordlessAuth/update | Update organization.trustedCAsForPasswordlessAuth property in Azure Active Directory. |
| microsoft.azure.accessService/allEntities/allTasks | Manage all aspects of Azure Access service. |
| microsoft.azure.serviceHealth/allEntities/allTasks | Read and configure Azure Service Health. |
| microsoft.azure.supportTickets/allEntities/allTasks | Create and manage Azure support tickets. |
| microsoft.commerce.billing/allEntities/allTasks | Manage all aspects of Office 365 billing. |
| microsoft.office365.serviceHealth/allEntities/allTasks | Read and configure Office 365 Service Health. |
| microsoft.office365.supportTickets/allEntities/allTasks | Create and manage Office 365 support tickets. |

### Cloud Application Administrator
Can create and manage all aspects of app registrations and enterprise apps except App Proxy.

  > [!NOTE]
  > This role inherits additional permissions from the Directory Readers role.
  >
  >

| **Actions** | **Description** |
| --- | --- |
| microsoft.aad.directory/applications/audience/update | Update applications.audience property in Azure Active Directory. |
| microsoft.aad.directory/applications/authentication/update | Update applications.authentication property in Azure Active Directory. |
| microsoft.aad.directory/applications/default/update | Update basic properties on applications in Azure Active Directory. |
| microsoft.aad.directory/applications/create | Create applications in Azure Active Directory. |
| microsoft.aad.directory/applications/credentials/update | Update applications.credentials property in Azure Active Directory. |
| microsoft.aad.directory/applications/delete | Delete applications in Azure Active Directory. |
| microsoft.aad.directory/applications/owners/update | Update applications.owners property in Azure Active Directory. |
| microsoft.aad.directory/applications/permissions/update | Update applications.permissions property in Azure Active Directory. |
| microsoft.aad.directory/applications/policies/update | Update applications.policies property in Azure Active Directory. |
| microsoft.aad.directory/appRoleAssignments/create | Create appRoleAssignments in Azure Active Directory. |
| microsoft.aad.directory/appRoleAssignments/update | Update appRoleAssignments in Azure Active Directory. |
| microsoft.aad.directory/appRoleAssignments/delete | Delete appRoleAssignments in Azure Active Directory. |
| microsoft.aad.directory/policies/applicationConfiguration/create | Create policies in Azure Active Directory. |
| microsoft.aad.directory/policies/applicationConfiguration/default/read | Read policies.applicationConfiguration property in Azure Active Directory. |
| microsoft.aad.directory/policies/applicationConfiguration/default/update | Update policies.applicationConfiguration property in Azure Active Directory. |
| microsoft.aad.directory/policies/applicationConfiguration/delete | Delete policies in Azure Active Directory. |
| microsoft.aad.directory/policies/applicationConfiguration/owners/read | Read policies.applicationConfiguration property in Azure Active Directory. |
| microsoft.aad.directory/policies/applicationConfiguration/owners/update | Update policies.applicationConfiguration property in Azure Active Directory. |
| microsoft.aad.directory/policies/applicationConfiguration/policyAppliedTo/read | Read policies.applicationConfiguration property in Azure Active Directory. |
| microsoft.aad.directory/servicePrincipals/appRoleAssignedTo/update | Update servicePrincipals.appRoleAssignedTo property in Azure Active Directory. |
| microsoft.aad.directory/servicePrincipals/appRoleAssignments/update | Update servicePrincipals.appRoleAssignments property in Azure Active Directory. |
| microsoft.aad.directory/servicePrincipals/default/update | Update basic properties on servicePrincipals in Azure Active Directory. |
| microsoft.aad.directory/servicePrincipals/create | Create servicePrincipals in Azure Active Directory. |
| microsoft.aad.directory/servicePrincipals/delete | Delete servicePrincipals in Azure Active Directory. |
| microsoft.aad.directory/servicePrincipals/owners/update | Update servicePrincipals.owners property in Azure Active Directory. |
| microsoft.aad.directory/servicePrincipals/policies/update | Update servicePrincipals.policies property in Azure Active Directory. |
| microsoft.aad.directory/users/assignLicense | Manage licenses on users in Azure Active Directory. |
| microsoft.aad.reports/allEntities/read | Read Azure AD Reports. |
| microsoft.azure.serviceHealth/allEntities/allTasks | Read and configure Azure Service Health. |
| microsoft.azure.supportTickets/allEntities/allTasks | Create and manage Azure support tickets. |
| microsoft.office365.serviceHealth/allEntities/allTasks | Read and configure Office 365 Service Health. |
| microsoft.office365.supportTickets/allEntities/allTasks | Create and manage Office 365 support tickets. |

### Cloud Device Administrator
Full access to manage devices in Azure AD.

  > [!NOTE]
  > This role inherits additional permissions from the Directory Readers role.
  >
  >

| **Actions** | **Description** |
| --- | --- |
| microsoft.aad.directory/devices/delete | Delete devices in Azure Active Directory. |
| microsoft.aad.directory/devices/update | Update the accountEnabled property on Devices in Azure Active Directory |
| microsoft.aad.reports/allEntities/read | Read Azure AD Reports. |
| microsoft.azure.serviceHealth/allEntities/allTasks | Read and configure Azure Service Health. |
| microsoft.office365.serviceHealth/allEntities/allTasks | Read and configure Office 365 Service Health. |

### Company Administrator
Can manage all aspects of Azure AD and Microsoft services that use Azure AD identities.

  > [!NOTE]
  > This role inherits additional permissions from the  role.
  >
  >

  > [!NOTE]
  > This role has addditonal permissions outside of Azure Active Directory. See role description above for more information.
  >
  >

| **Actions** | **Description** |
| --- | --- |
| microsoft.aad.directory/administrativeUnits/allProperties/allTasks | Create and delete administrativeUnits, and read and update all properties in Azure Active Directory. |
| microsoft.aad.directory/applications/allProperties/allTasks | Create and delete applications, and read and update all properties in Azure Active Directory. |
| microsoft.aad.directory/appRoleAssignments/allProperties/allTasks | Create and delete appRoleAssignments, and read and update all properties in Azure Active Directory. |
| microsoft.aad.directory/contacts/allProperties/allTasks | Create and delete contacts, and read and update all properties in Azure Active Directory. |
| microsoft.aad.directory/contracts/allProperties/allTasks | Create and delete contracts, and read and update all properties in Azure Active Directory. |
| microsoft.aad.directory/devices/allProperties/allTasks | Create and delete devices, and read and update all properties in Azure Active Directory. |
| microsoft.aad.directory/directoryRoles/allProperties/allTasks | Create and delete directoryRoles, and read and update all properties in Azure Active Directory. |
| microsoft.aad.directory/directoryRoleTemplates/allProperties/allTasks | Create and delete directoryRoleTemplates, and read and update all properties in Azure Active Directory. |
| microsoft.aad.directory/domains/allProperties/allTasks | Create and delete domains, and read and update all properties in Azure Active Directory. |
| microsoft.aad.directory/groups/allProperties/allTasks | Create and delete groups, and read and update all properties in Azure Active Directory. |
| microsoft.aad.directory/groupSettings/allProperties/allTasks | Create and delete groupSettings, and read and update all properties in Azure Active Directory. |
| microsoft.aad.directory/groupSettingTemplates/allProperties/allTasks | Create and delete groupSettingTemplates, and read and update all properties in Azure Active Directory. |
| microsoft.aad.directory/loginTenantBranding/allProperties/allTasks | Create and delete loginTenantBranding, and read and update all properties in Azure Active Directory. |
| microsoft.aad.directory/oAuth2PermissionGrants/allProperties/allTasks | Create and delete oAuth2PermissionGrants, and read and update all properties in Azure Active Directory. |
| microsoft.aad.directory/organization/allProperties/allTasks | Create and delete organization, and read and update all properties in Azure Active Directory. |
| microsoft.aad.directory/policies/allProperties/allTasks | Create and delete policies, and read and update all properties in Azure Active Directory. |
| microsoft.aad.directory/roleAssignments/allProperties/allTasks | Create and delete roleAssignments, and read and update all properties in Azure Active Directory. |
| microsoft.aad.directory/roleDefinitions/allProperties/allTasks | Create and delete roleDefinitions, and read and update all properties in Azure Active Directory. |
| microsoft.aad.directory/scopedRoleMemberships/allProperties/allTasks | Create and delete scopedRoleMemberships, and read and update all properties in Azure Active Directory. |
| microsoft.aad.directory/serviceAction/activateService | Can perform the Activateservice service action in Azure Active Directory |
| microsoft.aad.directory/serviceAction/disableDirectoryFeature | Can perform the Disabledirectoryfeature service action in Azure Active Directory |
| microsoft.aad.directory/serviceAction/enableDirectoryFeature | Can perform the Enabledirectoryfeature service action in Azure Active Directory |
| microsoft.aad.directory/serviceAction/getAvailableExtentionProperties | Can perform the Getavailableextentionproperties service action in Azure Active Directory |
| microsoft.aad.directory/servicePrincipals/allProperties/allTasks | Create and delete servicePrincipals, and read and update all properties in Azure Active Directory. |
| microsoft.aad.directory/subscribedSkus/allProperties/allTasks | Create and delete subscribedSkus, and read and update all properties in Azure Active Directory. |
| microsoft.aad.directory/users/allProperties/allTasks | Create and delete users, and read and update all properties in Azure Active Directory. |
| microsoft.aad.directorySync/allEntities/allTasks | Perform all actions in Azure AD Connect. |
| microsoft.aad.identityProtection/allEntities/allTasks | Create and delete all resources, and read and update standard properties in microsoft.aad.identityProtection. |
| microsoft.aad.privilegedIdentityManagement/allEntities/read | Read all resources in microsoft.aad.privilegedIdentityManagement. |
| microsoft.aad.reports/allEntities/allTasks | Read and configure Azure AD Reports. |
| microsoft.azure.accessService/allEntities/allTasks | Manage all aspects of Azure Access service. |
| microsoft.azure.informationProtection/allEntities/allTasks | Manage all aspects of Azure Information Protection. |
| microsoft.azure.serviceHealth/allEntities/allTasks | Read and configure Azure Service Health. |
| microsoft.azure.supportTickets/allEntities/allTasks | Create and manage Azure support tickets. |
| microsoft.commerce.billing/allEntities/allTasks | Manage all aspects of Office 365 billing. |
| microsoft.intune/allEntities/allTasks | Manage all aspects of Intune. |
| microsoft.office365.complianceManager/allEntities/allTasks | Manage all aspects of Office 365 Compliance Manager |
| microsoft.office365.exchange/allEntities/allTasks | Manage all aspects of Exchange Online. |
| microsoft.office365.lockbox/allEntities/allTasks | Manage all aspects of Office 365 Customer Lockbox |
| microsoft.powerApps.powerBI/allEntities/allTasks | Manage all aspects of Power BI. |
| microsoft.office365.protectionCenter/allEntities/allTasks | Manage all aspects of Office 365 Protection Center. |
| microsoft.office365.serviceHealth/allEntities/allTasks | Read and configure Office 365 Service Health. |
| microsoft.office365.sharepoint/allEntities/allTasks | Create and delete all resources, and read and update standard properties in microsoft.office365.sharepoint. |
| microsoft.office365.skypeForBusiness/allEntities/allTasks | Manage all aspects of Skype for Business Online. |
| microsoft.office365.supportTickets/allEntities/allTasks | Create and manage Office 365 support tickets. |
| microsoft.powerApps.dynamics365/allEntities/allTasks | Manage all aspects of Dynamics 365. |

### Compliance Administrator
Can read and manage compliance configuration and reports in Azure AD and Office 365.

  > [!NOTE]
  > This role inherits additional permissions from the Directory Readers role.
  >
  >

  > [!NOTE]
  > This role has addditonal permissions outside of Azure Active Directory. See role description above for more information.
  >
  >

| **Actions** | **Description** |
| --- | --- |
| microsoft.azure.accessService/allEntities/allTasks | Manage all aspects of Azure Access service. |
| microsoft.azure.serviceHealth/allEntities/allTasks | Read and configure Azure Service Health. |
| microsoft.azure.supportTickets/allEntities/allTasks | Create and manage Azure support tickets. |
| microsoft.office365.complianceManager/allEntities/allTasks | Manage all aspects of Office 365 Compliance Manager |
| microsoft.office365.exchange/allEntities/allTasks | Manage all aspects of Exchange Online. |
| microsoft.office365.serviceHealth/allEntities/allTasks | Read and configure Office 365 Service Health. |
| microsoft.office365.sharepoint/allEntities/allTasks | Create and delete all resources, and read and update standard properties in microsoft.office365.sharepoint. |
| microsoft.office365.skypeForBusiness/allEntities/allTasks | Manage all aspects of Skype for Business Online. |
| microsoft.office365.supportTickets/allEntities/allTasks | Create and manage Office 365 support tickets. |

### Conditional Access Administrator
Can manage conditional access capabilities.

  > [!NOTE]
  > This role inherits additional permissions from the Directory Readers role.
  >
  >

| **Actions** | **Description** |
| --- | --- |
| microsoft.aad.directory/policies/conditionalAccess/default/read | Read policies.conditionalAccess property in Azure Active Directory. |
| microsoft.aad.directory/policies/conditionalAccess/default/update | Update policies.conditionalAccess property in Azure Active Directory. |
| microsoft.aad.directory/policies/conditionalAccess/create | Create policies in Azure Active Directory. |
| microsoft.aad.directory/policies/conditionalAccess/delete | Delete policies in Azure Active Directory. |
| microsoft.aad.directory/policies/conditionalAccess/owners/read | Read policies.conditionalAccess property in Azure Active Directory. |
| microsoft.aad.directory/policies/conditionalAccess/owners/update | Update policies.conditionalAccess property in Azure Active Directory. |
| microsoft.aad.directory/policies/conditionalAccess/policiesAppliedTo/read | Read policies.conditionalAccess property in Azure Active Directory. |

### CRM Service Administrator
Can manage all aspects of the Dynamics 365 product.

  > [!NOTE]
  > This role inherits additional permissions from the Directory Readers role.
  >
  >

  > [!NOTE]
  > This role has addditonal permissions outside of Azure Active Directory. See role description above for more information.
  >
  >

| **Actions** | **Description** |
| --- | --- |
| microsoft.azure.accessService/allEntities/allTasks | Manage all aspects of Azure Access service. |
| microsoft.azure.serviceHealth/allEntities/allTasks | Read and configure Azure Service Health. |
| microsoft.azure.supportTickets/allEntities/allTasks | Create and manage Azure support tickets. |
| microsoft.powerApps.dynamics365/allEntities/allTasks | Manage all aspects of Dynamics 365. |
| microsoft.office365.serviceHealth/allEntities/allTasks | Read and configure Office 365 Service Health. |
| microsoft.office365.supportTickets/allEntities/allTasks | Create and manage Office 365 support tickets. |

### Customer LockBox Access Approver
Can approve Microsoft support requests to access customer organizational data.

  > [!NOTE]
  > This role inherits additional permissions from the Directory Readers role.
  >
  >

  > [!NOTE]
  > This role has addditonal permissions outside of Azure Active Directory. See role description above for more information.
  >
  >

| **Actions** | **Description** |
| --- | --- |
| microsoft.azure.accessService/allEntities/allTasks | Manage all aspects of Azure Access service. |
| microsoft.office365.lockbox/allEntities/allTasks | Manage all aspects of Office 365 Customer Lockbox |

### Device Administrators
Members of this role are added to the local administrators group on Azure AD-joined devices.

  > [!NOTE]
  > This role inherits additional permissions from the Directory Readers role.
  >
  >

| **Actions** | **Description** |
| --- | --- |
| microsoft.aad.directory/groupSettings/default/read | Read basic properties on groupSettings in Azure Active Directory. |
| microsoft.aad.directory/groupSettingTemplates/default/read | Read basic properties on groupSettingTemplates in Azure Active Directory. |

### Device Managers
Can approve Microsoft support requests to access customer organizational data.

  > [!NOTE]
  > This role inherits additional permissions from the Directory Readers role.
  >
  >

  > [!NOTE]
  > This role has addditonal permissions outside of Azure Active Directory. See role description above for more information.
  >
  >

| **Actions** | **Description** |
| --- | --- |
| microsoft.aad.directory/devices/default/read | Read basic properties on devices in Azure Active Directory. |
| microsoft.aad.directory/devices/default/update | Update basic properties on devices in Azure Active Directory. |
| microsoft.aad.directory/devices/memberOf/read | Read devices.memberOf property in Azure Active Directory. |
| microsoft.aad.directory/devices/registeredOwners/read | Read devices.registeredOwners property in Azure Active Directory. |
| microsoft.aad.directory/devices/registeredOwners/update | Update devices.registeredOwners property in Azure Active Directory. |
| microsoft.aad.directory/devices/registeredUsers/read | Read devices.registeredUsers property in Azure Active Directory. |
| microsoft.aad.directory/devices/registeredUsers/update | Update devices.registeredUsers property in Azure Active Directory. |

### Directory Readers
Can read basic directory information. For granting access to applications

  > [!NOTE]
  > This role inherits additional permissions from the  role.
  >
  >

| **Actions** | **Description** |
| --- | --- |
| microsoft.aad.directory/administrativeUnits/default/read | Read basic properties on administrativeUnits in Azure Active Directory. |
| microsoft.aad.directory/administrativeUnits/members/read | Read administrativeUnits.members property in Azure Active Directory. |
Azure Active Directory. |
| microsoft.aad.directory/applications/default/read | Read basic properties on applications in Azure Active Directory. |
| microsoft.aad.directory/applications/owners/read | Read applications.owners property in Azure Active Directory. |
| microsoft.aad.directory/contacts/default/read | Read basic properties on contacts in Azure Active Directory. |
| microsoft.aad.directory/contacts/memberOf/read | Read contacts.memberOf property in Azure Active Directory. |
| microsoft.aad.directory/contracts/default/read | Read basic properties on contracts in Azure Active Directory. |
| microsoft.aad.directory/devices/default/read | Read basic properties on devices in Azure Active Directory. |
| microsoft.aad.directory/devices/memberOf/read | Read devices.memberOf property in Azure Active Directory. |
| microsoft.aad.directory/devices/registeredOwners/read | Read devices.registeredOwners property in Azure Active Directory. |
| microsoft.aad.directory/devices/registeredUsers/read | Read devices.registeredUsers property in Azure Active Directory. |
| microsoft.aad.directory/directoryRoles/default/read | Read basic properties on directoryRoles in Azure Active Directory. |
| microsoft.aad.directory/directoryRoles/eligibleMembers/read | Read directoryRoles.eligibleMembers property in Azure Active Directory. |
| microsoft.aad.directory/directoryRoles/members/read | Read directoryRoles.members property in Azure Active Directory. |
| microsoft.aad.directory/domains/default/read | Read basic properties on domains in Azure Active Directory. |
| microsoft.aad.directory/groups/appRoleAssignments/read | Read groups.appRoleAssignments property in Azure Active Directory. |
| microsoft.aad.directory/groups/default/read | Read basic properties on groups in Azure Active Directory. |
| microsoft.aad.directory/groups/memberOf/read | Read groups.memberOf property in Azure Active Directory. |
| microsoft.aad.directory/groups/members/read | Read groups.members property in Azure Active Directory. |
| microsoft.aad.directory/groups/owners/read | Read groups.owners property in Azure Active Directory. |
| microsoft.aad.directory/groups/settings/read | Read groups.settings property in Azure Active Directory. |
| microsoft.aad.directory/groupSettings/default/read | Read basic properties on groupSettings in Azure Active Directory. |
| microsoft.aad.directory/groupSettingTemplates/default/read | Read basic properties on groupSettingTemplates in Azure Active Directory. |
| microsoft.aad.directory/oAuth2PermissionGrants/default/read | Read basic properties on oAuth2PermissionGrants in Azure Active Directory. |
| microsoft.aad.directory/organization/default/read | Read basic properties on organization in Azure Active Directory. |
| microsoft.aad.directory/organization/trustedCAsForPasswordlessAuth/read | Read organization.trustedCAsForPasswordlessAuth property in Azure Active Directory. |
| microsoft.aad.directory/servicePrincipals/appRoleAssignedTo/read | Read servicePrincipals.appRoleAssignedTo property in Azure Active Directory. |
| microsoft.aad.directory/servicePrincipals/appRoleAssignments/read | Read servicePrincipals.appRoleAssignments property in Azure Active Directory. |
| microsoft.aad.directory/servicePrincipals/default/read | Read basic properties on servicePrincipals in Azure Active Directory. |
| microsoft.aad.directory/servicePrincipals/memberOf/read | Read servicePrincipals.memberOf property in Azure Active Directory. |
| microsoft.aad.directory/servicePrincipals/oAuth2PermissionGrants/default/read | Read servicePrincipals.oAuth2PermissionGrants property in Azure Active Directory. |
| microsoft.aad.directory/servicePrincipals/ownedObjects/read | Read servicePrincipals.ownedObjects property in Azure Active Directory. |
| microsoft.aad.directory/servicePrincipals/owners/read | Read servicePrincipals.owners property in Azure Active Directory. |
| microsoft.aad.directory/servicePrincipals/policies/read | Read servicePrincipals.policies property in Azure Active Directory. |
| microsoft.aad.directory/subscribedSkus/default/read | Read basic properties on subscribedSkus in Azure Active Directory. |
| microsoft.aad.directory/users/appRoleAssignments/read | Read users.appRoleAssignments property in Azure Active Directory. |
| microsoft.aad.directory/users/default/read | Read basic properties on users in Azure Active Directory. |
| microsoft.aad.directory/users/directReports/read | Read users.directReports property in Azure Active Directory. |
| microsoft.aad.directory/users/invitedBy/read | Read users.invitedBy property in Azure Active Directory. |
| microsoft.aad.directory/users/invitedUsers/read | Read users.invitedUsers property in Azure Active Directory. |
| microsoft.aad.directory/users/manager/read | Read users.manager property in Azure Active Directory. |
| microsoft.aad.directory/users/memberOf/read | Read users.memberOf property in Azure Active Directory. |
| microsoft.aad.directory/users/oAuth2PermissionGrants/default/read | Read users.oAuth2PermissionGrants property in Azure Active Directory. |
| microsoft.aad.directory/users/ownedDevices/read | Read users.ownedDevices property in Azure Active Directory. |
| microsoft.aad.directory/users/ownedObjects/read | Read users.ownedObjects property in Azure Active Directory. |
| microsoft.aad.directory/users/registeredDevices/read | Read users.registeredDevices property in Azure Active Directory. |

### Directory Synchronization Accounts
Only used by Azure AD Connect service.

  > [!NOTE]
  > This role inherits additional permissions from the  role.
  >
  >

| **Actions** | **Description** |
| --- | --- |
| microsoft.aad.directory/organization/dirSync/update | Update organization.dirSync property in Azure Active Directory. |
| microsoft.aad.directory/policies/create | Create policies in Azure Active Directory. |
| microsoft.aad.directory/policies/delete | Delete policies in Azure Active Directory. |
| microsoft.aad.directory/policies/default/read | Read basic properties on policies in Azure Active Directory. |
| microsoft.aad.directory/policies/default/update | Update basic properties on policies in Azure Active Directory. |
| microsoft.aad.directory/policies/owners/read | Read policies.owners property in Azure Active Directory. |
| microsoft.aad.directory/policies/owners/update | Update policies.owners property in Azure Active Directory. |
| microsoft.aad.directory/policies/policiesAppliedTo/read | Read policies.policiesAppliedTo property in Azure Active Directory. |
| microsoft.aad.directory/servicePrincipals/appRoleAssignedTo/read | Read servicePrincipals.appRoleAssignedTo property in Azure Active Directory. |
| microsoft.aad.directory/servicePrincipals/appRoleAssignedTo/update | Update servicePrincipals.appRoleAssignedTo property in Azure Active Directory. |
| microsoft.aad.directory/servicePrincipals/appRoleAssignments/read | Read servicePrincipals.appRoleAssignments property in Azure Active Directory. |
| microsoft.aad.directory/servicePrincipals/appRoleAssignments/update | Update servicePrincipals.appRoleAssignments property in Azure Active Directory. |
| microsoft.aad.directory/servicePrincipals/default/read | Read basic properties on servicePrincipals in Azure Active Directory. |
| microsoft.aad.directory/servicePrincipals/default/update | Update basic properties on servicePrincipals in Azure Active Directory. |
| microsoft.aad.directory/servicePrincipals/create | Create servicePrincipals in Azure Active Directory. |
| microsoft.aad.directory/servicePrincipals/memberOf/read | Read servicePrincipals.memberOf property in Azure Active Directory. |
| microsoft.aad.directory/servicePrincipals/oAuth2PermissionGrants/default/read | Read servicePrincipals.oAuth2PermissionGrants property in Azure Active Directory. |
| microsoft.aad.directory/servicePrincipals/owners/read | Read servicePrincipals.owners property in Azure Active Directory. |
| microsoft.aad.directory/servicePrincipals/owners/update | Update servicePrincipals.owners property in Azure Active Directory. |
| microsoft.aad.directory/servicePrincipals/ownedObjects/read | Read servicePrincipals.ownedObjects property in Azure Active Directory. |
| microsoft.aad.directory/servicePrincipals/policies/read | Read servicePrincipals.policies property in Azure Active Directory. |
| microsoft.aad.directory/servicePrincipals/policies/update | Update servicePrincipals.policies property in Azure Active Directory. |
| microsoft.aad.directorySync/allEntities/allTasks | Perform all actions in Azure AD Connect. |

### Directory Writers
Can read & write basic directory information. For granting access to applications

  > [!NOTE]
  > This role inherits additional permissions from the Directory Readers role.
  >
  >

| **Actions** | **Description** |
| --- | --- |
| microsoft.aad.directory/groups/create | Create groups in Azure Active Directory. |
| microsoft.aad.directory/groups/createAsOwner | Create groups in Azure Active Directory. Creator is added as the first owner, and the created object counts against the creator's 250 created objects quota. |
| microsoft.aad.directory/groups/appRoleAssignments/update | Update groups.appRoleAssignments property in Azure Active Directory. |
| microsoft.aad.directory/groups/default/update | Update basic properties on groups in Azure Active Directory. |
| microsoft.aad.directory/groups/members/update | Update groups.members property in Azure Active Directory. |
| microsoft.aad.directory/groups/owners/update | Update groups.owners property in Azure Active Directory. |
| microsoft.aad.directory/groups/settings/update | Update groups.settings property in Azure Active Directory. |
| microsoft.aad.directory/groupSettings/default/update | Update basic properties on groupSettings in Azure Active Directory. |
| microsoft.aad.directory/groupSettings/create | Create groupSettings in Azure Active Directory. |
| microsoft.aad.directory/groupSettings/delete | Delete groupSettings in Azure Active Directory. |
| microsoft.aad.directory/users/appRoleAssignments/update | Update users.appRoleAssignments property in Azure Active Directory. |
| microsoft.aad.directory/users/assignLicense | Manage licenses on users in Azure Active Directory. |
| microsoft.aad.directory/users/default/update | Update basic properties on users in Azure Active Directory. |
| microsoft.aad.directory/users/invalidateAllRefreshTokens | Invalidate all user refresh tokens in Azure Active Directory. |
| microsoft.aad.directory/users/manager/update | Update users.manager property in Azure Active Directory. |
| microsoft.aad.directory/users/userPrincipalName/update | Update users.userPrincipalName property in Azure Active Directory. |

### Exchange Service Administrator
Can manage all aspects of the Exchange product.

  > [!NOTE]
  > This role inherits additional permissions from the Directory Readers role.
  >
  >

  > [!NOTE]
  > This role has addditonal permissions outside of Azure Active Directory. See role description above for more information.
  >
  >

| **Actions** | **Description** |
| --- | --- |
| microsoft.azure.accessService/allEntities/allTasks | Manage all aspects of Azure Access service. |
| microsoft.azure.serviceHealth/allEntities/allTasks | Read and configure Azure Service Health. |
| microsoft.azure.supportTickets/allEntities/allTasks | Create and manage Azure support tickets. |
| microsoft.office365.exchange/allEntities/allTasks | Manage all aspects of Exchange Online. |
| microsoft.office365.serviceHealth/allEntities/allTasks | Read and configure Office 365 Service Health. |
| microsoft.office365.supportTickets/allEntities/allTasks | Create and manage Office 365 support tickets. |

### Guest
Default role for guest users. Can read a limited set of directory information.

  > [!NOTE]
  > This role inherits additional permissions from the  role.
  >
  >

| **Actions** | **Description** |
| --- | --- |
| microsoft.aad.directory/applications/default/read | Read basic properties on applications in Azure Active Directory. |
| microsoft.aad.directory/applications/owners/read | Read applications.owners property in Azure Active Directory. |
| microsoft.aad.directory/domains/default/read | Read basic properties on domains in Azure Active Directory. |
| microsoft.aad.directory/groups/appRoleAssignments/read | Read groups.appRoleAssignments property in Azure Active Directory. |
| microsoft.aad.directory/groups/default/read | Read basic properties on groups in Azure Active Directory. |
| microsoft.aad.directory/groups/memberOf/read | Read groups.memberOf property in Azure Active Directory. |
| microsoft.aad.directory/groups/members/read | Read groups.members property in Azure Active Directory. |
| microsoft.aad.directory/groups/owners/read | Read groups.owners property in Azure Active Directory. |
| microsoft.aad.directory/groups/settings/read | Read groups.settings property in Azure Active Directory. |
| microsoft.aad.directory/organization/basicProfile/read | Read basic organization profile information in Azure Active Directory. |
| microsoft.aad.directory/servicePrincipals/appRoleAssignedTo/read | Read servicePrincipals.appRoleAssignedTo property in Azure Active Directory. |
| microsoft.aad.directory/servicePrincipals/appRoleAssignments/read | Read servicePrincipals.appRoleAssignments property in Azure Active Directory. |
| microsoft.aad.directory/servicePrincipals/default/read | Read basic properties on servicePrincipals in Azure Active Directory. |
| microsoft.aad.directory/servicePrincipals/memberOf/read | Read servicePrincipals.memberOf property in Azure Active Directory. |
| microsoft.aad.directory/servicePrincipals/members/read | Read servicePrincipals.members property in Azure Active Directory. |
| microsoft.aad.directory/servicePrincipals/oAuth2PermissionGrants/default/read | Read servicePrincipals.oAuth2PermissionGrants property in Azure Active Directory. |
| microsoft.aad.directory/servicePrincipals/owners/read | Read servicePrincipals.owners property in Azure Active Directory. |
| microsoft.aad.directory/servicePrincipals/ownedObjects/read | Read servicePrincipals.ownedObjects property in Azure Active Directory. |
| microsoft.aad.directory/servicePrincipals/policies/read | Read servicePrincipals.policies property in Azure Active Directory. |
| microsoft.aad.directory/users/basicProfile/read | Read users.basicProfile property in Azure Active Directory. |
| microsoft.aad.directory/users/appRoleAssignments/read | Read users.appRoleAssignments property in Azure Active Directory. |
| microsoft.aad.directory/users/default/read | Read basic properties on users in Azure Active Directory. |
| microsoft.aad.directory/users/directReports/read | Read users.directReports property in Azure Active Directory. |
| microsoft.aad.directory/users/eligibleMemberOf/read | Read users.eligibleMemberOf property in Azure Active Directory. |
| microsoft.aad.directory/users/invitedBy/read | Read users.invitedBy property in Azure Active Directory. |
| microsoft.aad.directory/users/invitedUsers/read | Read users.invitedUsers property in Azure Active Directory. |
| microsoft.aad.directory/users/manager/read | Read users.manager property in Azure Active Directory. |
| microsoft.aad.directory/users/memberOf/read | Read users.memberOf property in Azure Active Directory. |
| microsoft.aad.directory/users/oAuth2PermissionGrants/default/read | Read users.oAuth2PermissionGrants property in Azure Active Directory. |
| microsoft.aad.directory/users/ownedDevices/read | Read users.ownedDevices property in Azure Active Directory. |
| microsoft.aad.directory/users/ownedObjects/read | Read users.ownedObjects property in Azure Active Directory. |
| microsoft.aad.directory/users/password/update | Update passwords for all users in Azure Active Directory. See online documentation for more detail. |
| microsoft.aad.directory/users/pendingMemberOf/read | Read users.pendingMemberOf property in Azure Active Directory. |
| microsoft.aad.directory/users/registeredDevices/read | Read users.registeredDevices property in Azure Active Directory. |
| microsoft.aad.directory/users/scopedAdministratorOf/read | Read users.scopedAdministratorOf property in Azure Active Directory. |

### Guest Inviter
Can invite guest users independent of the �members can invite guests� setting.

  > [!NOTE]
  > This role inherits additional permissions from the  role.
  >
  >

| **Actions** | **Description** |
| --- | --- |
| microsoft.aad.directory/users/appRoleAssignments/read | Read users.appRoleAssignments property in Azure Active Directory. |
| microsoft.aad.directory/users/default/read | Read basic properties on users in Azure Active Directory. |
| microsoft.aad.directory/users/directReports/read | Read users.directReports property in Azure Active Directory. |
| microsoft.aad.directory/users/invitedBy/read | Read users.invitedBy property in Azure Active Directory. |
| microsoft.aad.directory/users/inviteGuest | Invite guest users in Azure Active Directory. |
| microsoft.aad.directory/users/invitedUsers/read | Read users.invitedUsers property in Azure Active Directory. |
| microsoft.aad.directory/users/manager/read | Read users.manager property in Azure Active Directory. |
| microsoft.aad.directory/users/memberOf/read | Read users.memberOf property in Azure Active Directory. |
| microsoft.aad.directory/users/oAuth2PermissionGrants/default/read | Read users.oAuth2PermissionGrants property in Azure Active Directory. |
| microsoft.aad.directory/users/ownedDevices/read | Read users.ownedDevices property in Azure Active Directory. |
| microsoft.aad.directory/users/ownedObjects/read | Read users.ownedObjects property in Azure Active Directory. |
| microsoft.aad.directory/users/registeredDevices/read | Read users.registeredDevices property in Azure Active Directory. |

### Helpdesk Administrator
Can reset passwords for non-administrators and Helpdesk Administrators.

  > [!NOTE]
  > This role inherits additional permissions from the Directory Readers role.
  >
  >

| **Actions** | **Description** |
| --- | --- |
| microsoft.aad.directory/users/invalidateAllRefreshTokens | Invalidate all user refresh tokens in Azure Active Directory. |
| microsoft.aad.directory/users/password/update | Update passwords for all users in Azure Active Directory. See online documentation for more detail. |
| microsoft.azure.accessService/allEntities/allTasks | Manage all aspects of Azure Access service. |
| microsoft.azure.serviceHealth/allEntities/allTasks | Read and configure Azure Service Health. |
| microsoft.azure.supportTickets/allEntities/allTasks | Create and manage Azure support tickets. |
| microsoft.office365.serviceHealth/allEntities/allTasks | Read and configure Office 365 Service Health. |
| microsoft.office365.supportTickets/allEntities/allTasks | Create and manage Office 365 support tickets. |

### Information Protection Administrator
Can manage all aspects of the Azure Information Protection product.

  > [!NOTE]
  > This role inherits additional permissions from the Directory Readers role.
  >
  >

  > [!NOTE]
  > This role has addditonal permissions outside of Azure Active Directory. See role description above for more information.
  >
  >

| **Actions** | **Description** |
| --- | --- |
| microsoft.azure.informationProtection/allEntities/allTasks | Manage all aspects of Azure Information Protection. |
| microsoft.azure.serviceHealth/allEntities/allTasks | Read and configure Azure Service Health. |
| microsoft.azure.supportTickets/allEntities/allTasks | Create and manage Azure support tickets. |
| microsoft.office365.serviceHealth/allEntities/allTasks | Read and configure Office 365 Service Health. |
| microsoft.office365.supportTickets/allEntities/allTasks | Create and manage Office 365 support tickets. |

### Intune Service Administrator
Can manage all aspects of the Intune product.

  > [!NOTE]
  > This role inherits additional permissions from the Directory Readers role.
  >
  >

  > [!NOTE]
  > This role has addditonal permissions outside of Azure Active Directory. See role description above for more information.
  >
  >

| **Actions** | **Description** |
| --- | --- |
| microsoft.aad.directory/contacts/default/update | Update basic properties on contacts in Azure Active Directory. |
| microsoft.aad.directory/contacts/create | Create contacts in Azure Active Directory. |
| microsoft.aad.directory/contacts/delete | Delete contacts in Azure Active Directory. |
| microsoft.aad.directory/devices/default/update | Update basic properties on devices in Azure Active Directory. |
| microsoft.aad.directory/devices/create | Create devices in Azure Active Directory. |
| microsoft.aad.directory/devices/delete | Delete devices in Azure Active Directory. |
| microsoft.aad.directory/devices/registeredOwners/update | Update devices.registeredOwners property in Azure Active Directory. |
| microsoft.aad.directory/devices/registeredUsers/update | Update devices.registeredUsers property in Azure Active Directory. |
| microsoft.aad.directory/groups/appRoleAssignments/update | Update groups.appRoleAssignments property in Azure Active Directory. |
| microsoft.aad.directory/groups/default/update | Update basic properties on groups in Azure Active Directory. |
| microsoft.aad.directory/groups/create | Create groups in Azure Active Directory. |
| microsoft.aad.directory/groups/createAsOwner | Create groups in Azure Active Directory. Creator is added as the first owner, and the created object counts against the creator's 250 created objects quota. |
| microsoft.aad.directory/groups/delete | Delete groups in Azure Active Directory. |
| microsoft.aad.directory/groups/hiddenMembers/read | Read groups.hiddenMembers property in Azure Active Directory. |
| microsoft.aad.directory/groups/members/update | Update groups.members property in Azure Active Directory. |
| microsoft.aad.directory/groups/owners/update | Update groups.owners property in Azure Active Directory. |
| microsoft.aad.directory/groups/restore | Restore groups in Azure Active Directory. |
| microsoft.aad.directory/groups/settings/update | Update groups.settings property in Azure Active Directory. |
| microsoft.aad.directory/users/appRoleAssignments/update | Update users.appRoleAssignments property in Azure Active Directory. |
| microsoft.aad.directory/users/default/update | Update basic properties on users in Azure Active Directory. |
| microsoft.aad.directory/users/manager/update | Update users.manager property in Azure Active Directory. |
| microsoft.azure.supportTickets/allEntities/allTasks | Create and manage Azure support tickets. |
| microsoft.intune/allEntities/allTasks | Manage all aspects of Intune. |
| microsoft.office365.supportTickets/allEntities/allTasks | Create and manage Office 365 support tickets. |

### License Administrator
Can manage product licenses on users and groups.

  > [!NOTE]
  > This role inherits additional permissions from the Directory Readers role.
  >
  >

| **Actions** | **Description** |
| --- | --- |
| microsoft.aad.directory/users/assignLicense | Manage licenses on users in Azure Active Directory. |
| microsoft.aad.directory/users/usageLocation/update | Update users.usageLocation property in Azure Active Directory. |
| microsoft.azure.accessService/allEntities/allTasks | Manage all aspects of Azure Access service. |
| microsoft.azure.serviceHealth/allEntities/allTasks | Read and configure Azure Service Health. |
| microsoft.office365.serviceHealth/allEntities/allTasks | Read and configure Office 365 Service Health. |

### Lync Service Administrator
Can manage all aspects of the Skype for Business product.

  > [!NOTE]
  > This role inherits additional permissions from the Directory Readers role.
  >
  >

  > [!NOTE]
  > This role has addditonal permissions outside of Azure Active Directory. See role description above for more information.
  >
  >

| **Actions** | **Description** |
| --- | --- |
| microsoft.azure.accessService/allEntities/allTasks | Manage all aspects of Azure Access service. |
| microsoft.azure.serviceHealth/allEntities/allTasks | Read and configure Azure Service Health. |
| microsoft.azure.supportTickets/allEntities/allTasks | Create and manage Azure support tickets. |
| microsoft.office365.serviceHealth/allEntities/allTasks | Read and configure Office 365 Service Health. |
| microsoft.office365.skypeForBusiness/allEntities/allTasks | Manage all aspects of Skype for Business Online. |
| microsoft.office365.supportTickets/allEntities/allTasks | Create and manage Office 365 support tickets. |

### Message Center Reader
Can read messages and updates for their organization in Office 365 Message Center only. 

  > [!NOTE]
  > This role inherits additional permissions from the Directory Readers role.
  >
  >

  > [!NOTE]
  > This role has addditonal permissions outside of Azure Active Directory. See role description above for more information.
  >
  >

| **Actions** | **Description** |
| --- | --- |
| microsoft.aad.accessmessagecenter/allEntities/allTasks | Create and delete all resources, and read and update standard properties in Message Center. |
| microsoft.azure.accessService/allEntities/allTasks | Manage all aspects of Azure Access service. |

### Partner Tier1 Support
Do not use - not intended for general use.

  > [!NOTE]
  > This role inherits additional permissions from the Directory Readers role.
  >
  >

  > [!NOTE]
  > This role has addditonal permissions outside of Azure Active Directory. See role description above for more information.
  >
  >

| **Actions** | **Description** |
| --- | --- |
| microsoft.aad.directory/contacts/default/update | Update basic properties on contacts in Azure Active Directory. |
| microsoft.aad.directory/contacts/create | Create contacts in Azure Active Directory. |
| microsoft.aad.directory/contacts/delete | Delete contacts in Azure Active Directory. |
| microsoft.aad.directory/groups/create | Create groups in Azure Active Directory. |
| microsoft.aad.directory/groups/createAsOwner | Create groups in Azure Active Directory. Creator is added as the first owner, and the created object counts against the creator's 250 created objects quota. |
| microsoft.aad.directory/groups/members/update | Update groups.members property in Azure Active Directory. |
| microsoft.aad.directory/groups/owners/update | Update groups.owners property in Azure Active Directory. |
| microsoft.aad.directory/users/appRoleAssignments/update | Update users.appRoleAssignments property in Azure Active Directory. |
| microsoft.aad.directory/users/assignLicense | Manage licenses on users in Azure Active Directory. |
| microsoft.aad.directory/users/default/update | Update basic properties on users in Azure Active Directory. |
| microsoft.aad.directory/users/delete | Delete users in Azure Active Directory. |
| microsoft.aad.directory/users/invalidateAllRefreshTokens | Invalidate all user refresh tokens in Azure Active Directory. |
| microsoft.aad.directory/users/manager/update | Update users.manager property in Azure Active Directory. |
| microsoft.aad.directory/users/password/update | Update passwords for all users in Azure Active Directory. See online documentation for more detail. |
| microsoft.aad.directory/users/restore | Restore deleted users in Azure Active Directory. |
| microsoft.aad.directory/users/userPrincipalName/update | Update users.userPrincipalName property in Azure Active Directory. |
| microsoft.azure.accessService/allEntities/allTasks | Manage all aspects of Azure Access service. |
| microsoft.azure.serviceHealth/allEntities/allTasks | Read and configure Azure Service Health. |
| microsoft.azure.supportTickets/allEntities/allTasks | Create and manage Azure support tickets. |
| microsoft.office365.serviceHealth/allEntities/allTasks | Read and configure Office 365 Service Health. |
| microsoft.office365.supportTickets/allEntities/allTasks | Create and manage Office 365 support tickets. |

### Partner Tier2 Support
Do not use - not intended for general use.

  > [!NOTE]
  > This role inherits additional permissions from the Directory Readers role.
  >
  >

  > [!NOTE]
  > This role has addditonal permissions outside of Azure Active Directory. See role description above for more information.
  >
  >

| **Actions** | **Description** |
| --- | --- |
| microsoft.aad.directory/contacts/default/update | Update basic properties on contacts in Azure Active Directory. |
| microsoft.aad.directory/contacts/create | Create contacts in Azure Active Directory. |
| microsoft.aad.directory/contacts/delete | Delete contacts in Azure Active Directory. |
| microsoft.aad.directory/domains/allTasks | Create and delete domains, and read and update standard properties in Azure Active Directory. |
| microsoft.aad.directory/groups/create | Create groups in Azure Active Directory. |
| microsoft.aad.directory/groups/delete | Delete groups in Azure Active Directory. |
| microsoft.aad.directory/groups/members/update | Update groups.members property in Azure Active Directory. |
| microsoft.aad.directory/groups/restore | Restore groups in Azure Active Directory. |
| microsoft.aad.directory/organization/default/update | Update basic properties on organization in Azure Active Directory. |
| microsoft.aad.directory/organization/trustedCAsForPasswordlessAuth/update | Update organization.trustedCAsForPasswordlessAuth property in Azure Active Directory. |
| microsoft.aad.directory/users/appRoleAssignments/update | Update users.appRoleAssignments property in Azure Active Directory. |
| microsoft.aad.directory/users/assignLicense | Manage licenses on users in Azure Active Directory. |
| microsoft.aad.directory/users/default/update | Update basic properties on users in Azure Active Directory. |
| microsoft.aad.directory/users/delete | Delete users in Azure Active Directory. |
| microsoft.aad.directory/users/invalidateAllRefreshTokens | Invalidate all user refresh tokens in Azure Active Directory. |
| microsoft.aad.directory/users/manager/update | Update users.manager property in Azure Active Directory. |
| microsoft.aad.directory/users/password/update | Update passwords for all users in Azure Active Directory. See online documentation for more detail. |
| microsoft.aad.directory/users/restore | Restore deleted users in Azure Active Directory. |
| microsoft.aad.directory/users/userPrincipalName/update | Update users.userPrincipalName property in Azure Active Directory. |
| microsoft.azure.accessService/allEntities/allTasks | Manage all aspects of Azure Access service. |
| microsoft.azure.serviceHealth/allEntities/allTasks | Read and configure Azure Service Health. |
| microsoft.azure.supportTickets/allEntities/allTasks | Create and manage Azure support tickets. |
| microsoft.office365.serviceHealth/allEntities/allTasks | Read and configure Office 365 Service Health. |
| microsoft.office365.supportTickets/allEntities/allTasks | Create and manage Office 365 support tickets. |

### Power BI Service Administrator
Can manage all aspects of the Power BI product.

  > [!NOTE]
  > This role inherits additional permissions from the Directory Readers role.
  >
  >

  > [!NOTE]
  > This role has addditonal permissions outside of Azure Active Directory. See role description above for more information.
  >
  >

| **Actions** | **Description** |
| --- | --- |
| microsoft.azure.accessService/allEntities/allTasks | Manage all aspects of Azure Access service. |
| microsoft.azure.serviceHealth/allEntities/allTasks | Read and configure Azure Service Health. |
| microsoft.azure.supportTickets/allEntities/allTasks | Create and manage Azure support tickets. |
| microsoft.powerApps.powerBI/allEntities/allTasks | Manage all aspects of Power BI. |
| microsoft.office365.serviceHealth/allEntities/allTasks | Read and configure Office 365 Service Health. |
| microsoft.office365.supportTickets/allEntities/allTasks | Create and manage Office 365 support tickets. |

### Privileged Role Administrator
Can manage role assignments in Azure AD

  > [!NOTE]
  > This role inherits additional permissions from the Directory Readers role.
  >
  >

  > [!NOTE]
  > This role has addditonal permissions outside of Azure Active Directory. See role description above for more information.
  >
  >

| **Actions** | **Description** |
| --- | --- |
| microsoft.aad.directory/directoryRoles/update | Update directoryRoles in Azure Active Directory. |
| microsoft.aad.privilegedIdentityManagement/allEntities/allTasks | Create and delete all resources, and read and update standard properties in microsoft.aad.privilegedIdentityManagement. |

### Reports Reader
Can read sign-in and audit reports.

  > [!NOTE]
  > This role inherits additional permissions from the Directory Readers role.
  >
  >

  > [!NOTE]
  > This role has addditonal permissions outside of Azure Active Directory. See role description above for more information.
  >
  >

| **Actions** | **Description** |
| --- | --- |
| microsoft.aad.reports/allEntities/read | Read Azure AD Reports. |
| microsoft.azure.serviceHealth/allEntities/allTasks | Read and configure Azure Service Health. |
| microsoft.office365.serviceHealth/allEntities/allTasks | Read and configure Office 365 Service Health. |
| microsoft.office365.usageReports/allEntities/read | Read Office 365 usage reports. |

### Security Administrator
Can read security information and reports

  > [!NOTE]
  > This role inherits additional permissions from the Directory Readers role.
  >
  >

  > [!NOTE]
  > This role has addditonal permissions outside of Azure Active Directory. See role description above for more information.
  >
  >

| **Actions** | **Description** |
| --- | --- |
| microsoft.aad.directory/applications/policies/update | Update applications.policies property in Azure Active Directory. |
| microsoft.aad.directory/policies/default/update | Update basic properties on policies in Azure Active Directory. |
| microsoft.aad.directory/policies/create | Create policies in Azure Active Directory. |
| microsoft.aad.directory/policies/delete | Delete policies in Azure Active Directory. |
| microsoft.aad.directory/policies/owners/update | Update policies.owners property in Azure Active Directory. |
| microsoft.aad.directory/servicePrincipals/policies/update | Update servicePrincipals.policies property in Azure Active Directory. |
| microsoft.aad.identityProtection/allEntities/read | Read all resources in microsoft.aad.identityProtection. |
| microsoft.aad.identityProtection/allEntities/update | Update all resources in microsoft.aad.identityProtection. |
| microsoft.aad.privilegedIdentityManagement/allEntities/read | Read all resources in microsoft.aad.privilegedIdentityManagement. |
| microsoft.azure.accessService/allEntities/allTasks | Manage all aspects of Azure Access service. |
| microsoft.azure.serviceHealth/allEntities/allTasks | Read and configure Azure Service Health. |
| microsoft.office365.protectionCenter/allEntities/read | Read all aspects of Office 365 Protection Center. |
| microsoft.office365.protectionCenter/allEntities/update | Update all resources in microsoft.office365.protectionCenter. |
| microsoft.office365.serviceHealth/allEntities/allTasks | Read and configure Office 365 Service Health. |

### Security Reader
Can read security information and reports in Azure AD and Office 365.

  > [!NOTE]
  > This role inherits additional permissions from the Directory Readers role.
  >
  >

  > [!NOTE]
  > This role has addditonal permissions outside of Azure Active Directory. See role description above for more information.
  >
  >

| **Actions** | **Description** |
| --- | --- |
| microsoft.aad.identityProtection/allEntities/read | Read all resources in microsoft.aad.identityProtection. |
| microsoft.aad.privilegedIdentityManagement/allEntities/read | Read all resources in microsoft.aad.privilegedIdentityManagement. |
| microsoft.azure.accessService/allEntities/allTasks | Manage all aspects of Azure Access service. |
| microsoft.azure.serviceHealth/allEntities/allTasks | Read and configure Azure Service Health. |
| microsoft.office365.protectionCenter/allEntities/read | Read all aspects of Office 365 Protection Center. |
| microsoft.office365.serviceHealth/allEntities/allTasks | Read and configure Office 365 Service Health. |

### Service Support Administrator
Can read service health information and manage support tickets.

  > [!NOTE]
  > This role inherits additional permissions from the Directory Readers role.
  >
  >

  > [!NOTE]
  > This role has addditonal permissions outside of Azure Active Directory. See role description above for more information.
  >
  >

| **Actions** | **Description** |
| --- | --- |
| microsoft.azure.accessService/allEntities/allTasks | Manage all aspects of Azure Access service. |
| microsoft.azure.serviceHealth/allEntities/allTasks | Read and configure Azure Service Health. |
| microsoft.azure.supportTickets/allEntities/allTasks | Create and manage Azure support tickets. |
| microsoft.office365.serviceHealth/allEntities/allTasks | Read and configure Office 365 Service Health. |
| microsoft.office365.supportTickets/allEntities/allTasks | Create and manage Office 365 support tickets. |

### SharePoint Service Administrator
Can manage all aspects of the SharePoint service.

  > [!NOTE]
  > This role inherits additional permissions from the Directory Readers role.
  >
  >

  > [!NOTE]
  > This role has addditonal permissions outside of Azure Active Directory. See role description above for more information.
  >
  >

| **Actions** | **Description** |
| --- | --- |
| microsoft.azure.accessService/allEntities/allTasks | Manage all aspects of Azure Access service. |
| microsoft.azure.serviceHealth/allEntities/allTasks | Read and configure Azure Service Health. |
| microsoft.azure.supportTickets/allEntities/allTasks | Create and manage Azure support tickets. |
| microsoft.office365.serviceHealth/allEntities/allTasks | Read and configure Office 365 Service Health. |
| microsoft.office365.sharepoint/allEntities/allTasks | Create and delete all resources, and read and update standard properties in microsoft.office365.sharepoint. |
| microsoft.office365.supportTickets/allEntities/allTasks | Create and manage Office 365 support tickets. |

### User Account Administrator
Can manage all aspects of users and groups

  > [!NOTE]
  > This role inherits additional permissions from the Directory Readers role.
  >
  >

| **Actions** | **Description** |
| --- | --- |
| microsoft.aad.directory/appRoleAssignments/create | Create appRoleAssignments in Azure Active Directory. |
| microsoft.aad.directory/appRoleAssignments/delete | Delete appRoleAssignments in Azure Active Directory. |
| microsoft.aad.directory/appRoleAssignments/update | Update appRoleAssignments in Azure Active Directory. |
| microsoft.aad.directory/contacts/default/update | Update basic properties on contacts in Azure Active Directory. |
| microsoft.aad.directory/contacts/create | Create contacts in Azure Active Directory. |
| microsoft.aad.directory/contacts/delete | Delete contacts in Azure Active Directory. |
| microsoft.aad.directory/groups/appRoleAssignments/update | Update groups.appRoleAssignments property in Azure Active Directory. |
| microsoft.aad.directory/groups/default/update | Update basic properties on groups in Azure Active Directory. |
| microsoft.aad.directory/groups/create | Create groups in Azure Active Directory. |
| microsoft.aad.directory/groups/createAsOwner | Create groups in Azure Active Directory. Creator is added as the first owner, and the created object counts against the creator's 250 created objects quota. |
| microsoft.aad.directory/groups/delete | Delete groups in Azure Active Directory. |
| microsoft.aad.directory/groups/hiddenMembers/read | Read groups.hiddenMembers property in Azure Active Directory. |
| microsoft.aad.directory/groups/members/update | Update groups.members property in Azure Active Directory. |
| microsoft.aad.directory/groups/owners/update | Update groups.owners property in Azure Active Directory. |
| microsoft.aad.directory/groups/restore | Restore groups in Azure Active Directory. |
| microsoft.aad.directory/groups/settings/update | Update groups.settings property in Azure Active Directory. |
| microsoft.aad.directory/users/appRoleAssignments/update | Update users.appRoleAssignments property in Azure Active Directory. |
| microsoft.aad.directory/users/assignLicense | Manage licenses on users in Azure Active Directory. |
| microsoft.aad.directory/users/default/update | Update basic properties on users in Azure Active Directory. |
| microsoft.aad.directory/users/create | Create users in Azure Active Directory. |
| microsoft.aad.directory/users/delete | Delete users in Azure Active Directory. |
| microsoft.aad.directory/users/invalidateAllRefreshTokens | Invalidate all user refresh tokens in Azure Active Directory. |
| microsoft.aad.directory/users/manager/update | Update users.manager property in Azure Active Directory. |
| microsoft.aad.directory/users/password/update | Update passwords for all users in Azure Active Directory. See online documentation for more detail. |
| microsoft.aad.directory/users/restore | Restore deleted users in Azure Active Directory. |
| microsoft.aad.directory/users/userPrincipalName/update | Update users.userPrincipalName property in Azure Active Directory. |
| microsoft.azure.accessService/allEntities/allTasks | Manage all aspects of Azure Access service. |
| microsoft.azure.serviceHealth/allEntities/allTasks | Read and configure Azure Service Health. |
| microsoft.azure.supportTickets/allEntities/allTasks | Create and manage Azure support tickets. |
| microsoft.office365.serviceHealth/allEntities/allTasks | Read and configure Office 365 Service Health. |
| microsoft.office365.supportTickets/allEntities/allTasks | Create and manage Office 365 support tickets. |

### User
Default role for member users. Can read all and write a limited set of directory information.

  > [!NOTE]
  > This role inherits additional permissions from the Directory Readers role.
  >
  >

| **Actions** | **Description** |
| --- | --- |
| microsoft.aad.directory/applications/createAsOwner | Create applications in Azure Active Directory. Creator is added as the first owner, and the created object counts against the creator's 250 created objects quota. |
| microsoft.aad.directory/groups/default/read | Read basic properties on groups in Azure Active Directory. |
| microsoft.aad.directory/groups/createAsOwner | Create groups in Azure Active Directory. Creator is added as the first owner, and the created object counts against the creator's 250 created objects quota. |
| microsoft.aad.directory/oAuth2PermissionGrants/create | Create oAuth2PermissionGrants in Azure Active Directory. |
| microsoft.aad.directory/oAuth2PermissionGrants/delete | Delete oAuth2PermissionGrants in Azure Active Directory. |
| microsoft.aad.directory/oAuth2PermissionGrants/update | Update oAuth2PermissionGrants in Azure Active Directory. |
| microsoft.aad.directory/servicePrincipals/createAsOwner | Create servicePrincipals in Azure Active Directory. Creator is added as the first owner, and the created object counts against the creator's 250 created objects quota. |
| microsoft.aad.directory/users/activateServicePlan | Activateserviceplan users in Azure Active Directory. |
| microsoft.aad.directory/users/inviteGuest | Invite guest users in Azure Active Directory. |
| microsoft.aad.directory/applications/default/update | Update basic properties on applications in Azure Active Directory. |
| microsoft.aad.directory/applications/delete | Delete applications in Azure Active Directory. |
| microsoft.aad.directory/applications/owners/update | Update applications.owners property in Azure Active Directory. |
| microsoft.aad.directory/applications/permissions/update | Update applications.permissions property in Azure Active Directory. |
| microsoft.aad.directory/applications/policies/update | Update applications.policies property in Azure Active Directory. |
| microsoft.aad.directory/applications/restore | Restore applications in Azure Active Directory. |
| microsoft.aad.directory/devices/disable | Disable devices in Azure Active Directory. |
| microsoft.aad.directory/groups/appRoleAssignments/update | Update groups.appRoleAssignments property in Azure Active Directory. |
| microsoft.aad.directory/groups/default/update | Update basic properties on groups in Azure Active Directory. |
| microsoft.aad.directory/groups/delete | Delete groups in Azure Active Directory. |
| microsoft.aad.directory/groups/dynamicMembershipRule/update | Update groups.dynamicMembershipRule property in Azure Active Directory. |
| microsoft.aad.directory/groups/members/update | Update groups.members property in Azure Active Directory. |
| microsoft.aad.directory/groups/owners/update | Update groups.owners property in Azure Active Directory. |
| microsoft.aad.directory/groups/restore | Restore groups in Azure Active Directory. |
| microsoft.aad.directory/groups/settings/update | Update groups.settings property in Azure Active Directory. |
| microsoft.aad.directory/policies/default/update | Update basic properties on policies in Azure Active Directory. |
| microsoft.aad.directory/policies/delete | Delete policies in Azure Active Directory. |
| microsoft.aad.directory/policies/owners/update | Update policies.owners property in Azure Active Directory. |
| microsoft.aad.directory/servicePrincipals/appRoleAssignedTo/update | Update servicePrincipals.appRoleAssignedTo property in Azure Active Directory. |
| microsoft.aad.directory/servicePrincipals/appRoleAssignments/update | Update servicePrincipals.appRoleAssignments property in Azure Active Directory. |
| microsoft.aad.directory/servicePrincipals/default/update | Update basic properties on servicePrincipals in Azure Active Directory. |
| microsoft.aad.directory/servicePrincipals/delete | Delete servicePrincipals in Azure Active Directory. |
| microsoft.aad.directory/servicePrincipals/owners/update | Update servicePrincipals.owners property in Azure Active Directory. |
| microsoft.aad.directory/servicePrincipals/policies/update | Update servicePrincipals.policies property in Azure Active Directory. |
| microsoft.aad.directory/users/changePassword | Change passwords for all users in Azure Active Directory. See online documentation for more detail. |
| microsoft.aad.directory/users/invalidateAllRefreshTokens | Invalidate all user refresh tokens in Azure Active Directory. |
| microsoft.aad.directory/users/basicProfile/update | Update users.basicProfile property in Azure Active Directory. |
| microsoft.aad.directory/users/mobile/update | Update users.mobile property in Azure Active Directory. |
| microsoft.aad.directory/users/searchableDeviceKey/update | Update users.searchableDeviceKey property in Azure Active Directory. |


## Next steps

* To learn more about how to assign a user as an administrator of an Azure subscription, see [Manage access using RBAC and the Azure portal](../../role-based-access-control/role-assignments-portal.md)
* To learn more about how resource access is controlled in Microsoft Azure, see [Understanding resource access in Azure](../../role-based-access-control/rbac-and-directory-admin-roles.md)
* For more information on how Azure Active Directory relates to your Azure subscription, see [How Azure subscriptions are associated with Azure Active Directory](../fundamentals/active-directory-how-subscriptions-associated-directory.md)<|MERGE_RESOLUTION|>--- conflicted
+++ resolved
@@ -124,11 +124,7 @@
   >
   >
 
-<<<<<<< HEAD
 * **[User Account Administrator](#user-account-administrator)**: Users with this role can create and manage all aspects of users and groups. Additionally, this role includes the ability to manage support tickets and monitor service health. Some restrictions apply. For example, this role does not allow deleting a global administrator. User Account administrators can change passwords and invalidate refresh tokens for users, Helpdesk administrators, and other User Account administrators only. Invalidating a refresh token forces the user to sign in again.
-=======
-* **[User Account Administrator](#user-account-administrator)**: Users with this role can create and manage all aspects of users and groups. Additionally, this role includes the ability to manage support tickets and monitor service health. Some restrictions apply. For example, this role does not allow deleting a global administrator. User Account Administrators can change passwords for users, Helpdesk administrators, and other User Account Administrators only.
->>>>>>> 3702e9a3
 
 | Can do | Cannot do |
 | --- | --- |
