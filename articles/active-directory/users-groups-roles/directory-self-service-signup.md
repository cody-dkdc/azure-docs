--- conflicted
+++ resolved
@@ -18,13 +18,7 @@
 
 ms.collection: M365-identity-device-management
 ---
-<<<<<<< HEAD
-# What is self-service signup for Azure Active Directory?
-
-This article explains how to use self-service signup to populate an organization in Azure Active Directory (Azure AD). If you want to take over a domain name from an unmanaged Azure AD organization, see [Take over an unmanaged directory as administrator](domains-admin-takeover.md).
-=======
 # What is self-service sign-up for Azure Active Directory?
->>>>>>> 6a383dfd
 
 This article explains how to use self-service sign-up to populate an organization in Azure Active Directory (Azure AD). If you want to take over a domain name from an unmanaged Azure AD organization, see [Take over an unmanaged directory as administrator](domains-admin-takeover.md).
 
@@ -73,11 +67,7 @@
 
 The following flowchart explains the different combinations for these parameters and the resulting conditions for the directory and self-service sign-up.
 
-<<<<<<< HEAD
-![flowchart of self service sign-up controls](./media/directory-self-service-signup/SelfServiceSignUpControls.png)
-=======
 ![flowchart of self-service sign-up controls](./media/directory-self-service-signup/SelfServiceSignUpControls.png)
->>>>>>> 6a383dfd
 
 For more information and examples of how to use these parameters, see [Set-MsolCompanySettings](/powershell/module/msonline/set-msolcompanysettings?view=azureadps-1.0).
 
