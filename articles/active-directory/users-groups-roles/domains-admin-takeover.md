---
title: Takeover of an unmanaged directory - Administrator - Azure Active Directory | Microsoft Docs
description: How to take over a DNS domain name in an unmanaged directory (shadow tenant) in Azure Active Directory. 
services: active-directory
documentationcenter: ''
author: curtand
manager: mtillman
editor: ''

ms.service: active-directory
ms.component: users-groups-roles
ms.topic: article
ms.workload: identity
ms.date: 01/14/2019
ms.author: curtand
ms.reviewer: elkuzmen
ms.custom: it-pro

---
# Take over an unmanaged directory as administrator in Azure Active Directory
This article describes two ways to take over a DNS domain name in an unmanaged directory in Azure Active Directory (Azure AD). When a self-service user signs up for a cloud service that uses Azure AD, they are added to an unmanaged Azure AD directory based on their email domain. For more about self-service or "viral" sign-up for a service, see [What is self-service signup for Azure Active Directory?](directory-self-service-signup.md)

## Decide how you want to take over an unmanaged directory
During the process of admin takeover, you can prove ownership as described in [Add a custom domain name to Azure AD](../fundamentals/add-custom-domain.md). The next sections explain the admin experience in more detail, but here's a summary:

* When you perform an ["internal" admin takeover](#internal-admin-takeover) of an unmanaged Azure directory, you are added as the global administrator of the unmanaged directory. No users, domains, or service plans are migrated to any other directory you administer.

* When you perform an ["external" admin takeover](#external-admin-takeover) of an unmanaged Azure directory, you add the DNS domain name of the unmanaged directory to your managed Azure directory. When you add the domain name, a mapping of users to resources is created in your managed Azure directory so that users can continue to access services without interruption. 

## Internal admin takeover

Some products that include SharePoint and OneDrive, such as Office 365, do not support external takeover. If that is your scenario, or if you are an admin and want to take over an unmanaged or "shadow" tenant create by users who used self-service sign-up, you can do this with an internal admin takeover.

1. Create a user context in the unmanaged tenant through signing up with such as Power BI. For convenience of example, these steps assume that path.

2. Open the [Power BI site](https://powerbi.com) and select **Start Free**. Enter a user account that uses the domain name for the organization; for example, `admin@fourthcoffee.xyz`. After you enter in the verification code, check your email for the confirmation code.

3. In the confirmation email from Power BI, select **Yes, that's me**.

4. Sign in to the [Office 365 Admin center](https://portal.office.com/admintakeover) with the Power BI user account. You receive a message that instructs you to **Become the Admin** of the domain name that was already verified in the unmanaged tenant. select **Yes, I want to be the admin**.
  
  ![first screenshot for Become the Admin](./media/domains-admin-takeover/become-admin-first.png)
  
5. Add the TXT record to prove that you own the domain name **fourthcoffee.xyz** at your domain name registrar. In this example, it is GoDaddy.com.
  
  ![Add a txt record for the domain name](./media/domains-admin-takeover/become-admin-txt-record.png)

When the DNS TXT records are verified at your domain name registrar, you can manage the Azure AD tenant.

When you complete the preceding steps, you are now the global administrator of the Fourth Coffee tenant in Office 365. To integrate the domain name with your other Azure services, you can remove it from Office 365 and add it to a different managed tenant in Azure.

### Adding the domain name to a managed tenant in Azure AD

1. Open the [Office 365 Admin center](https://portal.office.com/admintakeover).
2. Select **Users** tab, and create a new user account with a name like *user@fourthcoffeexyz.onmicrosoft.com* that does not use the custom domain name. 
3. Ensure that the new user account has global admin privileges for the Azure AD tenant.
4. Open **Domains** tab in the Office 365 Admin center, select the domain name and select **Remove**. 
  
  ![remove the domain name from Office 365](./media/domains-admin-takeover/remove-domain-from-o365.png)
  
5. If you have any users or groups in Office 365 that reference the removed domain name, they must be renamed to the .onmicrosoft.com domain. If you force delete the domain name, all users are automatically renamed, in this example to *user@fourthcoffeexyz.onmicrosoft.com*.
  
6. Sign in to the [Azure AD admin center](https://portal.azure.com/#blade/Microsoft_AAD_IAM/ActiveDirectoryMenuBlade/Overview) with an account that is the global admin for the Azure AD tenant.
  
7. Select **Custom domain names**, then add the domain name. You'll have to enter the DNS TXT records to verify ownership of the domain name. 
  
  ![domain added to Azure AD](./media/domains-admin-takeover/add-domain-to-azure-ad.png)
  
> [!NOTE]
> Any users of Power BI or Azure Rights Management service who have licenses assigned in the Office 365 tenant must save their dashboards if the domain name is removed. They must sign in with a user name like *user@fourthcoffeexyz.onmicrosoft.com* rather than *user@fourthcoffee.xyz*.

## External admin takeover

If you already manage a tenant with Azure services or Office 365, you cannot add a custom domain name if it is already verified in another Azure AD tenant. However, from your managed tenant in Azure AD you can take over an unmanaged tenant as an external admin takeover. The general procedure follows the article [Add a custom domain to Azure AD](../fundamentals/add-custom-domain.md).

When you verify ownership of the domain name, Azure AD removes the domain name from the unmanaged tenant and moves it to your existing tenant. External admin takeover of an unmanaged directory requires the same DNS TXT validation process as internal admin takeover. The difference is that the following are also moved over with the domain name:

- Users
- Subscriptions
- License assignments

### Support for external admin takeover
External admin takeover is supported by the following online services:

- Power BI
- Azure Rights Management
- Exchange Online

The supported service plans include:

- Power BI Free
- Power BI Pro
- PowerApps Free
- PowerFlow Free
- RMS for individuals
- Microsoft Stream
- Dynamics 365 free trial

External admin takeover is not supported for any service that has service plans that include SharePoint, OneDrive, or Skype For Business; for example, through an Office free subscription or the Office Basic SKU. You can optionally use the [**ForceTakeover** option](#azure-ad-powershell-cmdlets-for-the-forcetakeover-option) for removing the domain name from the unmanaged tenant and verifying it on the desired tenant. This ForceTakeover option will not move over users, or retain access to the subscription. Instead, this option only moves the domain name. 

#### More information about RMS for individuals

For [RMS for individuals](/azure/information-protection/rms-for-individuals), when the unmanaged tenant is in the same region as the tenant that you own, the automatically created [Azure Information Protection tenant key](/azure/information-protection/plan-implement-tenant-key) and [default protection templates](/azure/information-protection/configure-usage-rights#rights-included-in-the-default-templates) are additionally moved over with the domain name. 

The key and templates are not moved over when the unmanaged tenant is in a different region. For example, the unmanaged tenant is in Europe and the tenant you own is in North American. 

Although RMS for individuals is designed to support Azure AD authentication to open protected content, it doesn't prevent users from also protecting content. If users did protect content with the RMS for individuals subscription, and the key and templates were not moved over, that content will not be accessible after the domain takeover.

#### More information about Power BI

When you perform an external takeover, Power BI content that was created before the takeover is placed in a [Power BI Archived Workspace](/power-bi/service-admin-power-bi-archived-workspace). You must manually migrate any content that you want to use in the new tenant.

### Azure AD PowerShell cmdlets for the ForceTakeover option
You can see these cmdlets used in [PowerShell example](#powershell-example).


cmdlet | Usage 
------- | -------
`connect-msolservice` | When prompted, sign in to your managed tenant.
`get-msoldomain` | Shows your domain names associated with the current tenant.
`new-msoldomain –name <domainname>` | Adds the domain name to tenant as Unverified (no DNS verification has been performed yet).
`get-msoldomain` | The domain name is now included in the list of domain names associated with your managed tenant, but is listed as **Unverified**.
`get-msoldomainverificationdns –Domainname <domainname> –Mode DnsTxtRecord` | Provides the information to put into new DNS TXT record for the domain (MS=xxxxx). Verification might not happen immediately because it takes some time for the TXT record to propagate, so wait a few minutes before considering the **-ForceTakeover** option. 
`confirm-msoldomain –Domainname <domainname> –ForceTakeover Force` | <li>If your domain name is still not verified, you can proceed with the **-ForceTakeover** option. It verifies that the TXT record was created and kicks off the takeover process.<li>The **-ForceTakeover** option should be added to the cmdlet only when forcing an external admin takeover, such as when the unmanaged tenant has Office 365 services blocking the takeover.
`get-msoldomain` | The domain list now shows the domain name as **Verified**.

### PowerShell example

1. Connect to Azure AD using the credentials that were used to respond to the self-service offering:
  ```
    Install-Module -Name MSOnline
    $msolcred = get-credential
    
    connect-msolservice -credential $msolcred
  ```
2. Get a list of domains:
  
  ```
    Get-MsolDomain
  ```
3. Run the Get-MsolDomainVerificationDns cmdlet to create a challenge:
  ```
    Get-MsolDomainVerificationDns –DomainName *your_domain_name* –Mode DnsTxtRecord
  
    For example:
  
    Get-MsolDomainVerificationDns –DomainName contoso.com –Mode DnsTxtRecord
  ```

4. Copy the value (the challenge) that is returned from this command. For example:
  ```
    MS=32DD01B82C05D27151EA9AE93C5890787F0E65D9
  ```
5. In your public DNS namespace, create a DNS txt record that contains the value that you copied in the previous step. The name for this record is the name of the parent domain, so if you create this resource record by using the DNS role from Windows Server, leave the Record name blank and just paste the value into the Text box.
6. Run the Confirm-MsolDomain cmdlet to verify the challenge:
  
<<<<<<< HEAD
  ````
    Confirm-MsolDomain -DomainName "your_domain_name" -forcetakeover force
  ````
=======
  ```
    Confirm-MsolEmailVerifiedDomain -DomainName *your_domain_name*
  ```
>>>>>>> f87e7e30
  
  For example:
  
  ```
    Confirm-MsolEmailVerifiedDomain -DomainName contoso.com
  ```

A successful challenge returns you to the prompt without an error.

## Next steps
* [Add a custom domain name to Azure AD](../fundamentals/add-custom-domain.md)
* [How to install and configure Azure PowerShell](/powershell/azure/overview)
* [Azure PowerShell](/powershell/azure/overview)
* [Azure Cmdlet Reference](/powershell/azure/get-started-azureps)
* [Set-MsolCompanySettings](/powershell/module/msonline/set-msolcompanysettings?view=azureadps-1.0)

<!--Image references-->
[1]: ./media/active-directory-self-service-signup/SelfServiceSignUpControls.png<|MERGE_RESOLUTION|>--- conflicted
+++ resolved
@@ -154,15 +154,9 @@
 5. In your public DNS namespace, create a DNS txt record that contains the value that you copied in the previous step. The name for this record is the name of the parent domain, so if you create this resource record by using the DNS role from Windows Server, leave the Record name blank and just paste the value into the Text box.
 6. Run the Confirm-MsolDomain cmdlet to verify the challenge:
   
-<<<<<<< HEAD
-  ````
-    Confirm-MsolDomain -DomainName "your_domain_name" -forcetakeover force
-  ````
-=======
   ```
     Confirm-MsolEmailVerifiedDomain -DomainName *your_domain_name*
   ```
->>>>>>> f87e7e30
   
   For example:
   
