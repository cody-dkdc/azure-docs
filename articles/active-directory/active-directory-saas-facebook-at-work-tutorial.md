--- conflicted
+++ resolved
@@ -90,20 +90,16 @@
 
 	![Domain and URLs single sign-on information](./media/active-directory-saas-facebook-at-work-tutorial/tutorial_workplacebyfacebook_url.png)
 
-<<<<<<< HEAD
-    a. In the **Sign-on URL** text box, type a URL that uses the following pattern: `https://<scim company id>.facebook.com`
-=======
+
     a. In the **Sign-on URL** textbox, type a URL using the following pattern: `https://<company subdomain>.facebook.com`
->>>>>>> 3884741b
+
 
 	b. In the **Identifier** text box, type a URL that uses the following pattern: `https://www.facebook.com/company/<scim company id>`
 
 	> [!NOTE] 
-<<<<<<< HEAD
-	> These values are not the real values. Update these values with the actual Sign-On URL and Identifier. To get these values, contact the [Workplace by Facebook Client support team](https://workplace.fb.com/faq/). 
-=======
-	> These values are  example only. Update these values with the actual Sign-On URL and Identifier. Contact [Workplace by Facebook Client support team](https://workplace.fb.com/faq/) to get these values. 
->>>>>>> 3884741b
+
+	> These values are an example only. Update these values with the actual Sign-On URL and Identifier. Contact the [Workplace by Facebook Client support team](https://workplace.fb.com/faq/) to get these values. 
+
 
 4. In the **SAML Signing Certificate** section, select **Certificate (Base64)**, and then save the certificate file on your computer.
 
