---
title: Find activity reports in the Azure portal | Microsoft Docs
description: Learn how to find activity reports in the Azure portal.
services: active-directory
documentationcenter: ''
author: dhanyahk
manager: femila
editor: ''

ms.assetid: d93521f8-dc21-4feb-aaff-4bb300f04812
ms.service: active-directory
ms.devlang: na
ms.topic: article
ms.tgt_pltfrm: na
ms.workload: identity
ms.date: 03/01/2017
ms.author: dhanyahk;markvi

---
# Find activity reports in the Azure portal

If you are moving from the Azure classic portal to the Azure portal, you'll get a new look at Azure Active Directory (Azure AD) activity logs. In a recent [blog post](https://blogs.technet.microsoft.com/enterprisemobility/2016/11/08/azuread-weve-just-turned-on-detailed-auditing-and-sign-in-logs-in-the-new-azure-portal/), we explain how you can see activity logs in the context of the resource you are working on in the Azure portal. In this article, we describe how to find reports that you used in the Azure classic portal in the Azure portal.

## What's new

Reports in the Azure classic portal are separated into categories:

1.	Security reports
2.	Activity reports
3.	Integrated app reports

### Activity and integrated app reports

Using context-based reporting, in the Azure portal, existing reports are merged into a single view, with a single, underlying API that provides the data to the view.

To see this view, on the **Azure Active Directory** blade, under **ACTIVITY**, select **Audit logs**.

![Audit logs](./media/active-directory-reporting-migration/482.png "Audit logs")

The following reports are consolidated in this view:

-	Audit report
- 	Password reset activity
- 	Password reset registration activity
- 	Self-service groups activity
- 	Office365 Group Name Changes
- 	Account provisioning activity
- 	Password rollover status
- 	Account provisioning errors


The Application Usage report has been enhanced and is included in the **Sign-ins** view. To see this view, on the **Azure Active Directory** blade, under **ACTIVITY**, select **Sign-ins**.

![Sign-ins view](./media/active-directory-reporting-migration/483.png "Sign-ins view")

The **Sign-ins** view includes all user sign-ins. You can use this information to get application usage information. You also can view application usage information in the **Enterprise applications** overview, in the **MANAGE** section.

![Enterprise applications](./media/active-directory-reporting-migration/484.png "Enterprise applications")

## Access a specific report

Although the Azure portal offers a single view, you also can look at specific reports.

### Audit logs

In response to customer feedback, in the Azure portal, you can use advanced filtering to access the data you want. One filter you can use is an *activity category*, which lists the different types of activity logs that Azure AD provides. To narrow results to what you are looking for, you can select a category.

For example, if you are interested only in activities related to self-service password resets, you can choose the **Self-service Password Management** category. The categories you see are based on the resource you are working in.  

![Category options on the Filter Audit Logs page](./media/active-directory-reporting-migration/06.png "Category options on the Filter Audit Logs page")

Activity categories include:

- Core Directory
- Self-service Password Management
- Self-service Group Management
- Account Provisioning

### Application usage

To view details about application usage for all apps or for a single app, under **ACTIVITY**, select **Sign-ins**. To narrow the results, you can filter on user name or application name.

![Filter Sign-In Events page](./media/active-directory-reporting-migration/07.png "Filter Sign-In Events page")

### Security reports

<<<<<<< HEAD
Security reports are consolidated to give you a complete overview of all security-related risk events that Azure AD can detect and report on. For a complete overview of security reports, see
[Azure Active Directory risk events](active-directory-identity-protection-risk-events.md).  In the Azure AD risk events article, you can see an overview of how the [Azure Active Directory anomalous activity reports](active-directory-identity-protection-risk-events.md#azure-ad-anomalous-activity-reports) map to the risk events in Azure AD.

To access reports about detected risk events, on the **Azure Active Directory** blade, go to the **SECURITY** section. Detected risk events are tracked in the following reports:   
=======
The **Azure AD anomalous activity** security reports from the Azure classic portal have been consolidated to provide you with one central view of all security related risk events that Azure Active Directory can detect and report on. 

The table below lists the various **azure AD anomalous activity** security reports and the corresponding risk event types in the Azure portal. 

| Azure AD Anomalous Activity Report |  Identity Protection Risk Event Type|
| :--- | :--- |
| Users with leaked credentials | Leaked credentials |
| Irregular sign-in activity | Impossible travel to atypical locations |
| Sign-ins from possibly infected devices | Sign-ins from infected devices|
| Sign-ins from unknown sources | Sign-ins from anonymous IP addresses |
| Sign-ins from IP addresses with suspicious activity | Sign-ins from IP addresses with suspicious activity |
| - | Signs in from unfamiliar locations |

The following Azure AD anomalous activity security reports are not included as risk events in Azure AD. These reports are still available in the Azure classic portal. However, they will be deprecated at some time in the future.

* Sign-ins after multiple failures
* Sign-ins from multiple geographies

For a complete overview, see
[Azure Active Directory risk events](active-directory-identity-protection-risk-events.md).  

In the Azure portal, you can access reports about detected risk events in the **Security** section of the **Azure Active Directory** blade. The detected risk events are tracked within the following reports:   
>>>>>>> 34fe4f4e

- Users at Risk
- Risky Sign-ins

![Security reports](./media/active-directory-reporting-migration/04.png "Security reports")

For more information about security reports, see:

- [Users at Risk security report in the Azure Active Directory portal - preview](active-directory-reporting-security-user-at-risk.md)
- [Risky Sign-ins report in the Azure Active Directory portal - preview](active-directory-reporting-security-risky-sign-ins.md)


## Activity reports in the Azure classic portal vs. the Azure portal

The table in this section lists existing reports in the Azure classic portal, and how you can get the same information in the Azure portal.

To view all auditing data, on the **Azure Active Directory** blade, under **ACTIVITY**, go to **Audit logs**.

![Audit logs](./media/active-directory-reporting-migration/61.png "Audit logs")

| Azure classic portal                 | To find in the Azure portal                                                         |
| ---                                  | ---                                                                        |
| Audit logs                           | For **Activity Category**, select **Core Directory**.                       |
| Password reset activity              | For **Activity Category**, select **Self-service Password Management**. |
| Password reset registration activity | For **Activity Category**, select **Self-service Password Management**.     |
| Self-service groups activity         | For **Activity Category**, select **Self-service Group Management**.        |
| Account provisioning activity        | For **Activity Category**, select **Account User Provisioning**.         |
| Password rollover status             | For **Activity Category**, select **Automatic App Password Rollover**.      |
| Account provisioning errors          | For **Activity Category**, select **Account User Provisioning**.        |
| Office365 Group Name Changes         | For **Activity Category**, select **Self-service Password Management**. For **Activity Resource Type**, select **Group**. For **Activity Source**, select **O365 groups**.|

To view the **Application Usage** report, on the **Azure Active Directory** blade, under **MANAGE**, select **Enterprise Applications**, and then select **Sign-ins**.


![Enterprise Applications Sign-Ins report](./media/active-directory-reporting-migration/199.png "Enterprise Applications Sign-Ins report")<|MERGE_RESOLUTION|>--- conflicted
+++ resolved
@@ -84,17 +84,13 @@
 
 ### Security reports
 
-<<<<<<< HEAD
-Security reports are consolidated to give you a complete overview of all security-related risk events that Azure AD can detect and report on. For a complete overview of security reports, see
-[Azure Active Directory risk events](active-directory-identity-protection-risk-events.md).  In the Azure AD risk events article, you can see an overview of how the [Azure Active Directory anomalous activity reports](active-directory-identity-protection-risk-events.md#azure-ad-anomalous-activity-reports) map to the risk events in Azure AD.
+#### Azure AD anomalous activity reports
 
-To access reports about detected risk events, on the **Azure Active Directory** blade, go to the **SECURITY** section. Detected risk events are tracked in the following reports:   
-=======
-The **Azure AD anomalous activity** security reports from the Azure classic portal have been consolidated to provide you with one central view of all security related risk events that Azure Active Directory can detect and report on. 
+Azure AD anomalous activity security reports from the Azure classic portal have been consolidated to provide you with one, central view of all security-related risk events that Azure AD can detect and report on.
 
-The table below lists the various **azure AD anomalous activity** security reports and the corresponding risk event types in the Azure portal. 
+The following table lists the Azure AD anomalous activity security reports, and corresponding risk event types in the Azure portal.
 
-| Azure AD Anomalous Activity Report |  Identity Protection Risk Event Type|
+| Azure AD Anomalous Activity Report |  Identity Protection risk event type|
 | :--- | :--- |
 | Users with leaked credentials | Leaked credentials |
 | Irregular sign-in activity | Impossible travel to atypical locations |
@@ -103,16 +99,20 @@
 | Sign-ins from IP addresses with suspicious activity | Sign-ins from IP addresses with suspicious activity |
 | - | Signs in from unfamiliar locations |
 
-The following Azure AD anomalous activity security reports are not included as risk events in Azure AD. These reports are still available in the Azure classic portal. However, they will be deprecated at some time in the future.
+The following Azure AD anomalous activity security reports are not included as risk events in Azure AD.
 
 * Sign-ins after multiple failures
 * Sign-ins from multiple geographies
 
-For a complete overview, see
+These reports are still available in the Azure classic portal, but they will be deprecated at some time in the future.
+
+For more information, see
 [Azure Active Directory risk events](active-directory-identity-protection-risk-events.md).  
 
-In the Azure portal, you can access reports about detected risk events in the **Security** section of the **Azure Active Directory** blade. The detected risk events are tracked within the following reports:   
->>>>>>> 34fe4f4e
+
+#### Detected risk events
+
+In the Azure portal, you can access reports about detected risk events on the **Azure Active Directory** blade, under **SECURITY**. Detected risk events are tracked in the following reports:   
 
 - Users at Risk
 - Risky Sign-ins
