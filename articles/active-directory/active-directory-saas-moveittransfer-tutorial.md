--- conflicted
+++ resolved
@@ -13,13 +13,8 @@
 ms.tgt_pltfrm: na
 ms.devlang: na
 ms.topic: article
-<<<<<<< HEAD
-ms.date: 07/19/2017
-=======
-ms.date: 07/21/2017
->>>>>>> 5d40d47e
+ms.date: 07/26/2017
 ms.author: jeedes
-ms.reviewer: jeedes
 
 ---
 # Tutorial: Azure Active Directory integration with MOVEit Transfer - Azure AD integration
