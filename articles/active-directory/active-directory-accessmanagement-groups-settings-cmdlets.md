﻿---
title: Configure group settings using PowerShell in Azure Active Directory | Microsoft Docs
description: How manage the settings for groups using Azure Active Directory cmdlets
services: active-directory
documentationcenter: ''
author: curtand
manager: mtillman
editor: ''

ms.service: active-directory
ms.workload: identity
ms.component: users-groups-roles
ms.topic: article
ms.date: 02/20/2018
ms.author: curtand
ms.reviewer: kairaz.contractor
ms.custom: it-pro;

---
# Azure Active Directory cmdlets for configuring group settings
This article contains instructions for using Azure Active Directory (Azure AD) PowerShell cmdlets to create and update groups. This content applies only to Office 365 groups (sometimes called unified groups). 

> [!IMPORTANT]
> Some settings require an Azure Active Directory Premium P1 license. For more information, see the [Template settings](#template-settings) table.

For more information on how to prevent non-administrator users to create *security* groups, set `Set-MsolCompanySettings -UsersPermissionToCreateGroupsEnabled $False` as described in [Set-MSOLCompanySettings](https://docs.microsoft.com/powershell/module/msonline/set-msolcompanysettings?view=azureadps-1.0). 

Office 365 Groups settings are configured using a Settings object and a SettingsTemplate object. Initially, you don't see any Settings objects in your directory, because your directory is configured with the default settings. To change the default settings, you must create a new settings object using a settings template. Settings templates are defined by Microsoft. There are several different settings templates. To configure Office 365 group settings for your directory, you use the template named "Group.Unified". To configure Office 365 group settings on a single group, use the template named "Group.Unified.Guest". This template is used to manage guest access to an Office 365 group. 

The cmdlets are part of the Azure Active Directory PowerShell V2 module. For instructions how to download and install the module on your computer, see the article [Azure Active Directory PowerShell Version 2](https://docs.microsoft.com/powershell/azuread/). You can install the version 2 release of the module from [the PowerShell gallery](https://www.powershellgallery.com/packages/AzureAD/).

## Retrieve a specific settings value
If you know the name of the setting you want to retrieve, you can use the below cmdlet to retrieve the current settings value. In this example, we're retrieving the value for a setting named "UsageGuidelinesUrl." You can read more about directory settings and their names further down in this article.

```powershell
(Get-AzureADDirectorySetting).Values | Where-Object -Property Name -Value UsageGuidelinesUrl -EQ
```

## Create settings at the directory level
These steps create settings at directory level, which apply to all Office 365 groups in the directory.

1. In the DirectorySettings cmdlets, you must specify the ID of the SettingsTemplate you want to use. If you do not know this ID, this cmdlet returns the list of all settings templates:
  
  ```
  PS C:> Get-AzureADDirectorySettingTemplate
  ```
  This cmdlet call returns all templates that are available:
  
  ```
  Id                                   DisplayName         Description
  --                                   -----------         -----------
  62375ab9-6b52-47ed-826b-58e47e0e304b Group.Unified       ...
  08d542b9-071f-4e16-94b0-74abb372e3d9 Group.Unified.Guest Settings for a specific Office 365 group
  16933506-8a8d-4f0d-ad58-e1db05a5b929 Company.BuiltIn     Setting templates define the different settings that can be used for the associ...
  4bc7f740-180e-4586-adb6-38b2e9024e6b Application...
  898f1161-d651-43d1-805c-3b0b388a9fc2 Custom Policy       Settings ...
  5cf42378-d67d-4f36-ba46-e8b86229381d Password Rule       Settings ...
  ```
2. To add a usage guideline URL, first you need to get the SettingsTemplate object that defines the usage guideline URL value; that is, the Group.Unified template:
  
  ```
  $Template = Get-AzureADDirectorySettingTemplate -Id 62375ab9-6b52-47ed-826b-58e47e0e304b
  ```
3. Next, create a new settings object based on that template:
  
  ```
  $Setting = $template.CreateDirectorySetting()
  ```  
4. Then update the usage guideline value:
  
  ```
<<<<<<< HEAD
  $setting["UsageGuidelinesUrl"] = "<https://guideline.example.com>"
=======
  $setting["UsageGuidelinesUrl"] = "https://guideline.com"
>>>>>>> 38f7481d
  ```  
5. Finally, apply the settings:
  
  ```
  New-AzureADDirectorySetting -DirectorySetting $setting
  ```

Upon successful completion, the cmdlet returns the ID of the new settings object:
  ```
  Id                                   DisplayName TemplateId                           Values
  --                                   ----------- ----------                           ------
  c391b57d-5783-4c53-9236-cefb5c6ef323             62375ab9-6b52-47ed-826b-58e47e0e304b {class SettingValue {...
  ```
## Template settings
Here are the settings defined in the Group.Unified SettingsTemplate. Unless otherwise indicated, these features require an Azure Active Directory Premium P1 license. 

| **Setting** | **Description** |
| --- | --- |
|  <ul><li>EnableGroupCreation<li>Type: Boolean<li>Default: True |The flag indicating whether Office 365 group creation is allowed in the directory by non-admin users. This setting does not require an Azure Active Directory Premium P1 license.|
|  <ul><li>GroupCreationAllowedGroupId<li>Type: String<li>Default: “” |GUID of the security group for which the members are allowed to create Office 365 groups even when EnableGroupCreation == false. |
|  <ul><li>UsageGuidelinesUrl<li>Type: String<li>Default: “” |A link to the Group Usage Guidelines. |
|  <ul><li>ClassificationDescriptions<li>Type: String<li>Default: “” | A comma-delimited list of classification descriptions. |
|  <ul><li>DefaultClassification<li>Type: String<li>Default: “” | The classification that is to be used as the default classification for a group if none was specified.|
|  <ul><li>PrefixSuffixNamingRequirement<li>Type: String<li>Default: “” | String of a maximum length of 64 characters that defines the naming convention configured for Office 365 groups. For more information, see [Enforce a naming policy for Office 365 groups (preview)](groups-naming-policy.md). |
| <ul><li>CustomBlockedWordsList<li>Type: String<li>Default: “” | Comma-separated string of phrases that users will not be permitted to use in group names or aliases. For more information, see [Enforce a naming policy for Office 365 groups (preview)](groups-naming-policy.md). |
| <ul><li>EnableMSStandardBlockedWords<li>Type: Boolean<li>Default: “False” | Do not use
|  <ul><li>AllowGuestsToBeGroupOwner<li>Type: Boolean<li>Default: False | Boolean indicating whether or not a guest user can be an owner of groups. |
|  <ul><li>AllowGuestsToAccessGroups<li>Type: Boolean<li>Default: True | Boolean indicating whether or not a guest user can have access to Office 365 groups content.  This setting does not require an Azure Active Directory Premium P1 license.|
|  <ul><li>GuestUsageGuidelinesUrl<li>Type: String<li>Default: “” | The url of a link to the guest usage guidelines. |
|  <ul><li>AllowToAddGuests<li>Type: Boolean<li>Default: True | A boolean indicating whether or not is allowed to add guests to this directory.|
|  <ul><li>ClassificationList<li>Type: String<li>Default: “” |A comma-delimited list of valid classification values that can be applied to Office 365 Groups. |

## Read settings at the directory level
These steps read settings at directory level, which apply to all Office groups in the directory.

1. Read all existing directory settings:
  ```
  Get-AzureADDirectorySetting -All $True
  ```
  This cmdlet returns a list of all directory settings:
  ```
  Id                                   DisplayName   TemplateId                           Values
  --                                   -----------   ----------                           ------
  c391b57d-5783-4c53-9236-cefb5c6ef323 Group.Unified 62375ab9-6b52-47ed-826b-58e47e0e304b {class SettingValue {...
  ```

2. Read all settings for a specific group:
  ```
  Get-AzureADObjectSetting -TargetObjectId ab6a3887-776a-4db7-9da4-ea2b0d63c504 -TargetType Groups
  ```

3. Read all directory settings values of a specific directory settings object, using Settings Id GUID:
  ```
  (Get-AzureADDirectorySetting -Id c391b57d-5783-4c53-9236-cefb5c6ef323).values
  ```
  This cmdlet returns the names and values in this settings object for this specific group:
  ```
  Name                          Value
  ----                          -----
  ClassificationDescriptions
  DefaultClassification
  PrefixSuffixNamingRequirement
  CustomBlockedWordsList        
  AllowGuestsToBeGroupOwner     False 
  AllowGuestsToAccessGroups     True
  GuestUsageGuidelinesUrl
  GroupCreationAllowedGroupId
  AllowToAddGuests              True
<<<<<<< HEAD
  UsageGuidelinesUrl            <https://guideline.example.com>
=======
  UsageGuidelinesUrl            https://guideline.com
>>>>>>> 38f7481d
  ClassificationList
  EnableGroupCreation           True
  ```

## Update settings for a specific group

1. Search for the settings template named "Groups.Unified.Guest"
  ```
  Get-AzureADDirectorySettingTemplate
  
  Id                                   DisplayName            Description
  --                                   -----------            -----------
  62375ab9-6b52-47ed-826b-58e47e0e304b Group.Unified          ...
  08d542b9-071f-4e16-94b0-74abb372e3d9 Group.Unified.Guest    Settings for a specific Office 365 group
  4bc7f740-180e-4586-adb6-38b2e9024e6b Application            ...
  898f1161-d651-43d1-805c-3b0b388a9fc2 Custom Policy Settings ...
  5cf42378-d67d-4f36-ba46-e8b86229381d Password Rule Settings ...
  ```
2. Retrieve the template object for the Groups.Unified.Guest template:
  ```
  $Template = Get-AzureADDirectorySettingTemplate -Id 08d542b9-071f-4e16-94b0-74abb372e3d9
  ```
3. Create a new settings object from the template:
  ```
  $Setting = $Template.CreateDirectorySetting()
  ```

4. Set the setting to the required value:
  ```
  $Setting["AllowToAddGuests"]=$False
  ```
5. Create the new setting for the required group in the directory:
  ```
  New-AzureADObjectSetting -TargetType Groups -TargetObjectId ab6a3887-776a-4db7-9da4-ea2b0d63c504 -DirectorySetting $Setting
  
  Id                                   DisplayName TemplateId                           Values
  --                                   ----------- ----------                           ------
  25651479-a26e-4181-afce-ce24111b2cb5             08d542b9-071f-4e16-94b0-74abb372e3d9 {class SettingValue {...
  ```

## Update settings at the directory level

These steps update settings at directory level, which apply to all Office 365 groups in the directory. These examples assume there is already a Settings object in your directory.

1. Find the existing Settings object:
  ```
  Get-AzureADDirectorySetting | Where-object -Property Displayname -Value "Group.Unified" -EQ
  
  Id                                   DisplayName   TemplateId                           Values
  --                                   -----------   ----------                           ------
  c391b57d-5783-4c53-9236-cefb5c6ef323 Group.Unified 62375ab9-6b52-47ed-826b-58e47e0e304b {class SettingValue {...
  
  $setting = Get-AzureADDirectorySetting –Id c391b57d-5783-4c53-9236-cefb5c6ef323
  ```
2. Update the value:
  
  ```
  $Setting["AllowToAddGuests"] = "false"
  ```
3. Update the setting:
  
  ```
  Set-AzureADDirectorySetting -Id c391b57d-5783-4c53-9236-cefb5c6ef323 -DirectorySetting $Setting
  ```

## Remove settings at the directory level
This step removes settings at directory level, which apply to all Office groups in the directory.
  ```
  Remove-AzureADDirectorySetting –Id c391b57d-5783-4c53-9236-cefb5c6ef323c
  ```

## Cmdlet syntax reference
You can find more Azure Active Directory PowerShell documentation at [Azure Active Directory Cmdlets](/powershell/azure/install-adv2?view=azureadps-2.0).

## Additional reading

* [Managing access to resources with Azure Active Directory groups](active-directory-manage-groups.md)
* [Integrating your on-premises identities with Azure Active Directory](active-directory-aadconnect.md)<|MERGE_RESOLUTION|>--- conflicted
+++ resolved
@@ -69,11 +69,8 @@
 4. Then update the usage guideline value:
   
   ```
-<<<<<<< HEAD
-  $setting["UsageGuidelinesUrl"] = "<https://guideline.example.com>"
-=======
-  $setting["UsageGuidelinesUrl"] = "https://guideline.com"
->>>>>>> 38f7481d
+  $setting["UsageGuidelinesUrl"] = "https://guideline.example.com"
+
   ```  
 5. Finally, apply the settings:
   
@@ -142,11 +139,7 @@
   GuestUsageGuidelinesUrl
   GroupCreationAllowedGroupId
   AllowToAddGuests              True
-<<<<<<< HEAD
-  UsageGuidelinesUrl            <https://guideline.example.com>
-=======
-  UsageGuidelinesUrl            https://guideline.com
->>>>>>> 38f7481d
+  UsageGuidelinesUrl            https://guideline.example.com
   ClassificationList
   EnableGroupCreation           True
   ```
