---
title: Set a custom home page for published apps by using Azure AD Application Proxy | Microsoft Docs
description: Covers the basics about Azure AD Application Proxy connectors
services: active-directory
documentationcenter: ''
author: kgremban
manager: femila

ms.assetid:
ms.service: active-directory
ms.workload: identity
ms.tgt_pltfrm: na
ms.devlang: na
ms.topic: article
<<<<<<< HEAD
ms.date: 03/25/2017
=======
ms.date: 04/15/2017
>>>>>>> a42dbad0
ms.author: kgremban

---

# Set a custom home page for published apps by using Azure AD Application Proxy

This article discusses how to configure apps to direct users to a custom home page when they access the apps from the Azure Active Directory (Azure AD) Access Panel and the Office 365 app launcher.

<<<<<<< HEAD
>[!NOTE]
>The Application Proxy feature is available only if you upgraded to the Premium or Basic edition of Azure Active Directory. For more information, see [Azure Active Directory editions](active-directory-editions.md).
=======
When users launch the app, they're directed by default to the root domain URL for the published app. The landing page is typically set as the home page URL. For example, for the back-end app http://ExpenseApp, the URL is published as *https://expenseApp-contoso.msappproxy.net*. By default, the home page URL is set as *https://expenseApp-contoso.msappproxy.net*.
>>>>>>> a42dbad0

By using the Azure AD PowerShell module, you can define custom home page URLs for instances when you want app users to land on a specific page within the app (for example, *https://expenseApp-contoso.msappproxy.net/login/login.aspx*).

>[!NOTE]
>When you give users access to published apps, the apps are displayed in the [Azure AD Access Panel](active-directory-saas-access-panel-introduction.md) and the [Office 365 app launcher](https://blogs.office.com/2016/09/27/introducing-the-new-office-365-app-launcher).

## Before you start

### Determine the home page URL

Before you set the home page URL, keep in mind the following:

* Ensure that the path you specify is a subdomain path of the root domain URL.

  If the root-domain URL is, for example, https://apps.contoso.com/app1/, the home page URL that you configure must start with https://apps.contoso.com/app1/.

* If you make a change to the published app, the change might reset the value of the home page URL. When you update the app in the future, you should recheck and, if necessary, update the home page URL.

### Install the Azure AD PowerShell module

Before you define a custom home page URL by using PowerShell, install a nonstandard package of the Azure AD PowerShell module. You can download the package from the [PowerShell Gallery](https://www.powershellgallery.com/packages/AzureAD/1.1.23.0), which uses the Graph API endpoint. 

To install the package, follow these steps:

1. Open a standard PowerShell window, and then run the following command:

    ```
     Install-Module -Name AzureAD -RequiredVersion 1.1.23.0
    ```
    If you're running the command as a non-admin, use the `-scope currentuser` option.
2. During the installation, select **Y** to install two packages from Nuget.org. Both packages are required. 

## Step 1: Find the ObjectID of the app

Obtain the ObjectID of the app, and then search for the app by its home page.

1. Open PowerShell and import the Azure AD module.

    ```
    Import-Module AzureAD
    ```

2. Sign in to the Azure AD module as the tenant administrator.

    ```
    Connect-AzureAD
    ```
3. Find the app based on its home page URL. You can find the URL in the portal by going to **Azure Active Directory** > **Enterprise applications** > **All applications**. This example uses *sharepoint-iddemo*.

    ```
    Get-AzureADApplications | where { $_.Homepage -like “sharepoint-iddemo” } | fl DisplayName, Homepage, ObjectID
    ```
4. You should get a result that's similar to the one shown here. Copy the ObjectID GUID to use in the next secion.

    ```
    DisplayName : SharePoint
    Homepage    : https://sharepoint-iddemo.msappproxy.net/
    ObjectId    : 8af89bfa-eac6-40b0-8a13-c2c4e3ee22a4
    ```

## Step 2: Update the home page URL

In the same PowerShell module that you used for step 1, do the following:

1. Confirm that you have the correct app, and replace *8af89bfa-eac6-40b0-8a13-c2c4e3ee22a4* with the GUID (ObjectID) that you copied in the preceding step.

    ```
    Get-AzureADApplication -AppObjectId 8af89bfa-eac6-40b0-8a13-c2c4e3ee22a4.
    ```

 Now that you've confirmed the app, you're ready to update the home page, as follows.

2. Create a blank application object to hold the changes that you want to make.  

 >[!NOTE]
 >This is only a variable to hold the values that you want to update, so nothing has actually been created.

    ```
    $appnew = New-Object “Microsoft.Open.AzureAD.Model.Application”
    ```

3. Set the home page URL to the value that you want. The value must be a subdomain path of the published app. For example, if you change the home page URL from *https://sharepoint-iddemo.msappproxy.net/* to *https://sharepoint-iddemo.msappproxy.net/hybrid/*, app users will go directly to the custom home page.

    ```
    $appnew.Homepage = “https://sharepoint-iddemo.msappproxy.net/hybrid/”
    ```
4. Make the update by using the GUID (ObjectID) that you copied in "Step 1: Find the ObjectID of the app."

    ```
    Set-AzureADApplication -AppObjectId 8af89bfa-eac6-40b0-8a13-c2c4e3ee22a4 - Application $appnew
    ```
5. To confirm that the change was successful, restart the app.

    ```
    Get-AzureADApplication -AppObjectId 8af89bfa-eac6-40b0-8a13-c2c4e3ee22a4
    ```

>[!NOTE]
>Any changes that you make to the app might reset the home page URL. If this happens, repeat step 2.

## Next steps

- [Enable remote access to SharePoint with Azure AD Application Proxy](application-proxy-enable-remote-access-sharepoint.md)
- [Enable Application Proxy in the Azure portal](active-directory-application-proxy-enable.md)<|MERGE_RESOLUTION|>--- conflicted
+++ resolved
@@ -12,11 +12,7 @@
 ms.tgt_pltfrm: na
 ms.devlang: na
 ms.topic: article
-<<<<<<< HEAD
-ms.date: 03/25/2017
-=======
 ms.date: 04/15/2017
->>>>>>> a42dbad0
 ms.author: kgremban
 
 ---
@@ -25,12 +21,7 @@
 
 This article discusses how to configure apps to direct users to a custom home page when they access the apps from the Azure Active Directory (Azure AD) Access Panel and the Office 365 app launcher.
 
-<<<<<<< HEAD
->[!NOTE]
->The Application Proxy feature is available only if you upgraded to the Premium or Basic edition of Azure Active Directory. For more information, see [Azure Active Directory editions](active-directory-editions.md).
-=======
 When users launch the app, they're directed by default to the root domain URL for the published app. The landing page is typically set as the home page URL. For example, for the back-end app http://ExpenseApp, the URL is published as *https://expenseApp-contoso.msappproxy.net*. By default, the home page URL is set as *https://expenseApp-contoso.msappproxy.net*.
->>>>>>> a42dbad0
 
 By using the Azure AD PowerShell module, you can define custom home page URLs for instances when you want app users to land on a specific page within the app (for example, *https://expenseApp-contoso.msappproxy.net/login/login.aspx*).
 
