---
title: What is conditional access in Azure Active Directory? | Microsoft Docs
description: Learn how conditional access in Azure Active Directory helps you to implement automated access decisions that are not only based on who tries to access a resource but also how a resource is accessed.

services: active-directory
ms.service: active-directory
ms.subservice: conditional-access
ms.topic: overview
ms.date: 02/14/2019

ms.author: joflore
author: MicrosoftGuyJFlo
manager: daveba
ms.reviewer: calebb

#Customer intent: As an IT admin, I want to understand conditional access well enough so that I can control how users are accessing my resources.
ms.collection: M365-identity-device-management
---
# What is conditional access in Azure Active Directory?

Security is a top concern for organizations using the cloud. A key aspect of cloud security is identity and access when it comes to managing your cloud resources. In a mobile-first, cloud-first world, users can access your organization's resources using a variety of devices and apps from anywhere. As a result of this, just focusing on who can access a resource is not sufficient anymore. To master the balance between security and productivity, you also need to factor how a resource is accessed into an access control decision. With Azure Active Directory (Azure AD) conditional access, you can address this requirement. Conditional access is a capability of Azure Active Directory. With conditional access, you can implement automated access control decisions for accessing your cloud apps that are based on conditions.

Conditional access policies are enforced after the first-factor authentication has been completed. Therefore, conditional access is not intended as a first line defense for scenarios like denial-of-service (DoS) attacks, but can utilize signals from these events (e.g. the sign-in risk level, location of the request, and so on) to determine access.  

![Control](./media/overview/81.png)

This article provides you with a conceptual overview of conditional access in Azure AD.

## Common scenarios

In a mobile-first, cloud-first world, Azure Active Directory enables single sign-on to devices, apps, and services from anywhere. With the proliferation of devices (including BYOD), work off corporate networks, and third-party SaaS apps, you are faced with two opposing goals:

- Empower users to be productive wherever and whenever
- Protect the corporate assets at any time

By using conditional access policies, you can apply the right access controls under the required conditions. Azure AD conditional access provides you with added security when needed and stays out of your user’s way when it isn’t.

Following are some common access concerns that conditional access can help you with:

- **[Sign-in risk](conditions.md#sign-in-risk)**: Azure AD Identity Protection detects sign-in risks. How do you restrict access if a detected sign-in risk indicates a bad actor? What if you would like to get stronger evidence that a sign-in was  performed by the legitimate user? What if your doubts are strong enough to even block specific users from accessing an app?  

- **[Network location](location-condition.md)**: Azure AD is accessible from anywhere. What if an access attempt is performed from a network location that is not under the control of your IT department? A username and password combination might be good enough as proof of identity for access attempts from your corporate network. What if you demand a stronger proof of identity for access attempts that are initiated from other unexpected countries or regions of the world? What if you even want to block access attempts from certain locations?  

- **[Device management](conditions.md#device-platforms)**: In Azure AD, users can access cloud apps from a broad range of devices including mobile and also personal devices. What if you demand that access attempts should only be performed with devices that are managed by your IT department? What if you even want to block certain device types from accessing cloud apps in your environment?

- **[Client application](conditions.md#client-apps)**: Today, you can access many cloud apps using different app types such as web-based apps, mobile apps, or desktop apps. What if an access attempt is performed using a client app type that causes known issues? What if you require a device that is managed by your IT department for certain app types?

These questions and the related answers represent common access scenarios for Azure AD conditional access.
Conditional access is a capability of Azure Active Directory that enables you to handle access scenarios using a policy-based approach.

> [!VIDEO https://www.youtube.com/embed/eLAYBwjCGoA]

## Conditional access policies

A conditional access policy is a definition of an access scenario using the following pattern:

![Control](./media/overview/10.png)

**Then do this** specifies the response of your policy. It is important to note that the objective of a conditional access policy is not to grant access to a cloud app. In Azure AD, granting access to cloud apps is subject of user assignments. With a conditional access policy, you control how authorized users (users that have been granted access to a cloud app) can access cloud apps under specific conditions. In your response, you enforce additional requirements such as multi-factor authentication, a managed device, and others. In the context of Azure AD conditional access, the requirements your policy enforces are called access controls. In the most restrictive form, your policy can block access. For more information, see [Access controls in Azure Active Directory conditional access](controls.md).

**When this happens** defines the reason for triggering your policy. This reason is characterized by a group of conditions that have been satisfied. In Azure AD conditional access, the two assignment conditions play a special role:

- **[Users](conditions.md#users-and-groups)**: The users performing an access attempt (**Who**).

<<<<<<< HEAD
- **[Cloud apps](conditions.md#cloud-apps)**: The targets of an access attempt (**What**).
=======
- **[Cloud apps](conditions.md#cloud-apps-and-actions)**: The targets of an access attempt (**What**).
>>>>>>> 6a383dfd

These two conditions are mandatory in a conditional access policy. In addition to the two mandatory conditions, you can also include additional conditions that describe how the access attempt is performed. Common examples are using mobile devices or locations that are outside your corporate network. For more information, see [Conditions in Azure Active Directory conditional access](conditions.md).

The combination of conditions with your access controls represents a conditional access policy.

![Control](./media/overview/51.png)

With Azure AD conditional access, you can control how authorized users can access your cloud apps. The objective of a conditional access policy is to enforce additional access controls on an access attempt to a cloud app based on how an access attempt is performed.

A policy-based approach to protect access to your cloud apps enables you to start drafting the policy requirements for your environment using the structure outlined in this article without worrying about the technical implementation.

## Azure AD conditional access and federated authentication

Conditional access policies work seamlessly with [federated authentication](../../security/azure-ad-choose-authn.md#federated-authentication). This support includes all supported conditions and controls and visibility into how policy is applied to active user sign-ins using [Azure AD reporting](../reports-monitoring/concept-sign-ins.md).

*Federated authentication with Azure AD* means that a trusted authentication service handles user authentication to Azure AD. A trusted authentication service is, for example, Active Directory Federation Services (AD FS), or any other federation service. In this configuration, primary user authentication is performed at the service and then Azure AD is used to sign into individual applications. Azure AD conditional access is applied before access is granted to the application the user is accessing. 

When the configured conditional access policy requires multi-factor authentication, Azure AD defaults to using Azure MFA. If you use the federation service for MFA, you can configure Azure AD to redirect to the federation service when MFA is needed by setting `-SupportsMFA` to `$true` in [PowerShell](https://docs.microsoft.com/powershell/module/msonline/set-msoldomainfederationsettings). This setting works for federated authentication services that support the MFA challenge request issued by Azure AD using `wauth= http://schemas.microsoft.com/claims/multipleauthn`.

After the user has signed in to the federated authentication service, Azure AD handles other policy requirements such as device compliance or an approved application.

## License requirements for using conditional access

Using conditional access requires an Azure AD Premium license. To find the right license for your requirements, see [Comparing generally available features of the Free, Basic, and Premium editions](https://azure.microsoft.com/pricing/details/active-directory/).

## Next steps

To learn how to implement conditional access in your environment, see [Plan your conditional access deployment in Azure Active Directory](plan-conditional-access.md).<|MERGE_RESOLUTION|>--- conflicted
+++ resolved
@@ -62,11 +62,7 @@
 
 - **[Users](conditions.md#users-and-groups)**: The users performing an access attempt (**Who**).
 
-<<<<<<< HEAD
-- **[Cloud apps](conditions.md#cloud-apps)**: The targets of an access attempt (**What**).
-=======
 - **[Cloud apps](conditions.md#cloud-apps-and-actions)**: The targets of an access attempt (**What**).
->>>>>>> 6a383dfd
 
 These two conditions are mandatory in a conditional access policy. In addition to the two mandatory conditions, you can also include additional conditions that describe how the access attempt is performed. Common examples are using mobile devices or locations that are outside your corporate network. For more information, see [Conditions in Azure Active Directory conditional access](conditions.md).
 
