--- conflicted
+++ resolved
@@ -29,19 +29,11 @@
 
 - Requiring multi-factor authentication for users accessing a service when they are off the corporate network.
 - Blocking access for users accessing a service from specific countries or regions.
-<<<<<<< HEAD
-=======
 
 A location is a label for a network location that either represents a named location or multi-factor authentication Trusted IPs.
->>>>>>> 6a383dfd
 
 ## Named locations
 
-<<<<<<< HEAD
-## Named locations
-
-=======
->>>>>>> 6a383dfd
 With named locations, you can create logical groupings of IP address ranges or countries and regions.
 
 You can access your named locations in the **Manage** section of the conditional access page.
@@ -56,18 +48,6 @@
 - **IP ranges** - One or more IPv4 address ranges in CIDR format. Specifying an IPv6 address range is not supported.
 
    > [!NOTE]
-<<<<<<< HEAD
-   > IPv6 address rangess cannot currently be included in a named locationThis measn IPv6 ranges cannot be excluded from a conditional access policy.
-
-- **Mark as trusted location** - A flag you can set for a named location to indicate a trusted location. Typically, trusted locations are network areas that are controlled by your IT department. In addition to conditional access, trusted named locations are also used by Azure Identity Protection and Azure AD security reports to reduce [false positives](../reports-monitoring/concept-risk-events.md#impossible-travel-to-atypical-locations-1).
-- **Countries/Regions** - This option enables you to select one or more country or region to define a named location.
-- **Include unknown areas** - Some IP addresses are not mapped to a specific country. This option allows you to choose if these IP addresses should be included in the named location. Use this setting when the policy using the named location should apply to unknown locations.
-
-The number of named locations you can configure is constrained by the size of the related object in Azure AD. You can configure locations based on of the following limitations:
-
-- One named location with up to 1200 IP ranges.
-- A maximum of 90 named locations with one IP range assigned to each of them.
-=======
    > IPv6 address rangess cannot currently be included in a named location. This measn IPv6 ranges cannot be excluded from a conditional access policy.
 
 - **Mark as trusted location** - A flag you can set for a named location to indicate a trusted location. Typically, trusted locations are network areas that are controlled by your IT department. In addition to conditional access, trusted named locations are also used by Azure Identity Protection and Azure AD security reports to reduce [false positives](../reports-monitoring/concept-risk-events.md#impossible-travel-to-atypical-locations-1).
@@ -75,7 +55,6 @@
 - **Include unknown areas** - Some IP addresses are not mapped to a specific country or region. This option allows you to choose if these IP addresses should be included in the named location. Use this setting when the policy using the named location should apply to unknown locations.
 
 The number of named locations you can configure is constrained by the size of the related object in Azure AD. Organizations can configure up to 90 named locations, each configured with up to 12000 IP ranges.
->>>>>>> 6a383dfd
 
 Conditional access policy applies to IPv4 and IPv6 traffic. Currently named locations do not allow IPv6 ranges to be configured. This limitation causes the following situations:
 
@@ -88,11 +67,7 @@
 
 You can also configure IP address ranges representing your organization's local intranet in the [multi-factor authentication service settings](https://account.activedirectory.windowsazure.com/usermanagement/mfasettings.aspx). This feature enables you to configure up to 50 IP address ranges. The IP address ranges are in CIDR format. For more information, see [Trusted IPs](../authentication/howto-mfa-mfasettings.md#trusted-ips).  
 
-<<<<<<< HEAD
-If you have trusted IPs configured, they show up as **MFA Trusted IPS** in the list of locations for the location condition.
-=======
 If you have Trusted IPs configured, they show up as **MFA Trusted IPS** in the list of locations for the location condition.
->>>>>>> 6a383dfd
 
 ### Skipping multi-factor authentication
 
