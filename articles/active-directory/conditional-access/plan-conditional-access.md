---
title: Plan conditional access policies in Azure Active Directory | Microsoft Docs
description: In this article, you learn how to plan conditional access policies for Azure Active Directory.
services: active-directory
author: MicrosoftGuyJFlo
manager: daveba
tags: azuread
ms.service: active-directory
ms.subservice: conditional-access
ms.topic: conceptual
ms.workload: identity
ms.date: 01/25/2019
ms.author: joflore
ms.reviewer: martincoetzer
ms.collection: M365-identity-device-management
---

# How To: Plan your conditional access deployment in Azure Active Directory

Planning your conditional access deployment is critical to make sure you achieve the required access strategy for apps and resources in your organization. You should spend most of your time during the planning phase of your deployment to design the various policies you require to grant or block access to your users under the conditions you choose. This document explains the steps you should take to implement secure and effective conditional access policies. Before you begin, make sure you understand how [conditional access](overview.md) works and when you should use it.


## What you should know

Think of conditional access as a framework that allows you to control access to your organization’s apps and resources, instead of a stand-alone feature. Consequently, some conditional access settings require additional features to be configured. For example, you can configure a policy that responds to a specific [sign-in risk level](../identity-protection/howto-sign-in-risk-policy.md#what-is-the-sign-in-risk-policy). However, a policy that is based on a sign-in risk level requires [Azure Active Directory identity protection](../identity-protection/overview.md) to be enabled.

If additional features are required, you might also need to get related licenses. For example, while conditional access is Azure AD Premium P1 feature, identity protection requires an Azure AD Premium P2 license.

There are two types of conditional access policies: baseline and standard. A [baseline policy](baseline-protection.md) is a predefined conditional access policy. The goal of these policies is to make sure that you have at least the baseline level of security enabled. Baseline policies. Baseline policies are available in all editions of Azure AD, and they provide only limited customization options. If a scenario requires more flexibility, disable the baseline policy, and implement your requirements in a custom standard policy.

In a standard conditional access policy, you can customize all settings to adjust the policy to your business requirements. Standard policies require an Azure AD Premium P1 license.




## Draft policies

Azure Active Directory conditional access enables you to bring the protection of your cloud apps to a new level. In this new level, how you can access a cloud app is based on a dynamic policy evaluation instead of a static access configuration. With a conditional access policy, you define a response (**do this**) to an access condition (**when this happens**).

![Reason and response](./media/plan-conditional-access/10.png)

Define every conditional access policy you want to implement using this planning model. The planning exercise:

- Helps you to outline the responses and conditions for each policy.
- Results in a well-documented conditional access policy catalog for your organization. 

You can use your catalog to assess whether your policy implementation reflects your organization's business requirements. 

Use the following example template to create conditional access policies for your organization:

|When *this* happens:|Then do *this*:|
|-|-|
|An access attempt is made:<br>- To a cloud app*<br>- By users and groups*<br>Using:<br>- Condition 1 (for example, outside Corp network)<br>- Condition 2 (for example, device platforms)|Block access to the application|
|An access attempt is made:<br>- To a cloud app*<br>- By users and groups*<br>Using:<br>- Condition 1 (for example, outside Corp network)<br>- Condition 2 (for example, device platforms)|Grant access with (AND):<br>- Requirement 1 (for example, MFA)<br>- Requirement 2 (for example, Device compliance)|
|An access attempt is made:<br>- To a cloud app*<br>- By users and groups*<br>Using:<br>- Condition 1 (for example, outside Corp network)<br>- Condition 2 (for example, device platforms)|Grant access with (OR):<br>- Requirement 1 (for example, MFA)<br>- Requirement 2 (for example, Device compliance)|

At a minimum, **when this happens** defines the principal (**who**) that attempts to access a cloud app (**what**). If necessary, you can also include **how** an access attempt is performed. In conditional access, the elements that define the who, what, and how are known as conditions. For more information, see [What are conditions in Azure Active Directory conditional access?](conditions.md) 

With **then do this**, you define the response of your policy to an access condition. In your response, you either block or grant access with additional requirements, for example, multi-factor authentication (MFA). For a complete overview, see [What are access controls in Azure Active Directory conditional access?](controls.md)  
 

The combination of conditions with your access controls represents a conditional access policy.

![Reason and response](./media/plan-conditional-access/51.png)


For more information, see [what's required to make a policy work](best-practices.md#whats-required-to-make-a-policy-work).

At this point, it's a good time to decide on a naming standard for your policies. The naming standard helps you to find policies and understand their purpose without opening them in the Azure admin portal. You should name your policy to show:

- A sequence number
- The cloud app it applies to
- The response
- Who it applies to
- When it applies (if applicable)
 
![Naming standard](./media/plan-conditional-access/11.png)

<<<<<<< HEAD
While a descriptive name helps you to keep an overview of your conditional access implementation, the sequence number is helpful if you need to reference a policy in a conversation. For example, if you talk a fellow administrator on the phone, you can ask him to open policy EM063 to solve an issue.
=======
While a descriptive name helps you to keep an overview of your conditional access implementation, the sequence number is helpful if you need to reference a policy in a conversation. For example, if you talk a fellow administrator on the phone, you can ask them to open policy EM063 to solve an issue.
>>>>>>> 6a383dfd



For example, the following name states that the policy requires MFA for marketing users on external networks using the Dynamics CRP app:

`CA01 - Dynamics CRP: Require MFA For marketing When on external networks`


In addition to your active policies, it is advisable to also implement disabled policies that act as secondary [resilient access controls in outage/emergency scenarios](../authentication/concept-resilient-controls.md). Your naming standard for the contingency policies should include a few more items: 

- `ENABLE IN EMERGENCY` at the beginning to make the name stand out among the other policies.

- The name of disruption it should apply to.

- An ordering sequence number to help the administrator to know in which order policies should be enabled. 


For example, the following name indicates that this policy is the first policy out of four you should enable in the case of MFA disruption:

`EM01 - ENABLE IN EMERGENCY, MFA Disruption[1/4] - Exchange SharePoint: Require hybrid Azure AD join For VIP users`







## Plan policies

When planning your conditional access policy solution, assess whether you need to create policies to achieve the following outcomes. 


### Block access

The option to block access is powerful because it:

- Trumps all other assignments for a user

- Has the power to block your entire organization from signing on to your tenant
 
If you want to block access for all users, you should at least exclude one user (typically emergency access accounts) from the policy. For more information, see [select users and groups](block-legacy-authentication.md#select-users-and-cloud-apps).  
    

### Require MFA

To simplify the sign-in experience of your users, you might want to allow them to sign in to your cloud apps using a user name and a password. However, typically, there are at least some scenarios for which it is advisable to require a stronger form of account verification. With a conditional access policy, you can limit the requirement for MFA to certain scenarios. 

Common use cases to require MFA are access:

- [By admins](baseline-protection.md#require-mfa-for-admins)
- [To specific apps](app-based-mfa.md) 
- [From network locations, you don't trust](untrusted-networks.md).


### Respond to potentially compromised accounts

With conditional access policies, you can implement automated responses to sign-ins from potentially compromised identities. The probability that an account has been compromised is expressed in form of risk levels. There are two risk levels calculated by identity protection: sign-in risk and user risk. To implement a response to a sign-in risk, you have two options:

- [The sign-in risk condition](conditions.md#sign-in-risk) in conditional access policy
- [The sign-in risk policy](../identity-protection/howto-sign-in-risk-policy.md) in identity protection 

Addressing the sign-in risk as condition is the preferred method because it gives you more customization options.

The user risk level is only available as [user risk policy](../identity-protection/howto-user-risk-policy.md) in identity protection. 

For more information, see [What is Azure Active Directory Identity Protection?](../identity-protection/overview.md) 


### Require managed devices

The proliferation of supported devices to access your cloud resources helps to improve the productivity of your users. On the flip side, you probably don't want certain resources in your environment to be accessed by devices with an unknown protection level. For the affected resources, you should require that users can only access them using a managed device. For more information, see [How to require managed devices for cloud app access with conditional access](require-managed-devices.md). 

### Require approved client apps

One of the first decisions you need to make for bring your own devices (BYOD) scenarios, is whether you need to manage the entire device or just the data on it. Your employees use mobile devices for both personal and work tasks. While making sure your employees can be productive, you also want to prevent data loss. With Azure Active Directory (Azure AD) conditional access, you can restrict access to your cloud apps to approved client apps that can protect your corporate data. For more information, see [How to require approved client apps for cloud app access with conditional access](app-based-conditional-access.md).


### Block legacy authentication

Azure AD supports several of the most widely used authentication and authorization protocols including legacy authentication. How can you prevent apps using legacy authentication from accessing your tenant's resources? The recommendation is to just block them with a conditional access policy. If necessary, you allow only certain users and specific network locations to use apps that are based on legacy authentication. For more information, see [How to block legacy authentication to Azure AD with conditional access](block-legacy-authentication.md).


## Test your policy

Before rolling out a policy into production, you should test is to verify that it behaves as expected.

1. Create test users

2. Create a test plan

3. Configure the policy

4. Evaluate a simulated sign-in

5. Test your policy

6. Cleanup



### Create test users

To test a policy, create a set of users that is similar to the users in your environment. Creating test users allows you to verify that your policies work as expected before you impact real users and potentially disrupt their access to apps and resources. 


Some organizations have test tenants for this purpose. However, it can be difficult to recreate all conditions and apps in a test tenant to fully test the outcome of a policy. 

### Create a test plan

The test plan is important to have a comparison between the expected results and the actual results. You should always have an expectation before testing something. The following table outlines example test cases. Adjust the scenarios and expected results based on how your CA policies are configured.

|Policy |Scenario |Expected Result | Result |
|---|---|---|---|
|[Require MFA when not at work](https://docs.microsoft.com/azure/active-directory/conditional-access/untrusted-networks)|Authorized user signs into *App* while on a trusted location / work|User isn't prompted to MFA| |
|[Require MFA when not at work](https://docs.microsoft.com/azure/active-directory/conditional-access/untrusted-networks)|Authorized user signs into *App* while not on a trusted location / work|User is prompted to MFA and can sign in successfully| |
|[Require MFA (for admin)](https://docs.microsoft.com/azure/active-directory/conditional-access/baseline-protection#require-mfa-for-admins)|Global Admin signs into *App*|Admin is prompted to MFA| |
|[Risky sign-ins](https://docs.microsoft.com/azure/active-directory/identity-protection/howto-sign-in-risk-policy)|User signs into *App* using a [Tor browser](https://docs.microsoft.com/azure/active-directory/active-directory-identityprotection-playbook)|Admin is prompted to MFA| |
|[Device management](https://docs.microsoft.com/azure/active-directory/conditional-access/require-managed-devices)|Authorized user attempts to sign in from an authorized device|Access Granted| |
|[Device management](https://docs.microsoft.com/azure/active-directory/conditional-access/require-managed-devices)|Authorized user attempts to sign in from an unauthorized device|Access blocked| |
|[Password change for risky users](https://docs.microsoft.com/azure/active-directory/identity-protection/howto-user-risk-policy)|Authorized user attempts to sign in with compromised credentials (high risk sign in)|User is prompted to change password or access is blocked based on your policy| |


### Configure the policy

Managing conditional access policies is a manual task. In the Azure portal, you can manage your conditional access policies in one central location - the conditional access page. One entry point to the conditional access page is the **Security** section in the **Active Directory** navigation pane. 

![Conditional access](media/plan-conditional-access/03.png)


If you want to learn more about how to create conditional access policies, see [Require MFA for specific apps with Azure Active Directory conditional access](app-based-mfa.md). This quickstart helps you to:

- Become familiar with the user interface.
- Get a first impression of how conditional access works. 


### Evaluate a simulated sign-in

Now that you have configured your conditional access policy, you probably want to know whether it works as expected. As a first step, use the conditional access [what if policy tool](what-if-tool.md) to simulate a sign-in of your test user. The simulation estimates the impact this sign-in has on your policies and generates a simulation report.

>[!NOTE]
> While a simulated run gives you impression of the impact a conditional access policy has, it does not replace an actual test run.


### Test your policy

Run test cases according to your test plan. In this step, you run through an end-to-end test of each policy for your test users to make sure each policy behaves correctly. Use the scenarios created above to execute each test.

It is important to make sure you test the exclusion criteria of a policy. For example, you may exclude a user or group from a policy that requires MFA. You should therefore test if the excluded users are prompted for MFA, because the combination of other policies might require MFA for those users.


### Cleanup

The cleanup procedure consists of the following steps:

1. Disable the policy.

2. Remove the assigned users and groups.

3. Delete the test users.  




## Move to production

When new policies are ready for your environment, deploy them in phases::

- Provide internal change communication to end users.

- Start with a small set of users and verify that the policy behaves as expected.

- When you expand a policy to include more users, continue to exclude all administrators. Excluding administrators ensures that someone still has access to a policy if a change is required.

- Apply a policy to all users only if it's required.

As a best practice, create at least one user account that is:

- Dedicated to policy administration

- Excluded from all your policies

 



## Rollback steps

In case you need to roll back your newly implemented policies, use one or more of the following options to roll back:

1. **Disable the policy** - Disabling a policy makes sure it doesn't apply when a user tries to sign in. You can always come back and enable the policy when you’d like to use it.

    ![Disable policy](media/plan-conditional-access/07.png)

2. **Exclude a user / group from a policy** - If a user is unable to access the app, you can choose to exclude the user from the policy

    ![Exluce users](media/plan-conditional-access/08.png)

    >[!NOTE]
    > This option should be used sparingly, only in situations where the user is trusted. The user should be added back into the policy or group as soon as possible.

3. **Delete the policy** - If the policy is no longer required, delete it.

## Next steps

Check out [Azure AD Conditional Access Documentation](index.yml) to get an overview of the available information.<|MERGE_RESOLUTION|>--- conflicted
+++ resolved
@@ -76,11 +76,7 @@
  
 ![Naming standard](./media/plan-conditional-access/11.png)
 
-<<<<<<< HEAD
-While a descriptive name helps you to keep an overview of your conditional access implementation, the sequence number is helpful if you need to reference a policy in a conversation. For example, if you talk a fellow administrator on the phone, you can ask him to open policy EM063 to solve an issue.
-=======
 While a descriptive name helps you to keep an overview of your conditional access implementation, the sequence number is helpful if you need to reference a policy in a conversation. For example, if you talk a fellow administrator on the phone, you can ask them to open policy EM063 to solve an issue.
->>>>>>> 6a383dfd
 
 
 
