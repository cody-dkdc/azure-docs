<properties
	pageTitle="Setting up Azure Active Directory for self service application access management| Microsoft Azure"
	description="overview of Self-service group management that enables users to create and manage security groups in Azure Active Directory and offers users the possibility to request security group memberships"
	services="active-directory"
	documentationCenter=""
  authors="curtand"
	manager="stevenpo"
	editor=""
	/>

<tags
	ms.service="active-directory"
	ms.workload="identity"
	ms.tgt_pltfrm="na"
	ms.devlang="na"
	ms.topic="article"
	ms.date="11/17/2015"
	ms.author="curtand"/>

# Setting up Azure Active Directory for self service application access management

<<<<<<< HEAD
Self-service group management enables users to create and manage security groups in Microsoft Azure Active Directory (AD) and offers users the possibility to request security group memberships, which can subsequently be approved or denied by the owner of the group. By using self-service group management features, the day-to-day control of group membership can be delegated to people who understand the business context for that membership. Note that self service group management features are only available for security groups and Office 365 groups, not for mail enabled security groups or distribution lists.
=======
Self-service group management enables users to create and manage security groups in Azure Active Directory (Azure AD) and offers users the possibility to request security group memberships, which can subsequently be approved or denied by the owner of the group. By using self-service group management features, the day-to-day control of group membership can be delegated to people who understand the business context for that membership. Self service group management features are available only for security groups and Office 365 groups, not for mail-enabled security groups or distribution lists.
>>>>>>> 08be3281

Self-service group management is currently comprised of two essential scenarios: delegated group management and self-service group management.


- **Delegated group management** - An example is an administrator who is managing access to a SaaS application that her company is using. Managing these access rights is becoming cumbersome, so this administrator asks the business owner to create a new group. The administrator now assigns access for the application to a new group that the business owner just created and puts all the people who currently have access to the application into this group. The business owner then can add more users, and those users are automatically provisioned to the application moments later. The business owner does not need to wait for the administrator to do the work but can manage access himself for his users. The administrator can do the same thing for an administrative assistant for a different business group, and both the business owner and this administrative assistant can now manage access for their users – without being able to touch or see each other’s users. The administrator can still see all users who have access to the application and block access rights if needed.


- **Self-service group management** - An example might be two users who both have SharePoint Online sites that they set up independently, but who would really like to make it easy to give each other’s teams access. So they create one group in Azure AD, and in SharePoint Online each of them picks that same group to provide access to their sites. When someone wants access, they request it from the Access Panel, and after approval they get access to both SharePoint Online sites automatically. Later one of them decides that all people accessing his site should also get access to a particular SaaS application. He asks administrator of this SaaS application to add access rights for this application to his site. From then on, any requests that he approves will give access to the two SharePoint Online sites and also to this SaaS application.

## Making a group available for end user self-service

In the Azure portal, on the **Configure** tab, set the **Delegated group management** switch to Enabled, and then set the **Users can create groups switch** to Enabled.

When the **Users can create groups** switch is set to **Enabled**, all users in your directory are allowed to create new security groups and add members to these groups. These new groups would also show up in the Access Panel for all other users, and that other users can create requests to join these groups if the policy setting on the group allows this. If this switch is set to Disabled, users cannot create groups and cannot change existing groups that they are an owner of, but they can still manage the memberships of those groups and approve requests from other users to join their groups.

You can also use the **Users who can use self-service for security groups** switch to achieve a more fine-grained access control over the self-service group management capabilities for your users. When the **Users can create groups** switch is set to Enabled, all users in your directory are allowed to create new security groups and add members to these groups. By also setting the **Users who can use self-service for security groups** switch to Some, you are restricting security group management to only a limited group of users. When this switch is set to Some, a group called SSGMSecurityGroupsUsers is created in your directory and only those users whom you have made members of this group can then create new security groups and add members to these groups within your directory. By setting the **Users who can use self-service for security groups** switch to All, you enable all users in your directory to create new security groups.

You can also use the **Group that can use self-service for security groups** field (set by default to ‘SSGMSecurityGroupsUsers’ to specify your own custom name for a group that will hold all the users with the ability to use self-service and create new security groups in your directory.

## Additional information

These articles provide additional information on Azure Active Directory.

* [Managing access to resources with Azure Active Directory groups](active-directory-manage-groups.md)

* [What is Azure Active Directory?](active-directory-whatis.md)

* [Integrating your on-premises identities with Azure Active Directory](active-directory-aadconnect.md)<|MERGE_RESOLUTION|>--- conflicted
+++ resolved
@@ -19,11 +19,7 @@
 
 # Setting up Azure Active Directory for self service application access management
 
-<<<<<<< HEAD
-Self-service group management enables users to create and manage security groups in Microsoft Azure Active Directory (AD) and offers users the possibility to request security group memberships, which can subsequently be approved or denied by the owner of the group. By using self-service group management features, the day-to-day control of group membership can be delegated to people who understand the business context for that membership. Note that self service group management features are only available for security groups and Office 365 groups, not for mail enabled security groups or distribution lists.
-=======
 Self-service group management enables users to create and manage security groups in Azure Active Directory (Azure AD) and offers users the possibility to request security group memberships, which can subsequently be approved or denied by the owner of the group. By using self-service group management features, the day-to-day control of group membership can be delegated to people who understand the business context for that membership. Self service group management features are available only for security groups and Office 365 groups, not for mail-enabled security groups or distribution lists.
->>>>>>> 08be3281
 
 Self-service group management is currently comprised of two essential scenarios: delegated group management and self-service group management.
 
