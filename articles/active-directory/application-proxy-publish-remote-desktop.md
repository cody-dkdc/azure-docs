---
title: Publish Remote Desktop with Azure AD App Proxy | Microsoft Docs
description: Covers the basics about Azure AD Application Proxy connectors.
services: active-directory
documentationcenter: ''
author: kgremban
manager: femila

ms.assetid:
ms.service: active-directory
ms.workload: identity
ms.tgt_pltfrm: na
ms.devlang: na
ms.topic: article
<<<<<<< HEAD
ms.date: 03/22/2017
=======
ms.date: 04/21/2017
>>>>>>> a42dbad0
ms.author: kgremban

---

# Publish Remote Desktop with Azure AD Application Proxy

This article covers how to deploy Remote Desktop Services (RDS) with Application Proxy so that remote users can still be productive. 

The intended audience for this article is:
- Current Azure AD Application Proxy customers who want to offer more applications to their end users by publishing on-premises applications through Remote Desktop Services. 
- Current Remote Desktop Services customers who want to reduce the attack surface of their deployment by using Azure AD Application Proxy. This scenario gives a limited set of two-step verification and conditional access controls to RDS.

## How Application Proxy fits in the standard RDS deployment

A standard RDS deployment includes various Remote Desktop role services running on Windows Server. Looking at the [Remote Desktop Services architecture](https://technet.microsoft.com/windows-server-docs/compute/remote-desktop-services/desktop-hosting-logical-architecture), there are multiple deployment options. The most noticeable difference between the [RDS deployment with Azure AD Application Proxy](https://technet.microsoft.com/windows-server-docs/compute/remote-desktop-services/desktop-hosting-logical-architecture) (shown in the following diagram) and the other deployment options is that the Application Proxy scenario has a permanent outbound connection from the server running the connector service. Other deployments leave open inbound connections through a load balancer. 

![Application Proxy sits between the RDS VM and the public internet](./media/application-proxy-publish-remote-desktop/rds-with-app-proxy.png)

In an RDS deployment, the RD Web role and the RD Gateway role run on Internet-facing machines. These endpoints are exposed for the following reasons:
- RD Web provides the user a public endpoint to sign in and view the various on-premises applications and desktops they can access. Upon selecting a resource, an RDP connection is created using the native app on the OS.
- RD Gateway comes into the picture once a user launches the RDP connection. The RD Gateway handles the encrypted RDP traffic coming over the Internet and translates it to the on-premises server that the user is connecting to. In this scenario, the traffic the RD Gateway is receiving comes from the Azure AD Application Proxy.

>[!TIP]
>If you haven't deployed RDS before, or want more information before you begin, learn how to [seamlessly deploy RDS with Azure Resource Manager and Azure Marketplace](https://technet.microsoft.com/windows-server-docs/compute/remote-desktop-services/rds-in-azure).

## Requirements

Both the RD Web and RD Gateway endpoints must be located on the same machine, and with a common root. RD Web and RD Gateway will be published as a single application so you can have a single sign-on experience between the two applications. 

You should already have [deployed RDS](https://technet.microsoft.com/windows-server-docs/compute/remote-desktop-services/rds-in-azure), and [enabled Application Proxy](active-directory-application-proxy-enable.md). 

Your end users can only access this scenario through Windows 7 and Windows 10 desktops that connect through the RD Web page. This scenario is unsupported on other operating systems, even those with the Microsoft Remote Desktop applications.

Your end users need to use Internet Explorer and enable the RDS ActiveX add-on when connecting to their resources. 

## Deploy the joint RDS and Application Proxy scenario

After setting up RDS and Azure AD Application Proxy for your environment, follow the steps to combine the two solutions. These steps walk through publishing the two web-facing RDS endpoints (RD Web and RD Gateway) as applications, and then directing traffic on your RDS to go through Application Proxy.

### Publish the RD host endpoint

1. [Publish a new Application Proxy application](application-proxy-publish-azure-portal.md) with the following values:
   - Internal URL: https://\<rdhost\>.com/, where \<rdhost\> is the common root that RD Web and RD Gateway share. 
   - External URL: This field is automatically populated based on the name of the application, but you can modify it. Your users will go to this URL when they access RDS. 
   - Preauthentication method: Azure Active Directory
   - Translate URL headers: No
2. Assign users to the published RD application. Make sure they all have access to RDS, too.
3. Leave the single sign-on method for the application as **Azure AD single sign-on disabled**. Your users are asked to authenticate once to Azure AD and once to RD Web, but have single sign-on to RD Gateway. 
4. Go to **Azure Active Directory** > **App Registrations** > *Your application* > **Settings**. 
5. Select **Properties** and update the **Home-page URL** field to point to your RD Web endpoint (like https://\<rdhost\>.com/RDWeb).

### Direct RDS traffic to Application Proxy

Connect to the RDS deployment as an administrator and change the RD Gateway server name for the deployment. This ensures that connections go through the Azure AD Application Proxy.

1. Connect to the RDS server running the RD Connection Broker role.
2. Launch **Server Manager**.
3. Select **Remote Desktop Services** from the pane on the left.
4. Select **Overview**.
5. In the Deployment Overview section, select the drop-down menu and choose **Edit deployment properties**.
6. In the RD Gateway tab, change the **Server name** field to the External URL that you set for the RD host endpoint in Application Proxy. 
7. Change the **Logon method** field to **Password Authentication**.

  ![Deployment Properties screen on RDS](./media/application-proxy-publish-remote-desktop/rds-deployment-properties.png)

8. For each collection, run the following command. Replace *\<yourcollectionname\>* and *\<proxyfrontendurl\>* with your own information. This command enables single sign-on between RD Web and RD Gateway, and optimizes performance:

   ```
   Set-RDSessionCollectionConfiguration -CollectionName "<yourcollectionname>" -CustomRdpProperty "pre-authentication server address:s: <proxyfrontendurl> `n require pre-authentication:i:1"
   ```

Now that you've configured Remote Desktop, Azure AD Application Proxy has taken over as the internet-facing component of RDS. You can remove the other public internet-facing endpoints on your RD Web and RD Gateway machines. 

## Test the scenario

Test the scenario with Internet Explorer on a Windows 7 or 10 computer.

1. Go to the external URL you set up, or find your application in the [MyApps panel](https://myapps.microsoft.com).
2. You are asked to authenticate to Azure Active Directory. Use an account that you assigned to the application.
3. You are asked to authenticate to RD Web. 
4. Once your RDS authentication succeeds, you can select the desktop or application you want, and start working. 

## Next steps

[Enable remote access to SharePoint with Azure AD Application Proxy](application-proxy-enable-remote-access-sharepoint.md)  
<<<<<<< HEAD
[Enable Application Proxy in the Azure portal](active-directory-application-proxy-enable.md)
=======
[Security considerations for accessing apps remotely by using Azure AD Application Proxy](application-proxy-security-considerations.md)
>>>>>>> a42dbad0
<|MERGE_RESOLUTION|>--- conflicted
+++ resolved
@@ -12,11 +12,7 @@
 ms.tgt_pltfrm: na
 ms.devlang: na
 ms.topic: article
-<<<<<<< HEAD
-ms.date: 03/22/2017
-=======
 ms.date: 04/21/2017
->>>>>>> a42dbad0
 ms.author: kgremban
 
 ---
@@ -102,8 +98,4 @@
 ## Next steps
 
 [Enable remote access to SharePoint with Azure AD Application Proxy](application-proxy-enable-remote-access-sharepoint.md)  
-<<<<<<< HEAD
-[Enable Application Proxy in the Azure portal](active-directory-application-proxy-enable.md)
-=======
-[Security considerations for accessing apps remotely by using Azure AD Application Proxy](application-proxy-security-considerations.md)
->>>>>>> a42dbad0
+[Security considerations for accessing apps remotely by using Azure AD Application Proxy](application-proxy-security-considerations.md)