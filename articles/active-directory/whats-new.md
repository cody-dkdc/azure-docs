--- conflicted
+++ resolved
@@ -38,8 +38,6 @@
 -	Plans for changes
 
 This page is updated monthly, so revisit it regularly.
-<<<<<<< HEAD
-=======
 
 
 ## January 2018
@@ -160,7 +158,6 @@
 
 
 ---
->>>>>>> 2dac6716
 
 
 ## December 2017
@@ -251,34 +248,12 @@
 **Service category:** Enterprise apps  
 **Product capability:** Third-party integration
  
-<<<<<<< HEAD
-In December 2017, the following new apps with federation support were added in the app gallery.
-
-|Name|Integration type|Description|
-|:-- |----------------|:----------|
-|EFI Digital StoreFront|SAML 2.0|[Web 2 Print](https://go.microsoft.com/fwlink/?linkid=861685) application.|
-|Vodeclic|SAML 2.0|Use Azure AD to manage user access and enable single sign-on with [Vodeclic](https://go.microsoft.com/fwlink/?linkid=863522). Requires an existing Vodeclic account.|
-|Accredible|SAML 2.0|Use [Accredible](https://go.microsoft.com/fwlink/?linkid=863523) to create, manage, and deliver certificates, badges, and blockchain credentials.|
-|FactSet|SAML 2.0|Single sign-on to the [FactSet FDSWeb application](https://go.microsoft.com/fwlink/?linkid=863525).|
-|MobileIron Azure AD integration|SAML 2.0|Modern enterprises can use [MobileIron](https://go.microsoft.com/fwlink/?linkid=858027) to secure and manage information as it moves to mobile and the cloud while they preserve privacy and trust.|
-|IMAGE WORKS|SAML 2.0|Use Azure AD to manage user access, provision user accounts, and enable single sign-on with [IMAGE WORKS](https://go.microsoft.com/fwlink/?linkid=863517). Requires an existing IMAGE WORKS subscription.|
-|SAML SSO for Bitbucket by resolution GmbH|SAML 2.0|[SSO Bitbucket](https://go.microsoft.com/fwlink/?linkid=863519) delegates authentication to Azure AD. Users already signed in to Azure AD can access Bitbucket directly. Users can be created and updated on the fly with data from SAML attributes.|
-|SAML SSO for Bamboo by resolution GmbH|SAML 2.0|[SSO Bamboo](https://go.microsoft.com/fwlink/?linkid=863520) delegates authentication to Azure AD. Users already signed in to Azure AD can access Bamboo directly.|
-|Communifire|SAML 2.0|[Communifire](https://go.microsoft.com/fwlink/?linkid=861676) is a modern, fully featured social intranet software that supports employees and business.|
-|MOBI|SAML 2.0|Use [MOBI](https://go.microsoft.com/fwlink/?linkid=863521) to centralize, comprehend, and control your entire device ecosystem.|
-|Reflektive|SAML 2.0|[Reflektive](https://go.microsoft.com/fwlink/?linkid=863518) is a modern platform for performance management, real-time feedback, and goal setting. |
-|CybSafe|OpenID Connect & OAuth|This GCHQ-certified cyber-awareness platform uses advanced technology and data analytics to reduce the human aspect of cyber security and data protection risk.|
-|WebHR|OpenID Connect & OAuth|This social human resources software is trusted by more than 20,000 companies in 197 countries.|
- |Zenegy Azure AD Integration|OpenID Connect & OAuth|With this app, you can use your company's Azure AD credentials to sign in to Zenegy.|
-|Adobe Experience Manager|SAML 2.0|You can use this comprehensive content management platform solution to build websites, mobile apps, and forms to manage your marketing content and assets.|
-=======
 In December 2017, the following new apps with federation support were added in the app gallery:
 
 [Accredible](https://go.microsoft.com/fwlink/?linkid=863523), Adobe Experience Manager, [EFI Digital StoreFront](https://go.microsoft.com/fwlink/?linkid=861685), [Communifire](https://go.microsoft.com/fwlink/?linkid=861676)
 CybSafe, [FactSet](https://go.microsoft.com/fwlink/?linkid=863525), [IMAGE WORKS](https://go.microsoft.com/fwlink/?linkid=863517), [MOBI](https://go.microsoft.com/fwlink/?linkid=863521), [MobileIron Azure AD integration](https://go.microsoft.com/fwlink/?linkid=858027), [Reflektive](https://go.microsoft.com/fwlink/?linkid=863518), [SAML SSO for Bamboo by resolution GmbH](https://go.microsoft.com/fwlink/?linkid=863520), [SAML SSO for Bitbucket by resolution GmbH](https://go.microsoft.com/fwlink/?linkid=863519), [Vodeclic](https://go.microsoft.com/fwlink/?linkid=863522), WebHR, Zenegy Azure AD Integration.
 
 For a complete overview of all available tutorials, see [SaaS application integration with Azure Active Directory](https://aka.ms/appstutorial).
->>>>>>> 2dac6716
 
  
 ---
