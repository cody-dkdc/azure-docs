--- conflicted
+++ resolved
@@ -1,7 +1,3 @@
-<<<<<<< HEAD
-
-=======
->>>>>>> f1ea3417
 ---
 title: Azure Active Directory Conditional Access technical reference | Microsoft Docs
 description: With Conditional access control, Azure Active Directory checks the specific conditions you pick when authenticating the user and before allowing access to the application. Once those conditions are met, the user is authenticated and allowed access to the application.
