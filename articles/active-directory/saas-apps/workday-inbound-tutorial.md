---
title: 'Tutorial: Configure Workday for automatic user provisioning with Azure Active Directory | Microsoft Docs'
description: Learn how to configure Azure Active Directory to automatically provision and de-provision user accounts to Workday.
services: active-directory
author: cmmdesai
documentationcenter: na
manager: daveba

ms.assetid: 1a2c375a-1bb1-4a61-8115-5a69972c6ad6
ms.service: active-directory
ms.subservice: saas-app-tutorial
ms.devlang: na
ms.topic: article
ms.tgt_pltfrm: na
ms.workload: identity
<<<<<<< HEAD
ms.date: 01/19/2019
=======
ms.date: 05/16/2019
>>>>>>> 6a383dfd
ms.author: chmutali

ms.collection: M365-identity-device-management
---
# Tutorial: Configure Workday for automatic user provisioning

<<<<<<< HEAD
The objective of this tutorial is to show the steps you need to perform to import worker profiles from Workday into both Active Directory and Azure Active Directory, with optional write-back of email address to Workday.
=======
The objective of this tutorial is to show the steps you need to perform to import worker profiles from Workday into both Active Directory and Azure Active Directory, with optional write-back of email address and username to Workday.
>>>>>>> 6a383dfd

## Overview

The [Azure Active Directory user provisioning service](../manage-apps/user-provisioning.md) integrates with the [Workday Human Resources API](https://community.workday.com/sites/default/files/file-hosting/productionapi/Human_Resources/v21.1/Get_Workers.html) in order to provision user accounts. Azure AD uses this connection to enable the following user provisioning workflows:

* **Provisioning users to Active Directory** - Provision selected sets of users from Workday into one or more Active Directory domains.

* **Provisioning cloud-only users to Azure Active Directory** - In scenarios where on-premises Active Directory is not used, users can be provisioned directly from Workday to Azure Active Directory using the Azure AD user provisioning service.

<<<<<<< HEAD
* **Write back of email addresses to Workday** - The Azure AD user provisioning service can write the email addresses of Azure AD users  back to Workday.
=======
* **Write back email address and username to Workday** - The Azure AD user provisioning service can write the email addresses and username from Azure AD back to Workday.
>>>>>>> 6a383dfd

### What human resources scenarios does it cover?

The Workday user provisioning workflows supported by the Azure AD user provisioning service enable automation of the following human resources and identity lifecycle management scenarios:

* **Hiring new employees** - When a new employee is added to Workday, a user account is automatically created in Active Directory, Azure Active Directory, and optionally Office 365 and [other SaaS applications supported by Azure AD](../manage-apps/user-provisioning.md), with write-back of the email address to Workday.

* **Employee attribute and profile updates** - When an employee record is updated in Workday (such as their name, title, or manager), their user account will be automatically updated in Active Directory, Azure Active Directory, and optionally Office 365 and [other SaaS applications supported by Azure AD](../manage-apps/user-provisioning.md).

* **Employee terminations** - When an employee is terminated in Workday, their user account is automatically disabled in Active Directory, Azure Active Directory, and optionally Office 365 and [other SaaS applications supported by Azure AD](../manage-apps/user-provisioning.md).

* **Employee rehires** - When an employee is rehired in Workday, their old account can be automatically reactivated or re-provisioned (depending on your preference) to Active Directory, Azure Active Directory, and optionally Office 365 and [other SaaS applications supported by Azure AD](../manage-apps/user-provisioning.md).

### Who is this user provisioning solution best suited for?

This Workday user provisioning solution is ideally suited for:

* Organizations that desire a pre-built, cloud-based solution for Workday user provisioning

* Organizations that require direct user provisioning from Workday to Active Directory, or Azure Active Directory

* Organizations that require users to be provisioned using data obtained from the Workday HCM module (see [Get_Workers](https://community.workday.com/sites/default/files/file-hosting/productionapi/Human_Resources/v21.1/Get_Workers.html))

* Organizations that require joining, moving, and leaving users to be synced to one or more Active Directory Forests, Domains, and OUs based only on change information detected in the Workday HCM module (see [Get_Workers](https://community.workday.com/sites/default/files/file-hosting/productionapi/Human_Resources/v21.1/Get_Workers.html))

* Organizations using Office 365 for email

## Solution Architecture

This section describes the end-to-end user provisioning solution architecture for common hybrid environments. There are two related flows:

* **Authoritative HR Data Flow – from Workday to on-premises Active Directory:** In this flow worker events (such as New Hires, Transfers, Terminations) first occur in the cloud Workday HR tenant and then the event data flows into on-premises Active Directory through Azure AD and the Provisioning Agent. Depending on the event, it may lead to create/update/enable/disable operations in AD.
* **Email and Username Writeback Flow – from on-premises Active Directory to Workday:** Once the account creation is complete in Active Directory, it is synced with Azure AD through Azure AD Connect and email and username attribute can be written back to Workday.

![Overview](./media/workday-inbound-tutorial/wd_overview.png)

### End-to-end user data flow

1. The HR team performs worker transactions (Joiners/Movers/Leavers or New Hires/Transfers/Terminations) in Workday HCM
2. The Azure AD Provisioning Service runs scheduled synchronizations of identities from Workday HR and identifies changes that need to be processed for sync with on-premises Active Directory.
3. The Azure AD Provisioning Service invokes the on-premises AAD Connect Provisioning Agent with a request payload containing AD account create/update/enable/disable operations.
4. The Azure AD Connect Provisioning Agent uses a service account to add/update AD account data.
5. The Azure AD Connect / AD Sync engine runs delta sync to pull updates in AD.
6. The Active Directory updates are synced with Azure Active Directory.
<<<<<<< HEAD
7. If the Workday Writeback connector is configured, it write-backs email attribute to Workday, based on the matching attribute used.
=======
7. If the Workday Writeback connector is configured, it writes back email attribute and username to Workday, based on the matching attribute used.
>>>>>>> 6a383dfd

## Planning your deployment

Before beginning your Workday integration, check the prerequisites below and read the following guidance on how to match your current Active Directory architecture and user provisioning requirements with the solution(s) provided by Azure Active Directory. A comprehensive [deployment plan](https://docs.microsoft.com/azure/active-directory/fundamentals/active-directory-deployment-plans) with planning worksheets is also available to assist you in collaborating with your Workday integration partner and HR stakeholders.

This section covers the following aspects of planning:

* [Prerequisites](#prerequisites)
* [Selecting provisioning connector apps to deploy](#selecting-provisioning-connector-apps-to-deploy)
* [Planning deployment of Azure AD Connect Provisioning Agent](#planning-deployment-of-azure-ad-connect-provisioning-agent)
* [Integrating with multiple Active Directory domains](#integrating-with-multiple-active-directory-domains)
* [Planning Workday to Active Directory User Attribute Mapping and Transformations](#planning-workday-to-active-directory-user-attribute-mapping-and-transformations)

### Prerequisites

The scenario outlined in this tutorial assumes that you already have the following items:

* A valid Azure AD Premium P1 or higher subscription with global administrator access
* A Workday implementation tenant for testing and integration purposes
* Administrator permissions in Workday to create a system integration user, and make changes to test employee data for testing purposes
* For user provisioning to Active Directory, a server running Windows Server 2012 or greater with .NET 4.7.1+ runtime is required to host the [on-premises provisioning agent](https://go.microsoft.com/fwlink/?linkid=847801)
* [Azure AD Connect](../hybrid/whatis-hybrid-identity.md) for synchronizing users between Active Directory and Azure AD
<<<<<<< HEAD

### Selecting provisioning connector apps to deploy

To facilitate provisioning workflows between Workday and Active Directory, Azure AD provides multiple provisioning connector apps that you can add from the Azure AD app gallery:

![AAD App Gallery](./media/workday-inbound-tutorial/wd_gallery.png)

* **Workday to Active Directory User Provisioning** - This app facilitates user account provisioning from Workday to a single Active Directory domain. If you have multiple domains, you can add one instance of this app from the Azure AD app gallery for each Active Directory domain you need to provision to.

* **Workday to Azure AD User Provisioning** - While AAD Connect is the tool that should be used to synchronize Active Directory users to Azure Active Directory, this app can be used to facilitate provisioning of cloud-only users from Workday to a single Azure Active Directory tenant.

* **Workday Writeback** - This app facilitates write-back of user's email addresses from Azure Active Directory to Workday.

> [!TIP]
> The regular "Workday" app is used for setting up single sign-on between Workday and Azure Active Directory.

Use the decision flow chart below to identify which Workday provisioning apps are relevant to your scenario.
    ![Decision Flowchart](./media/workday-inbound-tutorial/wday_app_flowchart.png "Decision Flowchart")

Use the table of contents to go to the relevant section of this tutorial.

### Planning deployment of Azure AD Connect Provisioning Agent

> [!NOTE]
> This section is relevant only if you plan to deploy the Workday to Active Directory User Provisioning App. You can skip this if you are deploying the Workday Writeback or Workday to Azure AD User Provisioning App.

=======

### Selecting provisioning connector apps to deploy

To facilitate provisioning workflows between Workday and Active Directory, Azure AD provides multiple provisioning connector apps that you can add from the Azure AD app gallery:

![AAD App Gallery](./media/workday-inbound-tutorial/wd_gallery.png)

* **Workday to Active Directory User Provisioning** - This app facilitates user account provisioning from Workday to a single Active Directory domain. If you have multiple domains, you can add one instance of this app from the Azure AD app gallery for each Active Directory domain you need to provision to.

* **Workday to Azure AD User Provisioning** - While AAD Connect is the tool that should be used to synchronize Active Directory users to Azure Active Directory, this app can be used to facilitate provisioning of cloud-only users from Workday to a single Azure Active Directory tenant.

* **Workday Writeback** - This app facilitates write-back of user's email addresses from Azure Active Directory to Workday.

> [!TIP]
> The regular "Workday" app is used for setting up single sign-on between Workday and Azure Active Directory.

Use the decision flow chart below to identify which Workday provisioning apps are relevant to your scenario.
    ![Decision Flowchart](./media/workday-inbound-tutorial/wday_app_flowchart.png "Decision Flowchart")

Use the table of contents to go to the relevant section of this tutorial.

### Planning deployment of Azure AD Connect Provisioning Agent

> [!NOTE]
> This section is relevant only if you plan to deploy the Workday to Active Directory User Provisioning App. You can skip this if you are deploying the Workday Writeback or Workday to Azure AD User Provisioning App.

>>>>>>> 6a383dfd
The Workday to AD User Provisioning solution requires deploying one or more Provisioning Agents on servers running Windows 2012 R2 or greater with minimum of 4 GB RAM and .NET 4.7.1+ runtime. The following considerations must be taken into account before installing the Provisioning Agent:

* Ensure that the host server running the Provisioning Agent has network access to the target AD domain
* The Provisioning Agent Configuration Wizard registers the agent with your Azure AD tenant and the registration process requires access to *.msappproxy.net over the SSL port 443. Ensure that outbound firewall rules are in place that enable this communication. The agent supports [outbound HTTPS proxy configuration](#how-do-i-configure-the-provisioning-agent-to-use-a-proxy-server-for-outbound-http-communication).
* The Provisioning Agent uses a service account to communicate with the on-premises AD domain(s). Prior to installation of the agent, it is recommended that you create a service account with domain administrator permissions and a password that does not expire.  
* During the Provisioning Agent configuration, you can select domain controllers that should handle provisioning requests. If you have several geographically distributed domain controllers, install the Provisioning Agent in the same site as your preferred domain controller(s) to improve the reliability and performance of the end-to-end solution
* For high availability, you can deploy more than one Provisioning Agent and register it to handle the same set of on-premises AD domains.

> [!IMPORTANT]
> In production environments, Microsoft recommends that you have a minimum of 3 Provisioning Agents configured with your Azure AD tenant for high availability.

### Integrating with multiple Active Directory domains

> [!NOTE]
> This section is relevant only if you plan to deploy the Workday to Active Directory User Provisioning App. You can skip this if you are deploying the Workday Writeback or Workday to Azure AD User Provisioning App.

Depending on your Active Directory topology, you will need to decide the number of User Provisioning Connector Apps and number of Provisioning Agents to configure. Listed below are some of the common deployment patterns that you can refer to as you plan your deployment.

#### Deployment Scenario #1 : Single Workday Tenant -> Single AD domain

In this scenario, you have one Workday tenant and you would like to provision users to a single target AD domain. Here is the recommended production configuration for this deployment.

|   |   |
| - | - |
| No. of provisioning agents to deploy on-premises | 3 (for high availability and fail over) |
| No. of Workday to AD User Provisioning Apps to configure in Azure portal | 1 |

  ![Scenario 1](./media/workday-inbound-tutorial/dep_scenario1.png)

#### Deployment Scenario #2 : Single Workday Tenant -> Multiple child AD domains

This scenario involves provisioning users from Workday to multiple target AD child domains in a forest. Here is the recommended production configuration for this deployment.

|   |   |
| - | - |
| No. of provisioning agents to deploy on-premises | 3 (for high availability and fail over) |
| No. of Workday to AD User Provisioning Apps to configure in Azure portal | one app per child domain |

  ![Scenario 2](./media/workday-inbound-tutorial/dep_scenario2.png)

#### Deployment Scenario #3 : Single Workday Tenant -> Disjoint AD forests
<<<<<<< HEAD

This scenario involves provisioning users from Workday to domains in disjoint AD forests. Here is the recommended production configuration for this deployment.

=======

This scenario involves provisioning users from Workday to domains in disjoint AD forests. Here is the recommended production configuration for this deployment.

>>>>>>> 6a383dfd
|   |   |
| - | - |
| No. of provisioning agents to deploy on-premises | 3 per disjoint AD forest |
| No. of Workday to AD User Provisioning Apps to configure in Azure portal | one app per child domain |

  ![Scenario 3](./media/workday-inbound-tutorial/dep_scenario3.png)

### Planning Workday to Active Directory User Attribute Mapping and Transformations

> [!NOTE]
> This section is relevant only if you plan to deploy the Workday to Active Directory User Provisioning App. You can skip this if you are deploying the Workday Writeback or Workday to Azure AD User Provisioning App.

Before configuring user provisioning to an Active Directory domain, consider the following questions. The answers to these questions will determine how your scoping filters and attribute mappings need to be set.

* **What users in Workday need to be provisioned to this Active Directory forest?**

  * *Example: Users where the Workday "Company" attribute contains the value "Contoso", and the "Worker_Type" attribute contains "Regular"*

* **How are users routed into different organization units (OUs)?**

  * *Example: Users are routed to OUs that correspond to an office location, as defined in the Workday "Municipality" and "Country_Region_Reference" attributes*

* **How should the following attributes be populated in the Active Directory?**

  * Common Name (cn)
    * *Example: Use the Workday User_ID value, as set by human resources*

  * Employee ID (employeeId)
    * *Example: Use the Workday Worker_ID value*

  * SAM Account Name (sAMAccountName)
    * *Example: Use the Workday User_ID value, filtered through an Azure AD provisioning expression to remove illegal characters*

  * User Principal Name (userPrincipalName)
    * *Example: Use the Workday User_ID value, with an Azure AD provisioning expression to append a domain name*

* **How should users be matched between Workday and Active Directory?**

  * *Example: Users with a specific Workday "Worker_ID" value are matched with Active Directory users where "employeeID" has the same value. If the Worker_ID value is not found in Active Directory, then create a new user.*
  
* **Does the Active Directory forest already contain the user IDs required for the matching logic to work?**

  * *Example: If this setup is a new Workday deployment, it is recommended that Active Directory be pre-populated with the correct Workday Worker_ID values (or unique ID value of choice) to keep the matching logic as simple as possible.*

How to set up and configure these special provisioning connector apps is the subject of the remaining sections of this tutorial. Which apps you choose to configure will depend on which systems you need to provision to, and how many Active Directory Domains and Azure AD tenants are in your environment.

## Configure integration system user in Workday

A common requirement of all the Workday provisioning connectors is that they require credentials of a Workday integration system user to connect to the Workday Human Resources API. This section describes how to create an integration system user in Workday and has the following sections:

* [Creating an integration system user](#creating-an-integration-system-user)
* [Creating an integration security group](#creating-an-integration-security-group)
* [Configuring domain security policy permissions](#configuring-domain-security-policy-permissions)
* [Configuring business process security policy permissions](#configuring-business-process-security-policy-permissions)
* [Activating security policy changes](#activating-security-policy-changes)

> [!NOTE]
> It is possible to bypass this procedure and instead use a Workday global administrator account as the system integration account. This may work fine for demos, but is not recommended for production deployments.

### Creating an integration system user

**To create an integration system user:**

1. Sign into your Workday tenant using an administrator account. In the **Workday Application**, enter create user in the search box, and then click **Create Integration System User**.

    ![Create user](./media/workday-inbound-tutorial/wd_isu_01.png "Create user")
2. Complete the **Create Integration System User** task by supplying a user name and password for a new Integration System User.  
  
* Leave the **Require New Password at Next Sign In** option unchecked, because this user will be logging on programmatically.
* Leave the **Session Timeout Minutes** with its default value of 0, which will prevent the user’s sessions from timing out prematurely.
* Select the option **Do Not Allow UI Sessions** as it provides an added layer of security that prevents a user with the password of the integration system from logging into Workday.

    ![Create Integration System User](./media/workday-inbound-tutorial/wd_isu_02.png "Create Integration System User")

### Creating an integration security group

In this step, you will create an unconstrained or constrained integration system security group in Workday and assign the integration system user created in the previous step to this group.

**To create a security group:**

1. Enter create security group in the search box, and then click **Create Security Group**.

    ![CreateSecurity Group](./media/workday-inbound-tutorial/wd_isu_03.png "CreateSecurity Group")
2. Complete the **Create Security Group** task. 
<<<<<<< HEAD

   * There are two types of security groups in Workday:
     * **Unconstrained:** All members of the security group can access all data instances secured by the security group.
     * **Constrained:** All security group members have contextual access to a subset of data instances (rows) that the security group can access.
   * Please check with your Workday integration partner to select the appropriate security group type for the integration.
   * Once you know the group type, select **Integration System Security Group (Unconstrained)** or **Integration System Security Group (Constrained)** from the **Type of Tenanted Security Group** dropdown.

     ![CreateSecurity Group](./media/workday-inbound-tutorial/wd_isu_04.png "CreateSecurity Group")

3. After the Security Group creation is successful, you will see a page where you can assign members to the Security Group. Add the new integration system user created in the previous step to this security group. If you are using *constrained* security group, you will also need to select the appropriate organization scope.

    ![Edit Security Group](./media/workday-inbound-tutorial/wd_isu_05.png "Edit Security Group")

=======

   * There are two types of security groups in Workday:
     * **Unconstrained:** All members of the security group can access all data instances secured by the security group.
     * **Constrained:** All security group members have contextual access to a subset of data instances (rows) that the security group can access.
   * Please check with your Workday integration partner to select the appropriate security group type for the integration.
   * Once you know the group type, select **Integration System Security Group (Unconstrained)** or **Integration System Security Group (Constrained)** from the **Type of Tenanted Security Group** dropdown.

     ![CreateSecurity Group](./media/workday-inbound-tutorial/wd_isu_04.png "CreateSecurity Group")

3. After the Security Group creation is successful, you will see a page where you can assign members to the Security Group. Add the new integration system user created in the previous step to this security group. If you are using *constrained* security group, you will also need to select the appropriate organization scope.

    ![Edit Security Group](./media/workday-inbound-tutorial/wd_isu_05.png "Edit Security Group")

>>>>>>> 6a383dfd
### Configuring domain security policy permissions

In this step, you'll grant "domain security" policy permissions for the worker data to the security group.

**To configure domain security policy permissions:**

1. Enter **Domain Security Configuration** in the search box, and then click on the link **Domain Security Configuration Report**.  

    ![Domain Security Policies](./media/workday-inbound-tutorial/wd_isu_06.png "Domain Security Policies")  
2. In the **Domain** text box, search for the following domains and add them to the filter one by one.  
   * *External Account Provisioning*
   * *Worker Data: Public Worker Reports*
   * *Person Data: Work Contact Information*
   * *Worker Data: All Positions*
   * *Worker Data: Current Staffing Information*
   * *Worker Data: Business Title on Worker Profile*
<<<<<<< HEAD

     ![Domain Security Policies](./media/workday-inbound-tutorial/wd_isu_07.png "Domain Security Policies")  

=======
   * *Workday Accounts*
   
     ![Domain Security Policies](./media/workday-inbound-tutorial/wd_isu_07.png "Domain Security Policies")  

>>>>>>> 6a383dfd
     ![Domain Security Policies](./media/workday-inbound-tutorial/wd_isu_08.png "Domain Security Policies") 

     Click **OK**.

3. In the report that shows up, select the ellipsis (...) that appears next to **External Account Provisioning** and click on the menu option **Domain -> Edit Security Policy Permissions**

    ![Domain Security Policies](./media/workday-inbound-tutorial/wd_isu_09.png "Domain Security Policies")  

4. On the **Edit Domain Security Policy Permissions** page, scroll down to the section **Integration Permissions**. Click on the "+" sign to add the integration system group to the list of security groups with **Get** and **Put** integration permissions.

    ![Edit Permission](./media/workday-inbound-tutorial/wd_isu_10.png "Edit Permission")  

5. Click on the "+" sign to add the integration system group to the list of security groups with **Get** and **Put** integration permissions.

    ![Edit Permission](./media/workday-inbound-tutorial/wd_isu_11.png "Edit Permission")  

6. Repeat steps 3-5 above for each of these remaining security policies:

   | Operation | Domain Security Policy |
   | ---------- | ---------- |
   | Get and Put | Worker Data: Public Worker Reports |
   | Get and Put | Person Data: Work Contact Information |
   | Get | Worker Data: All Positions |
   | Get | Worker Data: Current Staffing Information |
   | Get | Worker Data: Business Title on Worker Profile |
   | Get and Put | Workday Accounts |

### Configuring business process security policy permissions

In this step, you'll grant "business process security" policy permissions for the worker data to the security group. This step is required for setting up the Workday Writeback app connector.

**To configure business process security policy permissions:**

1. Enter **Business Process Policy** in the search box, and then click on the link **Edit Business Process Security Policy** task.  

    ![Business Process Security Policies](./media/workday-inbound-tutorial/wd_isu_12.png "Business Process Security Policies")  

2. In the **Business Process Type** textbox, search for *Contact* and select **Contact Change** business process and click **OK**.

    ![Business Process Security Policies](./media/workday-inbound-tutorial/wd_isu_13.png "Business Process Security Policies")  

3. On the **Edit Business Process Security Policy** page, scroll to the **Maintain Contact Information (Web Service)** section.

    ![Business Process Security Policies](./media/workday-inbound-tutorial/wd_isu_14.png "Business Process Security Policies")  

4. Select and add the new integration system security group to the list of security groups that can initiate the web services request. Click on **Done**. 

    ![Business Process Security Policies](./media/workday-inbound-tutorial/wd_isu_15.png "Business Process Security Policies")  

### Activating security policy changes

**To activate security policy changes:**

1. Enter activate in the search box, and then click on the link **Activate Pending Security Policy Changes**.

    ![Activate](./media/workday-inbound-tutorial/wd_isu_16.png "Activate")

1. Begin the Activate Pending Security Policy Changes task by entering a comment for auditing purposes, and then click **OK**.
1. Complete the task on the next screen by checking the checkbox **Confirm**, and then click **OK**.

    ![Activate Pending Security](./media/workday-inbound-tutorial/wd_isu_18.png "Activate Pending Security")  

## Configuring user provisioning from Workday to Active Directory

This section provides steps for user account provisioning from Workday to each Active Directory domain within the scope of your integration.

* [Install and configure on-premises Provisioning Agent(s)](#part-1-install-and-configure-on-premises-provisioning-agents)
* [Adding the provisioning connector app and creating the connection to Workday](#part-2-adding-the-provisioning-connector-app-and-creating-the-connection-to-workday)
* [Configure attribute mappings](#part-3-configure-attribute-mappings)
* [Enable and launch user provisioning](#enable-and-launch-user-provisioning)

### Part 1: Install and configure on-premises Provisioning Agent(s)

To provision to Active Directory on-premises, an agent must be installed on a server that has .NET 4.7.1+ Framework and network access to the desired Active Directory domain(s).

> [!TIP]
> You can check the version of the .NET framework on your server using the instructions provided [here](https://docs.microsoft.com/dotnet/framework/migration-guide/how-to-determine-which-versions-are-installed).
> If the server does not have .NET 4.7.1 or higher installed, you can download it from [here](https://support.microsoft.com/help/4033342/the-net-framework-4-7-1-offline-installer-for-windows).  
<<<<<<< HEAD

Once you have deployed .NET 4.7.1+, you can download the **[on-premises provisioning agent here](https://go.microsoft.com/fwlink/?linkid=847801)** and follow the steps given below to complete the agent configuration.

1. Log in to the Windows Server where you want to install the new agent.
2. Launch the Provisioning Agent installer, agree to the terms and click on the **Install** button.

   ![Install Screen](./media/workday-inbound-tutorial/pa_install_screen_1.png "Install Screen")
3. After installation is complete, the wizard will launch and you will see the **Connect Azure AD** screen. Click on the **Authenticate** button to connect to your Azure AD instance.

   ![Connect Azure AD](./media/workday-inbound-tutorial/pa_install_screen_2.png "Connect Azure AD")
1. Authenticate to your Azure AD instance using Global Admin Credentials.

   ![Admin Auth](./media/workday-inbound-tutorial/pa_install_screen_3.png "Admin Auth")

> [!NOTE]
> The Azure AD admin credentials is used only to connect to your Azure AD tenant. The agent does not store the credentials locally on the server.
=======

Once you have deployed .NET 4.7.1+, you can download the **[on-premises provisioning agent here](https://go.microsoft.com/fwlink/?linkid=847801)** and follow the steps given below to complete the agent configuration.

1. Sign in to the Windows Server where you want to install the new agent.

1. Launch the Provisioning Agent installer, agree to the terms, and click on the **Install** button.

   ![Install Screen](./media/workday-inbound-tutorial/pa_install_screen_1.png "Install Screen")
   
1. After installation is complete, the wizard will launch and you will see the **Connect Azure AD** screen. Click on the **Authenticate** button to connect to your Azure AD instance.

   ![Connect Azure AD](./media/workday-inbound-tutorial/pa_install_screen_2.png "Connect Azure AD")
   
1. Authenticate to your Azure AD instance using Global Admin Credentials.

   ![Admin Auth](./media/workday-inbound-tutorial/pa_install_screen_3.png "Admin Auth")

   > [!NOTE]
   > The Azure AD admin credentials is used only to connect to your Azure AD tenant. The agent does not store the credentials locally on the server.
>>>>>>> 6a383dfd

1. After successful authentication with Azure AD, you will see the **Connect Active Directory** screen. In this step, enter your AD domain name and click on the **Add Directory** button.

   ![Add Directory](./media/workday-inbound-tutorial/pa_install_screen_4.png "Add Directory")
  
1. You will now be prompted to enter the credentials required to connect to the AD Domain. On the same screen, you can use the **Select domain controller priority** to specify domain controllers that the agent should use for sending provisioning requests.

   ![Domain Credentials](./media/workday-inbound-tutorial/pa_install_screen_5.png)
<<<<<<< HEAD
=======
   
>>>>>>> 6a383dfd
1. After configuring the domain, the installer displays a list of configured domains. On this screen, you can repeat step #5 and #6 to add more domains or click on **Next** to proceed to agent registration.

   ![Configured Domains](./media/workday-inbound-tutorial/pa_install_screen_6.png "Configured Domains")

   > [!NOTE]
<<<<<<< HEAD
   > If you have multiple AD domains (e.g. na.contoso.com, emea.contoso.com), then please add each domain individually to the list. Only adding the parent domain (e.g. contoso.com) is not sufficient. You must register each child domain with the agent.
1. Review the configuration details and click on **Confirm** to register the agent.
  
   ![Confirm Screen](./media/workday-inbound-tutorial/pa_install_screen_7.png "Confirm Screen")
1. The configuration wizard displays the progress of the agent registration.
  
   ![Agent Registration](./media/workday-inbound-tutorial/pa_install_screen_8.png "Agent Registration")
1. Once the agent registration is successful, you can click on **Exit** to exit the Wizard.
  
   ![Exit Screen](./media/workday-inbound-tutorial/pa_install_screen_9.png "Exit Screen")
=======
   > If you have multiple AD domains (e.g. na.contoso.com, emea.contoso.com), then please add each domain individually to the list.
   > Only adding the parent domain (e.g. contoso.com) is not sufficient. You must register each child domain with the agent.
   
1. Review the configuration details and click on **Confirm** to register the agent.
  
   ![Confirm Screen](./media/workday-inbound-tutorial/pa_install_screen_7.png "Confirm Screen")
   
1. The configuration wizard displays the progress of the agent registration.
  
   ![Agent Registration](./media/workday-inbound-tutorial/pa_install_screen_8.png "Agent Registration")
   
1. Once the agent registration is successful, you can click on **Exit** to exit the Wizard.
  
   ![Exit Screen](./media/workday-inbound-tutorial/pa_install_screen_9.png "Exit Screen")
   
>>>>>>> 6a383dfd
1. Verify the installation of the Agent and make sure it is running by opening the “Services” Snap-In and look for the Service named “Microsoft Azure AD Connect Provisioning Agent”
  
   ![Services](./media/workday-inbound-tutorial/services.png)

### Part 2: Adding the provisioning connector app and creating the connection to Workday

**To configure Workday to Active Directory provisioning:**

1. Go to <https://portal.azure.com>

2. In the left navigation bar, select **Azure Active Directory**

3. Select **Enterprise Applications**, then **All Applications**.

4. Select **Add an application**, and select the **All** category.

5. Search for **Workday Provisioning to Active Directory**, and add that app from the gallery.

6. After the app is added and the app details screen is shown, select **Provisioning**

7. Change the **Provisioning** **Mode** to **Automatic**

8. Complete the **Admin Credentials** section as follows:

   * **Admin Username** – Enter the username of the Workday  integration system account, with the tenant domain name appended. It should look something like: **username\@tenant_name**

   * **Admin password –** Enter the password of the Workday integration system account

   * **Tenant URL –** Enter the URL to the Workday web services  endpoint for your tenant. This value should look like:
        https://wd3-impl-services1.workday.com/ccx/service/contoso4, where *contoso4* is replaced with your correct tenant name and *wd3-impl* is replaced with the correct environment string.

   * **Active Directory Forest -** The "Name" of your Active Directory domain, as registered with the agent. Use the dropdown to select the target domain for provisioning. This value is typically a string like: *contoso.com*

   * **Active Directory Container -** Enter the container DN where the agent should create user accounts by default.
        Example: *OU=Standard Users,OU=Users,DC=contoso,DC=test*
<<<<<<< HEAD
     > [!NOTE]
     > This setting only comes into play for user account creations if the *parentDistinguishedName* attribute is not configured in the attribute mappings. This setting is not used for user search or update operations. The entire domain sub tree falls in the scope of the search operation.

   * **Notification Email –** Enter your email address, and check the “send email if failure occurs” checkbox.

> [!NOTE]
> The Azure AD Provisioning Service sends email notification if the provisioning job goes into a [quarantine](https://docs.microsoft.com/azure/active-directory/manage-apps/user-provisioning#quarantine) state.

   * Click the **Test Connection** button. If the connection test succeeds, click the **Save** button at  the top. If it fails, double-check that the Workday credentials and the AD credentials configured on the agent setup are valid.

     ![Azure portal](./media/workday-inbound-tutorial/wd_1.png)

   * Once the credentials are saved successfully, the **Mappings** section will display the default mapping **Synchronize Workday Workers to On Premises Active Directory**

### Part 3: Configure attribute mappings

In this section, you will configure how user data flows from Workday to Active Directory.

1. On the Provisioning tab under **Mappings**, click **Synchronize Workday Workers to On Premises Active Directory**.

2. In the **Source Object Scope** field, you can select which sets of  users in Workday should be in scope for provisioning to AD, by defining a set of attribute-based filters. The default scope is “all users in Workday”. Example filters:
=======
        
     > [!NOTE]
     > This setting only comes into play for user account creations if the *parentDistinguishedName* attribute is not configured in the attribute mappings. This setting is not used for user search or update operations. The entire domain sub tree falls in the scope of the search operation.

   * **Notification Email –** Enter your email address, and check the “send email if failure occurs” checkbox.

     > [!NOTE]
     > The Azure AD Provisioning Service sends email notification if the provisioning job goes into a [quarantine](https://docs.microsoft.com/azure/active-directory/manage-apps/user-provisioning#quarantine) state.

   * Click the **Test Connection** button. If the connection test succeeds, click the **Save** button at  the top. If it fails, double-check that the Workday credentials and the AD credentials configured on the agent setup are valid.

     ![Azure portal](./media/workday-inbound-tutorial/wd_1.png)

   * Once the credentials are saved successfully, the **Mappings** section will display the default mapping **Synchronize Workday Workers to On Premises Active Directory**

### Part 3: Configure attribute mappings

In this section, you will configure how user data flows from Workday to Active Directory.

1. On the Provisioning tab under **Mappings**, click **Synchronize Workday Workers to On Premises Active Directory**.

1. In the **Source Object Scope** field, you can select which sets of  users in Workday should be in scope for provisioning to AD, by defining a set of attribute-based filters. The default scope is “all users in Workday”. Example filters:
>>>>>>> 6a383dfd

   * Example: Scope to users with Worker IDs between 1000000 and
        2000000 (excluding 2000000)

      * Attribute: WorkerID

      * Operator: REGEX Match

      * Value: (1[0-9][0-9][0-9][0-9][0-9][0-9])

   * Example: Only employees and not contingent workers

      * Attribute: EmployeeID

      * Operator: IS NOT NULL

<<<<<<< HEAD
> [!TIP]
> When you are configuring the provisioning app for the first time, you will need to test and verify your attribute mappings and expressions to make sure that it is giving you the desired result. Microsoft recommends using the scoping filters under **Source Object Scope** to test your mappings with a few test users from Workday. Once you have verified that the mappings work, then you can either remove the filter or gradually expand it to include more users.
=======
   > [!TIP]
   > When you are configuring the provisioning app for the first time, you will need to test and verify your attribute mappings and expressions to make sure that it is giving you the desired result. Microsoft recommends using the scoping filters under **Source Object Scope** to test your mappings with a few test users from Workday. Once you have verified that the mappings work, then you can either remove the filter or gradually expand it to include more users.
>>>>>>> 6a383dfd

1. In the **Target Object Actions** field, you can globally filter what actions are performed on Active Directory. **Create** and **Update** are most common.

1. In the **Attribute mappings** section, you can define how individual Workday attributes map to Active Directory attributes.

1. Click on an existing attribute mapping to update it, or click **Add new mapping** at the bottom of the screen to add new
        mappings. An individual attribute mapping supports these properties:

      * **Mapping Type**

         * **Direct** – Writes the value of the Workday attribute to the AD attribute, with no changes

         * **Constant** - Write a static, constant string value to the AD attribute

         * **Expression** – Allows you to write a custom value to the AD attribute, based on one or more Workday attributes. [For more info, see this article on expressions](../manage-apps/functions-for-customizing-application-data.md).

      * **Source attribute** - The user attribute from Workday. If the attribute you are looking for is not present, see [Customizing the list of Workday user attributes](#customizing-the-list-of-workday-user-attributes).

      * **Default value** – Optional. If the source attribute has an empty value, the mapping will write this value instead.
            Most common configuration is to leave this blank.

      * **Target attribute** – The user attribute in Active  Directory.

      * **Match objects using this attribute** – Whether or not this mapping should be used to uniquely identify users between
            Workday and Active Directory. This value is typically set on the  Worker ID field for Workday, which is typically mapped to one of the Employee ID attributes in Active Directory.

      * **Matching precedence** – Multiple matching attributes can be set. When there are multiple, they are evaluated in the
            order defined by this field. As soon as a match is found, no  further matching attributes are evaluated.

      * **Apply this mapping**

         * **Always** – Apply this mapping on both user creation and update actions

         * **Only during creation** - Apply this mapping only on user creation actions

1. To save your mappings, click **Save** at the top of the  Attribute-Mapping section.

   ![Azure portal](./media/workday-inbound-tutorial/wd_2.png)

#### Below are some example attribute mappings between Workday and Active Directory, with some common expressions

* The expression that maps to the *parentDistinguishedName* attribute is used to provision a user to different OUs based on one or more Workday source attributes. This example here places users in different OUs based on what city they are in.

* The *userPrincipalName* attribute in Active Directory is generated using the de-duplication function [SelectUniqueValue](../manage-apps/functions-for-customizing-application-data.md#selectuniquevalue) that checks for existence of a generated value in the target AD domain and only sets it if it is unique.  

* [There is documentation on writing expressions here](../manage-apps/functions-for-customizing-application-data.md). This section includes examples on how to remove special characters.

| WORKDAY ATTRIBUTE | ACTIVE DIRECTORY ATTRIBUTE |  MATCHING ID? | CREATE / UPDATE |
| ---------- | ---------- | ---------- | ---------- |
| **WorkerID**  |  EmployeeID | **Yes** | Written on create only |
| **PreferredNameData**    |  cn    |   |   Written on create only |
| **SelectUniqueValue( Join("\@", Join(".",  \[FirstName\], \[LastName\]), "contoso.com"), Join("\@", Join(".",  Mid(\[FirstName\], 1, 1), \[LastName\]), "contoso.com"), Join("\@", Join(".",  Mid(\[FirstName\], 1, 2), \[LastName\]), "contoso.com"))**   | userPrincipalName     |     | Written on create only 
| **Replace(Mid(Replace(\[UserID\], , "(\[\\\\/\\\\\\\\\\\\\[\\\\\]\\\\:\\\\;\\\\\|\\\\=\\\\,\\\\+\\\\\*\\\\?\\\\&lt;\\\\&gt;\])", , "", , ), 1, 20), , "([\\\\.)\*\$](file:///\\.)*$)", , "", , )**      |    sAMAccountName            |     |         Written on create only |
| **Switch(\[Active\], , "0", "True", "1", "False")** |  accountDisabled      |     | Create + update |
| **FirstName**   | givenName       |     |    Create + update |
| **LastName**   |   sn   |     |  Create + update |
| **PreferredNameData**  |  displayName |     |   Create + update |
| **Company**         | company   |     |  Create + update |
| **SupervisoryOrganization**  | department  |     |  Create + update |
| **ManagerReference**   | manager  |     |  Create + update |
| **BusinessTitle**   |  title     |     |  Create + update | 
| **AddressLineData**    |  streetAddress  |     |   Create + update |
| **Municipality**   |   l   |     | Create + update |
| **CountryReferenceTwoLetter**      |   co |     |   Create + update |
| **CountryReferenceTwoLetter**    |  c  |     |         Create + update |
| **CountryRegionReference** |  st     |     | Create + update |
| **WorkSpaceReference** | physicalDeliveryOfficeName    |     |  Create + update |
| **PostalCode**  |   postalCode  |     | Create + update |
| **PrimaryWorkTelephone**  |  telephoneNumber   |     | Create + update |
| **Fax**      | facsimileTelephoneNumber     |     |    Create + update |
| **Mobile**  |    mobile       |     |       Create + update |
| **LocalReference** |  preferredLanguage  |     |  Create + update |                                               
| **Switch(\[Municipality\], "OU=Standard Users,OU=Users,OU=Default,OU=Locations,DC=contoso,DC=com", "Dallas", "OU=Standard Users,OU=Users,OU=Dallas,OU=Locations,DC=contoso,DC=com", "Austin", "OU=Standard Users,OU=Users,OU=Austin,OU=Locations,DC=contoso,DC=com", "Seattle", "OU=Standard Users,OU=Users,OU=Seattle,OU=Locations,DC=contoso,DC=com", “London", "OU=Standard Users,OU=Users,OU=London,OU=Locations,DC=contoso,DC=com")**  | parentDistinguishedName     |     |  Create + update |

Once your attribute mapping configuration is complete, you can now [enable and launch the user provisioning service](#enable-and-launch-user-provisioning).

## Configuring user provisioning to Azure AD

The following sections describe steps for configuring user provisioning from Workday to Azure AD for cloud-only deployments.

* [Adding the Azure AD provisioning connector app and creating the connection to Workday](#part-1-adding-the-azure-ad-provisioning-connector-app-and-creating-the-connection-to-workday)
* [Configure Workday and Azure AD attribute mappings](#part-2-configure-workday-and-azure-ad-attribute-mappings)
* [Enable and launch user provisioning](#enable-and-launch-user-provisioning)

> [!IMPORTANT]
> Only follow the procedure below if you have cloud-only users that need to be provisioned to Azure AD and not on-premises Active Directory.

### Part 1: Adding the Azure AD provisioning connector app and creating the connection to Workday

**To configure Workday to Azure Active Directory provisioning for cloud-only users:**

1. Go to <https://portal.azure.com>.

2. In the left navigation bar, select **Azure Active Directory**

3. Select **Enterprise Applications**, then **All Applications**.

4. Select **Add an application**, and then select the **All** category.

5. Search for **Workday to Azure AD provisioning**, and add that app from the gallery.

6. After the app is added and the app details screen is shown, select **Provisioning**

7. Change the **Provisioning** **Mode** to **Automatic**

8. Complete the **Admin Credentials** section as follows:

   * **Admin Username** – Enter the username of the Workday integration system account, with the tenant domain name appended. Should look something like: username@contoso4

   * **Admin password –** Enter the password of the Workday integration system account

   * **Tenant URL –** Enter the URL to the Workday web services  endpoint for your tenant. This value should look like:
        https://wd3-impl-services1.workday.com/ccx/service/contoso4/Human_Resources,
        where *contoso4* is replaced with your correct tenant name and  *wd3-impl* is replaced with the correct environment string. If this URL is not known, please work with your Workday integration partner or support representative to determine the correct URL to use.

   * **Notification Email –** Enter your email address, and check the  “send email if failure occurs” checkbox.

   * Click the **Test Connection** button.

   * If the connection test succeeds, click the **Save** button at
        the top. If it fails, double-check that the Workday URL and credentials are valid
        in Workday.

### Part 2: Configure Workday and Azure AD attribute mappings

In this section, you will configure how user data flows from Workday to Azure Active Directory for cloud-only users.

1. On the Provisioning tab under **Mappings**, click **Synchronize Workers to Azure AD**.

2. In the **Source Object Scope** field, you can select which sets of  users in Workday should be in scope for provisioning to Azure AD, by  defining a set of attribute-based filters. The default scope is “all  users in Workday”. Example filters:

   * Example: Scope to users with Worker IDs between 1000000 and
        2000000

      * Attribute: WorkerID

      * Operator: REGEX Match

      * Value: (1[0-9][0-9][0-9][0-9][0-9][0-9])

   * Example: Only contingent workers and not regular employees

      * Attribute: ContingentID

      * Operator: IS NOT NULL

3. In the **Target Object Actions** field, you can globally filter what actions are performed on Azure AD. **Create**  and **Update** are most common.

4. In the **Attribute mappings** section, you can define how individual Workday attributes map to Active Directory attributes.

5. Click on an existing attribute mapping to update it, or click **Add new mapping** at the bottom of the screen to add new
        mappings. An individual attribute mapping supports these properties:

   * **Mapping Type**

      * **Direct** – Writes the value of the Workday attribute to the AD attribute, with no changes

      * **Constant** - Write a static, constant string value to the AD attribute

      * **Expression** – Allows you to write a custom value to the AD attribute, based on one or more Workday
                attributes. [For more info, see this article on expressions](../manage-apps/functions-for-customizing-application-data.md).

   * **Source attribute** - The user attribute from Workday. If the attribute you are looking for is not present, see [Customizing the list of Workday user attributes](#customizing-the-list-of-workday-user-attributes).

   * **Default value** – Optional. If the source attribute has an empty value, the mapping will write this value instead.
            Most common configuration is to leave this blank.

   * **Target attribute** – The user attribute in Azure AD.

   * **Match objects using this attribute** – Whether or not this attribute should be used to uniquely identify users between
            Workday and Azure AD. This value is typically set on the Worker ID field for Workday, which is typically mapped to
            the Employee ID attribute (new) or an extension attribute in Azure AD.

   * **Matching precedence** – Multiple matching attributes can be set. When there are multiple, they are evaluated in the
            order defined by this field. As soon as a match is found, no further matching attributes are evaluated.

   * **Apply this mapping**

     * **Always** – Apply this mapping on both user creation and update actions
<<<<<<< HEAD

     * **Only during creation** - Apply this mapping only on user creation actions

6. To save your mappings, click **Save** at the top of the Attribute-Mapping section.

Once your attribute mapping configuration is complete, you can now [enable and launch the user provisioning service](#enable-and-launch-user-provisioning).

## Configuring writeback of email addresses to Workday

Follow these instructions to configure writeback of user email addresses from Azure Active Directory to Workday.
=======

     * **Only during creation** - Apply this mapping only on user creation actions

6. To save your mappings, click **Save** at the top of the Attribute-Mapping section.

Once your attribute mapping configuration is complete, you can now [enable and launch the user provisioning service](#enable-and-launch-user-provisioning).

## Configuring Azure AD attribute writeback to Workday

Follow these instructions to configure writeback of user email addresses and username from Azure Active Directory to Workday.
>>>>>>> 6a383dfd

* [Adding the Writeback connector app and creating the connection to Workday](#part-1-adding-the-writeback-connector-app-and-creating-the-connection-to-workday)
* [Configure writeback attribute mappings](#part-2-configure-writeback-attribute-mappings)
* [Enable and launch user provisioning](#enable-and-launch-user-provisioning)

### Part 1: Adding the Writeback connector app and creating the connection to Workday

**To configure Workday Writeback connector:**

1. Go to <https://portal.azure.com>

2. In the left navigation bar, select **Azure Active Directory**

3. Select **Enterprise Applications**, then **All Applications**.

4. Select **Add an application**, then select the **All** category.

5. Search for **Workday Writeback**, and add that app from the gallery.

6. After the app is added and the app details screen is shown, select **Provisioning**

7. Change the **Provisioning** **Mode** to **Automatic**

8. Complete the **Admin Credentials** section as follows:

   * **Admin Username** – Enter the username of the Workday integration system account, with the tenant domain name
        appended. Should look something like: *username\@contoso4*

   * **Admin password –** Enter the password of the Workday integration system account

   * **Tenant URL –** Enter the URL to the Workday web services endpoint for your tenant. This value should look like:
        https://wd3-impl-services1.workday.com/ccx/service/contoso4/Human_Resources,
        where *contoso4* is replaced with your correct tenant name and *wd3-impl* is replaced with the correct environment string (if necessary).

   * **Notification Email –** Enter your email address, and check the  “send email if failure occurs” checkbox.

   * Click the **Test Connection** button. If the connection test succeeds, click the **Save** button at
        the top. If it fails, double-check that the Workday URL and credentials are valid in Workday.
<<<<<<< HEAD

### Part 2: Configure writeback attribute mappings

In this section, you will configure how writeback attributes flow from Azure AD to Workday.

1. On the Provisioning tab under **Mappings**, click **Synchronize Azure Active Directory Users to Workday**.

2. In the **Source Object Scope** field, you can optionally filter, which sets of users in Azure Active Directory should have their email addresses written back to Workday. The default scope is “all users in Azure AD”.

3. In the **Attribute mappings** section, update the matching ID to indicate the attribute in Azure Active Directory where the Workday worker ID or employee ID is stored. A popular matching method is to synchronize the Workday worker ID or employee ID to extensionAttribute1-15 in Azure AD, and then use this attribute in Azure AD to match users back in Workday.
=======

### Part 2: Configure writeback attribute mappings

In this section, you will configure how writeback attributes flow from Azure AD to Workday. At present, the connector only supports writeback of email address and username to Workday.

1. On the Provisioning tab under **Mappings**, click **Synchronize Azure Active Directory Users to Workday**.

2. In the **Source Object Scope** field, you can optionally filter, which sets of users in Azure Active Directory should have their email addresses written back to Workday. The default scope is “all users in Azure AD”.

3. In the **Attribute mappings** section, update the matching ID to indicate the attribute in Azure Active Directory where the Workday worker ID or employee ID is stored. A popular matching method is to synchronize the Workday worker ID or employee ID to extensionAttribute1-15 in Azure AD, and then use this attribute in Azure AD to match users back in Workday.

4. Typically you map the Azure AD *userPrincipalName* attribute to Workday *UserID* attribute and map the Azure AD *mail* attribute to the Workday *EmailAddress* attribute. To save your mappings, click **Save** at the top of the Attribute-Mapping section.

Once your attribute mapping configuration is complete, you can now [enable and launch the user provisioning service](#enable-and-launch-user-provisioning).
>>>>>>> 6a383dfd

## Enable and launch user provisioning

<<<<<<< HEAD
Once your attribute mapping configuration is complete, you can now [enable and launch the user provisioning service](#enable-and-launch-user-provisioning). 

## Enable and launch user provisioning

Once the Workday provisioning app configurations have been completed, you can turn on the provisioning service in the Azure portal.

> [!TIP]
> By default when you turn on the provisioning service, it will initiate provisioning operations for all users in scope. If there are errors in the mapping or Workday data issues, then the provisioning job might fail and go into the quarantine state. To avoid this, as a best practice, we recommend configuring **Source Object Scope** filter and testing  your attribute mappings with a few test users before launching the full sync for all users. Once you have verified that the mappings work and are giving you the desired results, then you can either remove the filter or gradually expand it to include more users.

=======
Once the Workday provisioning app configurations have been completed, you can turn on the provisioning service in the Azure portal.

> [!TIP]
> By default when you turn on the provisioning service, it will initiate provisioning operations for all users in scope. If there are errors in the mapping or Workday data issues, then the provisioning job might fail and go into the quarantine state. To avoid this, as a best practice, we recommend configuring **Source Object Scope** filter and testing  your attribute mappings with a few test users before launching the full sync for all users. Once you have verified that the mappings work and are giving you the desired results, then you can either remove the filter or gradually expand it to include more users.

>>>>>>> 6a383dfd
1. In the **Provisioning** tab, set the **Provisioning Status** to **On**.

2. Click **Save**.

3. This operation will start the initial sync, which can take a variable number of hours depending on how many users are in the Workday tenant. 

4. At any time, check the **Audit logs** tab in the Azure portal to see what actions the provisioning service has performed. The audit logs lists all individual sync events performed by the provisioning service, such as which users are being read out of Workday and then subsequently added or updated to Active Directory. Refer to the Troubleshooting section for instructions on how to review the audit logs and fix provisioning errors.

5. Once the initial sync is completed, it will write an audit summary report in the **Provisioning** tab, as shown below.

   ![Azure portal](./media/workday-inbound-tutorial/wd_3.png)

## Frequently Asked Questions (FAQ)

* **Solution capability questions**
  * [When processing a new hire from Workday, how does the solution set the password for the new user account in Active Directory?](#when-processing-a-new-hire-from-workday-how-does-the-solution-set-the-password-for-the-new-user-account-in-active-directory)
  * [Does the solution support sending email notifications after provisioning operations complete?](#does-the-solution-support-sending-email-notifications-after-provisioning-operations-complete)
  * [How do I manage delivery of passwords for new hires and securely provide a mechanism to reset their password?](#how-do-i-manage-delivery-of-passwords-for-new-hires-and-securely-provide-a-mechanism-to-reset-their-password)
  * [Does the solution cache Workday user profiles in the Azure AD cloud or at the provisioning agent layer?](#does-the-solution-cache-workday-user-profiles-in-the-azure-ad-cloud-or-at-the-provisioning-agent-layer)
  * [Does the solution support assigning on-premises AD groups to the user?](#does-the-solution-support-assigning-on-premises-ad-groups-to-the-user)
  * [Which Workday APIs does the solution use to query and update Workday worker profiles?](#which-workday-apis-does-the-solution-use-to-query-and-update-workday-worker-profiles)
  * [Can I configure my Workday HCM tenant with two Azure AD tenants?](#can-i-configure-my-workday-hcm-tenant-with-two-azure-ad-tenants)
  * [Why "Workday to Azure AD" user provisioning app is not supported if we have deployed Azure AD Connect?](#why-workday-to-azure-ad-user-provisioning-app-is-not-supported-if-we-have-deployed-azure-ad-connect)
  * [How do I suggest improvements or request new features related to Workday and Azure AD integration?](#how-do-i-suggest-improvements-or-request-new-features-related-to-workday-and-azure-ad-integration)

* **Provisioning Agent questions**
  * [What is the GA version of the Provisioning Agent?](#what-is-the-ga-version-of-the-provisioning-agent)
  * [How do I know the version of my Provisioning Agent?](#how-do-i-know-the-version-of-my-provisioning-agent)
  * [Does Microsoft automatically push Provisioning Agent updates?](#does-microsoft-automatically-push-provisioning-agent-updates)
  * [Can I install the Provisioning Agent on the same server running AAD Connect?](#can-i-install-the-provisioning-agent-on-the-same-server-running-aad-connect)
  * [How do I configure the Provisioning Agent to use a proxy server for outbound HTTP communication?](#how-do-i-configure-the-provisioning-agent-to-use-a-proxy-server-for-outbound-http-communication)
  * [How do I ensure that the Provisioning Agent is able to communicate with the Azure AD tenant and no firewalls are blocking ports required by the agent?](#how-do-i-ensure-that-the-provisioning-agent-is-able-to-communicate-with-the-azure-ad-tenant-and-no-firewalls-are-blocking-ports-required-by-the-agent)
  * [How do I de-register the domain associated with my Provisioning Agent?](#how-do-i-de-register-the-domain-associated-with-my-provisioning-agent)
  * [How do I uninstall the Provisioning Agent?](#how-do-i-uninstall-the-provisioning-agent)
  
* **Workday to AD attribute mapping and configuration questions**
  * [How do I back up or export a working copy of my Workday Provisioning Attribute Mapping and Schema?](#how-do-i-back-up-or-export-a-working-copy-of-my-workday-provisioning-attribute-mapping-and-schema)
  * [I have custom attributes in Workday and Active Directory. How do I configure the solution to work with my custom attributes?](#i-have-custom-attributes-in-workday-and-active-directory-how-do-i-configure-the-solution-to-work-with-my-custom-attributes)
  * [Can I provision user's photo from Workday to Active Directory?](#can-i-provision-users-photo-from-workday-to-active-directory)
  * [How do I sync mobile numbers from Workday based on user consent for public usage?](#how-do-i-sync-mobile-numbers-from-workday-based-on-user-consent-for-public-usage)
  * [How do I format display names in AD based on the user’s department/country/city attributes and handle regional variances?](#how-do-i-format-display-names-in-ad-based-on-the-users-departmentcountrycity-attributes-and-handle-regional-variances)
  * [How can I use SelectUniqueValue to generate unique values for samAccountName attribute?](#how-can-i-use-selectuniquevalue-to-generate-unique-values-for-samaccountname-attribute)
  * [How do I remove characters with diacritics and convert them into normal English alphabets?](#how-do-i-remove-characters-with-diacritics-and-convert-them-into-normal-english-alphabets)

### Solution capability questions

#### When processing a new hire from Workday, how does the solution set the password for the new user account in Active Directory?

When the on-premises provisioning agent gets a request to create a new AD account, it automatically generates a complex random password designed to meet the password complexity requirements defined by the AD server and sets this on the user object. This password is not logged anywhere.

#### Does the solution support sending email notifications after provisioning operations complete?

No, sending email notifications after completing provisioning operations is not supported in the current release.

#### How do I manage delivery of passwords for new hires and securely provide a mechanism to reset their password?

One of the final steps involved in new AD account provisioning is the delivery of the temporary password assigned to the user’s AD account. Many enterprises still use the traditional approach of delivering the temporary password to the user’s manager, who then hands over the password to the new hire/contingent worker. This process has an inherent security flaw and there is an option available to implement a better approach using Azure AD capabilities.

As part of the hiring process, HR teams usually run a background check and vet the mobile number of the new hire. With the Workday to AD User Provisioning integration, you can build on top of this fact and rollout a self-service password reset capability for the user on Day 1. This is accomplished by propagating the “Mobile Number” attribute of the new hire from Workday to AD and then from AD to Azure AD using AAD Connect. Once the “Mobile Number” is present in Azure AD, you can enable the [Self-Service Password Reset (SSPR)](../authentication/howto-sspr-authenticationdata.md) for the user’s account, so that on Day 1, a new hire can use the registered and verified mobile number for authentication.

#### Does the solution cache Workday user profiles in the Azure AD cloud or at the provisioning agent layer?

No, the solution does not maintain a cache of user profiles. The Azure AD provisioning service simply acts as a data processor, reading data from Workday and writing to the target Active Directory or Azure AD. See the section [Managing personal data](#managing-personal-data) for details related to user privacy and data retention.

#### Does the solution support assigning on-premises AD groups to the user?

This functionality is not supported currently. Recommended workaround is to deploy a PowerShell script that queries the Azure AD Graph API endpoint for audit log data and use that to trigger scenarios such as group assignment. This PowerShell script can be attached to a task scheduler and deployed on the same box running the provisioning agent.  

#### Which Workday APIs does the solution use to query and update Workday worker profiles?

The solution currently uses the following Workday APIs:

* Get_Workers (v21.1) for fetching worker information
* Maintain_Contact_Information (v26.1) for the Work Email Writeback feature
<<<<<<< HEAD
=======
* Update_Workday_Account (v31.2) for Username Writeback feature
>>>>>>> 6a383dfd

#### Can I configure my Workday HCM tenant with two Azure AD tenants?

Yes, this configuration is supported. Here are the high level steps to configure this scenario:

* Deploy provisioning agent #1 and register it with Azure AD tenant #1.
* Deploy provisioning agent #2 and register it with Azure AD tenant #2.
* Based on the "Child Domains" that each Provisioning Agent will manage, configure each agent with the domain(s). One agent can handle multiple domains.
* In Azure portal, setup the Workday to AD User Provisioning App in each tenant and configure it with the respective domains.

#### Why "Workday to Azure AD" user provisioning app is not supported if we have deployed Azure AD Connect?

When Azure AD is used in hybrid mode (where it contains a mix of cloud + on-premises users), it's important to have a clear definition of "source of authority". Typically hybrid scenarios require deployment of Azure AD Connect. When Azure AD Connect is deployed, on-premises AD is the source of authority. Introducing the Workday to Azure AD connector into the mix can lead to a situation where Workday attribute values could potentially overwrite the values set by Azure AD Connect. Hence use of "Workday to Azure AD" provisioning app is not supported when Azure AD Connect is enabled. In such situations, we recommend using "Workday to AD User" provisioning app for getting users into on-premises AD and then syncing them into Azure AD using Azure AD Connect.

#### How do I suggest improvements or request new features related to Workday and Azure AD integration?

Your feedback is highly valued as it helps us set the direction for the future releases and enhancements. We welcome all feedback and encourage you to submit your idea or improvement suggestion in the [feedback forum of Azure AD](https://feedback.azure.com/forums/169401-azure-active-directory). For specific feedback related to the Workday integration, select the category *SaaS Applications* and search using the keywords *Workday* to find existing feedback related to the Workday.

![UserVoice SaaS Apps](media/workday-inbound-tutorial/uservoice_saas_apps.png)

![UserVoice Workday](media/workday-inbound-tutorial/uservoice_workday_feedback.png)

When suggesting a new idea, please check to see if someone else has already suggested a similar feature. In that case, you can up vote the feature or enhancement request. You can also leave a comment regarding your specific use case to show your support for the idea and demonstrate how the feature will be valuable for you too.

### Provisioning Agent questions

#### What is the GA version of the Provisioning Agent?

* The GA version of the Provisioning Agent is 1.1.30 and above.
* If your agent version is less than 1.1.30, you are running the public preview version and it will automatically be updated to the GA version if the server hosting the agent has .NET 4.7.1 runtime.
  * You can [check the .NET version](https://docs.microsoft.com/dotnet/framework/migration-guide/how-to-determine-which-versions-are-installed) installed on your server. If the server is not running .NET 4.7.1, you can [download and install .NET 4.7.1](https://support.microsoft.com/help/4033342/the-net-framework-4-7-1-offline-installer-for-windows). Your provisioning agent  will automatically be updated to the GA version after you install .NET 4.7.1.

#### How do I know the version of my Provisioning Agent?

<<<<<<< HEAD
* Log in to the Windows server where the Provisioning Agent is installed.
=======
* Sign in to the Windows server where the Provisioning Agent is installed.
>>>>>>> 6a383dfd
* Go to **Control Panel** -> **Uninstall or Change a Program** menu
* Look for the version corresponding to the entry **Microsoft Azure AD Connect Provisioning Agent**

  ![Azure portal](./media/workday-inbound-tutorial/pa_version.png)

#### Does Microsoft automatically push Provisioning Agent updates?

Yes, Microsoft automatically updates the provisioning agent. You can disable automatic updates by stopping the Windows service **Microsoft Azure AD Connect Agent Updater**.

#### Can I install the Provisioning Agent on the same server running AAD Connect?

Yes, you can install the Provisioning Agent on the same server that runs AAD Connect.

#### At the time of configuration the Provisioning Agent prompts for Azure AD admin credentials. Does the Agent store the credentials locally on the server?

During configuration, the Provisioning Agent prompts for Azure AD admin credentials only to connect to your Azure AD tenant. It does not store the credentials locally on the server. However it does retain the credentials used to connect to the *on-premises Active Directory domain* in a local Windows password vault.

#### How do I configure the Provisioning Agent to use a proxy server for outbound HTTP communication?

The Provisioning Agent supports use of outbound proxy. You can configure it by editing the agent config file **C:\Program Files\Microsoft Azure AD Connect Provisioning Agent\AADConnectProvisioningAgent.exe.config**.
Add the following lines into it, towards the end of the file just before the closing `</configuration>` tag.
Replace the variables [proxy-server] and [proxy-port] with your proxy server name and port values.
<<<<<<< HEAD

```xml
    <system.net>
          <defaultProxy enabled="true" useDefaultCredentials="true">
             <proxy
                usesystemdefault="true"
                proxyaddress="http://[proxy-server]:[proxy-port]"
                bypassonlocal="true"
             />
         </defaultProxy>
    </system.net>
```

#### How do I ensure that the Provisioning Agent is able to communicate with the Azure AD tenant and no firewalls are blocking ports required by the agent?

You can also check whether you have all the required ports open by opening the [Connector Ports Test Tool](https://aadap-portcheck.connectorporttest.msappproxy.net/) from your on premises network. More green checkmarks means greater resiliency.

To make sure the tool gives you the right results, be sure to:

* Open the tool on a browser from the server where you have installed the Provisioning Agent.
* Ensure that any proxies or firewalls applicable to your Provisioning Agent are also applied to this page. This can be done in Internet Explorer by going to **Settings -> Internet Options -> Connections -> LAN Settings**. On this page, you see the field "Use a Proxy Server for your LAN". Select this box, and put the proxy address into the "Address" field.

#### Can one Provisioning Agent be configured to provision multiple AD domains?

=======

```xml
    <system.net>
          <defaultProxy enabled="true" useDefaultCredentials="true">
             <proxy
                usesystemdefault="true"
                proxyaddress="http://[proxy-server]:[proxy-port]"
                bypassonlocal="true"
             />
         </defaultProxy>
    </system.net>
```

#### How do I ensure that the Provisioning Agent is able to communicate with the Azure AD tenant and no firewalls are blocking ports required by the agent?

You can also check whether you have all the required ports open by opening the [Connector Ports Test Tool](https://aadap-portcheck.connectorporttest.msappproxy.net/) from your on premises network. More green checkmarks means greater resiliency.

To make sure the tool gives you the right results, be sure to:

* Open the tool on a browser from the server where you have installed the Provisioning Agent.
* Ensure that any proxies or firewalls applicable to your Provisioning Agent are also applied to this page. This can be done in Internet Explorer by going to **Settings -> Internet Options -> Connections -> LAN Settings**. On this page, you see the field "Use a Proxy Server for your LAN". Select this box, and put the proxy address into the "Address" field.

#### Can one Provisioning Agent be configured to provision multiple AD domains?

>>>>>>> 6a383dfd
Yes, one Provisioning Agent can be configured to handle multiple AD domains as long as the agent has line of sight to the respective domain controllers. Microsoft recommends setting up a group of 3 provisioning agents serving the same set of AD domains to ensure high availability and provide fail over support.

#### How do I de-register the domain associated with my Provisioning Agent?

* From the Azure portal, get the *tenant ID* of your Azure AD tenant.
<<<<<<< HEAD
* Log in to the Windows server running the Provisioning Agent.
* Open powershell as Windows Administrator.
=======
* Sign in to the Windows server running the Provisioning Agent.
* Open PowerShell as Windows Administrator.
>>>>>>> 6a383dfd
* Change to the directory containing the registration scripts and run the following commands replacing the \[tenant ID\] parameter with the value of your tenant ID.

  ```powershell
  cd “C:\Program Files\Microsoft Azure AD Connect Provisioning Agent\RegistrationPowershell\Modules\PSModulesFolder”
  Import-Module "C:\Program Files\Microsoft Azure AD Connect Provisioning Agent\RegistrationPowershell\Modules\PSModulesFolder\AppProxyPSModule.psd1"
  Get-PublishedResources -TenantId "[tenant ID]"
  ```

* From the list of agents that appear – copy the value of the "id" field from that resource whose *resourceName* equals to your AD domain name.
<<<<<<< HEAD
* Paste the id into this command and execute it in Powershell.
=======
* Paste the ID value into this command and execute the command in PowerShell.
>>>>>>> 6a383dfd

  ```powershell
  Remove-PublishedResource -ResourceId "[resource ID]" -TenantId "[tenant ID]"
  ```

* Rerun the Agent configuration wizard.
* Any other agents, that were previously assigned to this domain will need to be reconfigured.

#### How do I uninstall the Provisioning Agent?

<<<<<<< HEAD
* Log in to the Windows server where the Provisioning Agent is installed.
=======
* Sign in to the Windows server where the Provisioning Agent is installed.
>>>>>>> 6a383dfd
* Go to **Control Panel** -> **Uninstall or Change a Program** menu
* Uninstall the following programs:
  * Microsoft Azure AD Connect Provisioning Agent
  * Microsoft Azure AD Connect Agent Updater
  * Microsoft Azure AD Connect Provisioning Agent Package

### Workday to AD attribute mapping and configuration questions

#### How do I back up or export a working copy of my Workday Provisioning Attribute Mapping and Schema?

You can use Microsoft Graph API to export your Workday User Provisioning configuration. Refer to the steps in the section [Exporting and Importing your Workday User Provisioning Attribute Mapping configuration](#exporting-and-importing-your-configuration) for details.

#### I have custom attributes in Workday and Active Directory. How do I configure the solution to work with my custom attributes?

The solution supports custom Workday and Active Directory attributes. To add your custom attributes to the mapping schema, open the **Attribute Mapping** blade and scroll down to expand the section **Show advanced options**. 

![Edit Attribute List](./media/workday-inbound-tutorial/wd_edit_attr_list.png)

To add your custom Workday attributes, select the option *Edit attribute list for Workday* and to add your custom AD attributes, select the option *Edit attribute list for On Premises Active Directory*.

See also:

* [Customizing the list of Workday user attributes](#customizing-the-list-of-workday-user-attributes)

#### How do I configure the solution to only update attributes in AD based on Workday changes and not create any new AD accounts?

This configuration can be achieved by setting the **Target Object Actions** in the **Attribute Mappings** blade as shown below:

![Update action](./media/workday-inbound-tutorial/wd_target_update_only.png)

Select the checkbox "Update" for only update operations to flow from Workday to AD. 

#### Can I provision user's photo from Workday to Active Directory?

The solution currently does not support setting binary attributes such as *thumbnailPhoto* and *jpegPhoto* in Active Directory.

#### How do I sync mobile numbers from Workday based on user consent for public usage?

* Go the "Provisioning" blade of your Workday Provisioning App.
* Click on the Attribute Mappings 
* Under **Mappings**, select **Synchronize Workday Workers to On Premises Active Directory** (or **Synchronize Workday Workers to Azure AD**).
* On the Attribute Mappings page, scroll down and check the box "Show Advanced Options".  Click on **Edit attribute list for Workday**
* In the blade that opens up, locate the "Mobile" attribute and click on the row so you can edit the **API Expression**
     ![Mobile GDPR](./media/workday-inbound-tutorial/mobile_gdpr.png)

* Replace the **API Expression** with the following new expression, which retrieves the work mobile number only if the "Public Usage Flag" is set to "True" in Workday.

    ```
     wd:Worker/wd:Worker_Data/wd:Personal_Data/wd:Contact_Data/wd:Phone_Data[translate(string(wd:Phone_Device_Type_Reference/@wd:Descriptor),'abcdefghijklmnopqrstuvwxyz','ABCDEFGHIJKLMNOPQRSTUVWXYZ')='MOBILE' and translate(string(wd:Usage_Data/wd:Type_Data/wd:Type_Reference/@wd:Descriptor),'abcdefghijklmnopqrstuvwxyz','ABCDEFGHIJKLMNOPQRSTUVWXYZ')='WORK' and string(wd:Usage_Data/@wd:Public)='1']/@wd:Formatted_Phone
    ```

* Save the Attribute List.
* Save the Attribute Mapping.
* Clear current state and restart the full sync.

#### How do I format display names in AD based on the user’s department/country/city attributes and handle regional variances?

<<<<<<< HEAD
It is a common requirement to configure the *displayName* attribute in AD so that it also provides information about the user's department and country. For e.g. if John Smith works in the Marketing Department in US, you might want his *displayName* to show up as *Smith, John (Marketing-US)*.

Here is how you can handle such requirements for constructing *CN* or *displayName* to include attributes such as company, business unit, city, or country.

* Each Workday attribute is retrieved using an underlying XPATH API expression, which is configurable in  **Attribute Mapping -> Advanced Section -> Edit attribute list for Workday**. Here is the default XPATH API expression for Workday *PreferredFirstName*, *PreferredLastName*, *Company* and *SupervisoryOrganization* attributes.

     [!div class="mx-tdCol2BreakAll"]
=======
It is a common requirement to configure the *displayName* attribute in AD so that it also provides information about the user's department and country/region. For e.g. if John Smith works in the Marketing Department in US, you might want his *displayName* to show up as *Smith, John (Marketing-US)*.

Here is how you can handle such requirements for constructing *CN* or *displayName* to include attributes such as company, business unit, city, or country/region.

* Each Workday attribute is retrieved using an underlying XPATH API expression, which is configurable in  **Attribute Mapping -> Advanced Section -> Edit attribute list for Workday**. Here is the default XPATH API expression for Workday *PreferredFirstName*, *PreferredLastName*, *Company* and *SupervisoryOrganization* attributes.

>>>>>>> 6a383dfd
     | Workday Attribute | API XPATH Expression |
     | ----------------- | -------------------- |
     | PreferredFirstName | wd:Worker/wd:Worker_Data/wd:Personal_Data/wd:Name_Data/wd:Preferred_Name_Data/wd:Name_Detail_Data/wd:First_Name/text() |
     | PreferredLastName | wd:Worker/wd:Worker_Data/wd:Personal_Data/wd:Name_Data/wd:Preferred_Name_Data/wd:Name_Detail_Data/wd:Last_Name/text() |
     | Company | wd:Worker/wd:Worker_Data/wd:Organization_Data/wd:Worker_Organization_Data[wd:Organization_Data/wd:Organization_Type_Reference/wd:ID[@wd:type='Organization_Type_ID']='Company']/wd:Organization_Reference/@wd:Descriptor |
     | SupervisoryOrganization | wd:Worker/wd:Worker_Data/wd:Organization_Data/wd:Worker_Organization_Data/wd:Organization_Data[wd:Organization_Type_Reference/wd:ID[@wd:type='Organization_Type_ID']='Supervisory']/wd:Organization_Name/text() |
  
   Confirm with your Workday team that the API expression above is valid for your Workday tenant configuration. If necessary, you can edit them as described in the section [Customizing the list of Workday user attributes](#customizing-the-list-of-workday-user-attributes).

* Similarly the country information present in Workday is retrieved using the following XPATH: *wd:Worker/wd:Worker_Data/wd:Employment_Data/wd:Position_Data/wd:Business_Site_Summary_Data/wd:Address_Data/wd:Country_Reference*

     There are 5 country-related attributes that are available in the Workday attribute list section.

     | Workday Attribute | API XPATH Expression |
     | ----------------- | -------------------- |
     | CountryReference | wd:Worker/wd:Worker_Data/wd:Employment_Data/wd:Position_Data/wd:Business_Site_Summary_Data/wd:Address_Data/wd:Country_Reference/wd:ID[@wd:type='ISO_3166-1_Alpha-3_Code']/text() |
     | CountryReferenceFriendly | wd:Worker/wd:Worker_Data/wd:Employment_Data/wd:Position_Data/wd:Business_Site_Summary_Data/wd:Address_Data/wd:Country_Reference/@wd:Descriptor |
     | CountryReferenceNumeric | wd:Worker/wd:Worker_Data/wd:Employment_Data/wd:Position_Data/wd:Business_Site_Summary_Data/wd:Address_Data/wd:Country_Reference/wd:ID[@wd:type='ISO_3166-1_Numeric-3_Code']/text() |
     | CountryReferenceTwoLetter | wd:Worker/wd:Worker_Data/wd:Employment_Data/wd:Position_Data/wd:Business_Site_Summary_Data/wd:Address_Data/wd:Country_Reference/wd:ID[@wd:type='ISO_3166-1_Alpha-2_Code']/text() |
     | CountryRegionReference | wd:Worker/wd:Worker_Data/wd:Employment_Data/wd:Position_Data/wd:Business_Site_Summary_Data/wd:Address_Data/wd:Country_Region_Reference/@wd:Descriptor |

  Confirm with your Workday team that the API expressions above are valid for your Workday tenant configuration. If necessary, you can edit them as described in the section [Customizing the list of Workday user attributes](#customizing-the-list-of-workday-user-attributes).

<<<<<<< HEAD
* To build the right attribute mapping expression, identify which Workday attribute “authoritatively” represents the user’s first name, last name, country and department. Let’s say the attributes are *PreferredFirstName*, *PreferredLastName*, *CountryReferenceTwoLetter* and *SupervisoryOrganization* respectively. You can use this to build an expression for the AD *displayName* attribute as follows to get a display name like *Smith, John (Marketing-US)*.
=======
* To build the right attribute mapping expression, identify which Workday attribute “authoritatively” represents the user’s first name, last name, country/region and department. Let’s say the attributes are *PreferredFirstName*, *PreferredLastName*, *CountryReferenceTwoLetter* and *SupervisoryOrganization* respectively. You can use this to build an expression for the AD *displayName* attribute as follows to get a display name like *Smith, John (Marketing-US)*.
>>>>>>> 6a383dfd

    ```
     Append(Join(", ",[PreferredLastName],[PreferredFirstName]), Join(""," (",[SupervisoryOrganization],"-",[CountryReferenceTwoLetter],")"))
    ```
    Once you have the right expression, edit the Attribute Mappings table and modify the *displayName* attribute mapping as shown below: 
    ![DisplayName Mapping](./media/workday-inbound-tutorial/wd_displayname_map.png)

* Extending the above example, let's say you would like to convert city names coming from Workday into shorthand values and then use it to build display names such as *Smith, John (CHI)* or *Doe, Jane (NYC)*, then this result can be achieved using a Switch expression with the Workday *Municipality* attribute as the determinant variable.

     ```
    Switch
    (
      [Municipality],
      Join(", ", [PreferredLastName], [PreferredFirstName]),  
           "Chicago", Append(Join(", ",[PreferredLastName], [PreferredFirstName]), "(CHI)"),
           "New York", Append(Join(", ",[PreferredLastName], [PreferredFirstName]), "(NYC)"),
           "Phoenix", Append(Join(", ",[PreferredLastName], [PreferredFirstName]), "(PHX)")
    )
     ```
    See also:
  * [Switch Function Syntax](../manage-apps/functions-for-customizing-application-data.md#switch)
  * [Join Function Syntax](../manage-apps/functions-for-customizing-application-data.md#join)
  * [Append Function Syntax](../manage-apps/functions-for-customizing-application-data.md#append)

#### How can I use SelectUniqueValue to generate unique values for samAccountName attribute?

Let's say you want to generate unique values for *samAccountName* attribute using a combination of *FirstName* and *LastName* attributes from Workday. Given below is an expression that you can start with:

```
SelectUniqueValue(
    Replace(Mid(Replace(NormalizeDiacritics(StripSpaces(Join("",  Mid([FirstName],1,1), [LastName]))), , "([\\/\\\\\\[\\]\\:\\;\\|\\=\\,\\+\\*\\?\\<\\>])", , "", , ), 1, 20), , "(\\.)*$", , "", , ),
    Replace(Mid(Replace(NormalizeDiacritics(StripSpaces(Join("",  Mid([FirstName],1,2), [LastName]))), , "([\\/\\\\\\[\\]\\:\\;\\|\\=\\,\\+\\*\\?\\<\\>])", , "", , ), 1, 20), , "(\\.)*$", , "", , ),
<<<<<<< HEAD
    Replace(Mid(Replace(NormalizeDiacritics(StripSpaces(Join("",  Mid([FirstName],1,3), [LastName]))), , "([\\/\\\\\\[\\]\\:\\;\\|\\=\\,\\+\\*\\?\\<\\>])", , "", , ), 1, 20), , "(\\.)*$", , "", , ),
=======
    Replace(Mid(Replace(NormalizeDiacritics(StripSpaces(Join("",  Mid([FirstName],1,3), [LastName]))), , "([\\/\\\\\\[\\]\\:\\;\\|\\=\\,\\+\\*\\?\\<\\>])", , "", , ), 1, 20), , "(\\.)*$", , "", , )
>>>>>>> 6a383dfd
)
```

How the above expression works: If the user is John Smith, it first tries to generate JSmith, if JSmith already exists, then it generates JoSmith, if that exists, it generates JohSmith. The expression also ensures that the value generated meets the length restriction and special characters restriction associated with *samAccountName*.

See also:

* [Mid Function Syntax](../manage-apps/functions-for-customizing-application-data.md#mid)
* [Replace Function Syntax](../manage-apps/functions-for-customizing-application-data.md#replace)
* [SelectUniqueValue Function Syntax](../manage-apps/functions-for-customizing-application-data.md#selectuniquevalue)

#### How do I remove characters with diacritics and convert them into normal English alphabets?

Use the function [NormalizeDiacritics](../manage-apps/functions-for-customizing-application-data.md#normalizediacritics) to remove special characters in first name and last name of the user, while constructing the email address or CN value for the user.

## Troubleshooting tips

This section provides specific guidance on how to troubleshoot provisioning issues with your Workday integration using the Azure AD Audit Logs and Windows Server Event Viewer logs. It builds on top of the generic troubleshooting steps and concepts captured in the [Tutorial: Reporting on automatic user account provisioning](../manage-apps/check-status-user-account-provisioning.md)

This section covers the following aspects of troubleshooting:

* [Setting up Windows Event Viewer for agent troubleshooting](#setting-up-windows-event-viewer-for-agent-troubleshooting)
* [Setting up Azure portal Audit Logs for service troubleshooting](#setting-up-azure-portal-audit-logs-for-service-troubleshooting)
* [Understanding logs for AD User Account create operations](#understanding-logs-for-ad-user-account-create-operations)
* [Understanding logs for Manager update operations](#understanding-logs-for-manager-update-operations)
* [Resolving commonly encountered errors](#resolving-commonly-encountered-errors)

### Setting up Windows Event Viewer for agent troubleshooting

<<<<<<< HEAD
* Log in to the Windows Server machine where the Provisioning Agent is deployed
=======
* Sign in to the Windows Server machine where the Provisioning Agent is deployed
>>>>>>> 6a383dfd
* Open **Windows Server Event Viewer** desktop app.
* Select **Windows Logs > Application**.
* Use the **Filter Current Log…** option to view all events logged under the source **AAD.Connect.ProvisioningAgent** and exclude events with Event ID "5", by specifying the filter "-5" as shown below.

  ![Windows Event Viewer](media/workday-inbound-tutorial/wd_event_viewer_01.png))

* Click **OK** and sort the result view by **Date and Time** column.

### Setting up Azure portal Audit Logs for service troubleshooting

* Launch the [Azure portal](https://portal.azure.com), and navigate to the **Audit logs** section of your Workday provisioning application.
* Use the **Columns** button on the Audit Logs page to display only the following columns in the view (Date, Activity, Status, Status Reason). This configuration ensures that you focus only on data that is relevant for troubleshooting.

  ![Audit log columns](media/workday-inbound-tutorial/wd_audit_logs_00.png)

* Use the **Target** and **Date Range** query parameters to filter the view. 
  * Set the **Target** query parameter to the "Worker ID" or "Employee ID" of the Workday worker object.
  * Set the **Date Range** to an appropriate time period over which you want to investigate for errors or issues with the provisioning.

  ![Audit log filters](media/workday-inbound-tutorial/wd_audit_logs_01.png)

### Understanding logs for AD User Account create operations

When a new hire in Workday is detected (let's say with Employee ID *21023*), the Azure AD provisioning service attempts to create a new AD user account for the worker and in the process creates 4 audit log records as described below:

  [![Audit log create ops](media/workday-inbound-tutorial/wd_audit_logs_02.png)](media/workday-inbound-tutorial/wd_audit_logs_02.png#lightbox)

When you click on any of the audit log records, the **Activity Details** page opens up. Here is what the **Activity Details** page displays for each log record type.

* **Workday Import** record: This log record displays the worker information fetched from Workday. Use information in the *Additional Details* section of the log record to troubleshoot issues with fetching data from Workday. An example record is shown below along with pointers on how to interpret each field.

  ```JSON
  ErrorCode : None  // Use the error code captured here to troubleshoot Workday issues
  EventName : EntryImportAdd // For full sync, value is "EntryImportAdd" and for delta sync, value is "EntryImport"
  JoiningProperty : 21023 // Value of the Workday attribute that serves as the Matching ID (usually the Worker ID or Employee ID field)
  SourceAnchor : a071861412de4c2486eb10e5ae0834c3 // set to the WorkdayID (WID) associated with the record
  ```

* **AD Import** record: This log record displays information of the account fetched from AD. As during initial user creation there is no AD account, the *Activity Status Reason* will indicate that no account with the Matching ID attribute value was found in Active Directory. Use information in the *Additional Details* section of the log record to troubleshoot issues with fetching data from Workday. An example record is shown below along with pointers on how to interpret each field.

  ```JSON
  ErrorCode : None // Use the error code captured here to troubleshoot Workday issues
  EventName : EntryImportObjectNotFound // Implies that object was not found in AD
  JoiningProperty : 21023 // Value of the Workday attribute that serves as the Matching ID
  ```

  To find Provisioning Agent log records corresponding to this AD import operation, open the Windows Event Viewer logs and use the **Find…** menu option to find log entries containing the Matching ID/Joining Property attribute value (in this case *21023*).

  ![Find](media/workday-inbound-tutorial/wd_event_viewer_02.png)

  Look for the entry with *Event ID = 9*, which will provide you the LDAP search filter used by the agent to retrieve the AD account. You can verify if this is the right search filter to retrieve unique user entries.

  ![LDAP Search](media/workday-inbound-tutorial/wd_event_viewer_03.png)

  The record that immediately follows it with *Event ID = 2* captures the result of the search operation and if it returned any results.

  ![LDAP Results](media/workday-inbound-tutorial/wd_event_viewer_04.png)

* **Synchronization rule action** record: This log record displays the results of the attribute mapping rules and configured scoping filters along with the provisioning action that will be taken to process the incoming Workday event. Use information in the *Additional Details* section of the log record to troubleshoot issues with the synchronization action. An example record is shown below along with pointers on how to interpret each field.

  ```JSON
  ErrorCode : None // Use the error code captured here to troubleshoot sync issues
  EventName : EntrySynchronizationAdd // Implies that the object will be added
  JoiningProperty : 21023 // Value of the Workday attribute that serves as the Matching ID
  SourceAnchor : a071861412de4c2486eb10e5ae0834c3 // set to the WorkdayID (WID) associated with the profile in Workday
  ```

  If there are issues with your attribute mapping expressions or the incoming Workday data has issues (for example: empty or null value for required attributes), then you will observe a failure at this stage with the ErrorCode providing details of the failure.

* **AD Export** record: This log record displays the result of AD account creation operation along with the attribute values that were set in the process. Use information in the *Additional Details* section of the log record to troubleshoot issues with the account create operation. An example record is shown below along with pointers on how to interpret each field. In the “Additional Details” section, the “EventName” is set to “EntryExportAdd”, the “JoiningProperty” is set to the value of the Matching ID attribute, the “SourceAnchor” is set to the WorkdayID (WID) associated with the record and the “TargetAnchor” is set to the value of the AD “ObjectGuid” attribute of the newly created user. 

  ```JSON
  ErrorCode : None // Use the error code captured here to troubleshoot AD account creation issues
  EventName : EntryExportAdd // Implies that object will be created
  JoiningProperty : 21023 // Value of the Workday attribute that serves as the Matching ID
  SourceAnchor : a071861412de4c2486eb10e5ae0834c3 // set to the WorkdayID (WID) associated with the profile in Workday
  TargetAnchor : 83f0156c-3222-407e-939c-56677831d525 // set to the value of the AD "objectGuid" attribute of the new user
  ```

  To find Provisioning Agent log records corresponding to this AD export operation, open the Windows Event Viewer logs and use the **Find…** menu option to find log entries containing the Matching ID/Joining Property attribute value (in this case *21023*).  

  Look for a HTTP POST record corresponding to the timestamp of the export operation with *Event ID = 2*. This record will contain the attribute values sent by the provisioning service to the provisioning agent.

  [![SCIM Add](media/workday-inbound-tutorial/wd_event_viewer_05.png)](media/workday-inbound-tutorial/wd_event_viewer_05.png#lightbox)

  Immediately following the above event, there should be another event that captures the response of the create AD account operation. This event returns the new objectGuid created in AD and it is set as the TargetAnchor attribute in the provisioning service.

  [![SCIM Add](media/workday-inbound-tutorial/wd_event_viewer_06.png)](media/workday-inbound-tutorial/wd_event_viewer_06.png#lightbox)

### Understanding logs for manager update operations

The manager attribute is a reference attribute in AD. The provisioning service does not set the manager attribute as part of the user creation operation. Rather the manager attribute is set as part of an *update* operation after AD account is created for the user. Expanding the example above, let’s say a new hire with Employee ID "21451" is activated in Workday and the new hire’s manager (*21023*) already has an AD account. In this scenario, searching the Audit logs for user 21451 shows up 5 entries.

  [![Manager Update](media/workday-inbound-tutorial/wd_audit_logs_03.png)](media/workday-inbound-tutorial/wd_audit_logs_03.png#lightbox)

The first 4 records are like the ones we explored as part of the user create operation. The 5th record is the export associated with manager attribute update. The log record displays the result of AD account manager update operation, which is performed using the manager’s *objectGuid* attribute.

  ```JSON
  // Modified Properties
  Name : manager
  New Value : "83f0156c-3222-407e-939c-56677831d525" // objectGuid of the user 21023

  // Additional Details
  ErrorCode : None // Use the error code captured here to troubleshoot AD account creation issues
  EventName : EntryExportUpdate // Implies that object will be created
  JoiningProperty : 21451 // Value of the Workday attribute that serves as the Matching ID
  SourceAnchor : 9603bf594b9901693f307815bf21870a // WorkdayID of the user
  TargetAnchor : 43b668e7-1d73-401c-a00a-fed14d31a1a8 // objectGuid of the user 21451

  ```

### Resolving commonly encountered errors

This section covers commonly seen errors with Workday user provisioning and how to resolve it. The errors are grouped as follows:

* [Provisioning agent errors](#provisioning-agent-errors)
* [Connectivity errors](#connectivity-errors)
* [AD user account creation errors](#ad-user-account-creation-errors)
* [AD user account update errors](#ad-user-account-update-errors)

#### Provisioning agent errors

|#|Error Scenario |Probable Causes|Recommended Resolution|
|--|---|---|---|
|1.| Error installing the provisioning agent with error message:  *Service 'Microsoft Azure AD Connect Provisioning Agent' (AADConnectProvisioningAgent) failed to start. Verify that you have sufficient privileges to start the system.* | This error usually shows up if you are trying to install the provisioning agent on a domain controller and group policy prevents the service from starting.  It is also seen if you have a previous version of the agent running and  you have not uninstalled it before starting a new installation.| Install the provisioning agent on a non-DC server. Ensure that previous versions of the agent are uninstalled before installing the new agent.|
|2.| The Windows Service 'Microsoft Azure AD Connect Provisioning Agent' is in *Starting* state and does not switch to *Running* state. | As part of the installation, the agent wizard creates a local account (**NT Service\\AADConnectProvisioningAgent**) on the server and this is the **Log On** account used for starting the service. If a security policy on your Windows server prevents local accounts from running the services, you will encounter this error. | Open the *Services console*. Right click on the Windows Service 'Microsoft Azure AD Connect Provisioning Agent' and in the Log On tab specify the account of a domain administrator to run the service. Restart the service. |
|3.| When configuring the provisioning agent with your AD domain in the step *Connect Active Directory*, the wizard takes a long time trying to load the AD schema and eventually times out. | This error usually shows up if the wizard is unable to contact the AD domain controller server due to firewall issues. | On the *Connect Active Directory* wizard screen, while providing the credentials for your AD domain, there is an option called *Select domain controller priority*. Use this option to select a domain controller that is in the same site as the agent server and ensure that there are no firewall rules blocking the communication. |

#### Connectivity errors

If the provisioning service is unable to connect to Workday or Active Directory, it could cause the provisioning to go into a quarantined state. Use the table below to troubleshoot connectivity issues.

|#|Error Scenario |Probable Causes|Recommended Resolution|
|--|---|---|---|
|1.| When you click on **Test Connection**, you get the error message: *There was an error connecting to Active Directory. Please ensure that the on-premises Provisioning Agent is running and it is configured with the correct Active Directory domain.* | This error usually shows up if the provisioning agent is not running or there is a firewall blocking communication between Azure AD and the provisioning agent. You may also see this error, if the domain is not configured in the Agent Wizard. | Open the *Services* console on the Windows server to confirm that the agent is running. Open the provisioning agent wizard and confirm that the right domain is registered with the agent.  |
|2.| The provisioning job goes into quarantine state over the weekends (Fri-Sat) and we get an email notification that there is an error with the synchronization. | One of the common causes for this error is the planned Workday downtime. If you are using a Workday implementation tenant, please note that Workday has scheduled down time for its implementation tenants over weekends (usually from Friday evening to Saturday morning) and during that period the Workday provisioning apps may go into quarantine state as it is not able to connect to Workday. It gets back to normal state once the Workday implementation tenant is back online. In rare cases, you may also see this error, if the password of the Integration System User changed due to tenant refresh or if the account is in locked or expired state. | Check with your Workday administrator or integration partner to see when Workday schedules downtime to ignore alert messages during the downtime period and confirm availability once Workday instance is back online.  |


#### AD user account creation errors

|#|Error Scenario |Probable Causes|Recommended Resolution|
|--|---|---|---|
|1.| Export operation failures in the audit log with the message *Error: OperationsError-SvcErr: An operation error occurred. No superior reference has been configured for the directory service. The directory service is therefore unable to issue referrals to objects outside this forest.* | This error usually shows up if the *Active Directory Container* OU is not set correctly or if there are issues with the Expression Mapping used for *parentDistinguishedName*. | Check the *Active Directory Container* OU parameter for typos. If you are using *parentDistinguishedName* in the attribute mapping ensure that it always evaluates to a known container within the AD domain. Check the *Export* event in the audit logs to see the generated value. |
|2.| Export operation failures in the audit log with error code: *SystemForCrossDomainIdentityManagementBadResponse* and message *Error: ConstraintViolation-AtrErr: A value in the request is invalid. A value for the attribute was not in the acceptable range of values. \nError Details: CONSTRAINT_ATT_TYPE - company*. | While this error is specific to the *company* attribute, you may see this error for other attributes like *CN* as well. This error appears due to AD enforced schema constraint. By default, the attributes like *company* and *CN* in AD have an upper limit of 64 characters. If the value coming from Workday is more than 64 characters, then you will see this error message. | Check the *Export* event in the audit logs to see the value for the attribute reported in the error message. Consider truncating the value coming from Workday using the [Mid](../manage-apps/functions-for-customizing-application-data.md#mid) function or changing the mappings to an AD attribute that does not have similar length constraints.  |

#### AD user account update errors

During the AD user account update process, the provisioning service reads information from both Workday and AD, runs the attribute mapping rules and determines if any change needs to take effect. Accordingly an update event is triggered. If any of these steps encounters a failure, it is logged in the audit logs. Use the table below to troubleshoot common update errors.

|#|Error Scenario |Probable Causes|Recommended Resolution|
|--|---|---|---|
|1.| Synchronization rule action failures in the audit log with the message *EventName = EntrySynchronizationError and ErrorCode = EndpointUnavailable*. | This error shows up if the provisioning service is unable to retrieve user profile data from Active Directory due to a processing error encountered by the on-premises provisioning agent. | Check the Provisioning Agent Event Viewer logs for error events that indicate issues with the read operation (Filter by Event ID #2). |
|2.| The manager attribute in AD does not get updated for certain users in AD. | The most likely cause of this error is if you are using scoping rules and the user's manager is not part of the scope. You may also run into this issue if the manager's matching ID attribute (e.g. EmployeeID) is not found in the target AD domain or not set to the correct value. | Review the scoping filter and add the manager user in scope. Check the manager's profile in AD to make sure that there is a value for the matching ID attribute. |

## Managing your configuration

This section describes how you can further extend, customize and manage your Workday-driven user provisioning configuration. It covers the following topics:

* [Customizing the list of Workday user attributes](#customizing-the-list-of-workday-user-attributes)  
* [Exporting and importing your configuration](#exporting-and-importing-your-configuration)

### Customizing the list of Workday user attributes

The Workday provisioning apps for Active Directory and Azure AD both include a default list of Workday user attributes you can select from. However, these lists are not comprehensive. Workday supports many hundreds of possible user attributes, which can either be standard or unique to your Workday tenant.

The Azure AD provisioning service supports the ability to customize your list or Workday attribute to include any attributes exposed in the [Get_Workers](https://community.workday.com/sites/default/files/file-hosting/productionapi/Human_Resources/v21.1/Get_Workers.html) operation of the Human Resources API.

To do this change, you must use [Workday Studio](https://community.workday.com/studio-download) to extract the XPath expressions that represent the attributes you wish to use, and then add them to your provisioning configuration using the advanced attribute editor in the Azure portal.

**To retrieve an XPath expression for a Workday user attribute:**

1. Download and install [Workday Studio](https://community.workday.com/studio-download). You will need a Workday community account to access the installer.

2. Download the Workday Human_Resources WSDL file from this URL: https://community.workday.com/sites/default/files/file-hosting/productionapi/Human_Resources/v21.1/Human_Resources.wsdl

3. Launch Workday Studio.

4. From the command bar, select the  **Workday > Test Web Service in Tester** option.

5. Select **External**, and select the Human_Resources WSDL file you downloaded in step 2.

    ![Workday Studio](./media/workday-inbound-tutorial/wdstudio1.png)

6. Set the **Location** field to `https://IMPL-CC.workday.com/ccx/service/TENANT/Human_Resources`, but replacing "IMPL-CC" with your actual instance type, and "TENANT" with your real tenant name.

7. Set **Operation** to **Get_Workers**

8.	Click the small **configure** link below the Request/Response panes to set your Workday credentials. Check **Authentication**, and then enter the user name and password for your Workday integration system account. Be sure to format the user name as name\@tenant, and leave the **WS-Security UsernameToken** option selected.

    ![Workday Studio](./media/workday-inbound-tutorial/wdstudio2.png)

9. Select **OK**.

10. In the **Request** pane, paste in the XML below and set **Employee_ID** to the employee ID of a real user in your Workday tenant. Select a user that has the attribute populated that you wish to extract.

    ```xml
    <?xml version="1.0" encoding="UTF-8"?>
    <env:Envelope xmlns:env="http://schemas.xmlsoap.org/soap/envelope/" xmlns:xsd="https://www.w3.org/2001/XMLSchema">
      <env:Body>
        <wd:Get_Workers_Request xmlns:wd="urn:com.workday/bsvc" wd:version="v21.1">
          <wd:Request_References wd:Skip_Non_Existing_Instances="true">
            <wd:Worker_Reference>
              <wd:ID wd:type="Employee_ID">21008</wd:ID>
            </wd:Worker_Reference>
          </wd:Request_References>
          <wd:Response_Group>
            <wd:Include_Reference>true</wd:Include_Reference>
            <wd:Include_Personal_Information>true</wd:Include_Personal_Information>
            <wd:Include_Employment_Information>true</wd:Include_Employment_Information>
            <wd:Include_Management_Chain_Data>true</wd:Include_Management_Chain_Data>
            <wd:Include_Organizations>true</wd:Include_Organizations>
            <wd:Include_Reference>true</wd:Include_Reference>
            <wd:Include_Transaction_Log_Data>true</wd:Include_Transaction_Log_Data>
            <wd:Include_Photo>true</wd:Include_Photo>
            <wd:Include_User_Account>true</wd:Include_User_Account>
          <wd:Include_Roles>true</wd:Include_Roles>
          </wd:Response_Group>
        </wd:Get_Workers_Request>
      </env:Body>
    </env:Envelope>
    ```

11. Click the **Send Request** (green arrow) to execute the command. If successful, the response should appear in the **Response** pane. Check the response to ensure it has the data of the user ID you entered, and not an error.

12. If successful, copy the XML from the **Response** pane and save it as an XML file.

13. In the command bar of Workday Studio, select **File > Open File...** and open the XML file you saved. This action will open the file in the Workday Studio XML editor.

    ![Workday Studio](./media/workday-inbound-tutorial/wdstudio3.png)

14. In the file tree, navigate through **/env: Envelope > env: Body > wd:Get_Workers_Response > wd:Response_Data > wd: Worker** to find your user's data.

15. Under **wd: Worker**, find the attribute that you wish to add, and select it.

16. Copy the XPath expression for your selected attribute out of the **Document Path** field.

17. Remove the **/env:Envelope/env:Body/wd:Get_Workers_Response/wd:Response_Data/** prefix from the copied expression.

18. If the last item in the copied expression is a node (example: "/wd: Birth_Date"), then append **/text()** at the end of the expression. This is not necessary if the last item is an attribute (example: "/@wd: type").

19. The result should be something like `wd:Worker/wd:Worker_Data/wd:Personal_Data/wd:Birth_Date/text()`. This value is what you will copy into the Azure portal.

**To add your custom Workday user attribute to your provisioning configuration:**

1. Launch the [Azure portal](https://portal.azure.com), and navigate to the Provisioning section of your Workday provisioning application, as described earlier in this tutorial.

2. Set **Provisioning Status** to **Off**, and select **Save**. This step will help ensure your changes will take effect only when you are ready.

3. Under **Mappings**, select **Synchronize Workday Workers to On Premises Active Directory** (or **Synchronize Workday Workers to Azure AD**).

4. Scroll to the bottom of the next screen, and select **Show advanced options**.

5. Select **Edit attribute list for Workday**.

    ![Workday Studio](./media/workday-inbound-tutorial/wdstudio_aad1.png)

6. Scroll to the bottom of the attribute list to where the input fields are.

7. For **Name**, enter a display name for your attribute.

8. For **Type**, select type that appropriately corresponds to your attribute (**String** is most common).

9. For **API Expression**, enter the XPath expression you copied from Workday Studio. Example: `wd:Worker/wd:Worker_Data/wd:Personal_Data/wd:Birth_Date/text()`

10. Select **Add Attribute**.

    ![Workday Studio](./media/workday-inbound-tutorial/wdstudio_aad2.png)

11. Select **Save** above, and then **Yes** to the dialog. Close the Attribute-Mapping screen if it is still open.

12. Back on the main **Provisioning** tab, select **Synchronize Workday Workers to On Premises Active Directory** (or **Synchronize Workers to Azure AD**) again.

13. Select **Add new mapping**.

14. Your new attribute should now appear in the **Source attribute** list.

15. Add a mapping for your new attribute as desired.

16. When finished, remember to set **Provisioning Status** back to **On** and save.

### Exporting and importing your configuration

This section describes how to use the Microsoft Graph API and Graph Explorer to export your Workday Provisioning attribute mappings and schema to a JSON file and import it back into Azure AD.

#### Step 1: Retrieve your Workday Provisioning App Service Principal ID (Object ID)

1. Launch the [Azure portal](https://portal.azure.com), and navigate to the Properties section of your Workday provisioning application.
1. In the Properties section of your provisioning app, copy the GUID value associated with the *Object ID* field. This value is also called the **ServicePrincipalId** of your App and it will be used in Graph Explorer operations.

   ![Workday App Service Principal ID](./media/workday-inbound-tutorial/wd_export_01.png)

#### Step 2: Sign into Microsoft Graph Explorer

1. Launch [Microsoft Graph Explorer](https://developer.microsoft.com/graph/graph-explorer)
1. Click on the "Sign-In with Microsoft" button and sign-in using Azure AD Global Admin or App Admin credentials.

    ![Graph Sign-in](./media/workday-inbound-tutorial/wd_export_02.png)

1. Upon successful sign-in, you will see the user account details in the left-hand pane.

#### Step 3: Retrieve the Provisioning Job ID of the Workday Provisioning App
<<<<<<< HEAD

In the Microsoft Graph Explorer, run the following GET query replacing [servicePrincipalId]  with the **ServicePrincipalId** extracted from the [Step 1](#step-1-retrieve-your-workday-provisioning-app-service-principal-id-object-id).

```http
   GET https://graph.microsoft.com/beta/servicePrincipals/[servicePrincipalId]/synchronization/jobs
```

You will get a response as shown below. Copy the "id attribute" present in the response. This value is the **ProvisioningJobId** and will be used to retrieve the underlying schema metadata.

   [![Provisioning Job Id](./media/workday-inbound-tutorial/wd_export_03.png)](./media/workday-inbound-tutorial/wd_export_03.png#lightbox)
=======

In the Microsoft Graph Explorer, run the following GET query replacing [servicePrincipalId]  with the **ServicePrincipalId** extracted from the [Step 1](#step-1-retrieve-your-workday-provisioning-app-service-principal-id-object-id).

```http
   GET https://graph.microsoft.com/beta/servicePrincipals/[servicePrincipalId]/synchronization/jobs
```

You will get a response as shown below. Copy the "id attribute" present in the response. This value is the **ProvisioningJobId** and will be used to retrieve the underlying schema metadata.

   [![Provisioning Job ID](./media/workday-inbound-tutorial/wd_export_03.png)](./media/workday-inbound-tutorial/wd_export_03.png#lightbox)
>>>>>>> 6a383dfd

#### Step 4: Download the Provisioning Schema

In the Microsoft Graph Explorer, run the following GET query, replacing [servicePrincipalId] and [ProvisioningJobId] with the ServicePrincipalId and the ProvisioningJobId retrieved in the previous steps.

```http
   GET https://graph.microsoft.com/beta/servicePrincipals/[servicePrincipalId]/synchronization/jobs/[ProvisioningJobId]/schema
```

Copy the JSON object from the response and save it to a file to create a backup of the schema.

#### Step 5: Import the Provisioning Schema

> [!CAUTION]
> Perform this step only if you need to modify the schema for configuration that cannot be changed using the Azure portal or if you need to restore the configuration from a previously backed up file with valid and working schema.

In the Microsoft Graph Explorer, configure the following PUT query, replacing [servicePrincipalId] and [ProvisioningJobId] with the ServicePrincipalId and the ProvisioningJobId retrieved in the previous steps.

```http
    PUT https://graph.microsoft.com/beta/servicePrincipals/[servicePrincipalId]/synchronization/jobs/[ProvisioningJobId]/schema
```

In the "Request Body" tab, copy the contents of the JSON schema file.

   [![Request Body](./media/workday-inbound-tutorial/wd_export_04.png)](./media/workday-inbound-tutorial/wd_export_04.png#lightbox)

In the "Request Headers" tab, add the Content-Type header attribute with value “application/json”

   [![Request Headers](./media/workday-inbound-tutorial/wd_export_05.png)](./media/workday-inbound-tutorial/wd_export_05.png#lightbox)

Click on the "Run Query" button to import the new schema.

## Managing personal data

The Workday provisioning solution for Active Directory requires a provisioning agent to be installed on an on-premises Windows server, and this agent creates logs in the Windows Event log which may contain personal data depending on your Workday to AD attribute mappings. To comply with user privacy obligations, you can ensure that no data is retained in the Event logs beyond 48 hours by setting up a Windows scheduled task to clear the event log.

The Azure AD provisioning service falls into the **data processor** category of GDPR classification. As a data processor pipeline, the service provides data processing services to key partners and end consumers. Azure AD provisioning service does not generate user data and has no independent control over what personal data is collected and how it is used. Data retrieval, aggregation, analysis, and reporting in Azure AD provisioning service are based on existing enterprise data.

[!INCLUDE [GDPR-related guidance](../../../includes/gdpr-hybrid-note.md)]

With respect to data retention, the Azure AD provisioning service does not generate reports, perform analytics, or provide insights beyond 30 days. Therefore, Azure AD provisioning service does not store, process, or retain any data beyond 30 days. This design is compliant with the GDPR regulations, Microsoft privacy compliance regulations, and Azure AD data retention policies.

## Next steps

* [Learn how to review logs and get reports on provisioning activity](../manage-apps/check-status-user-account-provisioning.md)
* [Learn how to configure single sign-on between Workday and Azure Active Directory](workday-tutorial.md)
* [Learn how to integrate other SaaS applications with Azure Active Directory](tutorial-list.md)
* [Learn how to use Microsoft Graph APIs to manage provisioning configurations](https://developer.microsoft.com/graph/docs/api-reference/beta/resources/synchronization-overview)<|MERGE_RESOLUTION|>--- conflicted
+++ resolved
@@ -13,22 +13,14 @@
 ms.topic: article
 ms.tgt_pltfrm: na
 ms.workload: identity
-<<<<<<< HEAD
-ms.date: 01/19/2019
-=======
 ms.date: 05/16/2019
->>>>>>> 6a383dfd
 ms.author: chmutali
 
 ms.collection: M365-identity-device-management
 ---
 # Tutorial: Configure Workday for automatic user provisioning
 
-<<<<<<< HEAD
-The objective of this tutorial is to show the steps you need to perform to import worker profiles from Workday into both Active Directory and Azure Active Directory, with optional write-back of email address to Workday.
-=======
 The objective of this tutorial is to show the steps you need to perform to import worker profiles from Workday into both Active Directory and Azure Active Directory, with optional write-back of email address and username to Workday.
->>>>>>> 6a383dfd
 
 ## Overview
 
@@ -38,11 +30,7 @@
 
 * **Provisioning cloud-only users to Azure Active Directory** - In scenarios where on-premises Active Directory is not used, users can be provisioned directly from Workday to Azure Active Directory using the Azure AD user provisioning service.
 
-<<<<<<< HEAD
-* **Write back of email addresses to Workday** - The Azure AD user provisioning service can write the email addresses of Azure AD users  back to Workday.
-=======
 * **Write back email address and username to Workday** - The Azure AD user provisioning service can write the email addresses and username from Azure AD back to Workday.
->>>>>>> 6a383dfd
 
 ### What human resources scenarios does it cover?
 
@@ -87,11 +75,7 @@
 4. The Azure AD Connect Provisioning Agent uses a service account to add/update AD account data.
 5. The Azure AD Connect / AD Sync engine runs delta sync to pull updates in AD.
 6. The Active Directory updates are synced with Azure Active Directory.
-<<<<<<< HEAD
-7. If the Workday Writeback connector is configured, it write-backs email attribute to Workday, based on the matching attribute used.
-=======
 7. If the Workday Writeback connector is configured, it writes back email attribute and username to Workday, based on the matching attribute used.
->>>>>>> 6a383dfd
 
 ## Planning your deployment
 
@@ -114,7 +98,6 @@
 * Administrator permissions in Workday to create a system integration user, and make changes to test employee data for testing purposes
 * For user provisioning to Active Directory, a server running Windows Server 2012 or greater with .NET 4.7.1+ runtime is required to host the [on-premises provisioning agent](https://go.microsoft.com/fwlink/?linkid=847801)
 * [Azure AD Connect](../hybrid/whatis-hybrid-identity.md) for synchronizing users between Active Directory and Azure AD
-<<<<<<< HEAD
 
 ### Selecting provisioning connector apps to deploy
 
@@ -141,34 +124,6 @@
 > [!NOTE]
 > This section is relevant only if you plan to deploy the Workday to Active Directory User Provisioning App. You can skip this if you are deploying the Workday Writeback or Workday to Azure AD User Provisioning App.
 
-=======
-
-### Selecting provisioning connector apps to deploy
-
-To facilitate provisioning workflows between Workday and Active Directory, Azure AD provides multiple provisioning connector apps that you can add from the Azure AD app gallery:
-
-![AAD App Gallery](./media/workday-inbound-tutorial/wd_gallery.png)
-
-* **Workday to Active Directory User Provisioning** - This app facilitates user account provisioning from Workday to a single Active Directory domain. If you have multiple domains, you can add one instance of this app from the Azure AD app gallery for each Active Directory domain you need to provision to.
-
-* **Workday to Azure AD User Provisioning** - While AAD Connect is the tool that should be used to synchronize Active Directory users to Azure Active Directory, this app can be used to facilitate provisioning of cloud-only users from Workday to a single Azure Active Directory tenant.
-
-* **Workday Writeback** - This app facilitates write-back of user's email addresses from Azure Active Directory to Workday.
-
-> [!TIP]
-> The regular "Workday" app is used for setting up single sign-on between Workday and Azure Active Directory.
-
-Use the decision flow chart below to identify which Workday provisioning apps are relevant to your scenario.
-    ![Decision Flowchart](./media/workday-inbound-tutorial/wday_app_flowchart.png "Decision Flowchart")
-
-Use the table of contents to go to the relevant section of this tutorial.
-
-### Planning deployment of Azure AD Connect Provisioning Agent
-
-> [!NOTE]
-> This section is relevant only if you plan to deploy the Workday to Active Directory User Provisioning App. You can skip this if you are deploying the Workday Writeback or Workday to Azure AD User Provisioning App.
-
->>>>>>> 6a383dfd
 The Workday to AD User Provisioning solution requires deploying one or more Provisioning Agents on servers running Windows 2012 R2 or greater with minimum of 4 GB RAM and .NET 4.7.1+ runtime. The following considerations must be taken into account before installing the Provisioning Agent:
 
 * Ensure that the host server running the Provisioning Agent has network access to the target AD domain
@@ -210,15 +165,9 @@
   ![Scenario 2](./media/workday-inbound-tutorial/dep_scenario2.png)
 
 #### Deployment Scenario #3 : Single Workday Tenant -> Disjoint AD forests
-<<<<<<< HEAD
 
 This scenario involves provisioning users from Workday to domains in disjoint AD forests. Here is the recommended production configuration for this deployment.
 
-=======
-
-This scenario involves provisioning users from Workday to domains in disjoint AD forests. Here is the recommended production configuration for this deployment.
-
->>>>>>> 6a383dfd
 |   |   |
 | - | - |
 | No. of provisioning agents to deploy on-premises | 3 per disjoint AD forest |
@@ -303,7 +252,6 @@
 
     ![CreateSecurity Group](./media/workday-inbound-tutorial/wd_isu_03.png "CreateSecurity Group")
 2. Complete the **Create Security Group** task. 
-<<<<<<< HEAD
 
    * There are two types of security groups in Workday:
      * **Unconstrained:** All members of the security group can access all data instances secured by the security group.
@@ -317,21 +265,6 @@
 
     ![Edit Security Group](./media/workday-inbound-tutorial/wd_isu_05.png "Edit Security Group")
 
-=======
-
-   * There are two types of security groups in Workday:
-     * **Unconstrained:** All members of the security group can access all data instances secured by the security group.
-     * **Constrained:** All security group members have contextual access to a subset of data instances (rows) that the security group can access.
-   * Please check with your Workday integration partner to select the appropriate security group type for the integration.
-   * Once you know the group type, select **Integration System Security Group (Unconstrained)** or **Integration System Security Group (Constrained)** from the **Type of Tenanted Security Group** dropdown.
-
-     ![CreateSecurity Group](./media/workday-inbound-tutorial/wd_isu_04.png "CreateSecurity Group")
-
-3. After the Security Group creation is successful, you will see a page where you can assign members to the Security Group. Add the new integration system user created in the previous step to this security group. If you are using *constrained* security group, you will also need to select the appropriate organization scope.
-
-    ![Edit Security Group](./media/workday-inbound-tutorial/wd_isu_05.png "Edit Security Group")
-
->>>>>>> 6a383dfd
 ### Configuring domain security policy permissions
 
 In this step, you'll grant "domain security" policy permissions for the worker data to the security group.
@@ -348,16 +281,10 @@
    * *Worker Data: All Positions*
    * *Worker Data: Current Staffing Information*
    * *Worker Data: Business Title on Worker Profile*
-<<<<<<< HEAD
-
-     ![Domain Security Policies](./media/workday-inbound-tutorial/wd_isu_07.png "Domain Security Policies")  
-
-=======
    * *Workday Accounts*
    
      ![Domain Security Policies](./media/workday-inbound-tutorial/wd_isu_07.png "Domain Security Policies")  
 
->>>>>>> 6a383dfd
      ![Domain Security Policies](./media/workday-inbound-tutorial/wd_isu_08.png "Domain Security Policies") 
 
      Click **OK**.
@@ -436,24 +363,6 @@
 > [!TIP]
 > You can check the version of the .NET framework on your server using the instructions provided [here](https://docs.microsoft.com/dotnet/framework/migration-guide/how-to-determine-which-versions-are-installed).
 > If the server does not have .NET 4.7.1 or higher installed, you can download it from [here](https://support.microsoft.com/help/4033342/the-net-framework-4-7-1-offline-installer-for-windows).  
-<<<<<<< HEAD
-
-Once you have deployed .NET 4.7.1+, you can download the **[on-premises provisioning agent here](https://go.microsoft.com/fwlink/?linkid=847801)** and follow the steps given below to complete the agent configuration.
-
-1. Log in to the Windows Server where you want to install the new agent.
-2. Launch the Provisioning Agent installer, agree to the terms and click on the **Install** button.
-
-   ![Install Screen](./media/workday-inbound-tutorial/pa_install_screen_1.png "Install Screen")
-3. After installation is complete, the wizard will launch and you will see the **Connect Azure AD** screen. Click on the **Authenticate** button to connect to your Azure AD instance.
-
-   ![Connect Azure AD](./media/workday-inbound-tutorial/pa_install_screen_2.png "Connect Azure AD")
-1. Authenticate to your Azure AD instance using Global Admin Credentials.
-
-   ![Admin Auth](./media/workday-inbound-tutorial/pa_install_screen_3.png "Admin Auth")
-
-> [!NOTE]
-> The Azure AD admin credentials is used only to connect to your Azure AD tenant. The agent does not store the credentials locally on the server.
-=======
 
 Once you have deployed .NET 4.7.1+, you can download the **[on-premises provisioning agent here](https://go.microsoft.com/fwlink/?linkid=847801)** and follow the steps given below to complete the agent configuration.
 
@@ -473,7 +382,6 @@
 
    > [!NOTE]
    > The Azure AD admin credentials is used only to connect to your Azure AD tenant. The agent does not store the credentials locally on the server.
->>>>>>> 6a383dfd
 
 1. After successful authentication with Azure AD, you will see the **Connect Active Directory** screen. In this step, enter your AD domain name and click on the **Add Directory** button.
 
@@ -482,27 +390,12 @@
 1. You will now be prompted to enter the credentials required to connect to the AD Domain. On the same screen, you can use the **Select domain controller priority** to specify domain controllers that the agent should use for sending provisioning requests.
 
    ![Domain Credentials](./media/workday-inbound-tutorial/pa_install_screen_5.png)
-<<<<<<< HEAD
-=======
    
->>>>>>> 6a383dfd
 1. After configuring the domain, the installer displays a list of configured domains. On this screen, you can repeat step #5 and #6 to add more domains or click on **Next** to proceed to agent registration.
 
    ![Configured Domains](./media/workday-inbound-tutorial/pa_install_screen_6.png "Configured Domains")
 
    > [!NOTE]
-<<<<<<< HEAD
-   > If you have multiple AD domains (e.g. na.contoso.com, emea.contoso.com), then please add each domain individually to the list. Only adding the parent domain (e.g. contoso.com) is not sufficient. You must register each child domain with the agent.
-1. Review the configuration details and click on **Confirm** to register the agent.
-  
-   ![Confirm Screen](./media/workday-inbound-tutorial/pa_install_screen_7.png "Confirm Screen")
-1. The configuration wizard displays the progress of the agent registration.
-  
-   ![Agent Registration](./media/workday-inbound-tutorial/pa_install_screen_8.png "Agent Registration")
-1. Once the agent registration is successful, you can click on **Exit** to exit the Wizard.
-  
-   ![Exit Screen](./media/workday-inbound-tutorial/pa_install_screen_9.png "Exit Screen")
-=======
    > If you have multiple AD domains (e.g. na.contoso.com, emea.contoso.com), then please add each domain individually to the list.
    > Only adding the parent domain (e.g. contoso.com) is not sufficient. You must register each child domain with the agent.
    
@@ -518,7 +411,6 @@
   
    ![Exit Screen](./media/workday-inbound-tutorial/pa_install_screen_9.png "Exit Screen")
    
->>>>>>> 6a383dfd
 1. Verify the installation of the Agent and make sure it is running by opening the “Services” Snap-In and look for the Service named “Microsoft Azure AD Connect Provisioning Agent”
   
    ![Services](./media/workday-inbound-tutorial/services.png)
@@ -554,29 +446,6 @@
 
    * **Active Directory Container -** Enter the container DN where the agent should create user accounts by default.
         Example: *OU=Standard Users,OU=Users,DC=contoso,DC=test*
-<<<<<<< HEAD
-     > [!NOTE]
-     > This setting only comes into play for user account creations if the *parentDistinguishedName* attribute is not configured in the attribute mappings. This setting is not used for user search or update operations. The entire domain sub tree falls in the scope of the search operation.
-
-   * **Notification Email –** Enter your email address, and check the “send email if failure occurs” checkbox.
-
-> [!NOTE]
-> The Azure AD Provisioning Service sends email notification if the provisioning job goes into a [quarantine](https://docs.microsoft.com/azure/active-directory/manage-apps/user-provisioning#quarantine) state.
-
-   * Click the **Test Connection** button. If the connection test succeeds, click the **Save** button at  the top. If it fails, double-check that the Workday credentials and the AD credentials configured on the agent setup are valid.
-
-     ![Azure portal](./media/workday-inbound-tutorial/wd_1.png)
-
-   * Once the credentials are saved successfully, the **Mappings** section will display the default mapping **Synchronize Workday Workers to On Premises Active Directory**
-
-### Part 3: Configure attribute mappings
-
-In this section, you will configure how user data flows from Workday to Active Directory.
-
-1. On the Provisioning tab under **Mappings**, click **Synchronize Workday Workers to On Premises Active Directory**.
-
-2. In the **Source Object Scope** field, you can select which sets of  users in Workday should be in scope for provisioning to AD, by defining a set of attribute-based filters. The default scope is “all users in Workday”. Example filters:
-=======
         
      > [!NOTE]
      > This setting only comes into play for user account creations if the *parentDistinguishedName* attribute is not configured in the attribute mappings. This setting is not used for user search or update operations. The entire domain sub tree falls in the scope of the search operation.
@@ -599,7 +468,6 @@
 1. On the Provisioning tab under **Mappings**, click **Synchronize Workday Workers to On Premises Active Directory**.
 
 1. In the **Source Object Scope** field, you can select which sets of  users in Workday should be in scope for provisioning to AD, by defining a set of attribute-based filters. The default scope is “all users in Workday”. Example filters:
->>>>>>> 6a383dfd
 
    * Example: Scope to users with Worker IDs between 1000000 and
         2000000 (excluding 2000000)
@@ -616,13 +484,8 @@
 
       * Operator: IS NOT NULL
 
-<<<<<<< HEAD
-> [!TIP]
-> When you are configuring the provisioning app for the first time, you will need to test and verify your attribute mappings and expressions to make sure that it is giving you the desired result. Microsoft recommends using the scoping filters under **Source Object Scope** to test your mappings with a few test users from Workday. Once you have verified that the mappings work, then you can either remove the filter or gradually expand it to include more users.
-=======
    > [!TIP]
    > When you are configuring the provisioning app for the first time, you will need to test and verify your attribute mappings and expressions to make sure that it is giving you the desired result. Microsoft recommends using the scoping filters under **Source Object Scope** to test your mappings with a few test users from Workday. Once you have verified that the mappings work, then you can either remove the filter or gradually expand it to include more users.
->>>>>>> 6a383dfd
 
 1. In the **Target Object Actions** field, you can globally filter what actions are performed on Active Directory. **Create** and **Update** are most common.
 
@@ -802,7 +665,6 @@
    * **Apply this mapping**
 
      * **Always** – Apply this mapping on both user creation and update actions
-<<<<<<< HEAD
 
      * **Only during creation** - Apply this mapping only on user creation actions
 
@@ -810,21 +672,9 @@
 
 Once your attribute mapping configuration is complete, you can now [enable and launch the user provisioning service](#enable-and-launch-user-provisioning).
 
-## Configuring writeback of email addresses to Workday
-
-Follow these instructions to configure writeback of user email addresses from Azure Active Directory to Workday.
-=======
-
-     * **Only during creation** - Apply this mapping only on user creation actions
-
-6. To save your mappings, click **Save** at the top of the Attribute-Mapping section.
-
-Once your attribute mapping configuration is complete, you can now [enable and launch the user provisioning service](#enable-and-launch-user-provisioning).
-
 ## Configuring Azure AD attribute writeback to Workday
 
 Follow these instructions to configure writeback of user email addresses and username from Azure Active Directory to Workday.
->>>>>>> 6a383dfd
 
 * [Adding the Writeback connector app and creating the connection to Workday](#part-1-adding-the-writeback-connector-app-and-creating-the-connection-to-workday)
 * [Configure writeback attribute mappings](#part-2-configure-writeback-attribute-mappings)
@@ -863,38 +713,20 @@
 
    * Click the **Test Connection** button. If the connection test succeeds, click the **Save** button at
         the top. If it fails, double-check that the Workday URL and credentials are valid in Workday.
-<<<<<<< HEAD
 
 ### Part 2: Configure writeback attribute mappings
 
-In this section, you will configure how writeback attributes flow from Azure AD to Workday.
+In this section, you will configure how writeback attributes flow from Azure AD to Workday. At present, the connector only supports writeback of email address and username to Workday.
 
 1. On the Provisioning tab under **Mappings**, click **Synchronize Azure Active Directory Users to Workday**.
 
 2. In the **Source Object Scope** field, you can optionally filter, which sets of users in Azure Active Directory should have their email addresses written back to Workday. The default scope is “all users in Azure AD”.
 
 3. In the **Attribute mappings** section, update the matching ID to indicate the attribute in Azure Active Directory where the Workday worker ID or employee ID is stored. A popular matching method is to synchronize the Workday worker ID or employee ID to extensionAttribute1-15 in Azure AD, and then use this attribute in Azure AD to match users back in Workday.
-=======
-
-### Part 2: Configure writeback attribute mappings
-
-In this section, you will configure how writeback attributes flow from Azure AD to Workday. At present, the connector only supports writeback of email address and username to Workday.
-
-1. On the Provisioning tab under **Mappings**, click **Synchronize Azure Active Directory Users to Workday**.
-
-2. In the **Source Object Scope** field, you can optionally filter, which sets of users in Azure Active Directory should have their email addresses written back to Workday. The default scope is “all users in Azure AD”.
-
-3. In the **Attribute mappings** section, update the matching ID to indicate the attribute in Azure Active Directory where the Workday worker ID or employee ID is stored. A popular matching method is to synchronize the Workday worker ID or employee ID to extensionAttribute1-15 in Azure AD, and then use this attribute in Azure AD to match users back in Workday.
 
 4. Typically you map the Azure AD *userPrincipalName* attribute to Workday *UserID* attribute and map the Azure AD *mail* attribute to the Workday *EmailAddress* attribute. To save your mappings, click **Save** at the top of the Attribute-Mapping section.
 
 Once your attribute mapping configuration is complete, you can now [enable and launch the user provisioning service](#enable-and-launch-user-provisioning).
->>>>>>> 6a383dfd
-
-## Enable and launch user provisioning
-
-<<<<<<< HEAD
-Once your attribute mapping configuration is complete, you can now [enable and launch the user provisioning service](#enable-and-launch-user-provisioning). 
 
 ## Enable and launch user provisioning
 
@@ -903,13 +735,6 @@
 > [!TIP]
 > By default when you turn on the provisioning service, it will initiate provisioning operations for all users in scope. If there are errors in the mapping or Workday data issues, then the provisioning job might fail and go into the quarantine state. To avoid this, as a best practice, we recommend configuring **Source Object Scope** filter and testing  your attribute mappings with a few test users before launching the full sync for all users. Once you have verified that the mappings work and are giving you the desired results, then you can either remove the filter or gradually expand it to include more users.
 
-=======
-Once the Workday provisioning app configurations have been completed, you can turn on the provisioning service in the Azure portal.
-
-> [!TIP]
-> By default when you turn on the provisioning service, it will initiate provisioning operations for all users in scope. If there are errors in the mapping or Workday data issues, then the provisioning job might fail and go into the quarantine state. To avoid this, as a best practice, we recommend configuring **Source Object Scope** filter and testing  your attribute mappings with a few test users before launching the full sync for all users. Once you have verified that the mappings work and are giving you the desired results, then you can either remove the filter or gradually expand it to include more users.
-
->>>>>>> 6a383dfd
 1. In the **Provisioning** tab, set the **Provisioning Status** to **On**.
 
 2. Click **Save**.
@@ -984,10 +809,7 @@
 
 * Get_Workers (v21.1) for fetching worker information
 * Maintain_Contact_Information (v26.1) for the Work Email Writeback feature
-<<<<<<< HEAD
-=======
 * Update_Workday_Account (v31.2) for Username Writeback feature
->>>>>>> 6a383dfd
 
 #### Can I configure my Workday HCM tenant with two Azure AD tenants?
 
@@ -1022,11 +844,7 @@
 
 #### How do I know the version of my Provisioning Agent?
 
-<<<<<<< HEAD
-* Log in to the Windows server where the Provisioning Agent is installed.
-=======
 * Sign in to the Windows server where the Provisioning Agent is installed.
->>>>>>> 6a383dfd
 * Go to **Control Panel** -> **Uninstall or Change a Program** menu
 * Look for the version corresponding to the entry **Microsoft Azure AD Connect Provisioning Agent**
 
@@ -1049,7 +867,6 @@
 The Provisioning Agent supports use of outbound proxy. You can configure it by editing the agent config file **C:\Program Files\Microsoft Azure AD Connect Provisioning Agent\AADConnectProvisioningAgent.exe.config**.
 Add the following lines into it, towards the end of the file just before the closing `</configuration>` tag.
 Replace the variables [proxy-server] and [proxy-port] with your proxy server name and port values.
-<<<<<<< HEAD
 
 ```xml
     <system.net>
@@ -1074,44 +891,13 @@
 
 #### Can one Provisioning Agent be configured to provision multiple AD domains?
 
-=======
-
-```xml
-    <system.net>
-          <defaultProxy enabled="true" useDefaultCredentials="true">
-             <proxy
-                usesystemdefault="true"
-                proxyaddress="http://[proxy-server]:[proxy-port]"
-                bypassonlocal="true"
-             />
-         </defaultProxy>
-    </system.net>
-```
-
-#### How do I ensure that the Provisioning Agent is able to communicate with the Azure AD tenant and no firewalls are blocking ports required by the agent?
-
-You can also check whether you have all the required ports open by opening the [Connector Ports Test Tool](https://aadap-portcheck.connectorporttest.msappproxy.net/) from your on premises network. More green checkmarks means greater resiliency.
-
-To make sure the tool gives you the right results, be sure to:
-
-* Open the tool on a browser from the server where you have installed the Provisioning Agent.
-* Ensure that any proxies or firewalls applicable to your Provisioning Agent are also applied to this page. This can be done in Internet Explorer by going to **Settings -> Internet Options -> Connections -> LAN Settings**. On this page, you see the field "Use a Proxy Server for your LAN". Select this box, and put the proxy address into the "Address" field.
-
-#### Can one Provisioning Agent be configured to provision multiple AD domains?
-
->>>>>>> 6a383dfd
 Yes, one Provisioning Agent can be configured to handle multiple AD domains as long as the agent has line of sight to the respective domain controllers. Microsoft recommends setting up a group of 3 provisioning agents serving the same set of AD domains to ensure high availability and provide fail over support.
 
 #### How do I de-register the domain associated with my Provisioning Agent?
 
 * From the Azure portal, get the *tenant ID* of your Azure AD tenant.
-<<<<<<< HEAD
-* Log in to the Windows server running the Provisioning Agent.
-* Open powershell as Windows Administrator.
-=======
 * Sign in to the Windows server running the Provisioning Agent.
 * Open PowerShell as Windows Administrator.
->>>>>>> 6a383dfd
 * Change to the directory containing the registration scripts and run the following commands replacing the \[tenant ID\] parameter with the value of your tenant ID.
 
   ```powershell
@@ -1121,11 +907,7 @@
   ```
 
 * From the list of agents that appear – copy the value of the "id" field from that resource whose *resourceName* equals to your AD domain name.
-<<<<<<< HEAD
-* Paste the id into this command and execute it in Powershell.
-=======
 * Paste the ID value into this command and execute the command in PowerShell.
->>>>>>> 6a383dfd
 
   ```powershell
   Remove-PublishedResource -ResourceId "[resource ID]" -TenantId "[tenant ID]"
@@ -1136,11 +918,7 @@
 
 #### How do I uninstall the Provisioning Agent?
 
-<<<<<<< HEAD
-* Log in to the Windows server where the Provisioning Agent is installed.
-=======
 * Sign in to the Windows server where the Provisioning Agent is installed.
->>>>>>> 6a383dfd
 * Go to **Control Panel** -> **Uninstall or Change a Program** menu
 * Uninstall the following programs:
   * Microsoft Azure AD Connect Provisioning Agent
@@ -1198,22 +976,12 @@
 
 #### How do I format display names in AD based on the user’s department/country/city attributes and handle regional variances?
 
-<<<<<<< HEAD
-It is a common requirement to configure the *displayName* attribute in AD so that it also provides information about the user's department and country. For e.g. if John Smith works in the Marketing Department in US, you might want his *displayName* to show up as *Smith, John (Marketing-US)*.
-
-Here is how you can handle such requirements for constructing *CN* or *displayName* to include attributes such as company, business unit, city, or country.
+It is a common requirement to configure the *displayName* attribute in AD so that it also provides information about the user's department and country/region. For e.g. if John Smith works in the Marketing Department in US, you might want his *displayName* to show up as *Smith, John (Marketing-US)*.
+
+Here is how you can handle such requirements for constructing *CN* or *displayName* to include attributes such as company, business unit, city, or country/region.
 
 * Each Workday attribute is retrieved using an underlying XPATH API expression, which is configurable in  **Attribute Mapping -> Advanced Section -> Edit attribute list for Workday**. Here is the default XPATH API expression for Workday *PreferredFirstName*, *PreferredLastName*, *Company* and *SupervisoryOrganization* attributes.
 
-     [!div class="mx-tdCol2BreakAll"]
-=======
-It is a common requirement to configure the *displayName* attribute in AD so that it also provides information about the user's department and country/region. For e.g. if John Smith works in the Marketing Department in US, you might want his *displayName* to show up as *Smith, John (Marketing-US)*.
-
-Here is how you can handle such requirements for constructing *CN* or *displayName* to include attributes such as company, business unit, city, or country/region.
-
-* Each Workday attribute is retrieved using an underlying XPATH API expression, which is configurable in  **Attribute Mapping -> Advanced Section -> Edit attribute list for Workday**. Here is the default XPATH API expression for Workday *PreferredFirstName*, *PreferredLastName*, *Company* and *SupervisoryOrganization* attributes.
-
->>>>>>> 6a383dfd
      | Workday Attribute | API XPATH Expression |
      | ----------------- | -------------------- |
      | PreferredFirstName | wd:Worker/wd:Worker_Data/wd:Personal_Data/wd:Name_Data/wd:Preferred_Name_Data/wd:Name_Detail_Data/wd:First_Name/text() |
@@ -1237,11 +1005,7 @@
 
   Confirm with your Workday team that the API expressions above are valid for your Workday tenant configuration. If necessary, you can edit them as described in the section [Customizing the list of Workday user attributes](#customizing-the-list-of-workday-user-attributes).
 
-<<<<<<< HEAD
-* To build the right attribute mapping expression, identify which Workday attribute “authoritatively” represents the user’s first name, last name, country and department. Let’s say the attributes are *PreferredFirstName*, *PreferredLastName*, *CountryReferenceTwoLetter* and *SupervisoryOrganization* respectively. You can use this to build an expression for the AD *displayName* attribute as follows to get a display name like *Smith, John (Marketing-US)*.
-=======
 * To build the right attribute mapping expression, identify which Workday attribute “authoritatively” represents the user’s first name, last name, country/region and department. Let’s say the attributes are *PreferredFirstName*, *PreferredLastName*, *CountryReferenceTwoLetter* and *SupervisoryOrganization* respectively. You can use this to build an expression for the AD *displayName* attribute as follows to get a display name like *Smith, John (Marketing-US)*.
->>>>>>> 6a383dfd
 
     ```
      Append(Join(", ",[PreferredLastName],[PreferredFirstName]), Join(""," (",[SupervisoryOrganization],"-",[CountryReferenceTwoLetter],")"))
@@ -1274,11 +1038,7 @@
 SelectUniqueValue(
     Replace(Mid(Replace(NormalizeDiacritics(StripSpaces(Join("",  Mid([FirstName],1,1), [LastName]))), , "([\\/\\\\\\[\\]\\:\\;\\|\\=\\,\\+\\*\\?\\<\\>])", , "", , ), 1, 20), , "(\\.)*$", , "", , ),
     Replace(Mid(Replace(NormalizeDiacritics(StripSpaces(Join("",  Mid([FirstName],1,2), [LastName]))), , "([\\/\\\\\\[\\]\\:\\;\\|\\=\\,\\+\\*\\?\\<\\>])", , "", , ), 1, 20), , "(\\.)*$", , "", , ),
-<<<<<<< HEAD
-    Replace(Mid(Replace(NormalizeDiacritics(StripSpaces(Join("",  Mid([FirstName],1,3), [LastName]))), , "([\\/\\\\\\[\\]\\:\\;\\|\\=\\,\\+\\*\\?\\<\\>])", , "", , ), 1, 20), , "(\\.)*$", , "", , ),
-=======
     Replace(Mid(Replace(NormalizeDiacritics(StripSpaces(Join("",  Mid([FirstName],1,3), [LastName]))), , "([\\/\\\\\\[\\]\\:\\;\\|\\=\\,\\+\\*\\?\\<\\>])", , "", , ), 1, 20), , "(\\.)*$", , "", , )
->>>>>>> 6a383dfd
 )
 ```
 
@@ -1308,11 +1068,7 @@
 
 ### Setting up Windows Event Viewer for agent troubleshooting
 
-<<<<<<< HEAD
-* Log in to the Windows Server machine where the Provisioning Agent is deployed
-=======
 * Sign in to the Windows Server machine where the Provisioning Agent is deployed
->>>>>>> 6a383dfd
 * Open **Windows Server Event Viewer** desktop app.
 * Select **Windows Logs > Application**.
 * Use the **Filter Current Log…** option to view all events logged under the source **AAD.Connect.ProvisioningAgent** and exclude events with Event ID "5", by specifying the filter "-5" as shown below.
@@ -1614,7 +1370,6 @@
 1. Upon successful sign-in, you will see the user account details in the left-hand pane.
 
 #### Step 3: Retrieve the Provisioning Job ID of the Workday Provisioning App
-<<<<<<< HEAD
 
 In the Microsoft Graph Explorer, run the following GET query replacing [servicePrincipalId]  with the **ServicePrincipalId** extracted from the [Step 1](#step-1-retrieve-your-workday-provisioning-app-service-principal-id-object-id).
 
@@ -1624,19 +1379,7 @@
 
 You will get a response as shown below. Copy the "id attribute" present in the response. This value is the **ProvisioningJobId** and will be used to retrieve the underlying schema metadata.
 
-   [![Provisioning Job Id](./media/workday-inbound-tutorial/wd_export_03.png)](./media/workday-inbound-tutorial/wd_export_03.png#lightbox)
-=======
-
-In the Microsoft Graph Explorer, run the following GET query replacing [servicePrincipalId]  with the **ServicePrincipalId** extracted from the [Step 1](#step-1-retrieve-your-workday-provisioning-app-service-principal-id-object-id).
-
-```http
-   GET https://graph.microsoft.com/beta/servicePrincipals/[servicePrincipalId]/synchronization/jobs
-```
-
-You will get a response as shown below. Copy the "id attribute" present in the response. This value is the **ProvisioningJobId** and will be used to retrieve the underlying schema metadata.
-
    [![Provisioning Job ID](./media/workday-inbound-tutorial/wd_export_03.png)](./media/workday-inbound-tutorial/wd_export_03.png#lightbox)
->>>>>>> 6a383dfd
 
 #### Step 4: Download the Provisioning Schema
 
