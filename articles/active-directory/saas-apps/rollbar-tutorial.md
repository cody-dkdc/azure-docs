--- conflicted
+++ resolved
@@ -17,7 +17,6 @@
 ms.date: 03/15/2019
 ms.author: jeedes
 
-ms.collection: M365-identity-device-management
 ---
 # Tutorial: Azure Active Directory integration with Rollbar
 
@@ -208,41 +207,37 @@
 
     ![The "Users and groups" link](common/users-groups-blade.png)
 
-<<<<<<< HEAD
+4. Click the **Add user** button, then select **Users and groups** in the **Add Assignment** dialog.
+
+    ![The Add Assignment pane](common/add-assign-user.png)
+
+5. In the **Users and groups** dialog select **Britta Simon** in the Users list, then click the **Select** button at the bottom of the screen.
+
+6. If you are expecting any role value in the SAML assertion then in the **Select Role** dialog select the appropriate role for the user from the list, then click the **Select** button at the bottom of the screen.
+
+7. In the **Add Assignment** dialog click the **Assign** button.
+
+### Create Rollbar test user
+
+To enable Azure AD users to sign in to Rollbar, they must be provisioned into Rollbar. In the case of Rollbar, provisioning is a manual task.
+
+**To provision a user account, perform the following steps:**
+
+1. Sign in to your Rollbar company site as an administrator.
+
+1. Click on the **Profile Settings** on the right top corner and then click **Account Name settings**.
+
+	![User](./media/rollbar-tutorial/general.png)
+
+1. Click **Users**.
+
+	![Add Employee](./media/rollbar-tutorial/user1.png)
+
+1. Click **Invite Team Members**.
+
+	![Invite People](./media/rollbar-tutorial/user2.png)
+
 1. In the textbox, enter the name of user like **brittasimon\@contoso.com** and the click **Add/Invite**.
-=======
-4. Click the **Add user** button, then select **Users and groups** in the **Add Assignment** dialog.
->>>>>>> 6a383dfd
-
-    ![The Add Assignment pane](common/add-assign-user.png)
-
-5. In the **Users and groups** dialog select **Britta Simon** in the Users list, then click the **Select** button at the bottom of the screen.
-
-6. If you are expecting any role value in the SAML assertion then in the **Select Role** dialog select the appropriate role for the user from the list, then click the **Select** button at the bottom of the screen.
-
-7. In the **Add Assignment** dialog click the **Assign** button.
-
-### Create Rollbar test user
-
-To enable Azure AD users to sign in to Rollbar, they must be provisioned into Rollbar. In the case of Rollbar, provisioning is a manual task.
-
-**To provision a user account, perform the following steps:**
-
-1. Sign in to your Rollbar company site as an administrator.
-
-1. Click on the **Profile Settings** on the right top corner and then click **Account Name settings**.
-
-	![User](./media/rollbar-tutorial/general.png)
-
-1. Click **Users**.
-
-	![Add Employee](./media/rollbar-tutorial/user1.png)
-
-1. Click **Invite Team Members**.
-
-	![Invite People](./media/rollbar-tutorial/user2.png)
-
-1. In the textbox, enter the name of user like **brittasimon\@contoso.com** and the click **Add/Invite**.
 
 	![Invite People](./media/rollbar-tutorial/user3.png)
 
