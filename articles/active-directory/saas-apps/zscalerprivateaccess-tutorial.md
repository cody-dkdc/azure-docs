---
title: 'Tutorial: Azure Active Directory integration with Zscaler Private Access (ZPA) | Microsoft Docs'
description: Learn how to configure single sign-on between Azure Active Directory and Zscaler Private Access (ZPA).
services: active-directory
documentationCenter: na
author: jeevansd
<<<<<<< HEAD
manager: daveba
=======
manager: mtillman
ms.reviewer: barbkess
>>>>>>> 6a383dfd

ms.assetid: 83711115-1c4f-4dd7-907b-3da24b37c89e
ms.service: active-directory
ms.subservice: saas-app-tutorial
ms.workload: identity
ms.tgt_pltfrm: na
ms.devlang: na
ms.topic: tutorial
ms.date: 03/29/2019
ms.author: jeedes

ms.collection: M365-identity-device-management
---
# Tutorial: Azure Active Directory integration with Zscaler Private Access (ZPA)

In this tutorial, you learn how to integrate Zscaler Private Access (ZPA) with Azure Active Directory (Azure AD).
Integrating Zscaler Private Access (ZPA) with Azure AD provides you with the following benefits:

* You can control in Azure AD who has access to Zscaler Private Access (ZPA).
* You can enable your users to be automatically signed-in to Zscaler Private Access (ZPA) (Single Sign-On) with their Azure AD accounts.
* You can manage your accounts in one central location - the Azure portal.

If you want to know more details about SaaS app integration with Azure AD, see [What is application access and single sign-on with Azure Active Directory](https://docs.microsoft.com/azure/active-directory/active-directory-appssoaccess-whatis).
If you don't have an Azure subscription, [create a free account](https://azure.microsoft.com/free/) before you begin.

## Prerequisites

To configure Azure AD integration with Zscaler Private Access (ZPA), you need the following items:

* An Azure AD subscription. If you don't have an Azure AD environment, you can get a [free account](https://azure.microsoft.com/free/)
* Zscaler Private Access (ZPA) single sign-on enabled subscription

## Scenario description

In this tutorial, you configure and test Azure AD single sign-on in a test environment.

* Zscaler Private Access (ZPA) supports **SP** initiated SSO

## Adding Zscaler Private Access (ZPA) from the gallery

To configure the integration of Zscaler Private Access (ZPA) into Azure AD, you need to add Zscaler Private Access (ZPA) from the gallery to your list of managed SaaS apps.

**To add Zscaler Private Access (ZPA) from the gallery, perform the following steps:**

1. In the **[Azure portal](https://portal.azure.com)**, on the left navigation panel, click **Azure Active Directory** icon.

	![The Azure Active Directory button](common/select-azuread.png)

2. Navigate to **Enterprise Applications** and then select the **All Applications** option.

	![The Enterprise applications blade](common/enterprise-applications.png)

3. To add new application, click **New application** button on the top of dialog.

	![The New application button](common/add-new-app.png)

4. In the search box, type **Zscaler Private Access (ZPA)**, select **Zscaler Private Access (ZPA)** from result panel then click **Add** button to add the application.

	 ![Zscaler Private Access (ZPA) in the results list](common/search-new-app.png)

## Configure and test Azure AD single sign-on

In this section, you configure and test Azure AD single sign-on with Zscaler Private Access (ZPA) based on a test user called **Britta Simon**.
For single sign-on to work, a link relationship between an Azure AD user and the related user in Zscaler Private Access (ZPA) needs to be established.

To configure and test Azure AD single sign-on with Zscaler Private Access (ZPA), you need to complete the following building blocks:

1. **[Configure Azure AD Single Sign-On](#configure-azure-ad-single-sign-on)** - to enable your users to use this feature.
2. **[Configure Zscaler Private Access (ZPA) Single Sign-On](#configure-zscaler-private-access-zpa-single-sign-on)** - to configure the Single Sign-On settings on application side.
3. **[Create an Azure AD test user](#create-an-azure-ad-test-user)** - to test Azure AD single sign-on with Britta Simon.
4. **[Assign the Azure AD test user](#assign-the-azure-ad-test-user)** - to enable Britta Simon to use Azure AD single sign-on.
5. **[Create Zscaler Private Access (ZPA) test user](#create-zscaler-private-access-zpa-test-user)** - to have a counterpart of Britta Simon in Zscaler Private Access (ZPA) that is linked to the Azure AD representation of user.
6. **[Test single sign-on](#test-single-sign-on)** - to verify whether the configuration works.

### Configure Azure AD single sign-on

In this section, you enable Azure AD single sign-on in the Azure portal.

<<<<<<< HEAD
1. **[Configuring Azure AD Single Sign-On](#configuring-azure-ad-single-sign-on)** - to enable your users to use this feature.
1. **[Creating an Azure AD test user](#creating-an-azure-ad-test-user)** - to test Azure AD single sign-on with Britta Simon.
1. **Creating a Zscaler Private Access (ZPA) test user** - to have a counterpart of Britta Simon in Zscaler Private Access (ZPA) that is linked to the Azure AD representation of her.
1. **[Assigning the Azure AD test user](#assigning-the-azure-ad-test-user)** - to enable Britta Simon to use Azure AD single sign-on.
1. **[Testing Single Sign-On](#testing-single-sign-on)** - to verify whether the configuration works.
=======
To configure Azure AD single sign-on with Zscaler Private Access (ZPA), perform the following steps:
>>>>>>> 6a383dfd

1. In the [Azure portal](https://portal.azure.com/), on the **Zscaler Private Access (ZPA)** application integration page, select **Single sign-on**.

    ![Configure single sign-on link](common/select-sso.png)

2. On the **Select a Single sign-on method** dialog, select **SAML/WS-Fed** mode to enable single sign-on.

    ![Single sign-on select mode](common/select-saml-option.png)

3. On the **Set up Single Sign-On with SAML** page, click **Edit** icon to open **Basic SAML Configuration** dialog.

	![Edit Basic SAML Configuration](common/edit-urls.png)

4. On the **Basic SAML Configuration** section, perform the following steps:

    ![Zscaler Private Access (ZPA) Domain and URLs single sign-on information](common/sp-identifier.png)

	a. In the **Sign on URL** text box, type a URL using the following pattern:
    `https://samlsp.private.zscaler.com/auth/login?domain=<your-domain-name>`

    b. In the **Identifier (Entity ID)** text box, type a URL:
    `https://samlsp.private.zscaler.com/auth/metadata`

	> [!NOTE]
	> The **Sign on URL** value is not real. Update the value with the actual Sign on URL. Contact [Zscaler Private Access (ZPA) Client support team](https://help.zscaler.com/zpa-submit-ticket) to get the value. You can also refer to the patterns shown in the **Basic SAML Configuration** section in the Azure portal.

5. On the **Set up Single Sign-On with SAML** page, in the **SAML Signing Certificate** section, click **Download** to download the **Federation Metadata XML** from the given options as per your requirement and save it on your computer.

	![The Certificate download link](common/metadataxml.png)

6. On the **Set up Zscaler Private Access (ZPA)** section, copy the appropriate URL(s) as per your requirement.

	![Copy configuration URLs](common/copy-configuration-urls.png)

	a. Login URL

	b. Azure AD Identifier

	c. Logout URL

### Configure Zscaler Private Access (ZPA) Single Sign-On

1. In a different web browser window, sign into your Zscaler Private Access (ZPA) company site as an administrator.

2. Navigate to **Administrator** and then click **Idp Configuration**.

	![Configure Single Sign-On On App Side](./media/zscalerprivateaccess-tutorial/tutorial_zscalerprivateaccess_04.png)

3. In the **Idp Configuration** section, click **Add New IDP Configuration**.

	![Configure Single Sign-On On App Side](./media/zscalerprivateaccess-tutorial/tutorial_zscalerprivateaccess_05.png)

4. In the **New IDP Configuration** section, perform the following steps:

	![Configure Single Sign-On On App Side](./media/zscalerprivateaccess-tutorial/tutorial_zscalerprivateaccess_06.png)

	a. Click **Select File** and upload your downloaded metadata file.

	b. Click **Save** button.

### Create an Azure AD test user 

The objective of this section is to create a test user in the Azure portal called Britta Simon.

1. In the Azure portal, in the left pane, select **Azure Active Directory**, select **Users**, and then select **All users**.

    ![The "Users and groups" and "All users" links](common/users.png)

2. Select **New user** at the top of the screen.

    ![New user Button](common/new-user.png)

3. In the User properties, perform the following steps.

    ![The User dialog box](common/user-properties.png)

    a. In the **Name** field enter **BrittaSimon**.
  
    b. In the **User name** field type brittasimon@yourcompanydomain.extension. For example, BrittaSimon@contoso.com

    c. Select **Show password** check box, and then write down the value that's displayed in the Password box.

    d. Click **Create**.

### Assign the Azure AD test user

In this section, you enable Britta Simon to use Azure single sign-on by granting access to Zscaler Private Access (ZPA).

1. In the Azure portal, select **Enterprise Applications**, select **All applications**, then select **Zscaler Private Access (ZPA)**.

	![Enterprise applications blade](common/enterprise-applications.png)

2. In the applications list, select **Zscaler Private Access (ZPA)**.

	![The Zscaler Private Access (ZPA) link in the Applications list](common/all-applications.png)

3. In the menu on the left, select **Users and groups**.

    ![The "Users and groups" link](common/users-groups-blade.png)

4. Click the **Add user** button, then select **Users and groups** in the **Add Assignment** dialog.

    ![The Add Assignment pane](common/add-assign-user.png)

5. In the **Users and groups** dialog select **Britta Simon** in the Users list, then click the **Select** button at the bottom of the screen.

6. If you are expecting any role value in the SAML assertion then in the **Select Role** dialog select the appropriate role for the user from the list, then click the **Select** button at the bottom of the screen.

7. In the **Add Assignment** dialog click the **Assign** button.

### Create Zscaler Private Access (ZPA) test user

In this section, you create a user called Britta Simon in Zscaler Private Access (ZPA). Please work with [Zscaler Private Access (ZPA) support team](https://help.zscaler.com/zpa-submit-ticket) to add the users in the Zscaler Private Access (ZPA) platform.

### Test single sign-on 

In this section, you test your Azure AD single sign-on configuration using the Access Panel.

When you click the Zscaler Private Access (ZPA) tile in the Access Panel, you should be automatically signed in to the Zscaler Private Access (ZPA) for which you set up SSO. For more information about the Access Panel, see [Introduction to the Access Panel](https://docs.microsoft.com/azure/active-directory/active-directory-saas-access-panel-introduction).

## Additional Resources

- [List of Tutorials on How to Integrate SaaS Apps with Azure Active Directory](https://docs.microsoft.com/azure/active-directory/active-directory-saas-tutorial-list)

- [What is application access and single sign-on with Azure Active Directory?](https://docs.microsoft.com/azure/active-directory/active-directory-appssoaccess-whatis)

- [What is conditional access in Azure Active Directory?](https://docs.microsoft.com/azure/active-directory/conditional-access/overview)
<|MERGE_RESOLUTION|>--- conflicted
+++ resolved
@@ -4,12 +4,8 @@
 services: active-directory
 documentationCenter: na
 author: jeevansd
-<<<<<<< HEAD
-manager: daveba
-=======
 manager: mtillman
 ms.reviewer: barbkess
->>>>>>> 6a383dfd
 
 ms.assetid: 83711115-1c4f-4dd7-907b-3da24b37c89e
 ms.service: active-directory
@@ -21,7 +17,6 @@
 ms.date: 03/29/2019
 ms.author: jeedes
 
-ms.collection: M365-identity-device-management
 ---
 # Tutorial: Azure Active Directory integration with Zscaler Private Access (ZPA)
 
@@ -88,15 +83,7 @@
 
 In this section, you enable Azure AD single sign-on in the Azure portal.
 
-<<<<<<< HEAD
-1. **[Configuring Azure AD Single Sign-On](#configuring-azure-ad-single-sign-on)** - to enable your users to use this feature.
-1. **[Creating an Azure AD test user](#creating-an-azure-ad-test-user)** - to test Azure AD single sign-on with Britta Simon.
-1. **Creating a Zscaler Private Access (ZPA) test user** - to have a counterpart of Britta Simon in Zscaler Private Access (ZPA) that is linked to the Azure AD representation of her.
-1. **[Assigning the Azure AD test user](#assigning-the-azure-ad-test-user)** - to enable Britta Simon to use Azure AD single sign-on.
-1. **[Testing Single Sign-On](#testing-single-sign-on)** - to verify whether the configuration works.
-=======
 To configure Azure AD single sign-on with Zscaler Private Access (ZPA), perform the following steps:
->>>>>>> 6a383dfd
 
 1. In the [Azure portal](https://portal.azure.com/), on the **Zscaler Private Access (ZPA)** application integration page, select **Single sign-on**.
 
