--- conflicted
+++ resolved
@@ -3,14 +3,8 @@
 description: Learn how to configure Azure Active Directory to automatically provision and de-provision user accounts to GitHub.
 services: active-directory
 documentationcenter: ''
-<<<<<<< HEAD
-author: asmalser-msft
-writer: asmalser-msft
-manager: daveba
-=======
 author: ArvindHarinder1
 manager: CelesteDG
->>>>>>> 6a383dfd
 
 ms.assetid: d4ca2365-6729-48f7-bb7f-c0f5ffe740a3
 ms.service: active-directory
@@ -20,11 +14,7 @@
 ms.devlang: na
 ms.topic: article
 ms.date: 03/27/2019
-<<<<<<< HEAD
-ms.author: asmalser-msft
-=======
 ms.author: arvinh
->>>>>>> 6a383dfd
 
 ms.collection: M365-identity-device-management
 ---
