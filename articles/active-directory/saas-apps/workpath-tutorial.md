--- conflicted
+++ resolved
@@ -116,12 +116,8 @@
     In the **Sign-on URL** text box, type a URL using the following pattern:
     `https://<subdomain>.workpath.com/`
 
-<<<<<<< HEAD
-	> [!NOTE]
+  > [!NOTE]
 	> These values are not real. Update these values with the actual Identifier, Reply URL and Sign-on URL. Contact [Workpath Client support team](https://help.workpath.com/) to get these values. You can also refer to the patterns shown in the **Basic SAML Configuration** section in the Azure portal.
-=======
-    In the **Sign-on URL** textbox, type a URL using the following pattern: `https://<subdomain>.workpath.com/`
->>>>>>> 745e5259
 
 6. Workpath application expects the SAML assertions in a specific format, which requires you to add custom attribute mappings to your SAML token attributes configuration. The following screenshot shows the list of default attributes. Click **Edit** icon to open **User Attributes** dialog.
 
