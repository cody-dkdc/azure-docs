--- conflicted
+++ resolved
@@ -17,7 +17,6 @@
 ms.date: 03/26/2019
 ms.author: jeedes
 
-ms.collection: M365-identity-device-management
 ---
 # Tutorial: Azure Active Directory integration with Reviewsnap
 
@@ -98,11 +97,7 @@
 
 	![Edit Basic SAML Configuration](common/edit-urls.png)
 
-<<<<<<< HEAD
-	b. In the **Reply URL** textbox, type a URL using the following pattern: `https://app.reviewsnap.com/auth/saml/callback?namespace=<CUSTOMER_NAMESPACE>`
-=======
 4. On the **Basic SAML Configuration** section, if you wish to configure the application in **IDP** initiated mode, perform the following steps:
->>>>>>> 6a383dfd
 
     ![Reviewsnap Domain and URLs single sign-on information](common/idp-intiated.png)
 
