--- conflicted
+++ resolved
@@ -101,15 +101,11 @@
 
     ![SumoLogic Domain and URLs single sign-on information](common/sp-identifier.png)
 
-<<<<<<< HEAD
 	a. In the **Sign on URL** text box, type a URL using the following pattern:
     `https://<tenantname>.SumoLogic.com`
 
-    b. In the **Identifier (Entity ID)** text box, type a URL using the following pattern:
-=======
-	b. In the **Identifier** textbox, type a URL using the following pattern:
-	
->>>>>>> 52828cd7
+   b. In the **Identifier (Entity ID)** text box, type a URL using the following pattern:
+
 	| |
 	|--|
 	| `https://<tenantname>.us2.sumologic.com` |
