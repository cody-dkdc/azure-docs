--- conflicted
+++ resolved
@@ -121,11 +121,7 @@
 
 ### Configure Edcor Single Sign-On
 
-<<<<<<< HEAD
-To configure single sign-on on **Edcor** side, you need to send the downloaded **Federation Metadata XML** and appropriate copied URLs from Azure portal to [Edcor support team](http://www.edcor.com/contact-us-2/). They set this setting to have the SAML SSO connection set properly on both sides.
-=======
 To configure single sign-on on **Edcor** side, you need to send the downloaded **Federation Metadata XML** and appropriate copied URLs from Azure portal to [Edcor support team](https://www.edcor.com/contact-us/). They set this setting to have the SAML SSO connection set properly on both sides.
->>>>>>> 6a383dfd
 
 ### Create an Azure AD test user 
 
@@ -180,11 +176,7 @@
 
 ### Create Edcor test user
 
-<<<<<<< HEAD
-In this section, you create a user called Britta Simon in Edcor. Work with [Edcor support team](http://www.edcor.com/contact-us-2/) to add the users in the Edcor platform. Users must be created and activated before you use single sign-on.
-=======
 In this section, you create a user called Britta Simon in Edcor. Work with [Edcor support team](https://www.edcor.com/contact-us/) to add the users in the Edcor platform. Users must be created and activated before you use single sign-on.
->>>>>>> 6a383dfd
 
 ### Test single sign-on 
 
