--- conflicted
+++ resolved
@@ -111,11 +111,7 @@
     `https://<customer name>.<instance name>.mywingspan.com/`
 
 	> [!NOTE]
-<<<<<<< HEAD
-	> These values are not real. Update these values with the actual Sign-On URL, Identifier and Reply URL. Contact [Wingspan eTMF Client support team](http://www.wingspan.com/contact-us/) to get these values. You can also refer to the patterns shown in the **Basic SAML Configuration** section in the Azure portal.
-=======
 	> These values are not real. Update these values with the actual Sign-On URL, Identifier and Reply URL. Contact [Wingspan eTMF Client support team](https://www.wingspan.com/contact-us/) to get these values. You can also refer to the patterns shown in the **Basic SAML Configuration** section in the Azure portal.
->>>>>>> 6a383dfd
 
 5. On the **Set up Single Sign-On with SAML** page, in the **SAML Signing Certificate** section, click **Download** to download the **Federation Metadata XML** from the given options as per your requirement and save it on your computer.
 
@@ -133,11 +129,7 @@
 
 ### Configure Wingspan eTMF Single Sign-On
 
-<<<<<<< HEAD
-To configure single sign-on on **Wingspan eTMF** side, you need to send the downloaded **Federation Metadata XML** and appropriate copied URLs from Azure portal to [Wingspan eTMF support team](http://www.wingspan.com/contact-us/). They set this setting to have the SAML SSO connection set properly on both sides.
-=======
 To configure single sign-on on **Wingspan eTMF** side, you need to send the downloaded **Federation Metadata XML** and appropriate copied URLs from Azure portal to [Wingspan eTMF support team](https://www.wingspan.com/contact-us/). They set this setting to have the SAML SSO connection set properly on both sides.
->>>>>>> 6a383dfd
 
 ### Create an Azure AD test user 
 
@@ -191,11 +183,7 @@
 
 ### Create Wingspan eTMF test user
 
-<<<<<<< HEAD
-In this section, you create a user called Britta Simon in Wingspan eTMF. Work with [Wingspan eTMF support team](http://www.wingspan.com/contact-us/) to add the users in the Wingspan eTMF platform. Users must be created and activated before you use single sign-on.
-=======
 In this section, you create a user called Britta Simon in Wingspan eTMF. Work with [Wingspan eTMF support team](https://www.wingspan.com/contact-us/) to add the users in the Wingspan eTMF platform. Users must be created and activated before you use single sign-on.
->>>>>>> 6a383dfd
 
 ### Test single sign-on 
 
