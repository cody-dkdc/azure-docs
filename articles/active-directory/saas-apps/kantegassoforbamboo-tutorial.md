--- conflicted
+++ resolved
@@ -4,12 +4,8 @@
 services: active-directory
 documentationCenter: na
 author: jeevansd
-<<<<<<< HEAD
-manager: daveba
-=======
 manager: mtillman
 ms.reviewer: barbkess
->>>>>>> 6a383dfd
 
 ms.assetid: e238b574-9e9b-43b7-ab98-d2a87ff89d48
 ms.service: active-directory
@@ -21,7 +17,6 @@
 ms.date: 03/25/2019
 ms.author: jeedes
 
-ms.collection: M365-identity-device-management
 ---
 # Tutorial: Azure Active Directory integration with Kantega SSO for Bamboo
 
