---
title: 'Tutorial: Azure Active Directory integration with Corptax | Microsoft Docs'
description: Learn how to configure single sign-on between Azure Active Directory and Corptax.
services: active-directory
documentationCenter: na
author: jeevansd
manager: daveba
ms.reviewer: barbkess

ms.assetid: fdad2893-41f4-4056-b6d2-ec3d050eb350
ms.service: active-directory
<<<<<<< HEAD
=======
ms.subservice: saas-app-tutorial
>>>>>>> 6a383dfd
ms.workload: identity
ms.tgt_pltfrm: na
ms.devlang: na
ms.topic: tutorial
ms.date: 04/02/2019
ms.author: jeedes

ms.collection: M365-identity-device-management
---
# Tutorial: Azure Active Directory integration with Corptax

In this tutorial, you learn how to integrate Corptax with Azure Active Directory (Azure AD).
Integrating Corptax with Azure AD provides you with the following benefits:

* You can control in Azure AD who has access to Corptax.
* You can enable your users to be automatically signed-in to Corptax (Single Sign-On) with their Azure AD accounts.
* You can manage your accounts in one central location - the Azure portal.

If you want to know more details about SaaS app integration with Azure AD, see [What is application access and single sign-on with Azure Active Directory](https://docs.microsoft.com/azure/active-directory/active-directory-appssoaccess-whatis).
If you don't have an Azure subscription, [create a free account](https://azure.microsoft.com/free/) before you begin.

## Prerequisites

To configure Azure AD integration with Corptax, you need the following items:

* An Azure AD subscription. If you don't have an Azure AD environment, you can get a [free account](https://azure.microsoft.com/free/)
* Corptax single sign-on enabled subscription

## Scenario description

In this tutorial, you configure and test Azure AD single sign-on in a test environment.

* Corptax supports **SP** initiated SSO

## Adding Corptax from the gallery

To configure the integration of Corptax into Azure AD, you need to add Corptax from the gallery to your list of managed SaaS apps.

**To add Corptax from the gallery, perform the following steps:**

1. In the **[Azure portal](https://portal.azure.com)**, on the left navigation panel, click **Azure Active Directory** icon.

	![The Azure Active Directory button](common/select_azuread.png)

2. Navigate to **Enterprise Applications** and then select the **All Applications** option.

	![The Enterprise applications blade](common/enterprise_applications.png)

3. To add new application, click **New application** button on the top of dialog.

	![The New application button](common/add_new_app.png)

4. In the search box, type **Corptax**, select **Corptax** from result panel then click **Add** button to add the application.

	![Corptax in the results list](common/search_new_app.png)

## Configure and test Azure AD single sign-on

In this section, you configure and test Azure AD single sign-on with Corptax based on a test user called **Britta Simon**.
For single sign-on to work, a link relationship between an Azure AD user and the related user in Corptax needs to be established.

To configure and test Azure AD single sign-on with Corptax, you need to complete the following building blocks:

1. **[Configure Azure AD Single Sign-On](#configure-azure-ad-single-sign-on)** - to enable your users to use this feature.
2. **[Configure Corptax Single Sign-On](#configure-corptax-single-sign-on)** - to configure the Single Sign-On settings on application side.
3. **[Create an Azure AD test user](#create-an-azure-ad-test-user)** - to test Azure AD single sign-on with Britta Simon.
4. **[Assign the Azure AD test user](#assign-the-azure-ad-test-user)** - to enable Britta Simon to use Azure AD single sign-on.
5. **[Create Corptax test user](#create-corptax-test-user)** - to have a counterpart of Britta Simon in Corptax that is linked to the Azure AD representation of user.
6. **[Test single sign-on](#test-single-sign-on)** - to verify whether the configuration works.

### Configure Azure AD single sign-on

In this section, you enable Azure AD single sign-on in the Azure portal.

To configure Azure AD single sign-on with Corptax, perform the following steps:

1. In the [Azure portal](https://portal.azure.com/), on the **Corptax** application integration page, select **Single sign-on**.

    ![Configure single sign-on link](common/select_sso.png)

2. On the **Select a Single sign-on method** dialog, select **SAML/WS-Fed** mode to enable single sign-on.

    ![Single sign-on select mode](common/select_saml_option.png)

3. On the **Set up Single Sign-On with SAML** page, click **Edit** icon to open **Basic SAML Configuration** dialog.

	![Edit Basic SAML Configuration](common/edit_urls.png)

4. On the **Basic SAML Configuration** section, perform the following steps:

    ![Corptax Domain and URLs single sign-on information](common/sp_intiated.png)

    In the **Sign-on URL** text box, type a URL:
    `https://asp.corptax.com`

5. On the **Set up Single Sign-On with SAML** page, In the **SAML Signing Certificate** section, click **Download** to download **Federation Metadata XML** and save it on your computer.

	![The Certificate download link](common/metadataxml.png)

### Configure Corptax Single Sign-On

To configure single sign-on on **Corptax** side, you need to send the downloaded **Federation Metadata XML** to [Corptax support team](https://connect.corptax.com/). They set this setting to have the SAML SSO connection set properly on both sides.

### Create an Azure AD test user

The objective of this section is to create a test user in the Azure portal called Britta Simon.

1. In the Azure portal, in the left pane, select **Azure Active Directory**, select **Users**, and then select **All users**.

    ![The "Users and groups" and "All users" links](common/users.png)

2. Select **New user** at the top of the screen.

    ![New user Button](common/new_user.png)

3. In the User properties, perform the following steps.

    ![The User dialog box](common/user_properties.png)

    a. In the **Name** field, enter **BrittaSimon**.

<<<<<<< HEAD
    b. In the **User name** field, type **brittasimon\@yourcompanydomain.extension**  
=======
    b. In the **User name** field, type `brittasimon\@yourcompanydomain.extension`  
>>>>>>> 6a383dfd
    For example, BrittaSimon@contoso.com

    c. Select **Show password** check box, and then write down the value that's displayed in the Password box.

    d. Click **Create**.

### Assign the Azure AD test user

In this section, you enable Britta Simon to use Azure single sign-on by granting access to Corptax.

1. In the Azure portal, select **Enterprise Applications**, select **All applications**, then select **Corptax**.

	![Enterprise applications blade](common/enterprise_applications.png)

2. In the applications list, type and select **Corptax**.

	![The Corptax link in the Applications list](common/all_applications.png)

3. In the menu on the left, select **Users and groups**.

    ![The "Users and groups" link](common/users_groups_blade.png)

4. Click the **Add user** button, then select **Users and groups** in the **Add Assignment** dialog.

    ![The Add Assignment pane](common/add_assign_user.png)

5. In the **Users and groups** dialog select **Britta Simon** in the Users list, then click the **Select** button at the bottom of the screen.

6. If you are expecting any role value in the SAML assertion then in the **Select Role** dialog select the appropriate role for the user from the list, then click the **Select** button at the bottom of the screen.

7. In the **Add Assignment** dialog, click the **Assign** button.

### Create Corptax test user

In this section, you create a user called Britta Simon in Corptax. Work with [Corptax support team](https://connect.corptax.com/) to add the users in the Corptax platform. Users must be created and activated before you use single sign-on.

### Test single sign-on

In this section, you test your Azure AD single sign-on configuration using the Access Panel.
When you click the Corptax tile in the Access Panel, you should be redirected to the below Corptax page- 

![image](media/corptax-tutorial/corptaxlogin.png)

In **Environment** text box, type your appropriate environment, you should be automatically signed in to the Corptax for which you set up SSO. For more information about the Access Panel, see [Introduction to the Access Panel](https://docs.microsoft.com/azure/active-directory/active-directory-saas-access-panel-introduction).

## Additional Resources

- [List of Tutorials on How to Integrate SaaS Apps with Azure Active Directory](https://docs.microsoft.com/azure/active-directory/active-directory-saas-tutorial-list)

- [What is application access and single sign-on with Azure Active Directory?](https://docs.microsoft.com/azure/active-directory/active-directory-appssoaccess-whatis)

- [What is conditional access in Azure Active Directory?](https://docs.microsoft.com/azure/active-directory/conditional-access/overview)<|MERGE_RESOLUTION|>--- conflicted
+++ resolved
@@ -9,10 +9,7 @@
 
 ms.assetid: fdad2893-41f4-4056-b6d2-ec3d050eb350
 ms.service: active-directory
-<<<<<<< HEAD
-=======
 ms.subservice: saas-app-tutorial
->>>>>>> 6a383dfd
 ms.workload: identity
 ms.tgt_pltfrm: na
 ms.devlang: na
@@ -134,11 +131,7 @@
 
     a. In the **Name** field, enter **BrittaSimon**.
 
-<<<<<<< HEAD
-    b. In the **User name** field, type **brittasimon\@yourcompanydomain.extension**  
-=======
     b. In the **User name** field, type `brittasimon\@yourcompanydomain.extension`  
->>>>>>> 6a383dfd
     For example, BrittaSimon@contoso.com
 
     c. Select **Show password** check box, and then write down the value that's displayed in the Password box.
