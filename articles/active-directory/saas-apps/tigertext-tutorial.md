---
title: 'Tutorial: Azure Active Directory integration with TigerText Secure Messenger | Microsoft Docs'
description: Learn how to configure single sign-on between Azure Active Directory and TigerText Secure Messenger.
services: active-directory
documentationCenter: na
author: jeevansd
manager: mtillman
ms.reviewer: barbkess

ms.assetid: 03f1e128-5bcb-4e49-b6a3-fe22eedc6d5e
ms.service: active-directory
ms.subservice: saas-app-tutorial
ms.workload: identity
ms.tgt_pltfrm: na
ms.devlang: na
ms.topic: tutorial
ms.date: 03/29/2019
ms.author: jeedes

---

# Tutorial: Azure Active Directory integration with TigerText Secure Messenger

In this tutorial, you learn how to integrate TigerText Secure Messenger with Azure Active Directory (Azure AD).

Integrating TigerText Secure Messenger with Azure AD provides you with the following benefits:

* You can control in Azure AD who has access to TigerText Secure Messenger.
* You can enable your users to be automatically signed in to TigerText Secure Messenger (single sign-on) with their Azure AD accounts.
* You can manage your accounts in one central location: the Azure portal.

For details about software as a service (SaaS) app integration with Azure AD, see [What is application access and single sign-on with Azure Active Directory?](https://docs.microsoft.com/azure/active-directory/active-directory-appssoaccess-whatis).

## Prerequisites

To configure Azure AD integration with TigerText Secure Messenger, you need the following items:

* An Azure AD subscription. If you don't have an Azure subscription, [create a free account](https://azure.microsoft.com/free/) before you begin.
* A TigerText Secure Messenger subscription with single sign-on enabled.

## Scenario description

In this tutorial, you configure and test Azure AD single sign-on in a test environment and integrate TigerText Secure Messenger with Azure AD.

TigerText Secure Messenger supports SP-initiated single sign-on (SSO).

## Add TigerText Secure Messenger from the Azure Marketplace

To configure the integration of TigerText Secure Messenger into Azure AD, you need to add TigerText Secure Messenger from the Azure Marketplace to your list of managed SaaS apps:

1. Sign in to the [Azure portal](https://portal.azure.com?azure-portal=true).
1. In the left pane, select **Azure Active Directory**.

    ![The Azure Active Directory option](common/select-azuread.png)

1. Go to **Enterprise Applications**, and then select **All Applications**.

    ![The Enterprise applications pane](common/enterprise-applications.png)

1. To add a new application, select **+ New application** at the top of the pane.

    ![The New application option](common/add-new-app.png)

1. In the search box, enter **TigerText Secure Messenger**. In the search results, select **TigerText Secure Messenger**, and then select **Add** to add the application.

    ![TigerText Secure Messenger in the results list](common/search-new-app.png)

## Configure and test Azure AD single sign-on

In this section, you configure and test Azure AD single sign-on with TigerText Secure Messenger based on a test user named **Britta Simon**. For single sign-on to work, you must establish a link between an Azure AD user and the related user in TigerText Secure Messenger.

To configure and test Azure AD single sign-on with TigerText Secure Messenger, you need to complete the following building blocks:

1. **[Configure Azure AD single sign-on](#configure-azure-ad-single-sign-on)** to enable your users to use this feature.
1. **[Configure TigerText Secure Messenger single sign-on](#configure-tigertext-secure-messenger-single-sign-on)** to configure the single sign-on settings on the application side.
1. **[Create an Azure AD test user](#create-an-azure-ad-test-user)** to test Azure AD single sign-on with Britta Simon.
1. **[Assign the Azure AD test user](#assign-the-azure-ad-test-user)** to enable Britta Simon to use Azure AD single sign-on.
1. **[Create a TigerText Secure Messenger test user](#create-a-tigertext-secure-messenger-test-user)** so that there's a user named Britta Simon in TigerText Secure Messenger who's linked to the Azure AD user named Britta Simon.
1. **[Test single sign-on](#test-single-sign-on)** to verify whether the configuration works.

### Configure Azure AD single sign-on

In this section, you enable Azure AD single sign-on in the Azure portal.

To configure Azure AD single sign-on with TigerText Secure Messenger, take the following steps:

1. In the [Azure portal](https://portal.azure.com/), on the **TigerText Secure Messenger** application integration page, select **Single sign-on**.

    ![Configure single sign-on option](common/select-sso.png)

1. On the **Select a single sign-on method** pane, select **SAML/WS-Fed** mode to enable single sign-on.

    ![Single sign-on select mode](common/select-saml-option.png)

1. On the **Set up Single Sign-On with SAML** pane, select **Edit** (the pencil icon) to open the **Basic SAML Configuration** pane.

    ![Edit Basic SAML Configuration](common/edit-urls.png)

1. In the **Basic SAML Configuration** pane, take the following steps:

    ![TigerText Secure Messenger domain and URLs single sign-on information](common/sp-identifier.png)

    1. In the **Sign on URL** box, enter a URL:

       `https://home.tigertext.com`

    1. In the **Identifier (Entity ID)** box, type a URL by using the following pattern:

       `https://saml-lb.tigertext.me/v1/organization/<instance ID>`

    > [!NOTE]
    > The **Identifier (Entity ID)** value isn't real. Update this value with the actual identifier. To get the value, contact the [TigerText Secure Messenger support team](mailto:prosupport@tigertext.com). You can also refer to the patterns shown in the **Basic SAML Configuration** pane in the Azure portal.

1. On the **Set up Single Sign-On with SAML** pane, in the **SAML Signing Certificate** section, select **Download** to download the **Federation Metadata XML** from the given options and save it on your computer.

    ![The Federation Metadata XML download option](common/metadataxml.png)

1. In the **Set up TigerText Secure Messenger** section, copy the URL or URLs that you need:

   * **Login URL**
   * **Azure AD Identifier**
   * **Logout URL**

    ![Copy configuration URLs](common/copy-configuration-urls.png)

### Configure TigerText Secure Messenger single sign-on

To configure single sign-on on the TigerText Secure Messenger side, you need to send the downloaded Federation Metadata XML and the appropriate copied URLs from the Azure portal to the [TigerText Secure Messenger support team](mailto:prosupport@tigertext.com). The TigerText Secure Messenger team will make sure the SAML SSO connection is set properly on both sides.

### Create an Azure AD test user

In this section, you create a test user named Britta Simon in the Azure portal.

1. In the Azure portal, in the left pane, select **Azure Active Directory**   > **Users** > **All users**.

    ![The Users and "All users" options](common/users.png)

1. At the top of the screen, select **+ New user**.

    ![New user option](common/new-user.png)

1. In the **User** pane, do the following steps:

    ![The User pane](common/user-properties.png)

    1. In the **Name** box, enter **BrittaSimon**.
  
    1. In the **User name** box, enter **BrittaSimon\@\<yourcompanydomain>.\<extension>**. For example, **BrittaSimon\@contoso.com**.

    1. Select the **Show password** check box, and then write down the value that's displayed in the **Password** box.

    1. Select **Create**.

### Assign the Azure AD test user

<<<<<<< HEAD
In this section, you enable Britta Simon to use Azure single sign-on by granting her access to TigerText Secure Messenger.
=======
In this section, you enable Britta Simon to use Azure single sign-on by granting them access to TigerText Secure Messenger.
>>>>>>> 6a383dfd

1. In the Azure portal, select **Enterprise applications** > **All applications** > **TigerText Secure Messenger**.

    ![Enterprise applications pane](common/enterprise-applications.png)

1. In the applications list, select **TigerText Secure Messenger**.

    ![TigerText Secure Messenger in the applications list](common/all-applications.png)

1. In the left pane, under **MANAGE**, select **Users and groups**.

    ![The "Users and groups" option](common/users-groups-blade.png)

1. Select **+ Add user**, and then select **Users and groups** in the **Add Assignment** pane.

    ![The Add Assignment pane](common/add-assign-user.png)

1. In the **Users and groups** pane, select **Britta Simon** in the **Users** list, and then choose **Select** at the bottom of the pane.

1. If you're expecting a role value in the SAML assertion, then in the **Select Role** pane, select the appropriate role for the user from the list. At the bottom of the pane, choose **Select**.

1. In the **Add Assignment** pane, select **Assign**.

### Create a TigerText Secure Messenger test user

In this section, you create a user called Britta Simon in TigerText Secure Messenger. Work with the [TigerText Secure Messenger support team](mailto:prosupport@tigertext.com) to add Britta Simon as a user in TigerText Secure Messenger. Users must be created and activated before you use single sign-on.

### Test single sign-on

In this section, you test your Azure AD single sign-on configuration by using the My Apps portal.

When you select **TigerText Secure Messenger** in the My Apps portal, you should be automatically signed in to the TigerText Secure Messenger subscription for which you set up single sign-on. For more information about the My Apps portal, see [Access and use apps on the My Apps portal](https://docs.microsoft.com/azure/active-directory/active-directory-saas-access-panel-introduction).

## Additional resources

* [List of tutorials for integrating SaaS apps with Azure Active Directory](https://docs.microsoft.com/azure/active-directory/active-directory-saas-tutorial-list)

* [What is application access and single sign-on with Azure Active Directory?](https://docs.microsoft.com/azure/active-directory/active-directory-appssoaccess-whatis)

* [What is conditional access in Azure Active Directory?](https://docs.microsoft.com/azure/active-directory/conditional-access/overview)<|MERGE_RESOLUTION|>--- conflicted
+++ resolved
@@ -153,11 +153,7 @@
 
 ### Assign the Azure AD test user
 
-<<<<<<< HEAD
-In this section, you enable Britta Simon to use Azure single sign-on by granting her access to TigerText Secure Messenger.
-=======
 In this section, you enable Britta Simon to use Azure single sign-on by granting them access to TigerText Secure Messenger.
->>>>>>> 6a383dfd
 
 1. In the Azure portal, select **Enterprise applications** > **All applications** > **TigerText Secure Messenger**.
 
