--- conflicted
+++ resolved
@@ -13,11 +13,8 @@
 ms.tgt_pltfrm: na
 ms.devlang: na
 ms.topic: tutorial
-<<<<<<< HEAD
+
 ms.date: 02/14/2019
-=======
-ms.date: 02/11/2019
->>>>>>> 132cc0ee
 ms.author: jeedes
 
 ms.collection: M365-identity-device-management
@@ -110,16 +107,7 @@
 	a. In the **Sign on URL** text box, type a URL using the following pattern:
     `https://<subdomain>.zendesk.com`
 
-<<<<<<< HEAD
-    b. In the **Identifier (Entity ID)** text box, type a URL using the following pattern: `https://<subdomain>.zendesk.com`
-=======
-    b. In the **Identifier (Entity ID)** text box, type a URL using the following pattern:
-	| |
-	|-|-|
-	| `<subdomain>.zendesk.com` |
-	| `https://<subdomain>.zendesk.com` |
-	| |
->>>>>>> 132cc0ee
+  b. In the **Identifier (Entity ID)** text box, type a URL using the following pattern: `https://<subdomain>.zendesk.com`
 
 	> [!NOTE]
 	> These values are not real. Update these values with the actual Sign on URL and Identifier. Contact [Zendesk Client support team](https://support.zendesk.com/hc/en-us/articles/203663676-Using-SAML-for-single-sign-on-Professional-and-Enterprise) to get these values. You can also refer to the patterns shown in the **Basic SAML Configuration** section in the Azure portal.
