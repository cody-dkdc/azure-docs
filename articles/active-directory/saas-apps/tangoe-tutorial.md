---
title: 'Tutorial: Azure Active Directory integration with Tangoe Command Premium Mobile | Microsoft Docs'
description: Learn how to configure single sign-on between Azure Active Directory and Tangoe Command Premium Mobile.
services: active-directory
documentationCenter: na
author: jeevansd
<<<<<<< HEAD
manager: daveba
ms.reviewer: joflore
=======
manager: mtillman
ms.reviewer: barbkess
>>>>>>> 6a383dfd

ms.assetid: 2b0b544c-9c2c-49cd-862b-ec2ee9330126
ms.service: active-directory
ms.subservice: saas-app-tutorial
ms.workload: identity
ms.tgt_pltfrm: na
ms.devlang: na
ms.topic: tutorial
ms.date: 04/10/2019
ms.author: jeedes

ms.collection: M365-identity-device-management
---
# Tutorial: Azure Active Directory integration with Tangoe Command Premium Mobile

In this tutorial, you learn how to integrate Tangoe Command Premium Mobile with Azure Active Directory (Azure AD).
Integrating Tangoe Command Premium Mobile with Azure AD provides you with the following benefits:

* You can control in Azure AD who has access to Tangoe Command Premium Mobile.
* You can enable your users to be automatically signed-in to Tangoe Command Premium Mobile (Single Sign-On) with their Azure AD accounts.
* You can manage your accounts in one central location - the Azure portal.

If you want to know more details about SaaS app integration with Azure AD, see [What is application access and single sign-on with Azure Active Directory](https://docs.microsoft.com/azure/active-directory/active-directory-appssoaccess-whatis).
If you don't have an Azure subscription, [create a free account](https://azure.microsoft.com/free/) before you begin.

## Prerequisites

To configure Azure AD integration with Tangoe Command Premium Mobile, you need the following items:

* An Azure AD subscription. If you don't have an Azure AD environment, you can get a [free account](https://azure.microsoft.com/free/)
* Tangoe Command Premium Mobile single sign-on enabled subscription

## Scenario description

In this tutorial, you configure and test Azure AD single sign-on in a test environment.

* Tangoe Command Premium Mobile supports **SP** initiated SSO

## Adding Tangoe Command Premium Mobile from the gallery

To configure the integration of Tangoe Command Premium Mobile into Azure AD, you need to add Tangoe Command Premium Mobile from the gallery to your list of managed SaaS apps.

**To add Tangoe Command Premium Mobile from the gallery, perform the following steps:**

1. In the **[Azure portal](https://portal.azure.com)**, on the left navigation panel, click **Azure Active Directory** icon.

	![The Azure Active Directory button](common/select-azuread.png)

2. Navigate to **Enterprise Applications** and then select the **All Applications** option.

	![The Enterprise applications blade](common/enterprise-applications.png)

3. To add new application, click **New application** button on the top of dialog.

	![The New application button](common/add-new-app.png)

<<<<<<< HEAD
	![Add Tangoe Command Premium Mobile from gallery](./media/tangoe-tutorial/tutorial_tangoe_addfromgallery.png)
=======
4. In the search box, type **Tangoe Command Premium Mobile**, select **Tangoe Command Premium Mobile** from result panel then click **Add** button to add the application.
>>>>>>> 6a383dfd

	![Tangoe Command Premium Mobile in the results list](common/search-new-app.png)

## Configure and test Azure AD single sign-on

In this section, you configure and test Azure AD single sign-on with Tangoe Command Premium Mobile based on a test user called **Britta Simon**.
For single sign-on to work, a link relationship between an Azure AD user and the related user in Tangoe Command Premium Mobile needs to be established.

To configure and test Azure AD single sign-on with Tangoe Command Premium Mobile, you need to complete the following building blocks:

1. **[Configure Azure AD Single Sign-On](#configure-azure-ad-single-sign-on)** - to enable your users to use this feature.
2. **[Configure Tangoe Command Premium Mobile Single Sign-On](#configure-tangoe-command-premium-mobile-single-sign-on)** - to configure the Single Sign-On settings on application side.
3. **[Create an Azure AD test user](#create-an-azure-ad-test-user)** - to test Azure AD single sign-on with Britta Simon.
4. **[Assign the Azure AD test user](#assign-the-azure-ad-test-user)** - to enable Britta Simon to use Azure AD single sign-on.
5. **[Create Tangoe Command Premium Mobile test user](#create-tangoe-command-premium-mobile-test-user)** - to have a counterpart of Britta Simon in Tangoe Command Premium Mobile that is linked to the Azure AD representation of user.
6. **[Test single sign-on](#test-single-sign-on)** - to verify whether the configuration works.

### Configure Azure AD single sign-on

In this section, you enable Azure AD single sign-on in the Azure portal.

To configure Azure AD single sign-on with Tangoe Command Premium Mobile, perform the following steps:

1. In the [Azure portal](https://portal.azure.com/), on the **Tangoe Command Premium Mobile** application integration page, select **Single sign-on**.

    ![Configure single sign-on link](common/select-sso.png)

2. On the **Select a Single sign-on method** dialog, select **SAML/WS-Fed** mode to enable single sign-on.

    ![Single sign-on select mode](common/select-saml-option.png)

3. On the **Set up Single Sign-On with SAML** page, click **Edit** icon to open **Basic SAML Configuration** dialog.

	![Edit Basic SAML Configuration](common/edit-urls.png)

4. On the **Basic SAML Configuration** section, perform the following steps:

    ![Tangoe Command Premium Mobile Domain and URLs single sign-on information](common/sp-reply.png)

	a. In the **Sign on URL** text box, type a URL using the following pattern:
    `https://sso.tangoe.com/sp/startSSO.ping?PartnerIdpId=<tenant issuer>&TARGET=<target page url>`

    b. In the **Reply URL** text box, type a URL using the following pattern:
    `https://sso.tangoe.com/sp/ACS.saml2`

	> [!NOTE]
	> These values are not real. Update these values with the actual Sign on URL and Reply URL. Contact [Tangoe Command Premium Mobile Client support team](https://www.tangoe.com/contact-us/) to get these values. You can also refer to the patterns shown in the **Basic SAML Configuration** section in the Azure portal.

5. On the **Set up Single Sign-On with SAML** page, in the **SAML Signing Certificate** section, click **Download** to download the **Federation Metadata XML** from the given options as per your requirement and save it on your computer.

	![The Certificate download link](common/metadataxml.png)

6. On the **Set up Tangoe Command Premium Mobile** section, copy the appropriate URL(s) as per your requirement.

	![Copy configuration URLs](common/copy-configuration-urls.png)

	a. Login URL

	b. Azure AD Identifier

	c. Logout URL

### Configure Tangoe Command Premium Mobile Single Sign-On

To configure single sign-on on **Tangoe Command Premium Mobile** side, you need to send the downloaded **Federation Metadata XML** and appropriate copied URLs from Azure portal to [Tangoe Command Premium Mobile support team](https://www.tangoe.com/contact-us/). They set this setting to have the SAML SSO connection set properly on both sides.

### Create an Azure AD test user 

The objective of this section is to create a test user in the Azure portal called Britta Simon.

1. In the Azure portal, in the left pane, select **Azure Active Directory**, select **Users**, and then select **All users**.

    ![The "Users and groups" and "All users" links](common/users.png)

2. Select **New user** at the top of the screen.

    ![New user Button](common/new-user.png)

3. In the User properties, perform the following steps.

    ![The User dialog box](common/user-properties.png)

    a. In the **Name** field enter **BrittaSimon**.
  
    b. In the **User name** field type `brittasimon@yourcompanydomain.extension`. For example, BrittaSimon@contoso.com

    c. Select **Show password** check box, and then write down the value that's displayed in the Password box.

    d. Click **Create**.

### Assign the Azure AD test user

In this section, you enable Britta Simon to use Azure single sign-on by granting access to Tangoe Command Premium Mobile.

1. In the Azure portal, select **Enterprise Applications**, select **All applications**, then select **Tangoe Command Premium Mobile**.

	![Enterprise applications blade](common/enterprise-applications.png)

2. In the applications list, select **Tangoe Command Premium Mobile**.

	![The Tangoe Command Premium Mobile link in the Applications list](common/all-applications.png)

3. In the menu on the left, select **Users and groups**.

    ![The "Users and groups" link](common/users-groups-blade.png)

4. Click the **Add user** button, then select **Users and groups** in the **Add Assignment** dialog.

    ![The Add Assignment pane](common/add-assign-user.png)

5. In the **Users and groups** dialog select **Britta Simon** in the Users list, then click the **Select** button at the bottom of the screen.

6. If you are expecting any role value in the SAML assertion then in the **Select Role** dialog select the appropriate role for the user from the list, then click the **Select** button at the bottom of the screen.

7. In the **Add Assignment** dialog click the **Assign** button.

### Create Tangoe Command Premium Mobile test user

In this section, you create a user called Britta Simon in Tangoe Command Premium Mobile. Work with [Tangoe Command Premium Mobile support team](https://www.tangoe.com/contact-us/) to add the users in the Tangoe Command Premium Mobile platform. Users must be created and activated before you use single sign-on.

### Test single sign-on

In this section, you test your Azure AD single sign-on configuration using the Access Panel.

When you click the Tangoe Command Premium Mobile tile in the Access Panel, you should be automatically signed in to the Tangoe Command Premium Mobile for which you set up SSO. For more information about the Access Panel, see [Introduction to the Access Panel](https://docs.microsoft.com/azure/active-directory/active-directory-saas-access-panel-introduction).

## Additional Resources

- [List of Tutorials on How to Integrate SaaS Apps with Azure Active Directory](https://docs.microsoft.com/azure/active-directory/active-directory-saas-tutorial-list)

- [What is application access and single sign-on with Azure Active Directory?](https://docs.microsoft.com/azure/active-directory/active-directory-appssoaccess-whatis)

- [What is conditional access in Azure Active Directory?](https://docs.microsoft.com/azure/active-directory/conditional-access/overview)<|MERGE_RESOLUTION|>--- conflicted
+++ resolved
@@ -4,13 +4,8 @@
 services: active-directory
 documentationCenter: na
 author: jeevansd
-<<<<<<< HEAD
-manager: daveba
-ms.reviewer: joflore
-=======
 manager: mtillman
 ms.reviewer: barbkess
->>>>>>> 6a383dfd
 
 ms.assetid: 2b0b544c-9c2c-49cd-862b-ec2ee9330126
 ms.service: active-directory
@@ -67,11 +62,7 @@
 
 	![The New application button](common/add-new-app.png)
 
-<<<<<<< HEAD
-	![Add Tangoe Command Premium Mobile from gallery](./media/tangoe-tutorial/tutorial_tangoe_addfromgallery.png)
-=======
 4. In the search box, type **Tangoe Command Premium Mobile**, select **Tangoe Command Premium Mobile** from result panel then click **Add** button to add the application.
->>>>>>> 6a383dfd
 
 	![Tangoe Command Premium Mobile in the results list](common/search-new-app.png)
 
