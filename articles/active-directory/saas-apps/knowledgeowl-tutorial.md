---
title: 'Tutorial: Azure Active Directory integration with KnowledgeOwl | Microsoft Docs'
description: Learn how to configure single sign-on between Azure Active Directory and KnowledgeOwl.
services: active-directory
documentationCenter: na
author: jeevansd
manager: mtillman
ms.reviewer: barbkess

ms.assetid: 2ae30996-864d-4872-90bc-f770e1ea159a
ms.service: active-directory
ms.subservice: saas-app-tutorial
ms.workload: identity
ms.tgt_pltfrm: na
ms.devlang: na
ms.topic: tutorial
ms.date: 04/10/2019
ms.author: jeedes

ms.collection: M365-identity-device-management
---
# Tutorial: Azure Active Directory integration with KnowledgeOwl

In this tutorial, you learn how to integrate KnowledgeOwl with Azure Active Directory (Azure AD).
Integrating KnowledgeOwl with Azure AD provides you with the following benefits:

* You can control in Azure AD who has access to KnowledgeOwl.
* You can enable your users to be automatically signed-in to KnowledgeOwl (Single Sign-On) with their Azure AD accounts.
* You can manage your accounts in one central location - the Azure portal.

If you want to know more details about SaaS app integration with Azure AD, see [What is application access and single sign-on with Azure Active Directory](https://docs.microsoft.com/azure/active-directory/active-directory-appssoaccess-whatis).
If you don't have an Azure subscription, [create a free account](https://azure.microsoft.com/free/) before you begin.

## Prerequisites

To configure Azure AD integration with KnowledgeOwl, you need the following items:

* An Azure AD subscription. If you don't have an Azure AD environment, you can get a [free account](https://azure.microsoft.com/free/)
* KnowledgeOwl single sign-on enabled subscription

## Scenario description

In this tutorial, you configure and test Azure AD single sign-on in a test environment.

* KnowledgeOwl supports **SP and IDP** initiated SSO
* KnowledgeOwl supports **Just In Time** user provisioning

## Adding KnowledgeOwl from the gallery

To configure the integration of KnowledgeOwl into Azure AD, you need to add KnowledgeOwl from the gallery to your list of managed SaaS apps.

**To add KnowledgeOwl from the gallery, perform the following steps:**

1. In the **[Azure portal](https://portal.azure.com)**, on the left navigation panel, click **Azure Active Directory** icon.

	![The Azure Active Directory button](common/select-azuread.png)

2. Navigate to **Enterprise Applications** and then select the **All Applications** option.

	![The Enterprise applications blade](common/enterprise-applications.png)

3. To add new application, click **New application** button on the top of dialog.

	![The New application button](common/add-new-app.png)

4. In the search box, type **KnowledgeOwl**, select **KnowledgeOwl** from result panel then click **Add** button to add the application.

	![KnowledgeOwl in the results list](common/search-new-app.png)

## Configure and test Azure AD single sign-on

In this section, you configure and test Azure AD single sign-on with KnowledgeOwl based on a test user called **Britta Simon**.
For single sign-on to work, a link relationship between an Azure AD user and the related user in KnowledgeOwl needs to be established.

To configure and test Azure AD single sign-on with KnowledgeOwl, you need to complete the following building blocks:

1. **[Configure Azure AD Single Sign-On](#configure-azure-ad-single-sign-on)** - to enable your users to use this feature.
2. **[Configure KnowledgeOwl Single Sign-On](#configure-knowledgeowl-single-sign-on)** - to configure the Single Sign-On settings on application side.
3. **[Create an Azure AD test user](#create-an-azure-ad-test-user)** - to test Azure AD single sign-on with Britta Simon.
4. **[Assign the Azure AD test user](#assign-the-azure-ad-test-user)** - to enable Britta Simon to use Azure AD single sign-on.
5. **[Create KnowledgeOwl test user](#create-knowledgeowl-test-user)** - to have a counterpart of Britta Simon in KnowledgeOwl that is linked to the Azure AD representation of user.
6. **[Test single sign-on](#test-single-sign-on)** - to verify whether the configuration works.

### Configure Azure AD single sign-on

In this section, you enable Azure AD single sign-on in the Azure portal.

To configure Azure AD single sign-on with KnowledgeOwl, perform the following steps:

1. In the [Azure portal](https://portal.azure.com/), on the **KnowledgeOwl** application integration page, select **Single sign-on**.

    ![Configure single sign-on link](common/select-sso.png)

2. On the **Select a Single sign-on method** dialog, select **SAML/WS-Fed** mode to enable single sign-on.

    ![Single sign-on select mode](common/select-saml-option.png)

3. On the **Set up Single Sign-On with SAML** page, click **Edit** icon to open **Basic SAML Configuration** dialog.

	![Edit Basic SAML Configuration](common/edit-urls.png)

4. On the **Basic SAML Configuration** section, if you wish to configure the application in **IDP** initiated mode, perform the following steps:

<<<<<<< HEAD
    a. In the **Identifier (Entity ID)** textbox, type a URL using the following pattern:

	|||
	|-|-|
=======
    ![KnowledgeOwl Domain and URLs single sign-on information](common/idp-intiated.png)

    a. In the **Identifier** text box, type a URL using the following pattern:

	||
	|-|
>>>>>>> 6a383dfd
	| `https://app.knowledgeowl.com/sp`|
	| `https://app.knowledgeowl.com/sp/id/<unique ID>`|

<<<<<<< HEAD
	b. In the **Reply URL** textbox, type a URL using the following pattern:

	|||
	|-|-|
=======
    b. In the **Reply URL** text box, type a URL using the following pattern:

	||
	|-|
>>>>>>> 6a383dfd
	| `https://subdomain.knowledgeowl.com/help/saml-login`|
	| `https://subdomain.knowledgeowl.com/docs/saml-login`|
	| `https://subdomain.knowledgeowl.com/home/saml-login`|
	| `https://privatedomain.com/help/saml-login`|
	| `https://privatedomain.com/docs/saml-login`|
	| `https://privatedomain.com/home/saml-login`|

5. Click **Set additional URLs** and perform the following step if you wish to configure the application in **SP** initiated mode:

    ![KnowledgeOwl Domain and URLs single sign-on information](common/metadata-upload-additional-signon.png)

<<<<<<< HEAD
    In the **Sign-on URL** textbox, type a URL using the following pattern:
	
	|||
	|-|-|
=======
    In the **Sign-on URL** text box, type a URL using the following pattern:

	||
	|-|
>>>>>>> 6a383dfd
	| `https://subdomain.knowledgeowl.com/help/saml-login`|
	| `https://subdomain.knowledgeowl.com/docs/saml-login`|
	| `https://subdomain.knowledgeowl.com/home/saml-login`|
	| `https://privatedomain.com/help/saml-login`|
	| `https://privatedomain.com/docs/saml-login`|
	| `https://privatedomain.com/home/saml-login`|

	> [!NOTE]
	> These values are not real. You'll need to update these value from actual Identifier, Reply URL, and Sign-On URL which is explained later in the tutorial.

6. Your KnowledgeOwl application expects the SAML assertions in a specific format, which requires you to add custom attribute mappings to your SAML token attributes configuration. The following screenshot shows the list of default attributes. Click **Edit** icon to open **User Attributes** dialog.

	![image](common/edit-attribute.png)

7. In the **User Claims** section on the **User Attributes** dialog, edit the claims by using **Edit icon** or add the claims by using **Add new claim** to configure SAML token attribute as shown in the image above and perform the following steps: 

	| Name | Source Attribute | Namespace |
	| ------------ | -------------------- | -----|
	| ssoid | user.mail | `http://schemas.xmlsoap.org/ws/2005/05/identity/claims`|

	a. Click **Add new claim** to open the **Manage user claims** dialog.

	![image](common/new-save-attribute.png)

	![image](common/new-attribute-details.png)

	b. In the **Name** textbox, type the attribute name shown for that row.

	c. From the **Namespace** list, enter the namespace value shown for that row.

	d. Select Source as **Attribute**.

	e. From the **Source attribute** list, type the attribute value shown for that row.

	f. Click **Ok**

	g. Click **Save**.

8. On the **Set up Single Sign-On with SAML** page, in the **SAML Signing Certificate** section, click **Download** to download the **Certificate (Raw)** from the given options as per your requirement and save it on your computer.

	![The Certificate download link](common/certificateraw.png)

9. On the **Set up KnowledgeOwl** section, copy the appropriate URL(s) as per your requirement.

	![Copy configuration URLs](common/copy-configuration-urls.png)

	a. Login URL

	b. Azure AD Identifier

	c. Logout URL

### Configure KnowledgeOwl Single Sign-On

1. In a different web browser window, sign into your KnowledgeOwl company site as an administrator.

1. Click on **Settings** and then select **Security**.

     ![KnowledgeOwl Configuration](./media/knowledgeowl-tutorial/configure1.png)

1. Scroll to **SAML SSO Integration** and perform the following steps:
<<<<<<< HEAD
	
     ![KnowledgeOwl Configuration](./media/knowledgeowl-tutorial/configure2.png)
=======

	![KnowledgeOwl Configuration](./media/knowledgeowl-tutorial/configure2.png)
>>>>>>> 6a383dfd

     a. Select **Enable SAML SSO**.

<<<<<<< HEAD
     b. Copy the **SP Entity ID** value and paste it into the **Identifier (Entity ID)** in the **KnowledgeOwl Domain and URLs** section on the Azure portal.

     c. Copy the **SP Login URL** value and paste it into the **Sign-on URL and Reply URL** textboxes in the **KnowledgeOwl Domain and URLs** section on the Azure portal.

     d. In the **IdP entityID** textbox, paste the **SAML Entity ID** value, which you have copied from the Azure portal.

     e. In the **IdP Login URL** textbox, paste the **SAML Single Sign-On Service URL** value, which you have copied from the Azure portal.

     f. In the **IdP Logout URL** textbox, paste the **Sign-Out URL** value, which you have copied from the Azure portal
=======
	b. Copy the **SP Entity ID** value and paste it into the **Identifier (Entity ID)** in the **Basic SAML Configuration** section on the Azure portal.

	c. Copy the **SP Login URL** value and paste it into the **Sign-on URL and Reply URL** textboxes in the **Basic SAML Configuration** section on the Azure portal.

	d. In the **IdP entityID** textbox, paste the **Azure AD Identifier** value, which you have copied from the Azure portal.

	e. In the **IdP Login URL** textbox, paste the **Login URL** value, which you have copied from the Azure portal.

	f. In the **IdP Logout URL** textbox, paste the **Logout URL** value, which you have copied from the Azure portal
>>>>>>> 6a383dfd

     g. Upload the downloaded certificate form the Azure portal by clicking the **Upload IdP Certificate**.

<<<<<<< HEAD
     h. Click on **Map SAML Attributes** to map attributes and perform the following steps:
	
     ![KnowledgeOwl Configuration](./media/knowledgeowl-tutorial/configure3.png)
=======
	h. Click on **Map SAML Attributes** to map attributes and perform the following steps:

	![KnowledgeOwl Configuration](./media/knowledgeowl-tutorial/configure3.png)
>>>>>>> 6a383dfd

	* Enter `http://schemas.xmlsoap.org/ws/2005/05/identity/claims/ssoid` into the **SSO ID** textbox
	* Enter `http://schemas.xmlsoap.org/ws/2005/05/identity/claims/emailaddress` into the **Username/Email** textbox.
	* Enter `http://schemas.xmlsoap.org/ws/2005/05/identity/claims/givenname` into the **First Name** textbox.
	* Enter `http://schemas.xmlsoap.org/ws/2005/05/identity/claims/surname` into the **Last Name** textbox.
	* Click **Save**

      i. Click **Save** at the bottom of the page.

      ![KnowledgeOwl Configuration](./media/knowledgeowl-tutorial/configure4.png)

### Create an Azure AD test user

The objective of this section is to create a test user in the Azure portal called Britta Simon.

1. In the Azure portal, in the left pane, select **Azure Active Directory**, select **Users**, and then select **All users**.

    ![The "Users and groups" and "All users" links](common/users.png)

2. Select **New user** at the top of the screen.

    ![New user Button](common/new-user.png)

3. In the User properties, perform the following steps.

    ![The User dialog box](common/user-properties.png)

    a. In the **Name** field enter **BrittaSimon**.
  
    b. In the **User name** field type `brittasimon@yourcompanydomain.extension`  
    For example, BrittaSimon@contoso.com

    c. Select **Show password** check box, and then write down the value that's displayed in the Password box.

    d. Click **Create**.

### Assign the Azure AD test user

In this section, you enable Britta Simon to use Azure single sign-on by granting access to KnowledgeOwl.

1. In the Azure portal, select **Enterprise Applications**, select **All applications**, then select **KnowledgeOwl**.

	![Enterprise applications blade](common/enterprise-applications.png)

2. In the applications list, select **KnowledgeOwl**.

	![The KnowledgeOwl link in the Applications list](common/all-applications.png)

3. In the menu on the left, select **Users and groups**.

    ![The "Users and groups" link](common/users-groups-blade.png)

4. Click the **Add user** button, then select **Users and groups** in the **Add Assignment** dialog.

    ![The Add Assignment pane](common/add-assign-user.png)

5. In the **Users and groups** dialog select **Britta Simon** in the Users list, then click the **Select** button at the bottom of the screen.

6. If you are expecting any role value in the SAML assertion then in the **Select Role** dialog select the appropriate role for the user from the list, then click the **Select** button at the bottom of the screen.

7. In the **Add Assignment** dialog click the **Assign** button.

### Create KnowledgeOwl test user

In this section, a user called Britta Simon is created in KnowledgeOwl. KnowledgeOwl supports just-in-time user provisioning, which is enabled by default. There is no action item for you in this section. If a user doesn't already exist in KnowledgeOwl, a new one is created after authentication.

> [!Note]
> If you need to create a user manually, contact [KnowledgeOwl support team](mailto:support@knowledgeowl.com).

### Test single sign-on

In this section, you test your Azure AD single sign-on configuration using the Access Panel.

When you click the KnowledgeOwl tile in the Access Panel, you should be automatically signed in to the KnowledgeOwl for which you set up SSO. For more information about the Access Panel, see [Introduction to the Access Panel](https://docs.microsoft.com/azure/active-directory/active-directory-saas-access-panel-introduction).

## Additional Resources

- [List of Tutorials on How to Integrate SaaS Apps with Azure Active Directory](https://docs.microsoft.com/azure/active-directory/active-directory-saas-tutorial-list)

- [What is application access and single sign-on with Azure Active Directory?](https://docs.microsoft.com/azure/active-directory/active-directory-appssoaccess-whatis)

- [What is conditional access in Azure Active Directory?](https://docs.microsoft.com/azure/active-directory/conditional-access/overview)<|MERGE_RESOLUTION|>--- conflicted
+++ resolved
@@ -17,7 +17,6 @@
 ms.date: 04/10/2019
 ms.author: jeedes
 
-ms.collection: M365-identity-device-management
 ---
 # Tutorial: Azure Active Directory integration with KnowledgeOwl
 
@@ -101,33 +100,19 @@
 
 4. On the **Basic SAML Configuration** section, if you wish to configure the application in **IDP** initiated mode, perform the following steps:
 
-<<<<<<< HEAD
-    a. In the **Identifier (Entity ID)** textbox, type a URL using the following pattern:
-
-	|||
-	|-|-|
-=======
     ![KnowledgeOwl Domain and URLs single sign-on information](common/idp-intiated.png)
 
     a. In the **Identifier** text box, type a URL using the following pattern:
 
 	||
 	|-|
->>>>>>> 6a383dfd
 	| `https://app.knowledgeowl.com/sp`|
 	| `https://app.knowledgeowl.com/sp/id/<unique ID>`|
 
-<<<<<<< HEAD
-	b. In the **Reply URL** textbox, type a URL using the following pattern:
-
-	|||
-	|-|-|
-=======
     b. In the **Reply URL** text box, type a URL using the following pattern:
 
 	||
 	|-|
->>>>>>> 6a383dfd
 	| `https://subdomain.knowledgeowl.com/help/saml-login`|
 	| `https://subdomain.knowledgeowl.com/docs/saml-login`|
 	| `https://subdomain.knowledgeowl.com/home/saml-login`|
@@ -139,17 +124,10 @@
 
     ![KnowledgeOwl Domain and URLs single sign-on information](common/metadata-upload-additional-signon.png)
 
-<<<<<<< HEAD
-    In the **Sign-on URL** textbox, type a URL using the following pattern:
-	
-	|||
-	|-|-|
-=======
     In the **Sign-on URL** text box, type a URL using the following pattern:
 
 	||
 	|-|
->>>>>>> 6a383dfd
 	| `https://subdomain.knowledgeowl.com/help/saml-login`|
 	| `https://subdomain.knowledgeowl.com/docs/saml-login`|
 	| `https://subdomain.knowledgeowl.com/home/saml-login`|
@@ -208,30 +186,14 @@
 
 1. Click on **Settings** and then select **Security**.
 
-     ![KnowledgeOwl Configuration](./media/knowledgeowl-tutorial/configure1.png)
+	![KnowledgeOwl Configuration](./media/knowledgeowl-tutorial/configure1.png)
 
 1. Scroll to **SAML SSO Integration** and perform the following steps:
-<<<<<<< HEAD
-	
-     ![KnowledgeOwl Configuration](./media/knowledgeowl-tutorial/configure2.png)
-=======
 
 	![KnowledgeOwl Configuration](./media/knowledgeowl-tutorial/configure2.png)
->>>>>>> 6a383dfd
-
-     a. Select **Enable SAML SSO**.
-
-<<<<<<< HEAD
-     b. Copy the **SP Entity ID** value and paste it into the **Identifier (Entity ID)** in the **KnowledgeOwl Domain and URLs** section on the Azure portal.
-
-     c. Copy the **SP Login URL** value and paste it into the **Sign-on URL and Reply URL** textboxes in the **KnowledgeOwl Domain and URLs** section on the Azure portal.
-
-     d. In the **IdP entityID** textbox, paste the **SAML Entity ID** value, which you have copied from the Azure portal.
-
-     e. In the **IdP Login URL** textbox, paste the **SAML Single Sign-On Service URL** value, which you have copied from the Azure portal.
-
-     f. In the **IdP Logout URL** textbox, paste the **Sign-Out URL** value, which you have copied from the Azure portal
-=======
+
+	a. Select **Enable SAML SSO**.
+
 	b. Copy the **SP Entity ID** value and paste it into the **Identifier (Entity ID)** in the **Basic SAML Configuration** section on the Azure portal.
 
 	c. Copy the **SP Login URL** value and paste it into the **Sign-on URL and Reply URL** textboxes in the **Basic SAML Configuration** section on the Azure portal.
@@ -241,19 +203,12 @@
 	e. In the **IdP Login URL** textbox, paste the **Login URL** value, which you have copied from the Azure portal.
 
 	f. In the **IdP Logout URL** textbox, paste the **Logout URL** value, which you have copied from the Azure portal
->>>>>>> 6a383dfd
-
-     g. Upload the downloaded certificate form the Azure portal by clicking the **Upload IdP Certificate**.
-
-<<<<<<< HEAD
-     h. Click on **Map SAML Attributes** to map attributes and perform the following steps:
-	
-     ![KnowledgeOwl Configuration](./media/knowledgeowl-tutorial/configure3.png)
-=======
+
+	g. Upload the downloaded certificate form the Azure portal by clicking the **Upload IdP Certificate**.
+
 	h. Click on **Map SAML Attributes** to map attributes and perform the following steps:
 
 	![KnowledgeOwl Configuration](./media/knowledgeowl-tutorial/configure3.png)
->>>>>>> 6a383dfd
 
 	* Enter `http://schemas.xmlsoap.org/ws/2005/05/identity/claims/ssoid` into the **SSO ID** textbox
 	* Enter `http://schemas.xmlsoap.org/ws/2005/05/identity/claims/emailaddress` into the **Username/Email** textbox.
@@ -261,9 +216,9 @@
 	* Enter `http://schemas.xmlsoap.org/ws/2005/05/identity/claims/surname` into the **Last Name** textbox.
 	* Click **Save**
 
-      i. Click **Save** at the bottom of the page.
-
-      ![KnowledgeOwl Configuration](./media/knowledgeowl-tutorial/configure4.png)
+	i. Click **Save** at the bottom of the page.
+
+	![KnowledgeOwl Configuration](./media/knowledgeowl-tutorial/configure4.png)
 
 ### Create an Azure AD test user
 
