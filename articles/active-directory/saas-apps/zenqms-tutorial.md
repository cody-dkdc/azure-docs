---
title: 'Tutorial: Azure Active Directory integration with ZenQMS | Microsoft Docs'
description: Learn how to configure single sign-on between Azure Active Directory and ZenQMS.
services: active-directory
documentationCenter: na
author: jeevansd
manager: mtillman
ms.reviewer: barbkess

ms.assetid: 72857c30-8896-438d-90c9-aeb21bf5fec0
ms.service: active-directory
ms.subservice: saas-app-tutorial
ms.workload: identity
ms.tgt_pltfrm: na
ms.devlang: na
ms.topic: tutorial
ms.date: 03/29/2019
ms.author: jeedes

ms.collection: M365-identity-device-management
---
# Tutorial: Azure Active Directory integration with ZenQMS

In this tutorial, you learn how to integrate ZenQMS with Azure Active Directory (Azure AD).
Integrating ZenQMS with Azure AD provides you with the following benefits:

* You can control in Azure AD who has access to ZenQMS.
* You can enable your users to be automatically signed-in to ZenQMS (Single Sign-On) with their Azure AD accounts.
* You can manage your accounts in one central location - the Azure portal.

If you want to know more details about SaaS app integration with Azure AD, see [What is application access and single sign-on with Azure Active Directory](https://docs.microsoft.com/azure/active-directory/active-directory-appssoaccess-whatis).
If you don't have an Azure subscription, [create a free account](https://azure.microsoft.com/free/) before you begin.

## Prerequisites

To configure Azure AD integration with ZenQMS, you need the following items:

* An Azure AD subscription. If you don't have an Azure AD environment, you can get a [free account](https://azure.microsoft.com/free/)
* ZenQMS single sign-on enabled subscription

## Scenario description

In this tutorial, you configure and test Azure AD single sign-on in a test environment.

* ZenQMS supports **SP** and **IDP** initiated SSO

## Adding ZenQMS from the gallery

To configure the integration of ZenQMS into Azure AD, you need to add ZenQMS from the gallery to your list of managed SaaS apps.

**To add ZenQMS from the gallery, perform the following steps:**

1. In the **[Azure portal](https://portal.azure.com)**, on the left navigation panel, click **Azure Active Directory** icon.

	![The Azure Active Directory button](common/select-azuread.png)

2. Navigate to **Enterprise Applications** and then select the **All Applications** option.

	![The Enterprise applications blade](common/enterprise-applications.png)

3. To add new application, click **New application** button on the top of dialog.

	![The New application button](common/add-new-app.png)

4. In the search box, type **ZenQMS**, select **ZenQMS** from result panel then click **Add** button to add the application.

	 ![ZenQMS in the results list](common/search-new-app.png)

## Configure and test Azure AD single sign-on

In this section, you configure and test Azure AD single sign-on with ZenQMS based on a test user called **Britta Simon**.
For single sign-on to work, a link relationship between an Azure AD user and the related user in ZenQMS needs to be established.

To configure and test Azure AD single sign-on with ZenQMS, you need to complete the following building blocks:

1. **[Configure Azure AD Single Sign-On](#configure-azure-ad-single-sign-on)** - to enable your users to use this feature.
2. **[Configure ZenQMS Single Sign-On](#configure-zenqms-single-sign-on)** - to configure the Single Sign-On settings on application side.
3. **[Create an Azure AD test user](#create-an-azure-ad-test-user)** - to test Azure AD single sign-on with Britta Simon.
4. **[Assign the Azure AD test user](#assign-the-azure-ad-test-user)** - to enable Britta Simon to use Azure AD single sign-on.
5. **[Create ZenQMS test user](#create-zenqms-test-user)** - to have a counterpart of Britta Simon in ZenQMS that is linked to the Azure AD representation of user.
6. **[Test single sign-on](#test-single-sign-on)** - to verify whether the configuration works.

### Configure Azure AD single sign-on

In this section, you enable Azure AD single sign-on in the Azure portal.

To configure Azure AD single sign-on with ZenQMS, perform the following steps:

1. In the [Azure portal](https://portal.azure.com/), on the **ZenQMS** application integration page, select **Single sign-on**.

    ![Configure single sign-on link](common/select-sso.png)

2. On the **Select a Single sign-on method** dialog, select **SAML/WS-Fed** mode to enable single sign-on.

    ![Single sign-on select mode](common/select-saml-option.png)

3. On the **Set up Single Sign-On with SAML** page, click **Edit** icon to open **Basic SAML Configuration** dialog.

	![Edit Basic SAML Configuration](common/edit-urls.png)

4. On the **Basic SAML Configuration** section, if you wish to configure the application in **IDP** initiated mode, perform the following steps:

    ![ZenQMS Domain and URLs single sign-on information](common/idp-intiated.png)

    a. In the **Identifier** text box, type a URL using the following pattern:
    `urn:zenqms:<INSTANCE>`

    b. In the **Reply URL** text box, type a URL using the following pattern:
    `https://<INSTANCE>.zenqms.com/SAML/AssertionConsumerService`

5. Click **Set additional URLs** and perform the following step if you wish to configure the application in **SP** initiated mode:

    ![ZenQMS Domain and URLs single sign-on information](common/metadata-upload-additional-signon.png)

    In the **Sign-on URL** text box, type a URL using the following pattern:

<<<<<<< HEAD
    In the **Sign-on URL** textbox, type a URL using the following pattern:
	
=======
>>>>>>> 6a383dfd
    | |
	|-|-|
	| `https://<INSTANCE>.zenqms.com/<ID>`|
	| `https://<INSTANCE>.zenqms.com/<EMAIL DOMAIN>/`|
	| |

	> [!NOTE]
	> These values are not real. Update these values with the actual Identifier, Reply URL and Sign-on URL. Contact [ZenQMS Client support team](mailto:help@zenqms.com) to get these values. You can also refer to the patterns shown in the **Basic SAML Configuration** section in the Azure portal.

6. On the **Set up Single Sign-On with SAML** page, In the **SAML Signing Certificate** section, click copy button to copy **App Federation Metadata Url** and save it on your computer.

	![The Certificate download link](common/copy-metadataurl.png)

### Configure ZenQMS Single Sign-On

To configure single sign-on on **ZenQMS** side, you need to send the **App Federation Metadata Url** to [ZenQMS support team](mailto:help@zenqms.com). They set this setting to have the SAML SSO connection set properly on both sides.

### Create an Azure AD test user 

The objective of this section is to create a test user in the Azure portal called Britta Simon.

1. In the Azure portal, in the left pane, select **Azure Active Directory**, select **Users**, and then select **All users**.

    ![The "Users and groups" and "All users" links](common/users.png)

2. Select **New user** at the top of the screen.

    ![New user Button](common/new-user.png)

3. In the User properties, perform the following steps.

    ![The User dialog box](common/user-properties.png)

    a. In the **Name** field enter **BrittaSimon**.
  
    b. In the **User name** field type brittasimon@yourcompanydomain.extension. For example, BrittaSimon@contoso.com

    c. Select **Show password** check box, and then write down the value that's displayed in the Password box.

    d. Click **Create**.

### Assign the Azure AD test user

In this section, you enable Britta Simon to use Azure single sign-on by granting access to ZenQMS.

1. In the Azure portal, select **Enterprise Applications**, select **All applications**, then select **ZenQMS**.

	![Enterprise applications blade](common/enterprise-applications.png)

2. In the applications list, select **ZenQMS**.

	![The ZenQMS link in the Applications list](common/all-applications.png)

3. In the menu on the left, select **Users and groups**.

    ![The "Users and groups" link](common/users-groups-blade.png)

4. Click the **Add user** button, then select **Users and groups** in the **Add Assignment** dialog.

    ![The Add Assignment pane](common/add-assign-user.png)

5. In the **Users and groups** dialog select **Britta Simon** in the Users list, then click the **Select** button at the bottom of the screen.

6. If you are expecting any role value in the SAML assertion then in the **Select Role** dialog select the appropriate role for the user from the list, then click the **Select** button at the bottom of the screen.

7. In the **Add Assignment** dialog click the **Assign** button.

### Create ZenQMS test user

In this section, you create a user called Britta Simon in ZenQMS. Work with [ZenQMS support team](mailto:help@zenqms.com) to add the users in the ZenQMS platform. Users must be created and activated before you use single sign-on.

### Test single sign-on 

In this section, you test your Azure AD single sign-on configuration using the Access Panel.

When you click the ZenQMS tile in the Access Panel, you should be automatically signed in to the ZenQMS for which you set up SSO. For more information about the Access Panel, see [Introduction to the Access Panel](https://docs.microsoft.com/azure/active-directory/active-directory-saas-access-panel-introduction).

## Additional Resources

- [List of Tutorials on How to Integrate SaaS Apps with Azure Active Directory](https://docs.microsoft.com/azure/active-directory/active-directory-saas-tutorial-list)

- [What is application access and single sign-on with Azure Active Directory?](https://docs.microsoft.com/azure/active-directory/active-directory-appssoaccess-whatis)

- [What is conditional access in Azure Active Directory?](https://docs.microsoft.com/azure/active-directory/conditional-access/overview)
<|MERGE_RESOLUTION|>--- conflicted
+++ resolved
@@ -17,7 +17,6 @@
 ms.date: 03/29/2019
 ms.author: jeedes
 
-ms.collection: M365-identity-device-management
 ---
 # Tutorial: Azure Active Directory integration with ZenQMS
 
@@ -114,11 +113,6 @@
 
     In the **Sign-on URL** text box, type a URL using the following pattern:
 
-<<<<<<< HEAD
-    In the **Sign-on URL** textbox, type a URL using the following pattern:
-	
-=======
->>>>>>> 6a383dfd
     | |
 	|-|-|
 	| `https://<INSTANCE>.zenqms.com/<ID>`|
