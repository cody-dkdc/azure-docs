--- conflicted
+++ resolved
@@ -171,11 +171,7 @@
 
 ### Configure Domo Single Sign-On
 
-<<<<<<< HEAD
-To configure single sign-on on **Domo** side, please navigate to Domo's Knowledge Base article found [here](http://knowledge.domo.com?cid=azuread), and follow the instructions.
-=======
 To configure single sign-on on **Domo** side, please navigate to Domo's Knowledge Base article found [here](https://knowledge.domo.com?cid=azuread), and follow the instructions.
->>>>>>> 6a383dfd
 
 ### Create an Azure AD test user 
 
