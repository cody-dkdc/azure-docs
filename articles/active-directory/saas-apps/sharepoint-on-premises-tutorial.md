---
title: 'Tutorial: Azure Active Directory integration with SharePoint on-premises | Microsoft Docs'
description: Learn how to configure single sign-on between Azure Active Directory and SharePoint on-premises.
services: active-directory
documentationCenter: na
author: jeevansd
manager: mtillman
ms.reviewer: barbkess

ms.assetid: 85b8d4d0-3f6a-4913-b9d3-8cc327d8280d
ms.service: active-directory
ms.subservice: saas-app-tutorial
ms.workload: identity
ms.tgt_pltfrm: na
ms.devlang: na
ms.topic: tutorial
ms.date: 04/02/2019
ms.author: jeedes

---
# Tutorial: Azure Active Directory integration with SharePoint on-premises

In this tutorial, you learn how to integrate SharePoint on-premises with Azure Active Directory (Azure AD).
Integrating SharePoint on-premises with Azure AD provides you with the following benefits:

* You can control in Azure AD who has access to SharePoint on-premises.
* You can enable your users to be automatically signed-in to SharePoint on-premises (Single Sign-On) with their Azure AD accounts.
* You can manage your accounts in one central location - the Azure portal.

If you want to know more details about SaaS app integration with Azure AD, see [What is application access and single sign-on with Azure Active Directory](https://docs.microsoft.com/azure/active-directory/active-directory-appssoaccess-whatis).
If you don't have an Azure subscription, [create a free account](https://azure.microsoft.com/free/) before you begin.

## Prerequisites

To configure Azure AD integration with SharePoint on-premises, you need the following items:

* An Azure AD subscription. If you don't have an Azure AD environment, you can get one-month trial [here](https://azure.microsoft.com/pricing/free-trial/)
* SharePoint on-premises single sign-on enabled subscription

## Scenario description

In this tutorial, you configure and test Azure AD single sign-on in a test environment.

* SharePoint on-premises supports **SP** initiated SSO

## Adding SharePoint on-premises from the gallery

To configure the integration of SharePoint on-premises into Azure AD, you need to add SharePoint on-premises from the gallery to your list of managed SaaS apps.

**To add SharePoint on-premises from the gallery, perform the following steps:**

1. In the **[Azure portal](https://portal.azure.com)**, on the left navigation panel, click **Azure Active Directory** icon.

	![The Azure Active Directory button](common/select-azuread.png)

2. Navigate to **Enterprise Applications** and then select the **All Applications** option.

	![The Enterprise applications blade](common/enterprise-applications.png)

3. To add new application, click **New application** button on the top of dialog.

	![The New application button](common/add-new-app.png)

4. In the search box, type **SharePoint on-premises**, select **SharePoint on-premises** from result panel then click **Add** button to add the application.

	![SharePoint on-premises in the results list](common/search-new-app.png)

## Configure and test Azure AD single sign-on

In this section, you configure and test Azure AD single sign-on with SharePoint on-premises based on a test user called **Britta Simon**.
For single sign-on to work, a link relationship between an Azure AD user and the related user in SharePoint on-premises needs to be established.

To configure and test Azure AD single sign-on with SharePoint on-premises, you need to complete the following building blocks:

1. **[Configure Azure AD Single Sign-On](#configure-azure-ad-single-sign-on)** - to enable your users to use this feature.
2. **[Configure SharePoint on-premises Single Sign-On](#configure-sharepoint-on-premises-single-sign-on)** - to configure the Single Sign-On settings on application side.
3. **[Create an Azure AD test user](#create-an-azure-ad-test-user)** - to test Azure AD single sign-on with Britta Simon.
4. **[Create an Azure AD Security Group in the Azure Portal](#create-an-azure-ad-security-group-in-the-azure-portal)** - to enable a new security group in Azure AD for single sign-on.
5. **[Grant access to SharePoint on-premises Security Group](#grant-access-to-sharepoint-on-premises-security-group)** - grant access for particular group to Azure AD.
6. **[Assign the Azure AD Security Group in the Azure Portal](#assign-the-azure-ad-security-group-in-the-azure-portal)** - to assign the particular group to Azure AD for authentication.
7. **[Test single sign-on](#test-single-sign-on)** - to verify whether the configuration works.

### Configure Azure AD single sign-on

In this section, you enable Azure AD single sign-on in the Azure portal.

To configure Azure AD single sign-on with SharePoint on-premises, perform the following steps:

1. In the [Azure portal](https://portal.azure.com/), on the **SharePoint on-premises** application integration page, select **Single sign-on**.

    ![Configure single sign-on link](common/select-sso.png)

2. On the **Select a Single sign-on method** dialog, select **SAML/WS-Fed** mode to enable single sign-on.

    ![Single sign-on select mode](common/select-saml-option.png)

3. On the **Set up Single Sign-On with SAML** page, click **Edit** icon to open **Basic SAML Configuration** dialog.

	![Edit Basic SAML Configuration](common/edit-urls.png)

4. On the **Basic SAML Configuration** section, perform the following steps:

    ![SharePoint on-premises Domain and URLs single sign-on information](common/sp-identifier-reply.png)

    a. In the **Sign-on URL** text box, type a URL using the following pattern:
    `https://<YourSharePointServerURL>/_trust/default.aspx`

    b. In the **Identifier** box, type a URL using the following pattern:
    `urn:sharepoint:federation`

    c. In the **Reply URL** text box, type a URL using the following pattern:
    `https://<YourSharePointServerURL>/_trust/default.aspx`

	> [!NOTE]
	> These values are not real. Update these values with the actual Sign-On URL, Identifier and Reply URL. Contact [SharePoint on-premises Client support team](https://support.office.com/) to get these values. You can also refer to the patterns shown in the **Basic SAML Configuration** section in the Azure portal.

5. On the **Set up Single Sign-On with SAML** page, in the **SAML Signing Certificate** section, click **Download** to download the **Certificate (Base64)** from the given options as per your requirement and save it on your computer.

	![The Certificate download link](common/certificatebase64.png)

    > [!Note]
	> Please note down the file path to which you have downloaded the certificate file, as you need to use it later in the PowerShell script for configuration.

6. On the **Set up SharePoint on-premises** section, copy the appropriate URL(s) as per your requirement. For **Single Sign-On Service URL**, use a value of the following pattern: `https://login.microsoftonline.com/_my_directory_id_/wsfed`

    > [!Note]
    > _my_directory_id_ is the tenant id of Azure Ad subscription.

	![Copy configuration URLs](common/copy-configuration-urls.png)

	a. Login URL

	b. Azure AD Identifier

	c. Logout URL

    > [!NOTE]
	> Sharepoint On-Premises application uses SAML 1.1 token, so Azure AD expects WS Fed request from SharePoint server and after authentication, it issues the SAML 1.1. token.

### Configure SharePoint on-premises Single Sign-On

1. In a different web browser window, sign in to your SharePoint on-premises company site as an administrator.

2. **Configure a new trusted identity provider in SharePoint Server 2016**

	Sign into the SharePoint Server 2016 server and open the SharePoint 2016 Management Shell. Fill in the values of $realm (Identifier value from the SharePoint on-premises Domain and URLs section in the Azure portal), $wsfedurl (Single Sign-On Service URL), and $filepath (file path to which you have downloaded the certificate file) from Azure portal and run the following commands to configure a new trusted identity provider.

	> [!TIP]
	> If you're new to using PowerShell or want to learn more about how PowerShell works, see [SharePoint PowerShell](https://docs.microsoft.com/powershell/sharepoint/overview?view=sharepoint-ps).

<<<<<<< HEAD
	```
=======
    ```powershell
>>>>>>> e9d30dd1
	$realm = "<Identifier value from the SharePoint on-premises Domain and URLs section in the Azure portal>"
	$wsfedurl="<SAML single sign-on service URL value which you have copied from the Azure portal>"
	$filepath="<Full path to SAML signing certificate file which you have downloaded from the Azure portal>"
	$cert = New-Object System.Security.Cryptography.X509Certificates.X509Certificate2($filepath)
	New-SPTrustedRootAuthority -Name "AzureAD" -Certificate $cert
	$map = New-SPClaimTypeMapping -IncomingClaimType "http://schemas.xmlsoap.org/ws/2005/05/identity/claims/name" -IncomingClaimTypeDisplayName "name" -LocalClaimType "http://schemas.xmlsoap.org/ws/2005/05/identity/claims/upn"
	$map2 = New-SPClaimTypeMapping -IncomingClaimType "http://schemas.xmlsoap.org/ws/2005/05/identity/claims/givenname" -IncomingClaimTypeDisplayName "GivenName" -SameAsIncoming
	$map3 = New-SPClaimTypeMapping -IncomingClaimType "http://schemas.xmlsoap.org/ws/2005/05/identity/claims/surname" -IncomingClaimTypeDisplayName "SurName" -SameAsIncoming
	$map4 = New-SPClaimTypeMapping -IncomingClaimType "http://schemas.xmlsoap.org/ws/2005/05/identity/claims/emailaddress" -IncomingClaimTypeDisplayName "Email" -SameAsIncoming
	$map5 = New-SPClaimTypeMapping -IncomingClaimType "http://schemas.microsoft.com/ws/2008/06/identity/claims/role" -IncomingClaimTypeDisplayName "Role" -SameAsIncoming
	$ap = New-SPTrustedIdentityTokenIssuer -Name "AzureAD" -Description "SharePoint secured by Azure AD" -realm $realm -ImportTrustCertificate $cert -ClaimsMappings $map,$map2,$map3,$map4,$map5 -SignInUrl $wsfedurl -IdentifierClaim "http://schemas.xmlsoap.org/ws/2005/05/identity/claims/name"
	```

	Next, follow these steps to enable the trusted identity provider for your application:

	a. In Central Administration, navigate to **Manage Web Application** and select the web application that you wish to secure with Azure AD.

	b. In the ribbon, click **Authentication Providers** and choose the zone that you wish to use.

	c. Select **Trusted Identity provider** and select the identify provider you just registered named *AzureAD*.

	d. On the sign-in page URL setting, select **Custom sign in page** and provide the value “/_trust/”.

	e. Click **OK**.

	![Configuring your authentication provider](./media/sharepoint-on-premises-tutorial/fig10-configauthprovider.png)

	> [!NOTE]
	> Some of the external users will not able to use this single sign-on integration as their UPN will have mangled value something like `MYEMAIL_outlook.com#ext#@TENANT.onmicrosoft.com`. Soon we will allow customers app config on how to handle the UPN depending on the user type. After that all your guest users should be able to use SSO seamlessly as the organization employees.

### Create an Azure AD test user

The objective of this section is to create a test user in the Azure portal called Britta Simon.

1. In the Azure portal, in the left pane, select **Azure Active Directory**, select **Users**, and then select **All users**.

    ![The "Users and groups" and "All users" links](common/users.png)

2. Select **New user** at the top of the screen.

    ![New user Button](common/new-user.png)

3. In the User properties, perform the following steps.

    ![The User dialog box](common/user-properties.png)

    a. In the **Name** field enter **BrittaSimon**.
  
    b. In the **User name** field type **brittasimon@yourcompanydomain.extension**  
    For example, BrittaSimon@contoso.com

    c. Select **Show password** check box, and then write down the value that's displayed in the Password box.

    d. Click **Create**.

### Create an Azure AD Security Group in the Azure Portal

1. Click on **Azure Active Directory > All Groups**.

	![Create an Azure AD Security Group](./media/sharepoint-on-premises-tutorial/allgroups.png)

2. Click **New group**:

	![Create an Azure AD Security Group](./media/sharepoint-on-premises-tutorial/newgroup.png)

3. Fill in **Group type**, **Group name**, **Group description**, **Membership type**. Click on the arrow to select members, then search for or click on the member you will like to add to the group. Click on **Select** to add the selected members, then click on **Create**.

	![Create an Azure AD Security Group](./media/sharepoint-on-premises-tutorial/addingmembers.png)

	> [!NOTE]
	> In order to assign Azure Active Directory Security Groups to SharePoint on-premise, it will be necessary to install and configure [AzureCP](https://yvand.github.io/AzureCP/) in the on-premise SharePoint farm OR develop and configure an alternative custom claims provider for SharePoint.  See the more information section at the end of the document for creating your own custom claims provider, if you don’t use AzureCP.

### Grant access to SharePoint on-premises Security Group

**Configure Security Groups and Permissions on the App Registration**

1. In the Azure portal, select **Azure Active Directory**, then select **App registrations**.

	![Enterprise applications blade](./media/sharepoint-on-premises-tutorial/appregistrations.png)

2. In the search box, type and select **SharePoint on-premises**.

	![SharePoint on-premises in the results list](./media/sharepoint-on-premises-tutorial/appsearch.png)

3. Click on **Manifest**.

	![Manifest option](./media/sharepoint-on-premises-tutorial/manifest.png)

4. Modify `groupMembershipClaims`: `NULL`, To `groupMembershipClaims`: `SecurityGroup`. Then, click on Save

	![Edit Manifest](./media/sharepoint-on-premises-tutorial/manifestedit.png)

5. Click on **Settings**, then click on **Required permissions**.

	![Required permissions](./media/sharepoint-on-premises-tutorial/settings.png)

6. Click on **Add** and then **Select an API**.

	![API Acess](./media/sharepoint-on-premises-tutorial/required_permissions.png)

7. Add both **Windows Azure Active Directory** and **Microsoft Graph API**, but it’s only possible to select one at a time.

	![API Select](./media/sharepoint-on-premises-tutorial/permissions.png)

8. Select Windows Azure Active Directory, check Read directory data and click on Select. Go back and add Microsoft Graph and select Read directory data for it, as well.  Click on Select and click on Done.

	![Enable Access](./media/sharepoint-on-premises-tutorial/readpermission.png)

9. Now, under Required Settings, click on **Grant permissions** and then Click Yes to Grant permissions.

	![Grant Permissions](./media/sharepoint-on-premises-tutorial/grantpermission.png)

	> [!NOTE]
	> Check under notifications to determine if the permissions were successfully granted.  If they are not, then the AzureCP will not work properly and it won’t be possible to configure SharePoint on-premise with Azure Active Directory Security Groups.

10. Configure the AzureCP on the SharePoint on-premise farm or an alternative custom claims provider solution.  In this example, we are using AzureCP.

	> [!NOTE]
	> Please note that AzureCP is not a Microsoft product or supported by Microsoft Technical Support. Download, install and configure AzureCP on the on-premise SharePoint farm per https://yvand.github.io/AzureCP/ 

11. **Grant access to the Azure Active Directory Security Group in the on-premise SharePoint** :- The groups must be granted access to the application in SharePoint on-permise.  Use the following steps to set the permissions to access the web application.

12. In Central Administration, click on Application Management, Manage web applications, then select the web application to activate the ribbon and click on User Policy.

	![Central Administration](./media/sharepoint-on-premises-tutorial/centraladministration.png)

13. Under Policy for Web Application, click on Add Users, then select the zone, click on Next.  Click on the Address Book.

	![Policy for Web application](./media/sharepoint-on-premises-tutorial/webapp-policy.png)

14. Then, search for and add the Azure Active Directory Security Group and click on OK.

	![Adding Security group](./media/sharepoint-on-premises-tutorial/securitygroup.png)

15. Select the Permissions, then click on Finish.

	![Adding Security group](./media/sharepoint-on-premises-tutorial/permissions1.png)

16. See under Policy for Web Application, the Azure Active Directory Group is added.  The group claim shows the Azure Active Directory Security Group Object Id for the User Name.

	![Adding Security group](./media/sharepoint-on-premises-tutorial/addgroup.png)

17. Browse to the SharePoint site collection and add the Group there, as well. Click on Site Settings, then click Site permissions and Grant Permissions.  Search for the Group Role claim, assign the permission level and click Share.

	![Adding Security group](./media/sharepoint-on-premises-tutorial/grantpermission1.png)

### Configuring one trusted identity provider for multiple web applications

The configuration works for a single web application, but needs additional configuration if you intend to use the same trusted identity provider for multiple web applications. For example, assume we had extended a web application to use the URL `https://portal.contoso.local` and now want to authenticate the users to `https://sales.contoso.local` as well. To do this, we need to update the identity provider to honor the WReply parameter and update the application registration in Azure AD to add a reply URL.

1. In the Azure Portal, open the Azure AD directory. Click **App registrations**, then click **View all applications**. Click the application that you created previously (SharePoint SAML Integration).

2. Click **Settings**.

3. In the settings blade, click **Reply URLs**.

4. Add the URL for the additional web application with `/_trust/default.aspx` appended to the URL (such as `https://sales.contoso.local/_trust/default.aspx`) and click **Save**.

5. On the SharePoint server, open the **SharePoint 2016 Management Shell** and execute the following commands, using the name of the trusted identity token issuer that you used previously.

<<<<<<< HEAD
	```
	$t = Get-SPTrustedIdentityTokenIssuer "AzureAD"
	$t.UseWReplyParameter=$true
	$t.Update()
	```
=======
    ```powershell
	$t = Get-SPTrustedIdentityTokenIssuer "AzureAD"
	$t.UseWReplyParameter=$true
	$t.Update()
    ```

>>>>>>> e9d30dd1
6. In Central Administration, go to the web application and enable the existing trusted identity provider. Remember to also configure the sign-in page URL as a custom sign in page `/_trust/`.

7. In Central Administration, click the web application and choose **User Policy**. Add a user with the appropriate permissions as demonstrated previously in this article.

### Fixing People Picker

Users can now log into SharePoint 2016 using identities from Azure AD, but there are still opportunities for improvement to the user experience. For instance, searching for a user presents multiple search results in the people picker. There is a search result for each of the 3 claim types that were created in the claim mapping. To choose a user using the people picker, you must type their user name exactly and choose the **name** claim result.

![Claims search results](./media/sharepoint-on-premises-tutorial/fig16-claimssearchresults.png)

There is no validation on the values you search for, which can lead to misspellings or users accidentally choosing the wrong claim type to assign such as the **SurName** claim. This can prevent users from successfully accessing resources.

To assist with this scenario, there is an open-source solution called [AzureCP](https://yvand.github.io/AzureCP/) that provides a custom claims provider for SharePoint 2016. It will use the Azure AD Graph to resolve what users enter and perform validation. Learn more at [AzureCP](https://yvand.github.io/AzureCP/).

### Assign the Azure AD Security Group in the Azure Portal

1. In the Azure portal, select **Enterprise Applications**, select **All applications**, then select **SharePoint on-premises**.

	![Enterprise applications blade](common/enterprise-applications.png)

2. In the applications list, type and select **SharePoint on-premises**.

	![The SharePoint on-premises link in the Applications list](common/all-applications.png)

3. In the menu on the left, select **Users and groups**.

    ![The "Users and groups" link](common/users-groups-blade.png)

4. Click the **Add user**.

    ![The Add Assignment pane](common/add-assign-user.png)

5. Search for the Security Group you want to use, then click on the group to add it to the Select members section. Click **Select**, then click **Assign**.

    ![Search Security Group](./media/sharepoint-on-premises-tutorial/securitygroup1.png)

	> [!NOTE]
	> Check the notifications in the menu bar to be notified that the Group was successfully assigned to the Enterprise application in the Azure Portal.

### Create SharePoint on-premises test user

In this section, you create a user called Britta Simon in SharePoint on-premises. Work with [SharePoint on-premises support team](https://support.office.com/) to add the users in the SharePoint on-premises platform. Users must be created and activated before you use single sign-on.

### Test single sign-on

In this section, you test your Azure AD single sign-on configuration using the Access Panel.

When you click the SharePoint on-premises tile in the Access Panel, you should be automatically signed in to the SharePoint on-premises for which you set up SSO. For more information about the Access Panel, see [Introduction to the Access Panel](https://docs.microsoft.com/azure/active-directory/active-directory-saas-access-panel-introduction).

## Additional resources

- [ List of Tutorials on How to Integrate SaaS Apps with Azure Active Directory](https://docs.microsoft.com/azure/active-directory/active-directory-saas-tutorial-list)

- [What is application access and single sign-on with Azure Active Directory?](https://docs.microsoft.com/azure/active-directory/active-directory-appssoaccess-whatis)

- [What is conditional access in Azure Active Directory?](https://docs.microsoft.com/azure/active-directory/conditional-access/overview)<|MERGE_RESOLUTION|>--- conflicted
+++ resolved
@@ -148,11 +148,7 @@
 	> [!TIP]
 	> If you're new to using PowerShell or want to learn more about how PowerShell works, see [SharePoint PowerShell](https://docs.microsoft.com/powershell/sharepoint/overview?view=sharepoint-ps).
 
-<<<<<<< HEAD
 	```
-=======
-    ```powershell
->>>>>>> e9d30dd1
 	$realm = "<Identifier value from the SharePoint on-premises Domain and URLs section in the Azure portal>"
 	$wsfedurl="<SAML single sign-on service URL value which you have copied from the Azure portal>"
 	$filepath="<Full path to SAML signing certificate file which you have downloaded from the Azure portal>"
@@ -313,27 +309,18 @@
 
 5. On the SharePoint server, open the **SharePoint 2016 Management Shell** and execute the following commands, using the name of the trusted identity token issuer that you used previously.
 
-<<<<<<< HEAD
 	```
 	$t = Get-SPTrustedIdentityTokenIssuer "AzureAD"
 	$t.UseWReplyParameter=$true
 	$t.Update()
 	```
-=======
-    ```powershell
-	$t = Get-SPTrustedIdentityTokenIssuer "AzureAD"
-	$t.UseWReplyParameter=$true
-	$t.Update()
-    ```
-
->>>>>>> e9d30dd1
 6. In Central Administration, go to the web application and enable the existing trusted identity provider. Remember to also configure the sign-in page URL as a custom sign in page `/_trust/`.
 
 7. In Central Administration, click the web application and choose **User Policy**. Add a user with the appropriate permissions as demonstrated previously in this article.
 
 ### Fixing People Picker
 
-Users can now log into SharePoint 2016 using identities from Azure AD, but there are still opportunities for improvement to the user experience. For instance, searching for a user presents multiple search results in the people picker. There is a search result for each of the 3 claim types that were created in the claim mapping. To choose a user using the people picker, you must type their user name exactly and choose the **name** claim result.
+Users can now sign into SharePoint 2016 using identities from Azure AD, but there are still opportunities for improvement to the user experience. For instance, searching for a user presents multiple search results in the people picker. There is a search result for each of the 3 claim types that were created in the claim mapping. To choose a user using the people picker, you must type their user name exactly and choose the **name** claim result.
 
 ![Claims search results](./media/sharepoint-on-premises-tutorial/fig16-claimssearchresults.png)
 
