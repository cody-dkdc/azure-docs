---
title: 'Tutorial: Azure Active Directory integration with SharePoint on-premises | Microsoft Docs'
description: Learn how to configure single sign-on between Azure Active Directory and SharePoint on-premises.
services: active-directory
documentationCenter: na
author: jeevansd
manager: mtillman
ms.reviewer: barbkess

ms.assetid: 85b8d4d0-3f6a-4913-b9d3-8cc327d8280d
ms.service: active-directory
ms.workload: identity
ms.tgt_pltfrm: na
ms.devlang: na
ms.topic: tutorial
ms.date: 02/21/2019
ms.author: jeedes

ms.collection: M365-identity-device-management
---
# Tutorial: Azure Active Directory integration with SharePoint on-premises

In this tutorial, you learn how to integrate SharePoint on-premises with Azure Active Directory (Azure AD).
Integrating SharePoint on-premises with Azure AD provides you with the following benefits:

* You can control in Azure AD who has access to SharePoint on-premises.
* You can enable your users to be automatically signed-in to SharePoint on-premises (Single Sign-On) with their Azure AD accounts.
* You can manage your accounts in one central location - the Azure portal.

If you want to know more details about SaaS app integration with Azure AD, see [What is application access and single sign-on with Azure Active Directory](https://docs.microsoft.com/azure/active-directory/active-directory-appssoaccess-whatis).
If you don't have an Azure subscription, [create a free account](https://azure.microsoft.com/free/) before you begin.

## Prerequisites

To configure Azure AD integration with SharePoint on-premises, you need the following items:

* An Azure AD subscription. If you don't have an Azure AD environment, you can get one-month trial [here](https://azure.microsoft.com/pricing/free-trial/)
* SharePoint on-premises single sign-on enabled subscription

## Scenario description

In this tutorial, you configure and test Azure AD single sign-on in a test environment.

* SharePoint on-premises supports **SP** initiated SSO

## Adding SharePoint on-premises from the gallery

To configure the integration of SharePoint on-premises into Azure AD, you need to add SharePoint on-premises from the gallery to your list of managed SaaS apps.

**To add SharePoint on-premises from the gallery, perform the following steps:**

1. In the **[Azure portal](https://portal.azure.com)**, on the left navigation panel, click **Azure Active Directory** icon.

	![The Azure Active Directory button](common/select-azuread.png)

2. Navigate to **Enterprise Applications** and then select the **All Applications** option.

	![The Enterprise applications blade](common/enterprise-applications.png)

3. To add new application, click **New application** button on the top of dialog.

	![The New application button](common/add-new-app.png)

4. In the search box, type **SharePoint on-premises**, select **SharePoint on-premises** from result panel then click **Add** button to add the application.

	![SharePoint on-premises in the results list](common/search-new-app.png)

## Configure and test Azure AD single sign-on

In this section, you configure and test Azure AD single sign-on with SharePoint on-premises based on a test user called **Britta Simon**.
For single sign-on to work, a link relationship between an Azure AD user and the related user in SharePoint on-premises needs to be established.

To configure and test Azure AD single sign-on with SharePoint on-premises, you need to complete the following building blocks:

1. **[Configure Azure AD Single Sign-On](#configure-azure-ad-single-sign-on)** - to enable your users to use this feature.
2. **[Configure SharePoint on-premises Single Sign-On](#configure-sharepoint-on-premises-single-sign-on)** - to configure the Single Sign-On settings on application side.
3. **[Create an Azure AD test user](#create-an-azure-ad-test-user)** - to test Azure AD single sign-on with Britta Simon.
4. **[Create an Azure AD Security Group in the Azure Portal](#create-an-azure-ad-security-group-in-the-azure-portal)** - to enable a new security group in Azure AD for single sign-on.
5. **[Grant access to SharePoint on-premises Security Group](#grant-access-to-sharepoint-on-premises-security-group)** - grant access for particular group to Azure AD.
6. **[Assign the Azure AD Security Group in the Azure Portal](#assign-the-azure-ad-security-group-in-the-azure-portal)** - to assign the particular group to Azure AD for authentication.
7. **[Test single sign-on](#test-single-sign-on)** - to verify whether the configuration works.

### Configure Azure AD single sign-on

In this section, you enable Azure AD single sign-on in the Azure portal.

To configure Azure AD single sign-on with SharePoint on-premises, perform the following steps:

1. In the [Azure portal](https://portal.azure.com/), on the **SharePoint on-premises** application integration page, select **Single sign-on**.

    ![Configure single sign-on link](common/select-sso.png)

2. On the **Select a Single sign-on method** dialog, select **SAML/WS-Fed** mode to enable single sign-on.

    ![Single sign-on select mode](common/select-saml-option.png)

3. On the **Set up Single Sign-On with SAML** page, click **Edit** icon to open **Basic SAML Configuration** dialog.

	![Edit Basic SAML Configuration](common/edit-urls.png)

4. On the **Basic SAML Configuration** section, perform the following steps:

    ![SharePoint on-premises Domain and URLs single sign-on information](common/sp-identifier-reply.png)

    a. In the **Sign-on URL** text box, type a URL using the following pattern:
    `https://<YourSharePointServerURL>/_trust/default.aspx`

    b. In the **Identifier** box, type a URL using the following pattern:
    `urn:sharepoint:federation`

    c. In the **Reply URL** text box, type a URL using the following pattern:
    `https://<YourSharePointServerURL>/_trust/default.aspx`

	> [!NOTE]
	> These values are not real. Update these values with the actual Sign-On URL, Identifier and Reply URL. Contact [SharePoint on-premises Client support team](https://support.office.com/) to get these values. You can also refer to the patterns shown in the **Basic SAML Configuration** section in the Azure portal.

5. On the **Set up Single Sign-On with SAML** page, in the **SAML Signing Certificate** section, click **Download** to download the **Certificate (Base64)** from the given options as per your requirement and save it on your computer.

	![The Certificate download link](common/certificatebase64.png)

    > [!Note]
	> Please note down the file path to which you have downloaded the certificate file, as you need to use it later in the PowerShell script for configuration.

6. On the **Set up SharePoint on-premises** section, copy the appropriate URL(s) as per your requirement. For **Single Sign-On Service URL**, use a value of the following pattern: `https://login.microsoftonline.com/_my_directory_id_/wsfed`

    > [!Note]
    > _my_directory_id_ is the tenant id of Azure Ad subscription.

	![Copy configuration URLs](common/copy-configuration-urls.png)

	a. Login URL

	b. Azure Ad Identifier

	c. Logout URL

    > [!NOTE]
	> Sharepoint On-Premises application uses SAML 1.1 token, so Azure AD expects WS Fed request from SharePoint server and after authentication, it issues the SAML 1.1. token.

### Configure SharePoint on-premises Single Sign-On

1. In a different web browser window, log in to your SharePoint on-premises company site as an administrator.

2. **Configure a new trusted identity provider in SharePoint Server 2016**

	Sign into the SharePoint Server 2016 server and open the SharePoint 2016 Management Shell. Fill in the values of $realm (Identifier value from the SharePoint on-premises Domain and URLs section in the Azure portal), $wsfedurl (Single Sign-On Service URL), and $filepath (file path to which you have downloaded the certificate file) from Azure portal and run the following commands to configure a new trusted identity provider.

	> [!TIP]
	> If you're new to using PowerShell or want to learn more about how PowerShell works, see [SharePoint PowerShell](https://docs.microsoft.com/powershell/sharepoint/overview?view=sharepoint-ps).

	```
	$realm = "<Identifier value from the SharePoint on-premises Domain and URLs section in the Azure portal>"
	$wsfedurl="<SAML single sign-on service URL value which you have copied from the Azure portal>"
	$filepath="<Full path to SAML signing certificate file which you have downloaded from the Azure portal>"
	$cert = New-Object System.Security.Cryptography.X509Certificates.X509Certificate2($filepath)
	New-SPTrustedRootAuthority -Name "AzureAD" -Certificate $cert
	$map = New-SPClaimTypeMapping -IncomingClaimType "http://schemas.xmlsoap.org/ws/2005/05/identity/claims/name" -IncomingClaimTypeDisplayName "name" -LocalClaimType "http://schemas.xmlsoap.org/ws/2005/05/identity/claims/upn"
	$map2 = New-SPClaimTypeMapping -IncomingClaimType "http://schemas.xmlsoap.org/ws/2005/05/identity/claims/givenname" -IncomingClaimTypeDisplayName "GivenName" -SameAsIncoming
	$map3 = New-SPClaimTypeMapping -IncomingClaimType "http://schemas.xmlsoap.org/ws/2005/05/identity/claims/surname" -IncomingClaimTypeDisplayName "SurName" -SameAsIncoming
	$map4 = New-SPClaimTypeMapping -IncomingClaimType "http://schemas.xmlsoap.org/ws/2005/05/identity/claims/emailaddress" -IncomingClaimTypeDisplayName "Email" -SameAsIncoming
	$map5 = New-SPClaimTypeMapping -IncomingClaimType "http://schemas.microsoft.com/ws/2008/06/identity/claims/role" -IncomingClaimTypeDisplayName "Role" -SameAsIncoming
	$ap = New-SPTrustedIdentityTokenIssuer -Name "AzureAD" -Description "SharePoint secured by Azure AD" -realm $realm -ImportTrustCertificate $cert -ClaimsMappings $map,$map2,$map3,$map4 -SignInUrl $wsfedurl -IdentifierClaim "http://schemas.xmlsoap.org/ws/2005/05/identity/claims/name"
	```

	Next, follow these steps to enable the trusted identity provider for your application:

	a. In Central Administration, navigate to **Manage Web Application** and select the web application that you wish to secure with Azure AD.

	b. In the ribbon, click **Authentication Providers** and choose the zone that you wish to use.

	c. Select **Trusted Identity provider** and select the identify provider you just registered named *AzureAD*.

	d. On the sign-in page URL setting, select **Custom sign in page** and provide the value “/_trust/”.

	e. Click **OK**.

	![Configuring your authentication provider](./media/sharepoint-on-premises-tutorial/fig10-configauthprovider.png)

	> [!NOTE]
	> Some of the external users will not able to use this single sign-on integration as their UPN will have mangled value something like `MYEMAIL_outlook.com#ext#@TENANT.onmicrosoft.com`. Soon we will allow customers app config on how to handle the UPN depending on the user type. After that all your guest users should be able to use SSO seamlessly as the organization employees.

### Create an Azure AD test user

The objective of this section is to create a test user in the Azure portal called Britta Simon.

1. In the Azure portal, in the left pane, select **Azure Active Directory**, select **Users**, and then select **All users**.

    ![The "Users and groups" and "All users" links](common/users.png)

2. Select **New user** at the top of the screen.

    ![New user Button](common/new-user.png)

3. In the User properties, perform the following steps.

    ![The User dialog box](common/user-properties.png)

    a. In the **Name** field enter **BrittaSimon**.
  
    b. In the **User name** field type **brittasimon\@yourcompanydomain.extension**  
    For example, BrittaSimon@contoso.com

    c. Select **Show password** check box, and then write down the value that's displayed in the Password box.

    d. Click **Create**.

### Create an Azure AD Security Group in the Azure Portal

1. Click on **Azure Active Directory > All Groups**.

	![Create an Azure AD Security Group](./media/sharepoint-on-premises-tutorial/allgroups.png)

2. Click **New group**:

	![Create an Azure AD Security Group](./media/sharepoint-on-premises-tutorial/newgroup.png)

3. Fill in **Group type**, **Group name**, **Group description**, **Membership type**. Click on the arrow to select members, then search for or click on the member you will like to add to the group. Click on **Select** to add the selected members, then click on **Create**.

	![Create an Azure AD Security Group](./media/sharepoint-on-premises-tutorial/addingmembers.png)

	> [!NOTE]
	> In order to assign Azure Active Directory Security Groups to SharePoint on-premise, it will be necessary to install and configure [AzureCP](https://yvand.github.io/AzureCP/) in the on-premise SharePoint farm OR develop and configure an alternative custom claims provider for SharePoint.  See the more information section at the end of the document for creating your own custom claims provider, if you don’t use AzureCP.

### Grant access to SharePoint on-premises Security Group

**Configure Security Groups and Permissions on the App Registration**

1. In the Azure portal, select **Azure Active Directory**, then select **App registrations**.

	![Enterprise applications blade](./media/sharepoint-on-premises-tutorial/appregistrations.png)

2. In the search box, type and select **SharePoint on-premises**.

	![SharePoint on-premises in the results list](./media/sharepoint-on-premises-tutorial/appsearch.png)

3. Click on **Manifest**.

	![Manifest option](./media/sharepoint-on-premises-tutorial/manifest.png)

4. Modify `groupMembershipClaims`: `NULL`, To `groupMembershipClaims`: `SecurityGroup`. Then, click on Save

<<<<<<< HEAD
7. In the **Find** textbox, type the **user principal name(UPN)** value for which you have configured the SharePoint on-premises application in the Azure AD and click **Search**. </br>Example: *brittasimon\@contoso.com*.
=======
	![Edit Manifest](./media/sharepoint-on-premises-tutorial/manifestedit.png)
>>>>>>> c83d53ab

5. Click on **Settings**, then click on **Required permissions**.

	![Required permissions](./media/sharepoint-on-premises-tutorial/settings.png)

6. Click on **Add** and then **Select an API**.

	![API Acess](./media/sharepoint-on-premises-tutorial/required_permissions.png)

7. Add both **Windows Azure Active Directory** and **Microsoft Graph API**, but it’s only possible to select one at a time.

	![API Select](./media/sharepoint-on-premises-tutorial/permissions.png)

8. Select Windows Azure Active Directory, check Read directory data and click on Select. Go back and add Microsoft Graph and select Read directory data for it, as well.  Click on Select and click on Done.

	![Enable Access](./media/sharepoint-on-premises-tutorial/readpermission.png)

9. Now, under Required Settings, click on **Grant permissions** and then Click Yes to Grant permissions.

	![Grant Permissions](./media/sharepoint-on-premises-tutorial/grantpermission.png)

	> [!NOTE]
	> Check under notifications to determine if the permissions were successfully granted.  If they are not, then the AzureCP will not work properly and it won’t be possible to configure SharePoint on-premise with Azure Active Directory Security Groups.

10. Configure the AzureCP on the SharePoint on-premise farm or an alternative custom claims provider solution.  In this example, we are using AzureCP.

	> [!NOTE]
	> Please note that AzureCP is not a Microsoft product or supported by Microsoft Technical Support. Download, install and configure AzureCP on the on-premise SharePoint farm per https://yvand.github.io/AzureCP/ 

11. **Grant access to the Azure Active Directory Security Group in the on-premise SharePoint** :- The groups must be granted access to the application in SharePoint on-permise.  Use the following steps to set the permissions to access the web application.

12. In Central Administration, click on Application Management, Manage web applications, then select the web application to activate the ribbon and click on User Policy.

	![Central Administration](./media/sharepoint-on-premises-tutorial/centraladministration.png)

13. Under Policy for Web Application, click on Add Users, then select the zone, click on Next.  Click on the Address Book.

	![Policy for Web application](./media/sharepoint-on-premises-tutorial/webapp-policy.png)

14. Then, search for and add the Azure Active Directory Security Group and click on OK.

	![Adding Security group](./media/sharepoint-on-premises-tutorial/securitygroup.png)

15. Select the Permissions, then click on Finish.

	![Adding Security group](./media/sharepoint-on-premises-tutorial/permissions1.png)

16. See under Policy for Web Application, the Azure Active Directory Group is added.  The group claim shows the Azure Active Directory Security Group Object Id for the User Name.

	![Adding Security group](./media/sharepoint-on-premises-tutorial/addgroup.png)

17. Browse to the SharePoint site collection and add the Group there, as well. Click on Site Settings, then click Site permissions and Grant Permissions.  Search for the Group Role claim, assign the permission level and click Share.

	![Adding Security group](./media/sharepoint-on-premises-tutorial/grantpermission1.png)

### Configuring one trusted identity provider for multiple web applications

The configuration works for a single web application, but needs additional configuration if you intend to use the same trusted identity provider for multiple web applications. For example, assume we had extended a web application to use the URL `https://portal.contoso.local` and now want to authenticate the users to `https://sales.contoso.local` as well. To do this, we need to update the identity provider to honor the WReply parameter and update the application registration in Azure AD to add a reply URL.

1. In the Azure Portal, open the Azure AD directory. Click **App registrations**, then click **View all applications**. Click the application that you created previously (SharePoint SAML Integration).

2. Click **Settings**.

3. In the settings blade, click **Reply URLs**.

4. Add the URL for the additional web application with `/_trust/default.aspx` appended to the URL (such as `https://sales.contoso.local/_trust/default.aspx`) and click **Save**.

5. On the SharePoint server, open the **SharePoint 2016 Management Shell** and execute the following commands, using the name of the trusted identity token issuer that you used previously.

	```
	$t = Get-SPTrustedIdentityTokenIssuer "AzureAD"
	$t.UseWReplyParameter=$true
	$t.Update()
	```
6. In Central Administration, go to the web application and enable the existing trusted identity provider. Remember to also configure the sign-in page URL as a custom sign in page `/_trust/`.

7. In Central Administration, click the web application and choose **User Policy**. Add a user with the appropriate permissions as demonstrated previously in this article.

### Fixing People Picker

Users can now log into SharePoint 2016 using identities from Azure AD, but there are still opportunities for improvement to the user experience. For instance, searching for a user presents multiple search results in the people picker. There is a search result for each of the 3 claim types that were created in the claim mapping. To choose a user using the people picker, you must type their user name exactly and choose the **name** claim result.

![Claims search results](./media/sharepoint-on-premises-tutorial/fig16-claimssearchresults.png)

There is no validation on the values you search for, which can lead to misspellings or users accidentally choosing the wrong claim type to assign such as the **SurName** claim. This can prevent users from successfully accessing resources.

To assist with this scenario, there is an open-source solution called [AzureCP](https://yvand.github.io/AzureCP/) that provides a custom claims provider for SharePoint 2016. It will use the Azure AD Graph to resolve what users enter and perform validation. Learn more at [AzureCP](https://yvand.github.io/AzureCP/).

### Assign the Azure AD Security Group in the Azure Portal

1. In the Azure portal, select **Enterprise Applications**, select **All applications**, then select **SharePoint on-premises**.

	![Enterprise applications blade](common/enterprise-applications.png)

2. In the applications list, type and select **SharePoint on-premises**.

	![The SharePoint on-premises link in the Applications list](common/all-applications.png)

3. In the menu on the left, select **Users and groups**.

    ![The "Users and groups" link](common/users-groups-blade.png)

4. Click the **Add user**.

    ![The Add Assignment pane](common/add-assign-user.png)

5. Search for the Security Group you want to use, then click on the group to add it to the Select members section. Click **Select**, then click **Assign**.

    ![Search Security Group](./media/sharepoint-on-premises-tutorial/securitygroup1.png)

	> [!NOTE]
	> Check the notifications in the menu bar to be notified that the Group was successfully assigned to the Enterprise application in the Azure Portal.

### Create SharePoint on-premises test user

In this section, you create a user called Britta Simon in SharePoint on-premises. Work with [SharePoint on-premises support team](https://support.office.com/) to add the users in the SharePoint on-premises platform. Users must be created and activated before you use single sign-on.

### Test single sign-on

In this section, you test your Azure AD single sign-on configuration using the Access Panel.

When you click the SharePoint on-premises tile in the Access Panel, you should be automatically signed in to the SharePoint on-premises for which you set up SSO. For more information about the Access Panel, see [Introduction to the Access Panel](https://docs.microsoft.com/azure/active-directory/active-directory-saas-access-panel-introduction).

## Additional Resources

- [List of Tutorials on How to Integrate SaaS Apps with Azure Active Directory](https://docs.microsoft.com/azure/active-directory/active-directory-saas-tutorial-list)

- [What is application access and single sign-on with Azure Active Directory?](https://docs.microsoft.com/azure/active-directory/active-directory-appssoaccess-whatis)

- [What is conditional access in Azure Active Directory?](https://docs.microsoft.com/azure/active-directory/conditional-access/overview)<|MERGE_RESOLUTION|>--- conflicted
+++ resolved
@@ -239,11 +239,7 @@
 
 4. Modify `groupMembershipClaims`: `NULL`, To `groupMembershipClaims`: `SecurityGroup`. Then, click on Save
 
-<<<<<<< HEAD
-7. In the **Find** textbox, type the **user principal name(UPN)** value for which you have configured the SharePoint on-premises application in the Azure AD and click **Search**. </br>Example: *brittasimon\@contoso.com*.
-=======
 	![Edit Manifest](./media/sharepoint-on-premises-tutorial/manifestedit.png)
->>>>>>> c83d53ab
 
 5. Click on **Settings**, then click on **Required permissions**.
 
