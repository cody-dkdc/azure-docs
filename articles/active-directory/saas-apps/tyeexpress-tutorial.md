--- conflicted
+++ resolved
@@ -108,11 +108,7 @@
     `https://<domain>.tyeexpress.com/authorize/samlConsume.aspx`
 
 	> [!NOTE]
-<<<<<<< HEAD
-	> These values are not real. Update these values with the actual Identifier and Reply URL. Here we suggest you to use the unique value of string in the Identifier. Contact [T&E Express Client support team](http://www.tyeexpress.com/contacto.aspx) to get these values. You can also refer to the patterns shown in the **Basic SAML Configuration** section in the Azure portal.
-=======
 	> These values are not real. Update these values with the actual Identifier and Reply URL. Here we suggest you to use the unique value of string in the Identifier. Contact [T&E Express Client support team](https://www.tyeexpress.com/contacto.aspx) to get these values. You can also refer to the patterns shown in the **Basic SAML Configuration** section in the Azure portal.
->>>>>>> 6a383dfd
 
 5. On the **Set up Single Sign-On with SAML** page, in the **SAML Signing Certificate** section, click **Download** to download the **Federation Metadata XML** from the given options as per your requirement and save it on your computer.
 
