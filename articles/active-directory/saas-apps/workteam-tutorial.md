---
title: 'Tutorial: Azure Active Directory integration with Workteam | Microsoft Docs'
description: Learn how to configure single sign-on between Azure Active Directory and Workteam.
services: active-directory
documentationCenter: na
author: jeevansd
manager: mtillman
ms.reviewer: barbkess

ms.assetid: 41df17a1-ba69-414f-8ec3-11079b030df6
ms.service: active-directory
ms.subservice: saas-app-tutorial
ms.workload: identity
ms.tgt_pltfrm: na
ms.devlang: na
ms.topic: tutorial
ms.date: 03/28/2019
ms.author: jeedes

ms.collection: M365-identity-device-management
---
# Tutorial: Azure Active Directory integration with Workteam

In this tutorial, you learn how to integrate Workteam with Azure Active Directory (Azure AD).
Integrating Workteam with Azure AD provides you with the following benefits:

* You can control in Azure AD who has access to Workteam.
* You can enable your users to be automatically signed-in to Workteam (Single Sign-On) with their Azure AD accounts.
* You can manage your accounts in one central location - the Azure portal.

If you want to know more details about SaaS app integration with Azure AD, see [What is application access and single sign-on with Azure Active Directory](https://docs.microsoft.com/azure/active-directory/active-directory-appssoaccess-whatis).
If you don't have an Azure subscription, [create a free account](https://azure.microsoft.com/free/) before you begin.

## Prerequisites

To configure Azure AD integration with Workteam, you need the following items:

* An Azure AD subscription. If you don't have an Azure AD environment, you can get a [free account](https://azure.microsoft.com/free/).
* Workteam single sign-on enabled subscription

## Scenario description

In this tutorial, you configure and test Azure AD single sign-on in a test environment.

* Workteam supports **SP** and **IDP** initiated SSO

## Adding Workteam from the gallery

To configure the integration of Workteam into Azure AD, you need to add Workteam from the gallery to your list of managed SaaS apps.

**To add Workteam from the gallery, perform the following steps:**

1. In the **[Azure portal](https://portal.azure.com)**, on the left navigation panel, click **Azure Active Directory** icon.

	![The Azure Active Directory button](common/select-azuread.png)

2. Navigate to **Enterprise Applications** and then select the **All Applications** option.

	![The Enterprise applications blade](common/enterprise-applications.png)

3. To add new application, click **New application** button on the top of dialog.

	![The New application button](common/add-new-app.png)

4. In the search box, type **Workteam**, select **Workteam** from result panel then click **Add** button to add the application.

	 ![Workteam in the results list](common/search-new-app.png)

## Configure and test Azure AD single sign-on

In this section, you configure and test Azure AD single sign-on with Workteam based on a test user called **Britta Simon**.
For single sign-on to work, a link relationship between an Azure AD user and the related user in Workteam needs to be established.

To configure and test Azure AD single sign-on with Workteam, you need to complete the following building blocks:

1. **[Configure Azure AD Single Sign-On](#configure-azure-ad-single-sign-on)** - to enable your users to use this feature.
2. **[Configure Workteam Single Sign-On](#configure-workteam-single-sign-on)** - to configure the Single Sign-On settings on application side.
3. **[Create an Azure AD test user](#create-an-azure-ad-test-user)** - to test Azure AD single sign-on with Britta Simon.
4. **[Assign the Azure AD test user](#assign-the-azure-ad-test-user)** - to enable Britta Simon to use Azure AD single sign-on.
5. **[Create Workteam test user](#create-workteam-test-user)** - to have a counterpart of Britta Simon in Workteam that is linked to the Azure AD representation of user.
6. **[Test single sign-on](#test-single-sign-on)** - to verify whether the configuration works.

### Configure Azure AD single sign-on

In this section, you enable Azure AD single sign-on in the Azure portal.

To configure Azure AD single sign-on with Workteam, perform the following steps:

1. In the [Azure portal](https://portal.azure.com/), on the **Workteam** application integration page, select **Single sign-on**.

    ![Configure single sign-on link](common/select-sso.png)

2. On the **Select a Single sign-on method** dialog, select **SAML/WS-Fed** mode to enable single sign-on.

    ![Single sign-on select mode](common/select-saml-option.png)

3. On the **Set up Single Sign-On with SAML** page, click **Edit** icon to open **Basic SAML Configuration** dialog.

	![Edit Basic SAML Configuration](common/edit-urls.png)

4. On the **Basic SAML Configuration** section, if you wish to configure the application in **IDP** initiated mode the user does not have to perform any step as the app is already pre-integrated with Azure.

    ![Workteam Domain and URLs single sign-on information](common/preintegrated.png)

5. Click **Set additional URLs** and perform the following step if you wish to configure the application in **SP** initiated mode:

    ![Workteam Domain and URLs single sign-on information](common/metadata-upload-additional-signon.png)

    In the **Sign-on URL** text box, type a URL:
    `https://app.workte.am`

6. On the **Set up Single Sign-On with SAML** page, in the **SAML Signing Certificate** section, click **Download** to download the **Certificate (Base64)** from the given options as per your requirement and save it on your computer.

	![The Certificate download link](common/certificatebase64.png)

7. On the **Set up Workteam** section, copy the appropriate URL(s) as per your requirement.

	![Copy configuration URLs](common/copy-configuration-urls.png)

	a. Login URL

	b. Azure AD Identifier

	c. Logout URL

### Configure Workteam Single Sign-On

1. In a different web browser window, sign in to Workteam as a Security Administrator.

2. In the top right corner click on **profile logo** and then click on **Organization settings**. 

	![Workteam settings](./media/workteam-tutorial/tutorial_workteam_settings.png)

3. Under **AUTHENTICATION** section, click on **Settings logo**.

     ![Workteam azure](./media/workteam-tutorial/tutorial_workteam_azure.png)

4. On the **SAML Settings** page, perform the following steps:

	 ![Workteam saml](./media/workteam-tutorial/tutorial_workteam_saml.png)

	a. Select **SAML IdP** as **AD Azure**.

	b. In the **SAML Single Sign-On Service URL** textbox, paste the value of **Login URL**, which you have copied from the Azure portal.

	c. In the **SAML Entity ID** textbox, paste the value of **Azure AD Identifier**, which you have copied from the Azure portal.

	d. In Notepad, open the **base-64 encoded certificate** that you downloaded from the Azure portal, copy its content, and then paste it into the **SAML Signing Certificate (Base64)** box.

	e. Click **OK**.

### Create an Azure AD test user 

The objective of this section is to create a test user in the Azure portal called Britta Simon.

1. In the Azure portal, in the left pane, select **Azure Active Directory**, select **Users**, and then select **All users**.

    ![The "Users and groups" and "All users" links](common/users.png)

2. Select **New user** at the top of the screen.

    ![New user Button](common/new-user.png)

3. In the User properties, perform the following steps.

    ![The User dialog box](common/user-properties.png)

    a. In the **Name** field enter **BrittaSimon**.
  
    b. In the **User name** field type **brittasimon@yourcompanydomain.extension**  
    For example, BrittaSimon@contoso.com

    c. Select **Show password** check box, and then write down the value that's displayed in the Password box.

    d. Click **Create**.

### Assign the Azure AD test user

In this section, you enable Britta Simon to use Azure single sign-on by granting access to Workteam.

1. In the Azure portal, select **Enterprise Applications**, select **All applications**, then select **Workteam**.

	![Enterprise applications blade](common/enterprise-applications.png)

2. In the applications list, select **Workteam**.

	![The Workteam link in the Applications list](common/all-applications.png)

3. In the menu on the left, select **Users and groups**.

    ![The "Users and groups" link](common/users-groups-blade.png)

<<<<<<< HEAD
	b. In **Email** text box, enter the email of user like **Brittasimon\@contoso.com**.
=======
4. Click the **Add user** button, then select **Users and groups** in the **Add Assignment** dialog.
>>>>>>> 6a383dfd

    ![The Add Assignment pane](common/add-assign-user.png)

5. In the **Users and groups** dialog select **Britta Simon** in the Users list, then click the **Select** button at the bottom of the screen.

6. If you are expecting any role value in the SAML assertion then in the **Select Role** dialog select the appropriate role for the user from the list, then click the **Select** button at the bottom of the screen.

7. In the **Add Assignment** dialog click the **Assign** button.

### Create Workteam test user

To enable Azure AD users to sign in to Workteam, they must be provisioned into Workteam. In Workteam, provisioning is a manual task.

**To provision a user account, perform the following steps:**

1. Sign in to Workteam as a Security Administrator.

2. On the top middle of the **Organization settings** page, click **USERS** and then click **NEW USER**.

	![Workteam user](./media/workteam-tutorial/tutorial_workteam_user.png)

3. On the **New employee** page, perform the following steps:

	![Workteam newuser](./media/workteam-tutorial/tutorial_workteam_newuser.png)

	a. In the **Name** text box, enter the first name of user like **Brittasimon**.

	b. In **Email** text box, enter the email of user like **Brittasimon\@contoso.com**.

	c. Click **OK**.

### Test single sign-on 

In this section, you test your Azure AD single sign-on configuration using the Access Panel.

When you click the Workteam tile in the Access Panel, you should be automatically signed in to the Workteam for which you set up SSO. For more information about the Access Panel, see [Introduction to the Access Panel](https://docs.microsoft.com/azure/active-directory/active-directory-saas-access-panel-introduction).

## Additional Resources

- [List of Tutorials on How to Integrate SaaS Apps with Azure Active Directory](https://docs.microsoft.com/azure/active-directory/active-directory-saas-tutorial-list)

- [What is application access and single sign-on with Azure Active Directory?](https://docs.microsoft.com/azure/active-directory/active-directory-appssoaccess-whatis)

- [What is conditional access in Azure Active Directory?](https://docs.microsoft.com/azure/active-directory/conditional-access/overview)
<|MERGE_RESOLUTION|>--- conflicted
+++ resolved
@@ -17,7 +17,6 @@
 ms.date: 03/28/2019
 ms.author: jeedes
 
-ms.collection: M365-identity-device-management
 ---
 # Tutorial: Azure Active Directory integration with Workteam
 
@@ -190,39 +189,35 @@
 
     ![The "Users and groups" link](common/users-groups-blade.png)
 
-<<<<<<< HEAD
+4. Click the **Add user** button, then select **Users and groups** in the **Add Assignment** dialog.
+
+    ![The Add Assignment pane](common/add-assign-user.png)
+
+5. In the **Users and groups** dialog select **Britta Simon** in the Users list, then click the **Select** button at the bottom of the screen.
+
+6. If you are expecting any role value in the SAML assertion then in the **Select Role** dialog select the appropriate role for the user from the list, then click the **Select** button at the bottom of the screen.
+
+7. In the **Add Assignment** dialog click the **Assign** button.
+
+### Create Workteam test user
+
+To enable Azure AD users to sign in to Workteam, they must be provisioned into Workteam. In Workteam, provisioning is a manual task.
+
+**To provision a user account, perform the following steps:**
+
+1. Sign in to Workteam as a Security Administrator.
+
+2. On the top middle of the **Organization settings** page, click **USERS** and then click **NEW USER**.
+
+	![Workteam user](./media/workteam-tutorial/tutorial_workteam_user.png)
+
+3. On the **New employee** page, perform the following steps:
+
+	![Workteam newuser](./media/workteam-tutorial/tutorial_workteam_newuser.png)
+
+	a. In the **Name** text box, enter the first name of user like **Brittasimon**.
+
 	b. In **Email** text box, enter the email of user like **Brittasimon\@contoso.com**.
-=======
-4. Click the **Add user** button, then select **Users and groups** in the **Add Assignment** dialog.
->>>>>>> 6a383dfd
-
-    ![The Add Assignment pane](common/add-assign-user.png)
-
-5. In the **Users and groups** dialog select **Britta Simon** in the Users list, then click the **Select** button at the bottom of the screen.
-
-6. If you are expecting any role value in the SAML assertion then in the **Select Role** dialog select the appropriate role for the user from the list, then click the **Select** button at the bottom of the screen.
-
-7. In the **Add Assignment** dialog click the **Assign** button.
-
-### Create Workteam test user
-
-To enable Azure AD users to sign in to Workteam, they must be provisioned into Workteam. In Workteam, provisioning is a manual task.
-
-**To provision a user account, perform the following steps:**
-
-1. Sign in to Workteam as a Security Administrator.
-
-2. On the top middle of the **Organization settings** page, click **USERS** and then click **NEW USER**.
-
-	![Workteam user](./media/workteam-tutorial/tutorial_workteam_user.png)
-
-3. On the **New employee** page, perform the following steps:
-
-	![Workteam newuser](./media/workteam-tutorial/tutorial_workteam_newuser.png)
-
-	a. In the **Name** text box, enter the first name of user like **Brittasimon**.
-
-	b. In **Email** text box, enter the email of user like **Brittasimon\@contoso.com**.
 
 	c. Click **OK**.
 
