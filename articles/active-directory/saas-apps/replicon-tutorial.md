---
title: 'Tutorial: Azure Active Directory integration with Replicon | Microsoft Docs'
description: Learn how to configure single sign-on between Azure Active Directory and Replicon.
services: active-directory
documentationCenter: na
author: jeevansd
manager: mtillman
ms.reviewer: barbkess

ms.assetid: 02a62f15-917c-417c-8d80-fe685e3fd601
ms.service: active-directory
ms.subservice: saas-app-tutorial
ms.workload: identity
ms.tgt_pltfrm: na
ms.devlang: na
ms.topic: tutorial
ms.date: 04/14/2019
ms.author: jeedes

ms.collection: M365-identity-device-management
---
# Tutorial: Azure Active Directory integration with Replicon

In this tutorial, you learn how to integrate Replicon with Azure Active Directory (Azure AD).
Integrating Replicon with Azure AD provides you with the following benefits:

* You can control in Azure AD who has access to Replicon.
* You can enable your users to be automatically signed-in to Replicon (Single Sign-On) with their Azure AD accounts.
* You can manage your accounts in one central location - the Azure portal.

If you want to know more details about SaaS app integration with Azure AD, see [What is application access and single sign-on with Azure Active Directory](https://docs.microsoft.com/azure/active-directory/active-directory-appssoaccess-whatis).
If you don't have an Azure subscription, [create a free account](https://azure.microsoft.com/free/) before you begin.

## Prerequisites

To configure Azure AD integration with Replicon, you need the following items:

* An Azure AD subscription. If you don't have an Azure AD environment, you can get a [free account](https://azure.microsoft.com/free/)
* Replicon single sign-on enabled subscription

## Scenario description

In this tutorial, you configure and test Azure AD single sign-on in a test environment.

* Replicon supports **SP** initiated SSO

## Adding Replicon from the gallery

To configure the integration of Replicon into Azure AD, you need to add Replicon from the gallery to your list of managed SaaS apps.

**To add Replicon from the gallery, perform the following steps:**

1. In the **[Azure portal](https://portal.azure.com)**, on the left navigation panel, click **Azure Active Directory** icon.

	![The Azure Active Directory button](common/select-azuread.png)

2. Navigate to **Enterprise Applications** and then select the **All Applications** option.

	![The Enterprise applications blade](common/enterprise-applications.png)

3. To add new application, click **New application** button on the top of dialog.

	![The New application button](common/add-new-app.png)

4. In the search box, type **Replicon**, select **Replicon** from result panel then click **Add** button to add the application.

	![Replicon in the results list](common/search-new-app.png)

## Configure and test Azure AD single sign-on

In this section, you configure and test Azure AD single sign-on with Replicon based on a test user called **Britta Simon**.
For single sign-on to work, a link relationship between an Azure AD user and the related user in Replicon needs to be established.

To configure and test Azure AD single sign-on with Replicon, you need to complete the following building blocks:

1. **[Configure Azure AD Single Sign-On](#configure-azure-ad-single-sign-on)** - to enable your users to use this feature.
2. **[Configure Replicon Single Sign-On](#configure-replicon-single-sign-on)** - to configure the Single Sign-On settings on application side.
3. **[Create an Azure AD test user](#create-an-azure-ad-test-user)** - to test Azure AD single sign-on with Britta Simon.
4. **[Assign the Azure AD test user](#assign-the-azure-ad-test-user)** - to enable Britta Simon to use Azure AD single sign-on.
5. **[Create Replicon test user](#create-replicon-test-user)** - to have a counterpart of Britta Simon in Replicon that is linked to the Azure AD representation of user.
6. **[Test single sign-on](#test-single-sign-on)** - to verify whether the configuration works.

### Configure Azure AD single sign-on

In this section, you enable Azure AD single sign-on in the Azure portal.

To configure Azure AD single sign-on with Replicon, perform the following steps:

1. In the [Azure portal](https://portal.azure.com/), on the **Replicon** application integration page, select **Single sign-on**.

    ![Configure single sign-on link](common/select-sso.png)

2. On the **Select a Single sign-on method** dialog, select **SAML/WS-Fed** mode to enable single sign-on.

    ![Single sign-on select mode](common/select-saml-option.png)

3. On the **Set up Single Sign-On with SAML** page, click **Edit** icon to open **Basic SAML Configuration** dialog.

	![Edit Basic SAML Configuration](common/edit-urls.png)

4. On the **Basic SAML Configuration** section, perform the following steps:

    ![Replicon Domain and URLs single sign-on information](common/sp-identifier-reply.png)

    a. In the **Sign-on URL** text box, type a URL using the following pattern:
    `https://na2.replicon.com/<companyname>/saml2/sp-sso/post`

    b. In the **Identifier** box, type a URL using the following pattern:
    `https://global.replicon.com/<companyname>`

    c. In the **Reply URL** text box, type a URL using the following pattern:
    `https://global.replicon.com/!/saml2/<companyname>/sso/post`

	> [!NOTE]
	> These values are not real. Update these values with the actual Sign-On URL, Identifier and Reply URL. Contact [Replicon Client support team](https://www.replicon.com/customerzone/contact-support) to get these values. You can also refer to the patterns shown in the **Basic SAML Configuration** section in the Azure portal.

5. On the **Set up Single Sign-On with SAML** page, in the **SAML Signing Certificate** section, click **Download** to download the **Federation Metadata XML** from the given options as per your requirement and save it on your computer.

	![The Certificate download link](common/metadataxml.png)

6. On the **Set up Replicon** section, copy the appropriate URL(s) as per your requirement.

	![Copy configuration URLs](common/copy-configuration-urls.png)

	a. Login URL

	b. Azure AD Identifier

	c. Logout URL

### Configure Replicon Single Sign-On

1. In a different web browser window, sign into your Replicon company site as an administrator.

2. To configure SAML 2.0, perform the following steps:

    ![Enable SAML authentication](./media/replicon-tutorial/ic777805.png "Enable SAML authentication")

	a. To display the **EnableSAML Authentication2** dialog, append the following to your URL, after your company key: `/services/SecurityService1.svc/help/test/EnableSAMLAuthentication2`

	* The following shows the schema of the complete URL:
   `https://na2.replicon.com/\<YourCompanyKey\>/services/SecurityService1.svc/help/test/EnableSAMLAuthentication2`

   b. Click the **+** to expand the **v20Configuration** section.

   c. Click the **+** to expand the **metaDataConfiguration** section.

   d. Click **Choose File**, to select your identity provider metadata XML file, and click **Submit**.

### Create an Azure AD test user

The objective of this section is to create a test user in the Azure portal called Britta Simon.

1. In the Azure portal, in the left pane, select **Azure Active Directory**, select **Users**, and then select **All users**.

    ![The "Users and groups" and "All users" links](common/users.png)

2. Select **New user** at the top of the screen.

    ![New user Button](common/new-user.png)

3. In the User properties, perform the following steps.

    ![The User dialog box](common/user-properties.png)

    a. In the **Name** field enter **BrittaSimon**.
  
    b. In the **User name** field type `brittasimon@yourcompanydomain.extension`. For example, BrittaSimon@contoso.com

    c. Select **Show password** check box, and then write down the value that's displayed in the Password box.

    d. Click **Create**.

### Assign the Azure AD test user

In this section, you enable Britta Simon to use Azure single sign-on by granting access to Replicon.

1. In the Azure portal, select **Enterprise Applications**, select **All applications**, then select **Replicon**.

	![Enterprise applications blade](common/enterprise-applications.png)

2. In the applications list, select **Replicon**.

	![The Replicon link in the Applications list](common/all-applications.png)

3. In the menu on the left, select **Users and groups**.

    ![The "Users and groups" link](common/users-groups-blade.png)

4. Click the **Add user** button, then select **Users and groups** in the **Add Assignment** dialog.

    ![The Add Assignment pane](common/add-assign-user.png)

5. In the **Users and groups** dialog select **Britta Simon** in the Users list, then click the **Select** button at the bottom of the screen.

6. If you are expecting any role value in the SAML assertion then in the **Select Role** dialog select the appropriate role for the user from the list, then click the **Select** button at the bottom of the screen.

7. In the **Add Assignment** dialog click the **Assign** button.

### Create Replicon test user

The objective of this section is to create a user called Britta Simon in Replicon.

**If you need to create user manually, perform following steps:**

1. In a web browser window, sign into your Replicon company site as an administrator.

2. Go to **Administration \> Users**.

    ![Users](./media/replicon-tutorial/ic777806.png "Users")

3. Click **+Add User**.

    ![Add User](./media/replicon-tutorial/ic777807.png "Add User")

4. In the **User Profile** section, perform the following steps:

    ![User profile](./media/replicon-tutorial/ic777808.png "User profile")

<<<<<<< HEAD
	a. In the **Login Name** textbox, type the Azure AD email address of the Azure AD user you want to provision like **BrittaSimon\@contoso.com**.
=======
	a. In the **Login Name** textbox, type the Azure AD email address of the Azure AD user you want to provision like `BrittaSimon\@contoso.com`.
>>>>>>> 6a383dfd

	b. As **Authentication Type**, select **SSO**.

	c. In the **Department** textbox, type the user’s department.

	d. As **Employee Type**, select **Administrator**.

	e. Click **Save User Profile**.

> [!NOTE]
> You can use any other Replicon user account creation tools or APIs provided by Replicon to provision Azure AD user accounts.

### Test single sign-on

In this section, you test your Azure AD single sign-on configuration using the Access Panel.

When you click the Replicon tile in the Access Panel, you should be automatically signed in to the Replicon for which you set up SSO. For more information about the Access Panel, see [Introduction to the Access Panel](https://docs.microsoft.com/azure/active-directory/active-directory-saas-access-panel-introduction).

## Additional Resources

- [List of Tutorials on How to Integrate SaaS Apps with Azure Active Directory](https://docs.microsoft.com/azure/active-directory/active-directory-saas-tutorial-list)

- [What is application access and single sign-on with Azure Active Directory?](https://docs.microsoft.com/azure/active-directory/active-directory-appssoaccess-whatis)

- [What is conditional access in Azure Active Directory?](https://docs.microsoft.com/azure/active-directory/conditional-access/overview)<|MERGE_RESOLUTION|>--- conflicted
+++ resolved
@@ -217,11 +217,7 @@
 
     ![User profile](./media/replicon-tutorial/ic777808.png "User profile")
 
-<<<<<<< HEAD
-	a. In the **Login Name** textbox, type the Azure AD email address of the Azure AD user you want to provision like **BrittaSimon\@contoso.com**.
-=======
 	a. In the **Login Name** textbox, type the Azure AD email address of the Azure AD user you want to provision like `BrittaSimon\@contoso.com`.
->>>>>>> 6a383dfd
 
 	b. As **Authentication Type**, select **SSO**.
 
