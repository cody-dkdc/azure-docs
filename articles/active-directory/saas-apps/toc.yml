--- conflicted
+++ resolved
@@ -1463,10 +1463,6 @@
       - name: Zscaler Three
         href: zscaler-three-provisioning-tutorial.md
       - name: Zscaler ZSCloud
-<<<<<<< HEAD
         href: zscaler-zscloud-provisioning-tutorial.md
       - name: Zoom
-        href: zoom-provisioning-tutorial.md
-=======
-        href: zscaler-zscloud-provisioning-tutorial.md
->>>>>>> 5d75e24f
+        href: zoom-provisioning-tutorial.md