  - name: SaaS application tutorials
    href: tutorial-list.md
  - name: Single sign-on tutorials
    expanded: true
    items:
    - name: 0 - 9
      items:
      - name: 10,000ft Plans
        href: 10000ftplans-tutorial.md
      - name: 123ContactForm
        href: 123contactform-tutorial.md
      - name: 15Five
        href: 15five-tutorial.md
      - name: 23 Video
        href: 23video-tutorial.md
      - name: 360 Online
        href: 360online-tutorial.md
      - name: 4me
        href: 4me-tutorial.md
      - name: 8x8 Virtual Office
        href: 8x8virtualoffice-tutorial.md
    - name: A
      items:
      - name: Abintegro
        href: abintegro-tutorial.md
      - name: Absorb LMS
        href: absorblms-tutorial.md
      - name: Acadia
        href: acadia-tutorial.md  
      - name: Accredible
        href: accredible-tutorial.md
      - name: Achieve3000
        href: achieve3000-tutorial.md
      - name: Adaptive Insights
        href: adaptivesuite-tutorial.md
      - name: Adobe Captivate Prime
        href: adobecaptivateprime-tutorial.md
      - name: Adobe Creative Cloud
        href: adobe-creative-cloud-tutorial.md
      - name: Adobe Experience Manager
        href: adobeexperiencemanager-tutorial.md
      - name: Adobe Sign
        href: adobe-echosign-tutorial.md
      - name: Adoddle cSaas Platform
        href: adoddle-csaas-platform-tutorial.md
      - name: ADP
        href: adpfederatedsso-tutorial.md
      - name: ADP Globalview
        href: adglobalview-tutorial.md
      - name: Agiloft
        href: agiloft-tutorial.md
      - name: Aha!
        href: aha-tutorial.md
      - name: AirStack
        href: airstack-tutorial.md  
      - name: AirWatch
        href: airwatch-tutorial.md
      - name: Alcumus Info Exchange
        href: alcumus-info-tutorial.md
      - name: AlertOps
        href: alertops-tutorial.md
      - name: Allbound SSO
        href: allbound-sso-tutorial.md  
      - name: Allocadia
        href: allocadia-tutorial.md
      - name: Amazon Web Services (AWS)
        href: amazon-web-service-tutorial.md
      - name: Amazon Web Services (AWS) to connect multiple accounts
        href: aws-multi-accounts-tutorial.md
      - name: Amplitude
        href: amplitude-tutorial.md
      - name: Anaplan
        href: anaplan-tutorial.md
      - name: Andfrankly
        href: andfrankly-tutorial.md
      - name: Andromeda
        href: andromedascm-tutorial.md
      - name: AnswerHub
        href: answerhub-tutorial.md
      - name: Apex Portal
        href: apexportal-tutorial.md
      - name: AppBlade
        href: appblade-tutorial.md
      - name: AppDynamics
        href: appdynamics-tutorial.md
      - name: Appinux
        href: appinux-tutorial.md
      - name: AppNeta Performance Monitor
        href: appneta-tutorial.md
      - name: Appraisd
        href: appraisd-tutorial.md
      - name: Apptio
        href: apptio-tutorial.md
      - name: Aravo
        href: aravo-tutorial.md
      - name: Arc Publishing - SSO
        href: arc-tutorial.md
      - name: ArcGIS Enterprise
        href: arcgisenterprise-tutorial.md
      - name: ArcGIS Online
        href: arcgis-tutorial.md
      - name: ARES for Enterprise
        href: ares-for-enterprise-tutorial.md
      - name: Ariba
        href: ariba-tutorial.md
      - name: Asana
        href: asana-tutorial.md
      - name: ASC Contracts
        href: asccontracts-tutorial.md
      - name: Asset Bank
        href: assetbank-tutorial.md
      - name: Atlassian Cloud
        href: atlassian-cloud-tutorial.md
      - name: Atlassian Jira and Confluence
        href: ms-confluence-jira-plugin-adminguide.md
      - name: Atomic Learning
        href: atomiclearning-tutorial.md
      - name: Attendance Management Services
        href: attendancemanagementservices-tutorial.md
      - name: AuditBoard
        href: auditboard-tutorial.md
      - name: Autotask Endpoint Backup
        href: autotaskendpointbackup-tutorial.md
      - name: Autotask Workplace
        href: autotaskworkplace-tutorial.md
      - name: AwardSpring
        href: awardspring-tutorial.md
    - name: B
      items:
      - name: BambooHR
        href: bamboo-hr-tutorial.md
      - name: Bambu by Sprout Social
        href: bambubysproutsocial-tutorial.md
      - name: BC in the Cloud
        href: bcinthecloud-tutorial.md
      - name: BeeLine
        href: beeline-tutorial.md
      - name: BenefitHub
        href: benefithub-tutorial.md
      - name: Benefitsolver
        href: benefitsolver-tutorial.md
      - name: BenSelect
        href: benselect-tutorial.md
      - name: Bersin
        href: bersin-tutorial.md
      - name: BetterWorks
        href: betterworks-tutorial.md
      - name: BGS Online
        href: bgsonline-tutorial.md
      - name: Bime
        href: bime-tutorial.md
      - name: Birst Agile Business Analytics
        href: birst-tutorial.md
      - name: BitaBIZ
        href: bitabiz-tutorial.md
      - name: Blackboard Learn
        href: blackboard-learn-tutorial.md
      - name: Blackboard Learn - Shibboleth
        href: blackboard-learn-shibboleth-tutorial.md
      - name: BlueJeans
        href: bluejeans-tutorial.md
      - name: Bomgar Remote Support
        href: bomgarremotesupport-tutorial.md
      - name: Bonusly
        href: bonus-tutorial.md
      - name: Boomi
        href: boomi-tutorial.md
      - name: BorrowBox
        href: borrowbox-tutorial.md
      - name: Box
        href: box-tutorial.md
      - name: Boxcryptor
        href: boxcryptor-tutorial.md
      - name: Bpmâonline
        href: bpmonline-tutorial.md
      - name: Brandfolder
        href: brandfolder-tutorial.md
      - name: Bridge
        href: bridge-tutorial.md
      - name: Bridgeline Unbound
        href: bridgelineunbound-tutorial.md
      - name: Brightidea
        href: brightidea-tutorial.md
      - name: Brightspace by Desire2Learn
        href: brightspace-desire2learn-tutorial.md
      - name: Bynder
        href: bynder-tutorial.md
    - name: C
      items:
      - name: CA PPM
        href: cappm-tutorial.md
      - name: Canvas Lms
        href: canvas-lms-tutorial.md
      - name: Capriza Platform
        href: capriza-tutorial.md
      - name: Carlson Wagonlit Travel
        href: carlsonwagonlit-tutorial.md
      - name: CBRE ServiceInsight
        href: cbre-serviceinsight-tutorial.md
      - name: Central Desktop
        href: central-desktop-tutorial.md
      - name: Ceridian Dayforce HCM
        href: ceridiandayforcehcm-tutorial.md
      - name: Cerner Central
        href: cernercentral-tutorial.md
      - name: Certain Admin SSO
        href: certainadminsso-tutorial.md
      - name: Certify
        href: certify-tutorial.md
      - name: Cezanne HR Software
        href: cezannehrsoftware-tutorial.md
      - name: Cherwell
        href: cherwell-tutorial.md
      - name: Chromeriver
        href: chromeriver-tutorial.md
      - name: ChronicXÂ®
        href: chronicx-tutorial.md
      - name: Cimpl
        href: cimpl-tutorial.md
      - name: Cisco Cloud
        href: ciscocloud-tutorial.md
      - name: Cisco Cloudlock
        href: ciscocloudlock-tutorial.md
      - name: Cisco Spark
        href: cisco-spark-tutorial.md
      - name: Cisco Umbrella
        href: cisco-umbrella-tutorial.md    
      - name: Cisco Webex
        href: cisco-webex-tutorial.md
      - name: Citrix ShareFile
        href: sharefile-tutorial.md
      - name: Clarizen
        href: clarizen-tutorial.md
      - name: Clear Review
        href: clearreview-tutorial.md
      - name: ClearCompany
        href: clearcompany-tutorial.md
      - name: Clever
        href: clever-tutorial.md
      - name: ClickTime
        href: clicktime-tutorial.md
      - name: Cloud Management Portal for Microsoft Azure
        href: newsignature-tutorial.md
      - name: CloudPassage
        href: cloudpassage-tutorial.md
      - name: Cloud Service PICCO
        href: cloud-service-picco-tutorial.md
      - name: Collaborative Innovation
        href: collaborativeinnovation-tutorial.md
      - name: Comeet Recruiting Software
        href: comeetrecruitingsoftware-tutorial.md
      - name: Comm100 Live Chat
        href: comm100livechat-tutorial.md
      - name: Communifire
        href: communifire-tutorial.md
      - name: CompetencyIQ
        href: competencyiq-tutorial.md
      - name: Compliance ELF
        href: complianceelf-tutorial.md
      - name: Concur
        href: concur-tutorial.md
      - name: Condeco
        href: condeco-tutorial.md
      - name: Confluence SAML SSO by Microsoft
        href: confluencemicrosoft-tutorial.md
      - name: Consent2Go
        href: consent2go-tutorial.md
      - name: ContractWorks
        href: contractworks-tutorial.md
      - name: Convene
        href: convene-tutorial.md
      - name: Convercent
        href: convercent-tutorial.md
      - name: Coralogix
        href: coralogix-tutorial.md
      - name: Cornerstone OnDemand
        href: cornerstone-ondemand-tutorial.md
      - name: CorpTax
        href: corptax-tutorial.md
      - name: Coupa
        href: coupa-tutorial.md
      - name: CS Stars
        href: cs-stars-tutorial.md
      - name: CylancePROTECT
        href: cylanceprotect-tutorial.md
    - name: D - E
      items:
      - name: DATABASICS
        href: databasics-tutorial.md
      - name: Datahug
        href: datahug-tutorial.md
      - name: Dealpath
        href: dealpath-tutorial.md
      - name: Degreed
        href: degreed-tutorial.md
      - name: Deputy
        href: deputy-tutorial.md
      - name: Deskradar
        href: deskradar-tutorial.md
      - name: DigiCert
        href: digicert-tutorial.md
      - name: Direct
        href: direct-tutorial.md
      - name: Directions on Microsoft
        href: directions-microsoft-tutorial.md
      - name: dmarcian
        href: dmarcian-tutorial.md
      - name: DocuSign
        href: docusign-tutorial.md
      - name: Dome9 Arc
        href: dome9arc-tutorial.md
      - name: Domo
        href: domo-tutorial.md
      - name: Dossier
        href: dossier-tutorial.md
      - name: Dovetale
        href: dovetale-tutorial.md
      - name: Dow Jones Factiva
        href: dowjones-factiva-tutorial.md
      - name: Drift
        href: drift-tutorial.md
      - name: Dropbox for Business
        href: dropboxforbusiness-tutorial.md
      - name: Druva
        href: druva-tutorial.md
      - name: Dynamic Signal
        href: dynamicsignal-tutorial.md
      - name: EasyTerritory
        href: easyterritory-tutorial.md
      - name: EBSCO
        href: ebsco-tutorial.md
      - name: Edcor
        href: edcor-tutorial.md
      - name: eDigitalResearch
        href: edigitalresearch-tutorial.md
      - name: EFI Digital StoreFront
        href: efidigitalstorefront-tutorial.md
      - name: Egnyte
        href: egnyte-tutorial.md
      - name: eKincare
        href: ekincare-tutorial.md
      - name: Eli Onboarding
        href: elionboarding-tutorial.md
      - name: Elium
        href: elium-tutorial.md
      - name: eLuminate
        href: eluminate-tutorial.md
      - name: EmpCenter
        href: empcenter-tutorial.md
      - name: Encompass
        href: encompass-tutorial.md
      - name: Envi MMIS
        href: envimmis-tutorial.md
      - name: Envoy
        href: envoy-tutorial.md
      - name: EthicsPoint Incident Management (EPIM)
        href: ethicspoint-incident-management-tutorial.md
      - name: etouches
        href: etouches-tutorial.md
      - name: Euromonitor Passport
        href: euromonitor-passport-tutorial.md
      - name: EverBridge
        href: everbridge-tutorial.md
      - name: Evernote
        href: evernote-tutorial.md
      - name: Evidence.com
        href: evidence-tutorial.md
      - name: Expensify
        href: expensify-tutorial.md
      - name: Expiration Reminder
        href: expiration-reminder-tutorial.md
    - name: F - G
      items:
      - name: FactSet
        href: factset-tutorial.md
      - name: Fidelity NetBenefits
        href: fidelitynetbenefits-tutorial.md
      - name: Fieldglass
        href: fieldglass-tutorial.md
      - name: Figma
        href: figma-tutorial.md
      - name: FileCloud
        href: filecloud-tutorial.md
      - name: FilesAnywhere
        href: filesanywhere-tutorial.md
      - name: FirmPlay - Employee Advocacy for Recruiting
        href: firmplay-tutorial.md
      - name: Firstbird
        href: firstbird-tutorial.md
      - name: FiscalNote
        href: fiscalnote-tutorial.md
      - name: Five9 Plus Adapter (CTI, Contact Center Agents)
        href: five9-tutorial.md
      - name: Flatter Files
        href: flatter-files-tutorial.md
      - name: Flock
        href: flock-tutorial.md
      - name: FloQast
        href: floqast-tutorial.md
      - name: Fluxx Labs
        href: fluxxlabs-tutorial.md
      - name: FM:Systems
        href: fm-systems-tutorial.md
      - name: Folloze
        href: folloze-tutorial.md
      - name: ForeSee CX Suite
        href: foreseecxsuite-tutorial.md
      - name: Form.com
        href: formcom-tutorial.md
      - name: FreshDesk
        href: freshdesk-tutorial.md
      - name: FreshGrade
        href: freshgrade-tutorial.md
      - name: Freshservice
        href: freshservice-tutorial.md
      - name: Front
        href: front-tutorial.md
      - name: Fuse
        href: fuse-tutorial.md
      - name: Fuze
        href: fuze-tutorial.md
      - name: G Suite
        href: google-apps-tutorial.md
      - name: GaggleAMP
        href: gaggleamp-tutorial.md
      - name: Getabstract
        href: getabstract-tutorial.md
      - name: GetThere
        href: getthere-tutorial.md
      - name: Gigya
        href: gigya-tutorial.md
      - name: GitHub
        href: github-tutorial.md
      - name: GlassFrog
        href: glassfrog-tutorial.md
      - name: GoodPractice Toolkit
        href: goodpractice-toolkit-tutorial.md
      - name: GoToMeeting
        href: citrix-gotomeeting-tutorial.md
      - name: Gra-Pe
        href: grape-tutorial.md
      - name: Greenhouse
        href: greenhouse-tutorial.md
      - name: Grovo
        href: grovo-tutorial.md
      - name: GT Nexus Prod System
        href: gtnexus-sso-module-tutorial.md  
    - name: H - I
      items:
      - name: Hackerone
        href: hackerone-tutorial.md
      - name: Halogen Software
        href: halogen-software-tutorial.md
      - name: Halosys
        href: halosys-tutorial.md
      - name: HappyFox
        href: happyfox-tutorial.md
      - name: Help Scout
        href: helpscout-tutorial.md
      - name: Heroku
        href: heroku-tutorial.md
      - name: HeyBuddy
        href: heybuddy-tutorial.md
      - name: HighGear
        href: highgear-tutorial.md
      - name: Hightail
        href: hightail-tutorial.md
      - name: HireVue
        href: hirevue-tutorial.md
      - name: Hornbill
        href: hornbill-tutorial.md
      - name: Hosted Graphite
        href: hostedgraphite-tutorial.md
      - name: HPE SaaS
        href: hpesaas-tutorial.md
      - name: HR2day by Merces
        href: hr2day-tutorial.md
      - name: HubSpot SAML
        href: hubspot-tutorial.md
      - name: Huddle
        href: huddle-tutorial.md
      - name: Humanity
        href: shiftplanning-tutorial.md
      - name: IBM Kenexa Survey Enterprise
        href: kenexasurvey-tutorial.md
      - name: IBM OpenPages
        href: ibmopenpages-tutorial.md
      - name: Icertis Contract Management Platform
        href: icertisicm-tutorial.md
      - name: ICIMS
        href: icims-tutorial.md
      - name: IdeaScale
        href: ideascale-tutorial.md
      - name: iDiD Manager
        href: idid-manager-tutorial.md
      - name: IDrive
        href: idrive-tutorial.md
      - name: Igloo Software
        href: igloo-software-tutorial.md
      - name: iLMS
        href: ilms-tutorial.md
      - name: Image Relay
        href: imagerelay-tutorial.md
      - name: IMAGE WORKS
        href: imageworks-tutorial.md
      - name: Imagineer WebVision
        href: imagineerwebVision-tutorial.md
      - name: IMPAC Risk Manager
        href: impacriskmanager-tutorial.md
      - name: Infinite Campus
        href: infinitecampus-tutorial.md
      - name: Infogix Data3Sixty Govern
        href: infogix-tutorial.md
      - name: Infor CloudSuite
        href: infor-cloud-suite-tutorial.md
      - name: Infor Retail â Information Management
        href: inforretailinformationmanagement-tutorial.md
      - name: Inkling
        href: inkling-tutorial.md
      - name: Innotas
        href: innotas-tutorial.md
      - name: Innovation Hub
        href: innovationhub-tutorial.md
      - name: Insider Track
        href: insidertrack-tutorial.md
      - name: InsideView
        href: insideview-tutorial.md
      - name: Insight4GRC
        href: insight4grc-tutorial.md
      - name: Insignia SAML SSO
        href: insigniasamlsso-tutorial.md
      - name: Insperity ExpensAble
        href: insperityexpensable-tutorial.md
      - name: InstaVR Viewer
        href: instavr-viewer-tutorial.md
      - name: Intacct
        href: intacct-tutorial.md
      - name: InTime
        href: intime-tutorial.md
      - name: Intralinks
        href: intralinks-tutorial.md
      - name: iPass SmartConnect
        href: ipasssmartconnect-tutorial.md
      - name: iProva
        href: iprova-tutorial.md
      - name: IQNavigator VMS
        href: iqnavigatorvms-tutorial.md
      - name: iQualify LMS
        href: iqualify-tutorial.md
      - name: IriusRisk
        href: iriusrisk-tutorial.md
      - name: ITRP
        href: itrp-tutorial.md
      - name: itslearning
        href: itslearning-tutorial.md
      - name: Ivanti Service Manager (ISM)
        href: ivanti-service-manager-tutorial.md
      - name: iWellnessNow
        href: iwellnessnow-tutorial.md
    - name: J - K
      items:
      - name: Jamf Pro
        href: jamfprosamlconnector-tutorial.md
      - name: JDA Cloud
        href: jdacloud-tutorial.md
      - name: JIRA SAML SSO by Microsoft
        href: jiramicrosoft-tutorial.md
      - name: JIRA SAML SSO by Microsoft (V5.2)
        href: jira52microsoft-tutorial.md
      - name: Jitbit Helpdesk
        href: jitbit-helpdesk-tutorial.md
      - name: Jive
        href: jive-tutorial.md
      - name: Jobbadmin
        href: jobbadmin-tutorial.md
      - name: Jobscience
        href: jobscience-tutorial.md
      - name: JobScore
        href: jobscore-tutorial.md
      - name: join.me
        href: joinme-tutorial.md
      - name: Jostle
        href: jostle-tutorial.md
      - name: Kanbanize
        href: kanbanize-tutorial.md
      - name: Kantega SSO for Bamboo
        href: kantegassoforbamboo-tutorial.md
      - name: Kantega SSO for Bitbucket
        href: kantegassoforbitbucket-tutorial.md
      - name: Kantega SSO for Confluence
        href: kantegassoforconfluence-tutorial.md
      - name: Kantega SSO for FishEye/Crucible
        href: kantegassoforfisheyecrucible-tutorial.md
      - name: Kantega SSO for JIRA
        href: kantegassoforjira-tutorial.md
      - name: Keeper Password Manager & Digital Vault
        href: keeperpasswordmanager-tutorial.md
      - name: Kindling
        href: kindling-tutorial.md
      - name: Kintone
        href: kintone-tutorial.md
      - name: Kiteworks
        href: kiteworks-tutorial.md
      - name: Klue
        href: klue-tutorial.md
      - name: KnowBe4 Security Awareness Training
        href: knowbe4-tutorial.md
      - name: KnowledgeOwl
        href: knowledgeowl-tutorial.md
      - name: Kontiki
        href: kontiki-tutorial.md
      - name: Korn Ferry ALP
        href: korn-ferry-alp-tutorial.md
      - name: Kronos
        href: kronos-tutorial.md
      - name: Kudos
        href: kudos-tutorial.md
    - name: L - M
      items:
      - name: Land Gorilla Client
        href: landgorilla-tutorial.md
      - name: LaunchDarkly
        href: launchdarkly-tutorial.md
      - name: LCVista
        href: lcvista-tutorial.md
      - name: Leapsome
        href: leapsome-tutorial.md
      - name: Learning at Work
        href: learning-at-work-tutorial.md
      - name: Learning Seat LMS
        href: learningseatlms-tutorial.md
      - name: Learningpool Act
        href: learningpool-tutorial.md
      - name: LearnUpon
        href: learnupon-tutorial.md
      - name: Lecorpio
        href: lecorpio-tutorial.md
      - name: Lesson.ly
        href: lessonly-tutorial.md
      - name: Lifesize Cloud
        href: lifesize-cloud-tutorial.md
      - name: LINE WORKS
        href: worksmobile-tutorial.md
      - name: LinkedIn Elevate
        href: linkedinelevate-tutorial.md
      - name: LinkedIn Learning
        href: linkedinlearning-tutorial.md
      - name: LinkedIn Sales Navigator
        href: linkedinsalesnavigator-tutorial.md
      - name: LiquidFiles
        href: liquidfiles-tutorial.md
      - name: Litmos
        href: litmos-tutorial.md
      - name: LockPath Keylight
        href: keylight-tutorial.md
      - name: LogicMonitor
        href: logicmonitor-tutorial.md
      - name: LoginRadius
        href: lr-tutorial.md
      - name: Lucidchart
        href: lucidchart-tutorial.md
      - name: Lynda.com
        href: lynda-tutorial.md
      - name: M-Files
        href: m-files-tutorial.md
      - name: Manabi Pocket
        href: manabipocket-tutorial.md
      - name: Marketo
        href: marketo-tutorial.md
      - name: MaxxPoint
        href: maxxpoint-tutorial.md
      - name: MCM
        href: mcm-tutorial.md
      - name: Menlo Security
        href: menlosecurity-tutorial.md
      - name: Mercell
        href: mercell-tutorial.md
      - name: Mercer BenefitsCentral (MBC)
        href: mercerhrs-tutorial.md
      - name: Merchlogix
        href: merchlogix-tutorial.md
      - name: Meta Networks Connector
        href: metanetworksconnector-tutorial.md
      - name: Mimecast Admin Console
        href: mimecast-admin-console-tutorial.md
      - name: Mimecast Personal Portal
        href: mimecast-personal-portal-tutorial.md
      - name: Mindflash
        href: mindflash-tutorial.md
      - name: MindTickle
        href: mindtickle-tutorial.md
      - name: mindWireless
        href: mindwireless-tutorial.md
      - name: Mixpanel
        href: mixpanel-tutorial.md
      - name: MOBI
        href: mobi-tutorial.md
      - name: Mobile Xpense
        href: mobilexpense-tutorial.md
      - name: MobileIron
        href: mobileiron-tutorial.md
      - name: moconavi
        href: moconavi-tutorial.md
      - name: Montage Online
        href: montageonline-tutorial.md
      - name: MOVEit Transfer - Azure AD integration
        href: moveittransfer-tutorial.md
      - name: Moxi Engage
        href: moxiengage-tutorial.md
      - name: Moxtra
        href: moxtra-tutorial.md
      - name: Mozy Enterprise
        href: mozy-enterprise-tutorial.md
      - name: My Award Points Top Sub/Top Team
        href: myawardpoints-tutorial.md
      - name: myPolicies
        href: mypolicies-tutorial.md
      - name: MyWorkDrive
        href: myworkdrive-tutorial.md
    - name: N - O
      items:
      - name: N2F - Expense reports
        href: n2f-expensereports-tutorial.md
      - name: Namely
        href: namely-tutorial.md
      - name: Neota Logic Studio
        href: neotalogicstudio-tutorial.md
      - name: NetDocuments
        href: netdocuments-tutorial.md
      - name: Netsuite
        href: netsuite-tutorial.md
      - name: New Relic
        href: new-relic-tutorial.md
      - name: Nexonia
        href: nexonia-tutorial.md
      - name: Nimblex
        href: nimblex-tutorial.md
      - name: Nomadesk
        href: nomadesk-tutorial.md
      - name: Nomadic
        href: nomadic-tutorial.md
      - name: Novatus
        href: novatus-tutorial.md
      - name: Nuclino
        href: nuclino-tutorial.md
      - name: O.C. Tanner - AppreciateHub
        href: oc-tanner-tutorial.md
      - name: OfficeSpace Software
        href: officespace-tutorial.md
      - name: ON24 Virtual Environment SAML Connection
        href: on24-tutorial.md
      - name: Oneteam
        href: oneteam-tutorial.md
      - name: OneTrust Privacy Management Software
        href: onetrust-tutorial.md
      - name: Onit
        href: onit-tutorial.md
      - name: OnTrack
        href: ontrack-tutorial.md
      - name: Opal
        href: opal-tutorial.md
      - name: OpenAthens
        href: openathens-tutorial.md
      - name: OpsGenie
        href: opsgenie-tutorial.md
      - name: Optimizely
        href: optimizely-tutorial.md
      - name: Oracle Fusion ERP
        href: oracle-fusion-erp-tutorial.md
      - name: OrgChart Now
        href: orgchartnow-tutorial.md
      - name: Origami
        href: origami-tutorial.md
      - name: Overdrive
        href: overdrive-books-tutorial.md
    - name: P
      items:
      - name: Pacific Timesheet
        href: pacific-timesheet-tutorial.md
      - name: PagerDuty
        href: pagerduty-tutorial.md
      - name: Palo Alto Networks - Aperture
        href: paloaltonetworks-aperture-tutorial.md
      - name: Palo Alto Networks - Captive Portal
        href: paloaltonetworks-captiveportal-tutorial.md
      - name: Palo Alto Networks - GlobalProtect
        href: paloaltoglobalprotect-tutorial.md
      - name: Panopto
        href: panopto-tutorial.md
      - name: Panorama9
        href: panorama9-tutorial.md
      - name: Pantheon
        href: pantheon-tutorial.md
      - name: PatentSQUARE
        href: patentsquare-tutorial.md
      - name: Pavaso Digital Close
        href: pavaso-digital-close-tutorial.md
      - name: Peakon
        href: peakon-tutorial.md
      - name: Pega Systems
        href: pegasystems-tutorial.md
      - name: People
        href: people-tutorial.md
      - name: Peoplecart
        href: peoplecart-tutorial.md
      - name: Perception United States (Non-UltiPro)
        href: perceptionunitedstates-tutorial.md
      - name: PerformanceCentre
        href: performancecentre-tutorial.md
      - name: Phraseanet
        href: phraseanet-tutorial.md
      - name: Picturepark
        href: picturepark-tutorial.md
      - name: Pingboard
        href: pingboard-tutorial.md
      - name: PlanGrid
        href: plangrid-tutorial.md
      - name: PlanMyLeave
        href: planmyleave-tutorial.md
      - name: Pluralsight
        href: pluralsight-tutorial.md
      - name: PolicyStat
        href: policystat-tutorial.md
      - name: PostBeyond
        href: postbeyond-tutorial.md
      - name: Predictix Assortment Planning
        href: predictix-assortment-planning-tutorial.md
      - name: Predictix Ordering
        href: predictixordering-tutorial.md
      - name: Predictix Price Reporting
        href: predictixpricereporting-tutorial.md
      - name: Printix
        href: printix-tutorial.md
      - name: Procore SSO
        href: procoresso-tutorial.md
      - name: Projectplace
        href: projectplace-tutorial.md
      - name: Promapp
        href: promapp-tutorial.md
      - name: ProMaster (by Inlogik)
        href: promaster-tutorial.md
      - name: Proofpoint on Demand
        href: proofpoint-ondemand-tutorial.md
      - name: Proxyclick
        href: proxyclick-tutorial.md
      - name: PurelyHR
        href: purelyhr-tutorial.md
    - name: Q - R
      items:
      - name: Qlik Sense Enterprise
        href: qliksense-enterprise-tutorial.md
      - name: QPrism
        href: qprism-tutorial.md
      - name: Qualtrics
        href: qualtrics-tutorial.md
      - name: Questetra BPM Suite
        href: questetra-bpm-suite-tutorial.md
      - name: QuickHelp
        href: quickhelp-tutorial.md
      - name: Qumu Cloud
        href: qumucloud-tutorial.md
      - name: Rackspace SSO
        href: rackspacesso-tutorial.md
      - name: Rally Software
        href: rally-software-tutorial.md
      - name: RealtimeBoard
        href: realtimeboard-tutorial.md
      - name: Recognize
        href: recognize-tutorial.md
      - name: RedBrick Health
        href: redbrickhealth-tutorial.md
      - name: RedVector
        href: redvector-tutorial.md
      - name: Reflektive
        href: reflektive-tutorial.md
      - name: Replicon
        href: replicon-tutorial.md
      - name: Reviewsnap
        href: reviewsnap-tutorial.md
      - name: Reward Gateway
        href: reward-gateway-tutorial.md
      - name: RFPIO
        href: rfpio-tutorial.md
      - name: RightAnswers
        href: rightanswers-tutorial.md
      - name: Rightscale
        href: rightscale-tutorial.md
      - name: RingCentral
        href: ringcentral-tutorial.md
      - name: Riskware
        href: riskware-tutorial.md
      - name: RolePoint
        href: rolepoint-tutorial.md
      - name: Rollbar
        href: rollbar-tutorial.md
      - name: RunMyProcess
        href: runmyprocess-tutorial.md
    - name: S
      items:
      - name: SafeConnect
        href: safeconnect-tutorial.md
      - name: SafetyNet
        href: safetynet-tutorial.md
      - name: Salesforce
        href: salesforce-tutorial.md
      - name: Salesforce Sandbox
        href: salesforce-sandbox-tutorial.md
      - name: Samanage
        href: samanage-tutorial.md
      - name: SAML 1.1 Token enabled LOB App
        href: saml-tutorial.md
      - name: SAML SSO for Bamboo by resolution GmbH
        href: bamboo-tutorial.md
      - name: SAML SSO for Bitbucket by resolution GmbH
        href: bitbucket-tutorial.md
      - name: SAML SSO for Confluence by resolution GmbH
        href: samlssoconfluence-tutorial.md
      - name: SAML SSO for Jira by resolution GmbH
        href: samlssojira-tutorial.md
      - name: Sansan
        href: sansan-tutorial.md
      - name: SAP Business ByDesign
        href: sapbusinessbydesign-tutorial.md
      - name: SAP Business Object Cloud
        href: sapboc-tutorial.md
      - name: SAP Cloud for Customer
        href: sap-customer-cloud-tutorial.md
      - name: SAP Cloud Platform
        href: sap-hana-cloud-platform-tutorial.md
      - name: SAP Cloud Platform Identity Authentication
        href: sap-hana-cloud-platform-identity-authentication-tutorial.md
      - name: SAP HANA
        href: saphana-tutorial.md
      - name: SAP NetWeaver
        href: sap-netweaver-tutorial.md
      - name: Sauce Labs - Mobile and Web Testing
        href: saucelabs-mobileandwebtesting-tutorial.md
      - name: ScaleX Enterprise
        href: scalexenterprise-tutorial.md
      - name: SCC LifeCycle
        href: scclifecycle-tutorial.md
      - name: Screencast-O-Matic
        href: screencast-tutorial.md
      - name: Schoox
        href: schoox-tutorial.md
      - name: Sciforma
        href: sciforma-tutorial.md
      - name: SciQuest Spend Director
        href: sciquest-spend-director-tutorial.md
      - name: ScreenSteps
        href: screensteps-tutorial.md
      - name: SD Elements
        href: sd-elements-tutorial.md
      - name: Secret Server (On-Premises)
        href: secretserver-on-premises-tutorial.md
      - name: SECURE DELIVER
        href: securedeliver-tutorial.md
      - name: SecureW2 JoinNow Connector
        href: securejoinnow-tutorial.md
      - name: Sedgwick CMS
        href: sedgwickcms-tutorial.md
      - name: SensoScientific Wireless Temperature Monitoring System
        href: sensoscientific-tutorial.md
      - name: Sequr
        href: sequr-tutorial.md
      - name: ServiceChannel
        href: servicechannel-tutorial.md
      - name: ServiceNow
        href: servicenow-tutorial.md
      - name: Settling music
        href: settlingmusic-tutorial.md
      - name: SharePoint on-premises
        href: sharepoint-on-premises-tutorial.md
      - name: Shmoop For Schools
        href: shmoopforschools-tutorial.md
      - name: Showpad
        href: showpad-tutorial.md
      - name: Shuccho Navi
        href: shucchonavi-tutorial.md
      - name: Signagelive
        href: signagelive-tutorial.md
      - name: SignalFx
        href: signalfx-tutorial.md
      - name: SilkRoad Life Suite
        href: silkroad-life-suite-tutorial.md
      - name: Silverback
        href: silverback-tutorial.md
      - name: SimpleNexus
        href: simplenexus-tutorial.md
      - name: Skilljar
        href: skilljar-tutorial.md
      - name: Skillport
        href: skillport-tutorial.md
      - name: Skills Base
        href: skillsbase-tutorial.md
      - name: Skills Manager
        href: skillsmanager-tutorial.md
      - name: SkyDesk Email
        href: skydeskemail-tutorial.md
      - name: Skyhigh Networks
        href: skyhighnetworks-tutorial.md
      - name: Skytap
        href: skytap-tutorial.md
      - name: Skyward Qmlativ
        href: skyward-qmlativ-tutorial.md
      - name: Slack
        href: slack-tutorial.md
      - name: Small Improvements
        href: smallimprovements-tutorial.md
      - name: SmarterU
        href: smarteru-tutorial.md
      - name: SmartFile
        href: smartfile-tutorial.md
      - name: SmartLPA
        href: smartlpa-tutorial.md
      - name: SmartRecruiters
        href: smartrecruiters-tutorial.md
      - name: Snowflake
        href: snowflake-tutorial.md
      - name: Softeon WMS
        href: softeon-tutorial.md
      - name: Soloinsight-CloudGate SSO
        href: soloinsight-cloudgate-sso-tutorial.md
      - name: Soonr Workplace
        href: soonr-tutorial.md
      - name: SpaceIQ
        href: spaceiq-tutorial.md
      - name: Spacio
        href: spacio-tutorial.md
      - name: Splunk Enterprise and Splunk Cloud
        href: splunkenterpriseandsplunkcloud-tutorial.md
      - name: Spotinst
        href: spotinst-tutorial.md
      - name: SpringCM
        href: spring-cm-tutorial.md
      - name: Springer Link
        href: springerlink-tutorial.md
      - name: Sprinklr
        href: sprinklr-tutorial.md
      - name: StatusPage
        href: statuspage-tutorial.md
      - name: Stormboard
        href: stormboard-tutorial.md
      - name: SuccessFactors
        href: successfactors-tutorial.md
      - name: Sugar CRM
        href: sugarcrm-tutorial.md
      - name: SumoLogic
        href: sumologic-tutorial.md
      - name: SumTotalCentral
        href: sumtotalcentral-tutorial.md
      - name: Supermood
        href: supermood-tutorial.md
      - name: Symantec Web Security Service (WSS)
        href: symantec-tutorial.md
      - name: Syncplicity
        href: syncplicity-tutorial.md
      - name: Synergi
        href: synergi-tutorial.md
    - name: T - V
      items:
      - name: T&E Express
        href: tyeexpress-tutorial.md
      - name: Tableau Online
        href: tableauonline-tutorial.md
      - name: Tableau Server
        href: tableauserver-tutorial.md
      - name: TalentLMS
        href: talentlms-tutorial.md
      - name: Talent Palette
        href: talent-palette-tutorial.md
      - name: Tango Analytics
        href: tangoanalytics-tutorial.md
      - name: Tangoe Command Premium Mobile
        href: tangoe-tutorial.md
      - name: TargetProcess
        href: target-process-tutorial.md
      - name: Teamphoria
        href: teamphoria-tutorial.md
      - name: TeamSeer
        href: teamseer-tutorial.md
      - name: Teamwork.com
        href: teamwork-tutorial.md
      - name: TextMagic
        href: textmagic-tutorial.md
      - name: The Funding Portal
        href: thefundingportal-tutorial.md
      - name: ThirdLight
        href: thirdlight-tutorial.md
      - name: ThirdPartyTrust
        href: thirdpartytrust-tutorial.md
      - name: Thoughtworks Mingle
        href: thoughtworks-mingle-tutorial.md
      - name: ThousandEyes
        href: thousandeyes-tutorial.md
      - name: Tidemark
        href: tidemark-tutorial.md
      - name: TigerText Secure Messenger
        href: tigertext-tutorial.md
      - name: TimeLive
        href: timelive-tutorial.md
      - name: TimeOffManager
        href: timeoffmanager-tutorial.md
      - name: TINFOIL SECURITY
        href: tinfoil-security-tutorial.md
      - name: TiViTz
        href: tivitz-tutorial.md
      - name: TonicDM
        href: tonicdm-tutorial.md
      - name: TOPdesk - Public
        href: topdesk-public-tutorial.md
      - name: TOPdesk - Secure
        href: topdesk-secure-tutorial.md
      - name: TrackVia
        href: trackvia-tutorial.md
      - name: Trakopolis
        href: trakopolis-tutorial.md
      - name: Trakstar
        href: trakstar-tutorial.md
      - name: Trello
        href: trello-tutorial.md
      - name: Trisotech Digital Enterprise Server
        href: trisotechdigitalenterpriseserver-tutorial.md
      - name: TurboRater
        href: turborater-tutorial.md
      - name: Uberflip
        href: uberflip-tutorial.md
      - name: UltiPro
        href: ultipro-tutorial.md
      - name: UNIFI
        href: unifi-tutorial.md
      - name: Useall
        href: useall-tutorial.md
      - name: UserEcho
        href: userecho-tutorial.md
      - name: UserVoice
        href: uservoice-tutorial.md
      - name: Velpic SAML
        href: velpicsaml-tutorial.md
      - name: Veracode
        href: veracode-tutorial.md
      - name: Veritas Enterprise Vault.cloud SSO
        href: veritas-tutorial.md
      - name: Versal
        href: versal-tutorial.md
      - name: Vibe HCM
        href: vibehcm-tutorial.md
      - name: Vidyard
        href: vidyard-tutorial.md
      - name: Visitly
        href: visitly-tutorial.md
      - name: Vodeclic
        href: vodeclic-tutorial.md
      - name: Voyance
        href: voyance-tutorial.md
      - name: vxMaintain
        href: vxmaintain-tutorial.md
    - name: W - Z
      items:
      - name: Way We Do
        href: waywedo-tutorial.md
      - name: Wdesk
        href: wdesk-tutorial.md
      - name: Weekdone
        href: weekdone-tutorial.md
      - name: Wikispaces
        href: wikispaces-tutorial.md
      - name: Wingspan eTMF
        href: wingspanetmf-tutorial.md
      - name: Wizergos Productivity Software
        href: wizergosproductivitysoftware-tutorial.md
      - name: Work.com
        href: work-com-tutorial.md
      - name: Workable
        href: workable-tutorial.md
      - name: Workday
        href: workday-tutorial.md
      - name: Workfront
        href: workfront-tutorial.md
      - name: Workpath
        href: workpath-tutorial.md
      - name: Workplace by Facebook
        href: workplacebyfacebook-tutorial.md
      - name: Workrite
        href: workrite-tutorial.md
      - name: Workspot Control
        href: workspotcontrol-tutorial.md
      - name: Workstars
        href: workstars-tutorial.md
      - name: Workteam
        href: workteam-tutorial.md
      - name: Wrike
        href: wrike-tutorial.md
      - name: XaitPorter
        href: xaitporter-tutorial.md
      - name: xMatters OnDemand
        href: xmatters-ondemand-tutorial.md
      - name: Yardi eLearning
        href: yardielearning-tutorial.md
      - name: YardiOne
        href: yardione-tutorial.md
      - name: Yodeck
        href: yodeck-tutorial.md
      - name: Yonyx Interactive Guides
        href: yonyx-tutorial.md
      - name: YouEarnedIt
        href: youearnedit-tutorial.md
      - name: Zendesk
        href: zendesk-tutorial.md
      - name: ZenQMS
        href: zenqms-tutorial.md
      - name: ZephyrSSO
        href: zephyrsso-tutorial.md
      - name: Ziflow
        href: ziflow-tutorial.md
      - name: ZIVVER
        href: zivver-tutorial.md
      - name: Zoho
        href: zoho-mail-tutorial.md
      - name: Zoho One
        href: zohoone-tutorial.md
      - name: Zoom
        href: zoom-tutorial.md
      - name: Zscaler
        href: zscaler-tutorial.md
      - name: Zscaler Beta
        href: zscaler-beta-tutorial.md
      - name: Zscaler Internet Access Administrator
        href: zscaler-internet-access-administrator-tutorial.md
      - name: Zscaler One
        href: zscaler-one-tutorial.md
      - name: Zscaler Private Access (ZPA)
        href: zscalerprivateaccess-tutorial.md
      - name: Zscaler Private Access Administrator
        href: zscalerprivateaccessadministrator-tutorial.md
      - name: Zscaler Three
        href: zscaler-three-tutorial.md
      - name: Zscaler Two
        href: zscaler-two-tutorial.md
      - name: Zscaler ZSCloud
        href: zscaler-zscloud-tutorial.md
      - name: Zwayam
        href: zwayam-tutorial.md
  - name: User provisioning tutorials
    expanded: true
    items:
    - name: A - L
      items:
      - name: Amazon Web Services (AWS) - Role Provisioning
        href: amazon-web-service-tutorial.md#configure-azure-ad-single-sign-on
      - name: Asana
        href: asana-provisioning-tutorial.md
      - name: BlueJeans
        href: bluejeans-provisioning-tutorial.md
      - name: Bonusly
        href: bonusly-provisioning-tutorial.md
      - name: Box
        href: box-userprovisioning-tutorial.md
      - name: Cerner Central
        href: cernercentral-provisioning-tutorial.md
      - name: Cisco Spark
        href: cisco-spark-provisioning-tutorial.md
      - name: Cisco Webex
        href: cisco-webex-provisioning-tutorial.md
      - name: Concur
        href: concur-provisioning-tutorial.md
      - name: Cornerstone OnDemand
        href: cornerstone-ondemand-provisioning-tutorial.md
      - name: DocuSign
        href: docusign-provisioning-tutorial.md
      - name: Dropbox for Business
        href: dropboxforbusiness-provisioning-tutorial.md
      - name: G Suite
        href: google-apps-provisioning-tutorial.md
      - name: GitHub
        href: github-provisioning-tutorial.md
      - name: GoToMeeting
        href: citrixgotomeeting-provisioning-tutorial.md
      - name: Jive
        href: jive-provisioning-tutorial.md
      - name: LinkedIn Elevate
        href: linkedinelevate-provisioning-tutorial.md
      - name: LinkedIn Sales Navigator
        href: linkedinsalesnavigator-provisioning-tutorial.md
      - name: Lucidchart
        href: lucidchart-provisioning-tutorial.md
      - name: Merchlogix
        href: merchlogix-provisioning-tutorial.md
    - name: N - Z
      items:
      - name: Netsuite
        href: netsuite-provisioning-tutorial.md
      - name: Pingboard
        href: pingboard-provisioning-tutorial.md
      - name: Salesforce
        href: salesforce-provisioning-tutorial.md
      - name: Salesforce Sandbox
        href: salesforce-sandbox-provisioning-tutorial.md
      - name: Samanage
        href: samanage-provisioning-tutorial.md
      - name: ServiceNow
        href: servicenow-provisioning-tutorial.md
      - name: Slack
        href: slack-provisioning-tutorial.md
      - name: Tableau Online
        href: tableau-online-provisioning-tutorial.md
      - name: ThousandEyes
        href: thousandeyes-provisioning-tutorial.md
      - name: Velpic
        href: velpic-provisioning-tutorial.md
      - name: Workday
        href: workday-inbound-tutorial.md
      - name: Workplace by Facebook
        href: workplacebyfacebook-provisioning-tutorial.md
      - name: Zendesk
        href: zendesk-provisioning-tutorial.md
<<<<<<< HEAD
      - name: Zscaler Three
        href: zscaler-three-provisioning-tutorial.md
=======
      - name: Zscaler ZSCloud
        href: zscaler-zscloud-provisioning-tutorial.md
>>>>>>> ceb673aa
<|MERGE_RESOLUTION|>--- conflicted
+++ resolved
@@ -1314,10 +1314,7 @@
         href: workplacebyfacebook-provisioning-tutorial.md
       - name: Zendesk
         href: zendesk-provisioning-tutorial.md
-<<<<<<< HEAD
+      - name: Zscaler ZSCloud
+        href: zscaler-zscloud-provisioning-tutorial.md
       - name: Zscaler Three
         href: zscaler-three-provisioning-tutorial.md
-=======
-      - name: Zscaler ZSCloud
-        href: zscaler-zscloud-provisioning-tutorial.md
->>>>>>> ceb673aa
