--- conflicted
+++ resolved
@@ -1352,12 +1352,9 @@
         href: zoho-mail-tutorial.md
       - name: Zoho One
         href: zohoone-tutorial.md
-<<<<<<< HEAD
         name: Zoom
         href: zoom-tutorial.md
-=======
       - name: Zscaler
->>>>>>> 1c0286e7
         href: zscaler-tutorial.md
       - name: Zscaler Beta
         href: zscaler-beta-tutorial.md
@@ -1425,13 +1422,9 @@
         href: github-provisioning-tutorial.md
       - name: GoToMeeting
         href: citrixgotomeeting-provisioning-tutorial.md
-<<<<<<< HEAD
-        name: Jive
-=======
       - name: Envoy
         href: envoy-provisioning-tutorial.md
       - name: Jive
->>>>>>> 1c0286e7
         href: jive-provisioning-tutorial.md
       - name: Keeper Password Manager & Digital Vault
         href: keeper-password-manager-digitalvault-provisioning-tutorial.md
