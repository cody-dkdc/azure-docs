--- conflicted
+++ resolved
@@ -124,11 +124,6 @@
 
 ### Configure Rightscale Single Sign-On
 
-<<<<<<< HEAD
-=======
-	![Configure Single Sign-On](./media/rightscale-tutorial/tutorial_rightscale_configure.png) 
-
->>>>>>> 421db823
 1. To get SSO configured for your application, you need to sign-on to your RightScale tenant as an administrator.
 
 2. In the menu on the top, click the **Settings** tab and select **Single Sign-On**.
@@ -157,15 +152,8 @@
 
 8. Click **Browser** button to upload the certificate which you downloaded from Azure portal.
 
-<<<<<<< HEAD
+
     ![Configure Single Sign-On](./media/rightscale-tutorial/tutorial_rightscale_009.png)
-=======
-    h. Click **Save**.
-
-   > [!TIP]
-   > You can now read a concise version of these instructions inside the [Azure portal](https://portal.azure.com), while you are setting up the app!  After adding this app from the **Active Directory > Enterprise Applications** section, simply click the **Single Sign-On** tab and access the embedded documentation through the **Configuration** section at the bottom. You can read more about the embedded documentation feature here: [Azure AD embedded documentation]( https://go.microsoft.com/fwlink/?linkid=845985)
-   > 
->>>>>>> 421db823
 
 9. Click **Save**.
 
