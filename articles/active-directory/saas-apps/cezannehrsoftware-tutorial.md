---
title: 'Tutorial: Azure Active Directory integration with Cezanne HR Software | Microsoft Docs'
description: Learn how to configure single sign-on between Azure Active Directory and Cezanne HR Software.
services: active-directory
documentationCenter: na
author: jeevansd
manager: mtillman
ms.reviewer: barbkess

ms.assetid: 62b42e15-c282-492d-823a-a7c1c539f2cc
ms.service: Azure-Active-Directory
ms.workload: identity
ms.tgt_pltfrm: na
ms.devlang: na
ms.topic: tutorial
ms.date: 02/12/2019
ms.author: jeedes

ms.collection: M365-identity-device-management
---
# Tutorial: Azure Active Directory integration with Cezanne HR Software

In this tutorial, you learn how to integrate Cezanne HR Software with Azure Active Directory (Azure AD).
Integrating Cezanne HR Software with Azure AD provides you with the following benefits:

* You can control in Azure AD who has access to Cezanne HR Software.
* You can enable your users to be automatically signed-in to Cezanne HR Software (Single Sign-On) with their Azure AD accounts.
* You can manage your accounts in one central location - the Azure portal.

If you want to know more details about SaaS app integration with Azure AD, see [What is application access and single sign-on with Azure Active Directory](https://docs.microsoft.com/azure/active-directory/active-directory-appssoaccess-whatis).
If you don't have an Azure subscription, [create a free account](https://azure.microsoft.com/free/) before you begin.

## Prerequisites

To configure Azure AD integration with Cezanne HR Software, you need the following items:

* An Azure AD subscription. If you don't have an Azure AD environment, you can get one-month trial [here](https://azure.microsoft.com/pricing/free-trial/)
* Cezanne HR Software single sign-on enabled subscription

## Scenario description

In this tutorial, you configure and test Azure AD single sign-on in a test environment.

* Cezanne HR Software supports **SP** initiated SSO

## Adding Cezanne HR Software from the gallery

To configure the integration of Cezanne HR Software into Azure AD, you need to add Cezanne HR Software from the gallery to your list of managed SaaS apps.

**To add Cezanne HR Software from the gallery, perform the following steps:**

1. In the **[Azure portal](https://portal.azure.com)**, on the left navigation panel, click **Azure Active Directory** icon.

	![The Azure Active Directory button](common/select-azuread.png)

2. Navigate to **Enterprise Applications** and then select the **All Applications** option.

	![The Enterprise applications blade](common/enterprise-applications.png)

3. To add new application, click **New application** button on the top of dialog.

	![The New application button](common/add-new-app.png)

4. In the search box, type **Cezanne HR Software**, select **Cezanne HR Software** from result panel then click **Add** button to add the application.

	![Cezanne HR Software in the results list](common/search-new-app.png)

## Configure and test Azure AD single sign-on

In this section, you configure and test Azure AD single sign-on with Cezanne HR Software based on a test user called **Britta Simon**.
For single sign-on to work, a link relationship between an Azure AD user and the related user in Cezanne HR Software needs to be established.

To configure and test Azure AD single sign-on with Cezanne HR Software, you need to complete the following building blocks:

1. **[Configure Azure AD Single Sign-On](#configure-azure-ad-single-sign-on)** - to enable your users to use this feature.
<<<<<<< HEAD
2. **[Configure Cezanne HR Software Single Sign-On](#configure-cezanne-hr-software-single-sign-on)** - to configure the Single Sign-On settings on application side.
3. **[Create an Azure AD test user](#create-an-azure-ad-test-user)** - to test Azure AD single sign-on with Britta Simon.
4. **[Assign the Azure AD test user](#assign-the-azure-ad-test-user)** - to enable Britta Simon to use Azure AD single sign-on.
5. **[Create Cezanne HR Software test user](#create-cezanne-hr-software-test-user)** - to have a counterpart of Britta Simon in Cezanne HR Software that is linked to the Azure AD representation of user.
6. **[Test single sign-on](#test-single-sign-on)** - to verify whether the configuration works.
=======
1. **[Create an Azure AD test user](#create-an-azure-ad-test-user)** - to test Azure AD single sign-on with Britta Simon.
1. **Create a Cezanne HR Software test user** - to have a counterpart of Britta Simon in Cezanne HR Software that is linked to the Azure AD representation of user.
1. **[Assign the Azure AD test user](#assign-the-azure-ad-test-user)** - to enable Britta Simon to use Azure AD single sign-on.
1. **[Test single sign-on](#test-single-sign-on)** - to verify whether the configuration works.
>>>>>>> 8207637d

### Configure Azure AD single sign-on

In this section, you enable Azure AD single sign-on in the Azure portal.

To configure Azure AD single sign-on with Cezanne HR Software, perform the following steps:

1. In the [Azure portal](https://portal.azure.com/), on the **Cezanne HR Software** application integration page, select **Single sign-on**.

    ![Configure single sign-on link](common/select-sso.png)

2. On the **Select a Single sign-on method** dialog, select **SAML/WS-Fed** mode to enable single sign-on.

    ![Single sign-on select mode](common/select-saml-option.png)

3. On the **Set up Single Sign-On with SAML** page, click **Edit** icon to open **Basic SAML Configuration** dialog.

	![Edit Basic SAML Configuration](common/edit-urls.png)

4. On the **Basic SAML Configuration** section, perform the following steps:

    ![Cezanne HR Software Domain and URLs single sign-on information](common/sp-identifier-reply.png)

	a. In the **Sign on URL** text box, type a URL using the following pattern:
    `https://w3.cezanneondemand.com/CezanneOnDemand/-/<tenantidentifier>`

    b. In the **Identifier (Entity ID)** text box, type the URL:
    `https://w3.cezanneondemand.com/CezanneOnDemand/`

	c. In the **Reply URL** textbox, type a URL using the following pattern: `https://w3.cezanneondemand.com:443/cezanneondemand/-/<tenantidentifier>/Saml/samlp`
	
	> [!NOTE]
	> These values are not real. Update these values with the actual Sign-On URL and Reply URL. Contact [Cezanne HR Software Client support team](https://cezannehr.com/services/support/) to get these values.

5. On the **Set up Single Sign-On with SAML** page, in the **SAML Signing Certificate** section, click **Download** to download the **Certificate (Base64)** from the given options as per your requirement and save it on your computer.

	![The Certificate download link](common/certificatebase64.png)

6. On the **Set up Cezanne HR Software** section, copy the appropriate URL(s) as per your requirement.

	![Copy configuration URLs](common/copy-configuration-urls.png)

	a. Login URL

	b. Azure Ad Identifier

	c. Logout URL

### Configure Cezanne HR Software Single Sign-On

1. In a different web browser window, sign-on to your Cezanne HR Software tenant as an administrator.

2. On the left navigation pane, click **System Setup**. Go to **Security Settings**. Then navigate to **Single Sign-On Configuration**.

	![Configure Single Sign-On On App side](./media/cezannehrsoftware-tutorial/tutorial_cezannehrsoftware_000.png)

3. In the **Allow users to log in using the following Single Sign-On (SSO) Service** panel, check the **SAML 2.0** box and select the **Advanced Configuration** option.

	![Configure Single Sign-On On App side](./media/cezannehrsoftware-tutorial/tutorial_cezannehrsoftware_001.png)

4. Click **Add New** button.

	![Configure Single Sign-On On App side](./media/cezannehrsoftware-tutorial/tutorial_cezannehrsoftware_002.png)

5. Perform the following steps on **SAML 2.0 IDENTITY PROVIDERS** section.

	![Configure Single Sign-On On App side](./media/cezannehrsoftware-tutorial/tutorial_cezannehrsoftware_003.png)

	a. Enter the name of your Identity Provider as the **Display Name**.

	b. In the **Entity Identifier** textbox, paste the value of **SAML Entity ID** which you have copied from the Azure portal.

	c. Change the **SAML Binding** to 'POST'.

	d. In the **Security Token Service Endpoint** textbox, paste the value of **Login URL** which you have copied from the Azure portal.

	e. In the User ID Attribute Name textbox, enter `http://schemas.xmlsoap.org/ws/2005/05/identity/claims/name`.

	f. Click **Upload** icon to upload the downloaded certificate from Azure portal.

	g. Click the **Ok** button.

6. Click **Save** button.

	![Configure Single Sign-On On App side](./media/cezannehrsoftware-tutorial/tutorial_cezannehrsoftware_004.png)

### Create an Azure AD test user

The objective of this section is to create a test user in the Azure portal called Britta Simon.

1. In the Azure portal, in the left pane, select **Azure Active Directory**, select **Users**, and then select **All users**.

    ![The "Users and groups" and "All users" links](common/users.png)

2. Select **New user** at the top of the screen.

    ![New user Button](common/new-user.png)

3. In the User properties, perform the following steps.

    ![The User dialog box](common/user-properties.png)

    a. In the **Name** field enter **BrittaSimon**.
  
    b. In the **User name** field type **brittasimon@yourcompanydomain.extension**  
    For example, BrittaSimon@contoso.com

    c. Select **Show password** check box, and then write down the value that's displayed in the Password box.

    d. Click **Create**.

### Assign the Azure AD test user

In this section, you enable Britta Simon to use Azure single sign-on by granting access to Cezanne HR Software.

1. In the Azure portal, select **Enterprise Applications**, select **All applications**, then select **Cezanne HR Software**.

	![Enterprise applications blade](common/enterprise-applications.png)

2. In the applications list, select **Cezanne HR Software**.

	![The Cezanne HR Software link in the Applications list](common/all-applications.png)

3. In the menu on the left, select **Users and groups**.

    ![The "Users and groups" link](common/users-groups-blade.png)

4. Click the **Add user** button, then select **Users and groups** in the **Add Assignment** dialog.

    ![The Add Assignment pane](common/add-assign-user.png)

5. In the **Users and groups** dialog select **Britta Simon** in the Users list, then click the **Select** button at the bottom of the screen.

6. If you are expecting any role value in the SAML assertion then in the **Select Role** dialog select the appropriate role for the user from the list, then click the **Select** button at the bottom of the screen.

7. In the **Add Assignment** dialog click the **Assign** button.

### Create Cezanne HR Software test user

In order to enable Azure AD users to log into Cezanne HR Software, they must be provisioned into Cezanne HR Software. In the case of Cezanne HR Software, provisioning is a manual task.

**To provision a user account, perform the following steps:**

1. Log into your Cezanne HR Software company site as an administrator.

2. On the left navigation pane, click **System Setup**. Go to **Manage Users**. Then navigate to **Add New User**.

    ![New User](./media/cezannehrsoftware-tutorial/tutorial_cezannehrsoftware_005.png "New User")

3. On **PERSON DETAILS** section, perform below steps:

    ![New User](./media/cezannehrsoftware-tutorial/tutorial_cezannehrsoftware_006.png "New User")

	a. Set **Internal User** as OFF.

	b. In the **First Name** textbox, type the First Name of user like **Britta**.  

	c. In the **Last Name** textbox, type the last Name of user like **Simon**.

	d. In the **E-mail** textbox, type the email address of user like Brittasimon@contoso.com.

4. On **Account Information** section, perform below steps:

    ![New User](./media/cezannehrsoftware-tutorial/tutorial_cezannehrsoftware_007.png "New User")

	a. In the **Username** textbox, type the email of user like Brittasimon@contoso.com.

	b. In the **Password** textbox, type the password of user.

	c. Select **HR Professional** as **Security Role**.

	d. Click **OK**.

5. Navigate to **Single Sign-On** tab and select **Add New** in the **SAML 2.0 Identifiers** area.

	![User](./media/cezannehrsoftware-tutorial/tutorial_cezannehrsoftware_008.png "User")

6. Choose your Identity Provider for the **Identity Provider** and in the text box of **User Identifier**, enter the email address of Britta Simon account.

	![User](./media/cezannehrsoftware-tutorial/tutorial_cezannehrsoftware_009.png "User")

7. Click **Save** button.

	![User](./media/cezannehrsoftware-tutorial/tutorial_cezannehrsoftware_010.png "User")

### Test single sign-on

In this section, you test your Azure AD single sign-on configuration using the Access Panel.

When you click the Cezanne HR Software tile in the Access Panel, you should be automatically signed in to the Cezanne HR Software for which you set up SSO. For more information about the Access Panel, see [Introduction to the Access Panel](https://docs.microsoft.com/azure/active-directory/active-directory-saas-access-panel-introduction).

## Additional Resources

- [ List of Tutorials on How to Integrate SaaS Apps with Azure Active Directory ](https://docs.microsoft.com/azure/active-directory/active-directory-saas-tutorial-list)

- [What is application access and single sign-on with Azure Active Directory? ](https://docs.microsoft.com/azure/active-directory/active-directory-appssoaccess-whatis)

- [What is conditional access in Azure Active Directory?](https://docs.microsoft.com/azure/active-directory/conditional-access/overview)<|MERGE_RESOLUTION|>--- conflicted
+++ resolved
@@ -73,18 +73,11 @@
 To configure and test Azure AD single sign-on with Cezanne HR Software, you need to complete the following building blocks:
 
 1. **[Configure Azure AD Single Sign-On](#configure-azure-ad-single-sign-on)** - to enable your users to use this feature.
-<<<<<<< HEAD
 2. **[Configure Cezanne HR Software Single Sign-On](#configure-cezanne-hr-software-single-sign-on)** - to configure the Single Sign-On settings on application side.
 3. **[Create an Azure AD test user](#create-an-azure-ad-test-user)** - to test Azure AD single sign-on with Britta Simon.
 4. **[Assign the Azure AD test user](#assign-the-azure-ad-test-user)** - to enable Britta Simon to use Azure AD single sign-on.
 5. **[Create Cezanne HR Software test user](#create-cezanne-hr-software-test-user)** - to have a counterpart of Britta Simon in Cezanne HR Software that is linked to the Azure AD representation of user.
 6. **[Test single sign-on](#test-single-sign-on)** - to verify whether the configuration works.
-=======
-1. **[Create an Azure AD test user](#create-an-azure-ad-test-user)** - to test Azure AD single sign-on with Britta Simon.
-1. **Create a Cezanne HR Software test user** - to have a counterpart of Britta Simon in Cezanne HR Software that is linked to the Azure AD representation of user.
-1. **[Assign the Azure AD test user](#assign-the-azure-ad-test-user)** - to enable Britta Simon to use Azure AD single sign-on.
-1. **[Test single sign-on](#test-single-sign-on)** - to verify whether the configuration works.
->>>>>>> 8207637d
 
 ### Configure Azure AD single sign-on
 
