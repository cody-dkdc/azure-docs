--- conflicted
+++ resolved
@@ -72,20 +72,12 @@
 
 To configure and test Azure AD single sign-on with Learning Seat LMS, you need to complete the following building blocks:
 
-<<<<<<< HEAD
 1. **[Configure Azure AD Single Sign-On](#configure-azure-ad-single-sign-on)** - to enable your users to use this feature.
 2. **[Configure Learning Seat LMS Single Sign-On](#configure-learning-seat-lms-single-sign-on)** - to configure the Single Sign-On settings on application side.
 3. **[Create an Azure AD test user](#create-an-azure-ad-test-user)** - to test Azure AD single sign-on with Britta Simon.
 4. **[Assign the Azure AD test user](#assign-the-azure-ad-test-user)** - to enable Britta Simon to use Azure AD single sign-on.
 5. **[Create Learning Seat LMS test user](#create-learning-seat-lms-test-user)** - to have a counterpart of Britta Simon in Learning Seat LMS that is linked to the Azure AD representation of user.
 6. **[Test single sign-on](#test-single-sign-on)** - to verify whether the configuration works.
-=======
-1. **[Configuring Azure AD Single Sign-On](#configuring-azure-ad-single-sign-on)** - to enable your users to use this feature.
-1. **[Creating an Azure AD test user](#creating-an-azure-ad-test-user)** - to test Azure AD single sign-on with Britta Simon.
-1. **Creating a Learning Seat LMS test user** - to have a counterpart of Britta Simon in Learning Seat LMS that is linked to the Azure AD representation of user.
-1. **[Assigning the Azure AD test user](#assigning-the-azure-ad-test-user)** - to enable Britta Simon to use Azure AD single sign-on.
-1. **[Testing Single Sign-On](#testing-single-sign-on)** - to verify whether the configuration works.
->>>>>>> 6f33b89f
 
 ### Configure Azure AD single sign-on
 
