--- conflicted
+++ resolved
@@ -74,18 +74,11 @@
 To configure and test Azure AD single sign-on with Attendance Management Services, you need to complete the following building blocks:
 
 1. **[Configure Azure AD Single Sign-On](#configure-azure-ad-single-sign-on)** - to enable your users to use this feature.
-<<<<<<< HEAD
-1. **[Create an Azure AD test user](#create-an-azure-ad-test-user)** - to test Azure AD single sign-on with Britta Simon.
-1. **Create an Attendance Management Services test user** - to have a counterpart of Britta Simon in Attendance Management Services that is linked to the Azure AD representation of user.
-1. **[Assign the Azure AD test user](#assign-the-azure-ad-test-user)** - to enable Britta Simon to use Azure AD single sign-on.
-1. **[Test single sign-on](#test-single-sign-on)** - to verify whether the configuration works.
-=======
 2. **[Configure Attendance Management Services Single Sign-On](#configure-attendance-management-services-single-sign-on)** - to configure the Single Sign-On settings on application side.
 3. **[Create an Azure AD test user](#create-an-azure-ad-test-user)** - to test Azure AD single sign-on with Britta Simon.
 4. **[Assign the Azure AD test user](#assign-the-azure-ad-test-user)** - to enable Britta Simon to use Azure AD single sign-on.
 5. **[Create Attendance Management Services test user](#create-attendance-management-services-test-user)** - to have a counterpart of Britta Simon in Attendance Management Services that is linked to the Azure AD representation of user.
 6. **[Test single sign-on](#test-single-sign-on)** - to verify whether the configuration works.
->>>>>>> 6a383dfd
 
 ### Configure Azure AD single sign-on
 
@@ -196,11 +189,7 @@
 
     ![The "Users and groups" link](common/users-groups-blade.png)
 
-<<<<<<< HEAD
-	a. In the **OBCiD** textbox, type the email of user like **BrittaSimon\@contoso.com**.
-=======
 4. Click the **Add user** button, then select **Users and groups** in the **Add Assignment** dialog.
->>>>>>> 6a383dfd
 
     ![The Add Assignment pane](common/add-assign-user.png)
 
