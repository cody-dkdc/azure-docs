--- conflicted
+++ resolved
@@ -187,11 +187,7 @@
 
 	![G Suite Configuration](common/configuresection.png)
 
-<<<<<<< HEAD
-10. Open a new tab in your browser, and sign into the [G Suite Admin Console](https://admin.google.com/) using your administrator account.
-=======
-9. Open a new tab in your browser, and sign into the [G Suite Admin Console](http://admin.google.com/) using your administrator account.
->>>>>>> 82b2e77e
+9. Open a new tab in your browser, and sign into the [G Suite Admin Console](https://admin.google.com/) using your administrator account.
 
 10. Click **Security**. If you don't see the link, it may be hidden under the **More Controls** menu at the bottom of the screen.
 
