--- conflicted
+++ resolved
@@ -34,21 +34,8 @@
 
 To configure Azure AD integration with eDigitalResearch, you need the following items:
 
-<<<<<<< HEAD
 * An Azure AD subscription. If you don't have an Azure AD environment, you can get a [free account](https://azure.microsoft.com/free/)
 * eDigitalResearch single sign-on enabled subscription
-=======
-- An Azure AD subscription
-- An eDigitalResearch single sign-on enabled subscription
-
-> [!NOTE]
-> To test the steps in this tutorial, we do not recommend using a production environment.
-
-To test the steps in this tutorial, you should follow these recommendations:
-
-- Do not use your production environment, unless it is necessary.
-- If you don't have an Azure AD trial environment, you can [get a one-month trial](https://azure.microsoft.com/pricing/free-trial/).
->>>>>>> c974691d
 
 ## Scenario description
 
@@ -86,18 +73,11 @@
 To configure and test Azure AD single sign-on with eDigitalResearch, you need to complete the following building blocks:
 
 1. **[Configure Azure AD Single Sign-On](#configure-azure-ad-single-sign-on)** - to enable your users to use this feature.
-<<<<<<< HEAD
 2. **[Configure eDigitalResearch Single Sign-On](#configure-edigitalresearch-single-sign-on)** - to configure the Single Sign-On settings on application side.
 3. **[Create an Azure AD test user](#create-an-azure-ad-test-user)** - to test Azure AD single sign-on with Britta Simon.
 4. **[Assign the Azure AD test user](#assign-the-azure-ad-test-user)** - to enable Britta Simon to use Azure AD single sign-on.
 5. **[Create eDigitalResearch test user](#create-edigitalresearch-test-user)** - to have a counterpart of Britta Simon in eDigitalResearch that is linked to the Azure AD representation of user.
 6. **[Test single sign-on](#test-single-sign-on)** - to verify whether the configuration works.
-=======
-1. **[Create an Azure AD test user](#create-an-azure-ad-test-user)** - to test Azure AD single sign-on with Britta Simon.
-1. **[Create an eDigitalResearch test user](#create-an-edigitalresearch-test-user)** - to have a counterpart of Britta Simon in eDigitalResearch that is linked to the Azure AD representation of user.
-1. **[Assign the Azure AD test user](#assign-the-azure-ad-test-user)** - to enable Britta Simon to use Azure AD single sign-on.
-1. **[Test single sign-on](#test-single-sign-on)**  to verify whether the configuration works.
->>>>>>> c974691d
 
 ### Configure Azure AD single sign-on
 
@@ -166,11 +146,7 @@
 
     a. In the **Name** field enter **BrittaSimon**.
   
-<<<<<<< HEAD
-    b. In the **User name** field type brittasimon@yourcompanydomain.extension. For example, BrittaSimon@contoso.com
-=======
-### Create an eDigitalResearch test user
->>>>>>> c974691d
+    b. In the **User name** field type `brittasimon@yourcompanydomain.extension`. For example, BrittaSimon@contoso.com
 
     c. Select **Show password** check box, and then write down the value that's displayed in the Password box.
 
@@ -217,8 +193,8 @@
 
 ## Additional Resources
 
-- [ List of Tutorials on How to Integrate SaaS Apps with Azure Active Directory ](https://docs.microsoft.com/azure/active-directory/active-directory-saas-tutorial-list)
-
-- [What is application access and single sign-on with Azure Active Directory? ](https://docs.microsoft.com/azure/active-directory/active-directory-appssoaccess-whatis)
-
-- [What is conditional access in Azure Active Directory?](https://docs.microsoft.com/azure/active-directory/conditional-access/overview)
+- [ List of Tutorials on How to Integrate SaaS Apps with Azure Active Directory](https://docs.microsoft.com/azure/active-directory/active-directory-saas-tutorial-list)
+
+- [What is application access and single sign-on with Azure Active Directory?](https://docs.microsoft.com/azure/active-directory/active-directory-appssoaccess-whatis)
+
+- [What is conditional access in Azure Active Directory?](https://docs.microsoft.com/azure/active-directory/conditional-access/overview)