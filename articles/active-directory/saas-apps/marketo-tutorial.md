---
title: 'Tutorial: Azure Active Directory integration with Marketo | Microsoft Docs'
description: Learn how to configure single sign-on between Azure Active Directory and Marketo.
services: active-directory
documentationCenter: na
author: jeevansd
manager: mtillman
ms.reviewer: barbkess

ms.assetid: b88c45f5-d288-4717-835c-ca965add8735
ms.service: active-directory
ms.workload: identity
ms.tgt_pltfrm: na
ms.devlang: na
ms.topic: tutorial
ms.date: 02/19/2019
ms.author: jeedes

---
# Tutorial: Azure Active Directory integration with Marketo

In this tutorial, you learn how to integrate Marketo with Azure Active Directory (Azure AD).
Integrating Marketo with Azure AD provides you with the following benefits:

* You can control in Azure AD who has access to Marketo.
* You can enable your users to be automatically signed-in to Marketo (Single Sign-On) with their Azure AD accounts.
* You can manage your accounts in one central location - the Azure portal.

If you want to know more details about SaaS app integration with Azure AD, see [What is application access and single sign-on with Azure Active Directory](https://docs.microsoft.com/azure/active-directory/active-directory-appssoaccess-whatis).
If you don't have an Azure subscription, [create a free account](https://azure.microsoft.com/free/) before you begin.

## Prerequisites

To configure Azure AD integration with Marketo, you need the following items:

* An Azure AD subscription. If you don't have an Azure AD environment, you can get one-month trial [here](https://azure.microsoft.com/pricing/free-trial/)
* Marketo single sign-on enabled subscription

## Scenario description

In this tutorial, you configure and test Azure AD single sign-on in a test environment.

* Marketo supports **IDP** initiated SSO

## Adding Marketo from the gallery

To configure the integration of Marketo into Azure AD, you need to add Marketo from the gallery to your list of managed SaaS apps.

**To add Marketo from the gallery, perform the following steps:**

1. In the **[Azure portal](https://portal.azure.com)**, on the left navigation panel, click **Azure Active Directory** icon.

	![The Azure Active Directory button](common/select-azuread.png)

2. Navigate to **Enterprise Applications** and then select the **All Applications** option.

	![The Enterprise applications blade](common/enterprise-applications.png)

3. To add new application, click **New application** button on the top of dialog.

	![The New application button](common/add-new-app.png)

4. In the search box, type **Marketo**, select **Marketo** from result panel then click **Add** button to add the application.

	 ![Marketo in the results list](common/search-new-app.png)

## Configure and test Azure AD single sign-on

In this section, you configure and test Azure AD single sign-on with Marketo based on a test user called **Britta Simon**.
For single sign-on to work, a link relationship between an Azure AD user and the related user in Marketo needs to be established.

To configure and test Azure AD single sign-on with Marketo, you need to complete the following building blocks:

1. **[Configure Azure AD Single Sign-On](#configure-azure-ad-single-sign-on)** - to enable your users to use this feature.
2. **[Configure Marketo Single Sign-On](#configure-marketo-single-sign-on)** - to configure the Single Sign-On settings on application side.
3. **[Create an Azure AD test user](#create-an-azure-ad-test-user)** - to test Azure AD single sign-on with Britta Simon.
4. **[Assign the Azure AD test user](#assign-the-azure-ad-test-user)** - to enable Britta Simon to use Azure AD single sign-on.
5. **[Create Marketo test user](#create-marketo-test-user)** - to have a counterpart of Britta Simon in Marketo that is linked to the Azure AD representation of user.
6. **[Test single sign-on](#test-single-sign-on)** - to verify whether the configuration works.

### Configure Azure AD single sign-on

In this section, you enable Azure AD single sign-on in the Azure portal.

To configure Azure AD single sign-on with Marketo, perform the following steps:

1. In the [Azure portal](https://portal.azure.com/), on the **Marketo** application integration page, select **Single sign-on**.

    ![Configure single sign-on link](common/select-sso.png)

2. On the **Select a Single sign-on method** dialog, select **SAML/WS-Fed** mode to enable single sign-on.

    ![Single sign-on select mode](common/select-saml-option.png)

3. On the **Set up Single Sign-On with SAML** page, click **Edit** icon to open **Basic SAML Configuration** dialog.

	![Edit Basic SAML Configuration](common/edit-urls.png)

4. On the **Set up Single Sign-On with SAML** page, perform the following steps:

    ![Marketo Domain and URLs single sign-on information](common/idp-intiated.png)

    a. In the **Identifier** text box, type a URL using the following pattern:
    `https://saml.marketo.com/sp`

    b. In the **Reply URL** text box, type a URL using the following pattern:
    `https://login.marketo.com/saml/assertion/\<munchkinid\>`

	> [!NOTE]
<<<<<<< HEAD
	> These values are not real. Update these values with the actual Identifier and Reply URL. Contact [Marketo Client support team](http://investors.marketo.com/contactus.cfm) to get these values. You can also refer to the patterns shown in the **Basic SAML Configuration** section in the Azure portal.
=======
	> These values are not real. Update these values with the actual Identifier and Reply URL. Contact [Marketo Client support team](https://investors.marketo.com/contactus.cfm) to get these values. You can also refer to the patterns shown in the **Basic SAML Configuration** section in the Azure portal.
>>>>>>> 6a383dfd

5. On the **Set up Single Sign-On with SAML** page, in the **SAML Signing Certificate** section, click **Download** to download the **Certificate (Base64)** from the given options as per your requirement and save it on your computer.

	![The Certificate download link](common/certificatebase64.png)

6. On the **Set up Marketo** section, copy the appropriate URL(s) as per your requirement.

	![Copy configuration URLs](common/copy-configuration-urls.png)

	a. Login URL

	b. Azure AD Identifier

	c. Logout URL

### Configure Marketo Single Sign-On

1. To get Munchkin Id of your application, log in to Marketo using admin credentials and perform following actions:
   
    a. Log in to Marketo app using admin credentials.
   
    b. Click the **Admin** button on the top navigation pane.
   
    ![Configure Single Sign-On](./media/marketo-tutorial/tutorial_marketo_06.png) 
   
    c. Navigate to the Integration menu and click the **Munchkin link**.
   
    ![Configure Single Sign-On](./media/marketo-tutorial/tutorial_marketo_11.png)
   
    d. Copy the Munchkin Id shown on the screen and complete your Reply URL in the Azure AD configuration wizard.
   
    ![Configure Single Sign-On](./media/marketo-tutorial/tutorial_marketo_12.png) 

2. To configure the SSO in the application, follow the below steps:
   
    a. Log in to Marketo app using admin credentials.
   
    b. Click the **Admin** button on the top navigation pane.
   
    ![Configure Single Sign-On](./media/marketo-tutorial/tutorial_marketo_06.png) 
   
    c. Navigate to the Integration menu and click **Single Sign On**.
   
    ![Configure Single Sign-On](./media/marketo-tutorial/tutorial_marketo_07.png) 
   
    d. To enable the SAML Settings, click **Edit** button.
   
    ![Configure Single Sign-On](./media/marketo-tutorial/tutorial_marketo_08.png) 
   
    e. **Enabled** Single Sign-On settings.
   
    f. Paste the **Azure AD Identifier**, in the **Issuer ID** textbox.
   
    g. In the **Entity ID** textbox, enter the URL as `http://saml.marketo.com/sp`.
   
    h. Select the User ID Location as **Name Identifier element**.
   
    ![Configure Single Sign-On](./media/marketo-tutorial/tutorial_marketo_09.png)
   
    > [!NOTE]
    > If your User Identifier is not UPN value then change the value in the Attribute tab.
   
    i. Upload the certificate, which you have downloaded from Azure AD configuration wizard. **Save** the settings.
   
    j. Edit the Redirect Pages settings.
   
    k. Paste the **Login URL** in the **Login URL** textbox.
   
    l. Paste the **Logout URL** in the **Logout URL** textbox.
   
    m. In the **Error URL**, copy your **Marketo instance URL** and click **Save** button to save settings.
   
    ![Configure Single Sign-On](./media/marketo-tutorial/tutorial_marketo_10.png)

3. To enable the SSO for users, complete the following actions:
   
    a. Log in to Marketo app using admin credentials.
   
    b. Click the **Admin** button on the top navigation pane.
   
    ![Configure Single Sign-On](./media/marketo-tutorial/tutorial_marketo_06.png) 
   
    c. Navigate to the **Security** menu and click **Login Settings**.
   
    ![Configure Single Sign-On](./media/marketo-tutorial/tutorial_marketo_13.png)
   
    d. Check the **Require SSO** option and **Save** the settings.
   
    ![Configure Single Sign-On](./media/marketo-tutorial/tutorial_marketo_14.png)

### Create an Azure AD test user 

The objective of this section is to create a test user in the Azure portal called Britta Simon.

1. In the Azure portal, in the left pane, select **Azure Active Directory**, select **Users**, and then select **All users**.

    ![The "Users and groups" and "All users" links](common/users.png)

2. Select **New user** at the top of the screen.

    ![New user Button](common/new-user.png)

3. In the User properties, perform the following steps.

    ![The User dialog box](common/user-properties.png)

    a. In the **Name** field enter **BrittaSimon**.
  
    b. In the **User name** field type **brittasimon\@yourcompanydomain.extension**  
    For example, BrittaSimon@contoso.com

    c. Select **Show password** check box, and then write down the value that's displayed in the Password box.

    d. Click **Create**.

### Assign the Azure AD test user

In this section, you enable Britta Simon to use Azure single sign-on by granting access to Marketo.

1. In the Azure portal, select **Enterprise Applications**, select **All applications**, then select **Marketo**.

	![Enterprise applications blade](common/enterprise-applications.png)

2. In the applications list, select **Marketo**.

	![The Marketo link in the Applications list](common/all-applications.png)

3. In the menu on the left, select **Users and groups**.

    ![The "Users and groups" link](common/users-groups-blade.png)

4. Click the **Add user** button, then select **Users and groups** in the **Add Assignment** dialog.

    ![The Add Assignment pane](common/add-assign-user.png)

5. In the **Users and groups** dialog select **Britta Simon** in the Users list, then click the **Select** button at the bottom of the screen.

6. If you are expecting any role value in the SAML assertion then in the **Select Role** dialog select the appropriate role for the user from the list, then click the **Select** button at the bottom of the screen.

7. In the **Add Assignment** dialog click the **Assign** button.

### Create Marketo test user

In this section, you create a user called Britta Simon in Marketo. follow these steps to create a user in Marketo platform.

1. Log in to Marketo app using admin credentials.

2. Click the **Admin** button on the top navigation pane.
   
    ![Configure Single Sign-On](./media/marketo-tutorial/tutorial_marketo_06.png) 

3. Navigate to the **Security** menu and click **Users & Roles**
   
    ![Configure Single Sign-On](./media/marketo-tutorial/tutorial_marketo_19.png)  

4. Click the **Invite New User** link on the Users tab
   
    ![Configure Single Sign-On](./media/marketo-tutorial/tutorial_marketo_15.png) 

5. In the Invite New User wizard fill the following information
   
    a. Enter the user **Email** address in the textbox
   
    ![Configure Single Sign-On](./media/marketo-tutorial/tutorial_marketo_16.png)
   
    b. Enter the **First Name** in the textbox
   
    c. Enter the **Last Name**  in the textbox
   
    d. Click **Next**

6. In the **Permissions** tab, select the **userRoles** and click **Next**
   
    ![Configure Single Sign-On](./media/marketo-tutorial/tutorial_marketo_17.png)
7. Click the **Send** button to send the user invitation
   
    ![Configure Single Sign-On](./media/marketo-tutorial/tutorial_marketo_18.png)

8. User receives the email notification and has to click the link and change the password to activate the account. 

### Test single sign-on 

In this section, you test your Azure AD single sign-on configuration using the Access Panel.

When you click the Marketo tile in the Access Panel, you should be automatically signed in to the Marketo for which you set up SSO. For more information about the Access Panel, see [Introduction to the Access Panel](https://docs.microsoft.com/azure/active-directory/active-directory-saas-access-panel-introduction).

## Additional Resources

- [List of Tutorials on How to Integrate SaaS Apps with Azure Active Directory](https://docs.microsoft.com/azure/active-directory/active-directory-saas-tutorial-list)

- [What is application access and single sign-on with Azure Active Directory?](https://docs.microsoft.com/azure/active-directory/active-directory-appssoaccess-whatis)

- [What is conditional access in Azure Active Directory?](https://docs.microsoft.com/azure/active-directory/conditional-access/overview)
<|MERGE_RESOLUTION|>--- conflicted
+++ resolved
@@ -107,11 +107,7 @@
     `https://login.marketo.com/saml/assertion/\<munchkinid\>`
 
 	> [!NOTE]
-<<<<<<< HEAD
-	> These values are not real. Update these values with the actual Identifier and Reply URL. Contact [Marketo Client support team](http://investors.marketo.com/contactus.cfm) to get these values. You can also refer to the patterns shown in the **Basic SAML Configuration** section in the Azure portal.
-=======
 	> These values are not real. Update these values with the actual Identifier and Reply URL. Contact [Marketo Client support team](https://investors.marketo.com/contactus.cfm) to get these values. You can also refer to the patterns shown in the **Basic SAML Configuration** section in the Azure portal.
->>>>>>> 6a383dfd
 
 5. On the **Set up Single Sign-On with SAML** page, in the **SAML Signing Certificate** section, click **Download** to download the **Certificate (Base64)** from the given options as per your requirement and save it on your computer.
 
