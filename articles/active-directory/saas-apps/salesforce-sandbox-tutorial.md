---
title: 'Tutorial: Azure Active Directory integration with Salesforce Sandbox | Microsoft Docs'
description: Learn how to configure single sign-on between Azure Active Directory and Salesforce Sandbox.
services: active-directory
documentationCenter: na
author: jeevansd
<<<<<<< HEAD
manager: daveba
ms.reviewer: joflore
=======
manager: mtillman
ms.reviewer: barbkess
>>>>>>> 6a383dfd

ms.assetid: ee54c39e-ce20-42a4-8531-da7b5f40f57c
ms.service: active-directory
ms.subservice: saas-app-tutorial
ms.workload: identity
ms.tgt_pltfrm: na
ms.devlang: na
ms.topic: tutorial
ms.date: 04/17/2019
ms.author: jeedes

ms.collection: M365-identity-device-management
---
# Tutorial: Azure Active Directory integration with Salesforce Sandbox

In this tutorial, you learn how to integrate Salesforce Sandbox with Azure Active Directory (Azure AD).

Sandboxes give you the ability to create multiple copies of your organization in separate environments for a variety of purposes, such as development, testing, and training, without compromising the data and applications in your Salesforce production organization.
For more details, see [Sandbox Overview](https://help.salesforce.com/articleView?id=create_test_instance.htm&language=en_us&type=5).

Integrating Salesforce Sandbox with Azure AD provides you with the following benefits:

* You can control in Azure AD who has access to Salesforce Sandbox.
* You can enable your users to be automatically signed-in to Salesforce Sandbox (Single Sign-On) with their Azure AD accounts.
* You can manage your accounts in one central location - the Azure portal.

If you want to know more details about SaaS app integration with Azure AD, see [What is application access and single sign-on with Azure Active Directory](https://docs.microsoft.com/azure/active-directory/active-directory-appssoaccess-whatis).
If you don't have an Azure subscription, [create a free account](https://azure.microsoft.com/free/) before you begin.

## Prerequisites

To configure Azure AD integration with Salesforce Sandbox, you need the following items:

* An Azure AD subscription. If you don't have an Azure AD environment, you can get a [free account](https://azure.microsoft.com/free/)
* Salesforce Sandbox single sign-on enabled subscription

## Scenario description

In this tutorial, you configure and test Azure AD single sign-on in a test environment.

* Salesforce Sandbox supports **SP and IDP** initiated SSO
* Salesforce Sandbox supports **Just In Time** user provisioning
* Salesforce Sandbox supports [**Automated** user provisioning](salesforce-sandbox-provisioning-tutorial.md)

## Adding Salesforce Sandbox from the gallery

To configure the integration of Salesforce Sandbox into Azure AD, you need to add Salesforce Sandbox from the gallery to your list of managed SaaS apps.

**To add Salesforce Sandbox from the gallery, perform the following steps:**

1. In the **[Azure portal](https://portal.azure.com)**, on the left navigation panel, click **Azure Active Directory** icon.

	![The Azure Active Directory button](common/select-azuread.png)

2. Navigate to **Enterprise Applications** and then select the **All Applications** option.

	![The Enterprise applications blade](common/enterprise-applications.png)

3. To add new application, click **New application** button on the top of dialog.

	![The New application button](common/add-new-app.png)

4. In the search box, type **Salesforce Sandbox**, select **Salesforce Sandbox** from result panel then click **Add** button to add the application.

	![Salesforce Sandbox in the results list](common/search-new-app.png)

## Configure and test Azure AD single sign-on

In this section, you configure and test Azure AD single sign-on with Salesforce Sandbox based on a test user called **Britta Simon**.

For single sign-on to work, Azure AD needs to know what the counterpart user in Salesforce Sandbox is to a user in Azure AD. In other words, a link relationship between an Azure AD user and the related user in Salesforce Sandbox needs to be established.

To configure and test Azure AD single sign-on with Salesforce Sandbox, you need to complete the following building blocks:

1. **[Configure Azure AD Single Sign-On](#configure-azure-ad-single-sign-on)** - to enable your users to use this feature.
2. **[Configure Salesforce Sandbox Single Sign-On](#configure-salesforce-sandbox-single-sign-on)** - to configure the Single Sign-On settings on application side.
3. **[Create an Azure AD test user](#create-an-azure-ad-test-user)** - to test Azure AD single sign-on with Britta Simon.
4. **[Assign the Azure AD test user](#assign-the-azure-ad-test-user)** - to enable Britta Simon to use Azure AD single sign-on.
5. **[Create Salesforce Sandbox test user](#create-salesforce-sandbox-test-user)** - to have a counterpart of Britta Simon in Salesforce Sandbox that is linked to the Azure AD representation of user.
6. **[Test single sign-on](#test-single-sign-on)** - to verify whether the configuration works.

### Configure Azure AD single sign-on

In this section, you enable Azure AD single sign-on in the Azure portal.

To configure Azure AD single sign-on with Salesforce Sandbox, perform the following steps:

1. In the [Azure portal](https://portal.azure.com/), on the **Salesforce Sandbox** application integration page, select **Single sign-on**.

    ![Configure single sign-on link](common/select-sso.png)

2. On the **Select a Single sign-on method** dialog, select **SAML/WS-Fed** mode to enable single sign-on.

    ![Single sign-on select mode](common/select-saml-option.png)

3. On the **Set up Single Sign-On with SAML** page, click **Edit** icon to open **Basic SAML Configuration** dialog.

	![Edit Basic SAML Configuration](common/edit-urls.png)

4. On the **Basic SAML Configuration** section, if you have **Service Provider metadata file** and wish to configure in **IDP** initiated mode perform the following steps:

	a. Click **Upload metadata file**.

    ![Upload metadata file](common/upload-metadata.png)

	b. Click on **folder logo** to select the metadata file and click **Upload**.

	![choose metadata file](common/browse-upload-metadata.png)

	> [!NOTE]
    > You will get the service provider metadata file from the Salesforce Sandbox admin portal which is explained later in the tutorial.

	c. After the metadata file is successfully uploaded, the **Reply URL** value will get auto populated in **Reply URL** textbox.

	![image](common/both-replyurl.png)

	> [!Note]
	> If the **Reply URL** value do not get auto polulated, then fill in the value manually according to your requirement.

5. On the **Set up Single Sign-On with SAML** page, in the **SAML Signing Certificate** section, click **Download** to download the **Metadata XML** from the given options as per your requirement and save it on your computer.

	![The Certificate download link](common/metadataxml.png)

6. On the **Set up Salesforce Sandbox** section, copy the appropriate URL(s) as per your requirement.

	![Copy configuration URLs](common/copy-configuration-urls.png)

	a. Login URL

	b. Azure AD Identifier

	c. Logout URL

### Configure Salesforce Sandbox Single Sign-On

1. Open a new tab in your browser and sign in to your Salesforce Sandbox administrator account.

2. Click on the **Setup** under **settings icon** on the top right corner of the page.

    ![Configure Single Sign-On](./media/salesforce-sandbox-tutorial/configure1.png)

3. Scroll down to the **SETTINGS** in the left navigation pane, click **Identity** to expand the related section. Then click **Single Sign-On Settings**.

    ![Configure Single Sign-On](./media/salesforce-sandbox-tutorial/sf-admin-sso.png)

4. On the **Single Sign-On Settings** page, click the **Edit** button.

    ![Configure Single Sign-On](./media/salesforce-sandbox-tutorial/configure3.png)

5. Select **SAML Enabled**, and then click **Save**.

	![Configure Single Sign-On](./media/salesforce-sandbox-tutorial/sf-enable-saml.png)

6. To configure your SAML single sign-on settings, click **New from Metadata File**.

	![Configure Single Sign-On](./media/salesforce-sandbox-tutorial/sf-admin-sso-new.png)

7. Click **Choose File** to upload the metadata XML file which you have downloaded from the Azure portal and click **Create**.

    ![Configure Single Sign-On](./media/salesforce-sandbox-tutorial/xmlchoose.png)

8. On the **SAML Single Sign-On Settings** page, fields populate automatically and click save.

    ![Configure Single Sign-On](./media/salesforce-sandbox-tutorial/salesforcexml.png)

9. On the **Single Sign-On Settings** page, click the **Download Metadata** button to download the service provider metadata file. Use this file in the **Basic SAML Configuration** section in the Azure portal for configuring the necessary URLs as explained above.

    ![Configure Single Sign-On](./media/salesforce-sandbox-tutorial/configure4.png)

10. If you wish to configure the application in **SP** initiated mode, following are the prerequisites for that:

    a. You should have a verified domain.

    b. You need to configure and enable your domain on Salesforce Sandbox, steps for this are explained later in this tutorial.

    c. In the Azure portal, on the **Basic SAML Configuration** section, click **Set additional URLs** and perform the following step:
  
    ![Salesforce Sandbox Domain and URLs single sign-on information](common/both-signonurl.png)

    In the **Sign-on URL** textbox, type the value using the following pattern: `https://<instancename>--Sandbox.<entityid>.my.salesforce.com`

    > [!NOTE]
    > This value should be copied from the Salesforce Sandbox portal once you have enabled the domain.

11. On the **SAML Signing Certificate** section, click **Federation Metadata XML** and then save the xml file on your computer.

	![The Certificate download link](common/metadataxml.png)

12. Open a new tab in your browser and sign in to your Salesforce Sandbox administrator account.

13. Click on the **Setup** under **settings icon** on the top right corner of the page.

    ![Configure Single Sign-On](./media/salesforce-sandbox-tutorial/configure1.png)

14. Scroll down to the **SETTINGS** in the left navigation pane, click **Identity** to expand the related section. Then click **Single Sign-On Settings**.

    ![Configure Single Sign-On](./media/salesforce-sandbox-tutorial/sf-admin-sso.png)

15. On the **Single Sign-On Settings** page, click the **Edit** button.

    ![Configure Single Sign-On](./media/salesforce-sandbox-tutorial/configure3.png)

16. Select **SAML Enabled**, and then click **Save**.

	![Configure Single Sign-On](./media/salesforce-sandbox-tutorial/sf-enable-saml.png)

17. To configure your SAML single sign-on settings, click **New from Metadata File**.

	![Configure Single Sign-On](./media/salesforce-sandbox-tutorial/sf-admin-sso-new.png)

18. Click **Choose File** to upload the metadata XML file and click **Create**.

    ![Configure Single Sign-On](./media/salesforce-sandbox-tutorial/xmlchoose.png)

19. On the **SAML Single Sign-On Settings** page, fields populate automatically, type the name of the configuration (for example: *SPSSOWAAD_Test*), in the **Name** textbox and click save.

    ![Configure Single Sign-On](./media/salesforce-sandbox-tutorial/sf-saml-config.png)

20. To enable your domain on Salesforce Sandbox, perform the following steps:

    > [!NOTE]
    > Before enabling the domain you need to create the same on Salesforce Sandbox. For more information, see [Defining Your Domain Name](https://help.salesforce.com/HTViewHelpDoc?id=domain_name_define.htm&language=en_US). Once the domain is created, please make sure that it's configured correctly.

21. On the left navigation pane in Salesforce Sandbox, click **Company Settings** to expand the related section, and then click **My Domain**.

    ![Configure Single Sign-On](./media/salesforce-sandbox-tutorial/sf-my-domain.png)

22. In the **Authentication Configuration** section, click **Edit**.

    ![Configure Single Sign-On](./media/salesforce-sandbox-tutorial/sf-edit-auth-config.png)

23. In the **Authentication Configuration** section, as **Authentication Service**, select the name of the SAML Single Sign-On Setting which you have set during SSO configuration in Salesforce Sandbox and click **Save**.

    ![Configure Single Sign-On](./media/salesforce-sandbox-tutorial/configure2.png)

### Create an Azure AD test user

The objective of this section is to create a test user in the Azure portal called Britta Simon.

1. In the Azure portal, in the left pane, select **Azure Active Directory**, select **Users**, and then select **All users**.

    ![The "Users and groups" and "All users" links](common/users.png)

2. Select **New user** at the top of the screen.

    ![New user Button](common/new-user.png)

3. In the User properties, perform the following steps.

    ![The User dialog box](common/user-properties.png)

    a. In the **Name** field enter **BrittaSimon**.
  
<<<<<<< HEAD
    b. In the **User name** field type **brittasimon\@yourcompanydomain.extension**  
    For example, BrittaSimon@contoso.com

    c. Select **Properties**, select the **Show password** check box, and then write down the value that's displayed in the Password box.
=======
    b. In the **User name** field type `brittasimon@yourcompanydomain.extension`. For example, BrittaSimon@contoso.com.
>>>>>>> 6a383dfd

    c. Select **Show password** check box, and then write down the value that's displayed in the Password box.

    d. Click **Create**.

### Assign the Azure AD test user

In this section, you enable Britta Simon to use Azure single sign-on by granting access to Salesforce Sandbox.

1. In the Azure portal, select **Enterprise Applications**, select **All applications**, then select **Salesforce Sandbox**.

	![Enterprise applications blade](common/enterprise-applications.png)

2. In the applications list, select **Salesforce Sandbox**.

	![The Salesforce Sandbox link in the Applications list](common/all-applications.png)

3. In the menu on the left, select **Users and groups**.

    ![The "Users and groups" link](common/users-groups-blade.png)

4. Click the **Add user** button, then select **Users and groups** in the **Add Assignment** dialog.

    ![The Add Assignment pane](common/add-assign-user.png)

5. In the **Users and groups** dialog select **Britta Simon** in the Users list, then click the **Select** button at the bottom of the screen.

6. If you are expecting any role value in the SAML assertion then in the **Select Role** dialog select the appropriate role for the user from the list, then click the **Select** button at the bottom of the screen.

7. In the **Add Assignment** dialog click the **Assign** button.

### Create Salesforce Sandbox test user

In this section, a user called Britta Simon is created in Salesforce Sandbox. Salesforce Sandbox supports just-in-time provisioning, which is enabled by default. There is no action item for you in this section. If a user doesn't already exist in Salesforce Sandbox, a new one is created when you attempt to access Salesforce Sandbox. Salesforce Sandbox also supports automatic user provisioning, you can find more details [here](salesforce-sandbox-provisioning-tutorial.md) on how to configure automatic user provisioning.

### Test single sign-on

In this section, you test your Azure AD single sign-on configuration using the Access Panel.

When you click the Salesforce Sandbox tile in the Access Panel, you should be automatically signed in to the Salesforce Sandbox for which you set up SSO. For more information about the Access Panel, see [Introduction to the Access Panel](https://docs.microsoft.com/azure/active-directory/active-directory-saas-access-panel-introduction).

## Additional Resources

- [List of Tutorials on How to Integrate SaaS Apps with Azure Active Directory](https://docs.microsoft.com/azure/active-directory/active-directory-saas-tutorial-list)

- [What is application access and single sign-on with Azure Active Directory?](https://docs.microsoft.com/azure/active-directory/active-directory-appssoaccess-whatis)

- [What is conditional access in Azure Active Directory?](https://docs.microsoft.com/azure/active-directory/conditional-access/overview)

* [Configure User Provisioning](salesforce-sandbox-provisioning-tutorial.md)<|MERGE_RESOLUTION|>--- conflicted
+++ resolved
@@ -4,13 +4,8 @@
 services: active-directory
 documentationCenter: na
 author: jeevansd
-<<<<<<< HEAD
-manager: daveba
-ms.reviewer: joflore
-=======
 manager: mtillman
 ms.reviewer: barbkess
->>>>>>> 6a383dfd
 
 ms.assetid: ee54c39e-ce20-42a4-8531-da7b5f40f57c
 ms.service: active-directory
@@ -22,7 +17,6 @@
 ms.date: 04/17/2019
 ms.author: jeedes
 
-ms.collection: M365-identity-device-management
 ---
 # Tutorial: Azure Active Directory integration with Salesforce Sandbox
 
@@ -264,14 +258,7 @@
 
     a. In the **Name** field enter **BrittaSimon**.
   
-<<<<<<< HEAD
-    b. In the **User name** field type **brittasimon\@yourcompanydomain.extension**  
-    For example, BrittaSimon@contoso.com
-
-    c. Select **Properties**, select the **Show password** check box, and then write down the value that's displayed in the Password box.
-=======
     b. In the **User name** field type `brittasimon@yourcompanydomain.extension`. For example, BrittaSimon@contoso.com.
->>>>>>> 6a383dfd
 
     c. Select **Show password** check box, and then write down the value that's displayed in the Password box.
 
