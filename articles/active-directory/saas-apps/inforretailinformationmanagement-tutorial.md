---
title: 'Tutorial: Azure Active Directory integration with Infor Retail – Information Management | Microsoft Docs'
description: Learn how to configure single sign-on between Azure Active Directory and Infor Retail – Information Management.
services: active-directory
documentationCenter: na
author: jeevansd
<<<<<<< HEAD
manager: daveba
ms.reviewer: joflore
=======
manager: mtillman
ms.reviewer: barbkess
>>>>>>> 6a383dfd

ms.assetid: 5ff49168-ef81-4169-8e5e-dc86e24dd5e5
ms.service: active-directory
ms.subservice: saas-app-tutorial
ms.workload: identity
ms.tgt_pltfrm: na
ms.devlang: na
ms.topic: tutorial
ms.date: 04/16/2019
ms.author: jeedes

ms.collection: M365-identity-device-management
---
# Tutorial: Azure Active Directory integration with Infor Retail – Information Management

In this tutorial, you learn how to integrate Infor Retail – Information Management with Azure Active Directory (Azure AD).
Integrating Infor Retail – Information Management with Azure AD provides you with the following benefits:

* You can control in Azure AD who has access to Infor Retail – Information Management.
* You can enable your users to be automatically signed-in to Infor Retail – Information Management (Single Sign-On) with their Azure AD accounts.
* You can manage your accounts in one central location - the Azure portal.

If you want to know more details about SaaS app integration with Azure AD, see [What is application access and single sign-on with Azure Active Directory](https://docs.microsoft.com/azure/active-directory/active-directory-appssoaccess-whatis).
If you don't have an Azure subscription, [create a free account](https://azure.microsoft.com/free/) before you begin.

## Prerequisites

To configure Azure AD integration with Infor Retail – Information Management, you need the following items:

* An Azure AD subscription. If you don't have an Azure AD environment, you can get a [free account](https://azure.microsoft.com/free/)
* Infor Retail – Information Management single sign-on enabled subscription

## Scenario description

In this tutorial, you configure and test Azure AD single sign-on in a test environment.

* Infor Retail – Information Management supports **SP and IDP** initiated SSO

## Adding Infor Retail – Information Management from the gallery

To configure the integration of Infor Retail – Information Management into Azure AD, you need to add Infor Retail – Information Management from the gallery to your list of managed SaaS apps.

**To add Infor Retail – Information Management from the gallery, perform the following steps:**

1. In the **[Azure portal](https://portal.azure.com)**, on the left navigation panel, click **Azure Active Directory** icon.

	![The Azure Active Directory button](common/select-azuread.png)

2. Navigate to **Enterprise Applications** and then select the **All Applications** option.

	![The Enterprise applications blade](common/enterprise-applications.png)

3. To add new application, click **New application** button on the top of dialog.

	![The New application button](common/add-new-app.png)

4. In the search box, type **Infor Retail – Information Management**, select **Infor Retail – Information Management** from result panel then click **Add** button to add the application.

	![Infor Retail – Information Management in the results list](common/search-new-app.png)

## Configure and test Azure AD single sign-on

In this section, you configure and test Azure AD single sign-on with Infor Retail – Information Management based on a test user called **Britta Simon**.
For single sign-on to work, a link relationship between an Azure AD user and the related user in Infor Retail – Information Management needs to be established.

To configure and test Azure AD single sign-on with Infor Retail – Information Management, you need to complete the following building blocks:

1. **[Configure Azure AD Single Sign-On](#configure-azure-ad-single-sign-on)** - to enable your users to use this feature.
2. **[Configure Infor Retail – Information Management Single Sign-On](#configure-infor-retail--information-management-single-sign-on)** - to configure the Single Sign-On settings on application side.
3. **[Create an Azure AD test user](#create-an-azure-ad-test-user)** - to test Azure AD single sign-on with Britta Simon.
4. **[Assign the Azure AD test user](#assign-the-azure-ad-test-user)** - to enable Britta Simon to use Azure AD single sign-on.
5. **[Create Infor Retail – Information Management test user](#create-infor-retail--information-management-test-user)** - to have a counterpart of Britta Simon in Infor Retail – Information Management that is linked to the Azure AD representation of user.
6. **[Test single sign-on](#test-single-sign-on)** - to verify whether the configuration works.

### Configure Azure AD single sign-on

In this section, you enable Azure AD single sign-on in the Azure portal.

To configure Azure AD single sign-on with Infor Retail – Information Management, perform the following steps:

1. In the [Azure portal](https://portal.azure.com/), on the **Infor Retail – Information Management** application integration page, select **Single sign-on**.

    ![Configure single sign-on link](common/select-sso.png)

2. On the **Select a Single sign-on method** dialog, select **SAML/WS-Fed** mode to enable single sign-on.

    ![Single sign-on select mode](common/select-saml-option.png)

3. On the **Set up Single Sign-On with SAML** page, click **Edit** icon to open **Basic SAML Configuration** dialog.

	![Edit Basic SAML Configuration](common/edit-urls.png)

4. On the **Basic SAML Configuration** section, if you wish to configure the application in **IDP** initiated mode, perform the following steps:

    ![Infor Retail – Information Management Domain and URLs single sign-on information](common/idp-intiated.png)

<<<<<<< HEAD
    a. In the **Identifier** textbox, type a URL using the following patterns: 
	
	|	|
	| -- |
=======
    a. In the **Identifier** text box, type a URL using the following pattern:
	
	| |
	|--|
>>>>>>> 6a383dfd
	| `https://<company name>.mingle.infor.com` |
	| `http://<company name>.mingledev.infor.com` |

    b. In the **Reply URL** text box, type a URL using the following pattern: `https://<company name>.mingle.infor.com/sp/ACS.saml2`

5. Click **Set additional URLs** and perform the following step if you wish to configure the application in **SP** initiated mode:

    ![Infor Retail – Information Management Domain and URLs single sign-on information](common/metadata-upload-additional-signon.png)

    In the **Sign-on URL** text box, type a URL using the following pattern:
    `https://<company name>.mingle.infor.com/<company code>`

	> [!NOTE]
	> These values are not real. Update these values with the actual Identifier, Reply URL and Sign-on URL. Contact [Infor Retail – Information Management Client support team](mailto:innovate@infor.com) to get these values. You can also refer to the patterns shown in the **Basic SAML Configuration** section in the Azure portal.

6. On the **Set up Single Sign-On with SAML** page, in the **SAML Signing Certificate** section, click **Download** to download the **Federation Metadata XML** from the given options as per your requirement and save it on your computer.

	![The Certificate download link](common/metadataxml.png)

7. On the **Set up Infor Retail – Information Management** section, copy the appropriate URL(s) as per your requirement.

	![Copy configuration URLs](common/copy-configuration-urls.png)

	a. Login URL

	b. Azure AD Identifier

	c. Logout URL

### Configure Infor Retail – Information Management Single Sign-On

To configure single sign-on on **Infor Retail – Information Management** side, you need to send the downloaded **Metadata XML** and appropriate copied URLs from Azure portal to [Infor Retail – Information Management support team](mailto:innovate@infor.com). They set this setting to have the SAML SSO connection set properly on both sides.

### Create an Azure AD test user

The objective of this section is to create a test user in the Azure portal called Britta Simon.

1. In the Azure portal, in the left pane, select **Azure Active Directory**, select **Users**, and then select **All users**.

    ![The "Users and groups" and "All users" links](common/users.png)

2. Select **New user** at the top of the screen.

    ![New user Button](common/new-user.png)

3. In the User properties, perform the following steps.

    ![The User dialog box](common/user-properties.png)

    a. In the **Name** field enter **BrittaSimon**.
  
    b. In the **User name** field type `brittasimon@yourcompanydomain.extension`. For example, BrittaSimon@contoso.com

    c. Select **Show password** check box, and then write down the value that's displayed in the Password box.

    d. Click **Create**.

### Assign the Azure AD test user

In this section, you enable Britta Simon to use Azure single sign-on by granting access to Infor Retail – Information Management.

1. In the Azure portal, select **Enterprise Applications**, select **All applications**, then select **Infor Retail – Information Management**.

	![Enterprise applications blade](common/enterprise-applications.png)

2. In the applications list, select **Infor Retail – Information Management**.

	![The Infor Retail – Information Management link in the Applications list](common/all-applications.png)

3. In the menu on the left, select **Users and groups**.

    ![The "Users and groups" link](common/users-groups-blade.png)

4. Click the **Add user** button, then select **Users and groups** in the **Add Assignment** dialog.

    ![The Add Assignment pane](common/add-assign-user.png)

5. In the **Users and groups** dialog select **Britta Simon** in the Users list, then click the **Select** button at the bottom of the screen.

6. If you are expecting any role value in the SAML assertion then in the **Select Role** dialog select the appropriate role for the user from the list, then click the **Select** button at the bottom of the screen.

7. In the **Add Assignment** dialog click the **Assign** button.

### Create Infor Retail – Information Management test user

In this section, you create a user called Britta Simon in Infor Retail – Information Management. Work with [Infor Retail – Information Management support team](mailto:innovate@infor.com) to add the users in the Infor Retail – Information Management platform. Users must be created and activated before you use single sign-on.

### Test single sign-on

In this section, you test your Azure AD single sign-on configuration using the Access Panel.

When you click the Infor Retail – Information Management tile in the Access Panel, you should be automatically signed in to the Infor Retail – Information Management for which you set up SSO. For more information about the Access Panel, see [Introduction to the Access Panel](https://docs.microsoft.com/azure/active-directory/active-directory-saas-access-panel-introduction).

## Additional Resources

- [List of Tutorials on How to Integrate SaaS Apps with Azure Active Directory](https://docs.microsoft.com/azure/active-directory/active-directory-saas-tutorial-list)

- [What is application access and single sign-on with Azure Active Directory?](https://docs.microsoft.com/azure/active-directory/active-directory-appssoaccess-whatis)

- [What is conditional access in Azure Active Directory?](https://docs.microsoft.com/azure/active-directory/conditional-access/overview)<|MERGE_RESOLUTION|>--- conflicted
+++ resolved
@@ -4,13 +4,8 @@
 services: active-directory
 documentationCenter: na
 author: jeevansd
-<<<<<<< HEAD
-manager: daveba
-ms.reviewer: joflore
-=======
 manager: mtillman
 ms.reviewer: barbkess
->>>>>>> 6a383dfd
 
 ms.assetid: 5ff49168-ef81-4169-8e5e-dc86e24dd5e5
 ms.service: active-directory
@@ -107,17 +102,10 @@
 
     ![Infor Retail – Information Management Domain and URLs single sign-on information](common/idp-intiated.png)
 
-<<<<<<< HEAD
-    a. In the **Identifier** textbox, type a URL using the following patterns: 
-	
-	|	|
-	| -- |
-=======
     a. In the **Identifier** text box, type a URL using the following pattern:
 	
 	| |
 	|--|
->>>>>>> 6a383dfd
 	| `https://<company name>.mingle.infor.com` |
 	| `http://<company name>.mingledev.infor.com` |
 
