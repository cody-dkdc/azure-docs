---
title: 'Tutorial: Azure Active Directory integration with Pega Systems | Microsoft Docs'
description: In this tutorial, you'll learn how to configure single sign-on between Azure Active Directory and Pega Systems.
services: active-directory
documentationCenter: na
author: jeevansd
manager: mtillman
ms.reviewer: barbkess

ms.assetid: 31acf80f-1f4b-41f1-956f-a9fbae77ee69
ms.service: active-directory
ms.subservice: saas-app-tutorial
ms.workload: identity
ms.tgt_pltfrm: na
ms.devlang: na
ms.topic: tutorial
ms.date: 03/26/2019
ms.author: jeedes

---
# Tutorial: Azure Active Directory integration with Pega Systems

<<<<<<< HEAD
In this tutorial, you learn how to integrate Pega Systems with Azure Active Directory (Azure AD).
Integrating Pega Systems with Azure AD provides you with the following benefits:

* You can control in Azure AD who has access to Pega Systems.
* You can enable your users to be automatically signed-in to Pega Systems (Single Sign-On) with their Azure AD accounts.
* You can manage your accounts in one central location - the Azure portal.

If you want to know more details about SaaS app integration with Azure AD, see [What is application access and single sign-on with Azure Active Directory](https://docs.microsoft.com/azure/active-directory/active-directory-appssoaccess-whatis).
If you don't have an Azure subscription, [create a free account](https://azure.microsoft.com/free/) before you begin.
=======
In this tutorial, you'll learn how to integrate Pega Systems with Azure Active Directory (Azure AD).

This integration provides these benefits:

* You can use Azure AD to control who has access to Pega Systems.
* You can enable your users to be automatically signed-in to Pega Systems (single sign-on) with their Azure AD accounts.
* You can manage your accounts in one central location: the Azure portal.

To learn more about SaaS app integration with Azure AD, see [Single sign-on to applications in Azure Active Directory](https://docs.microsoft.com/azure/active-directory/active-directory-appssoaccess-whatis).

If you don't have an Azure subscription, [create a free account](https://azure.microsoft.com/free/) before you start.
>>>>>>> 6a383dfd

## Prerequisites

To configure Azure AD integration with Pega Systems, you need to have:

<<<<<<< HEAD
* An Azure AD subscription. If you don't have an Azure AD environment, you can get one-month trial [here](https://azure.microsoft.com/pricing/free-trial/)
* Pega Systems single sign-on enabled subscription

## Scenario description

In this tutorial, you configure and test Azure AD single sign-on in a test environment.

* Pega Systems supports **SP** and **IDP** initiated SSO

## Adding Pega Systems from the gallery

To configure the integration of Pega Systems into Azure AD, you need to add Pega Systems from the gallery to your list of managed SaaS apps.
=======
* An Azure AD subscription. If you don't have an Azure AD environment, you can sign up for a [one-month trial](https://azure.microsoft.com/pricing/free-trial/).
* A Pega Systems subscription that has single sign-on enabled.

## Scenario description

In this tutorial, you'll configure and test Azure AD single sign-on in a test environment.

* Pega Systems supports SP-initiated and IdP-initiated SSO.

## Add Pega Systems from the gallery

To set up the integration of Pega Systems into Azure AD, you need to add Pega Systems from the gallery to your list of managed SaaS apps.

1. In the [Azure portal](https://portal.azure.com), in the left pane, select **Azure Active Directory**:
>>>>>>> 6a383dfd

	![Select Azure Active Directory](common/select-azuread.png)

<<<<<<< HEAD
1. In the **[Azure portal](https://portal.azure.com)**, on the left navigation panel, click **Azure Active Directory** icon.

	![The Azure Active Directory button](common/select-azuread.png)

2. Navigate to **Enterprise Applications** and then select the **All Applications** option.

	![The Enterprise applications blade](common/enterprise-applications.png)

3. To add new application, click **New application** button on the top of dialog.

	![The New application button](common/add-new-app.png)
=======
2. Go to **Enterprise applications** > **All applications**.

	![Enterprise applications blade](common/enterprise-applications.png)

3. To add an application, select **New application** at the top of the window:

	![Select New application](common/add-new-app.png)

4. In the search box, enter **Pega Systems**. Select **Pega Systems** in the search results, and then select **Add**.

	 ![Search results](common/search-new-app.png)
>>>>>>> 6a383dfd

4. In the search box, type **Pega Systems**, select **Pega Systems** from result panel then click **Add** button to add the application.

<<<<<<< HEAD
	 ![Pega Systems in the results list](common/search-new-app.png)

## Configure and test Azure AD single sign-on

In this section, you configure and test Azure AD single sign-on with Pega Systems based on a test user called **Britta Simon**.
For single sign-on to work, a link relationship between an Azure AD user and the related user in Pega Systems needs to be established.
=======
In this section, you'll configure and test Azure AD single sign-on with Pega Systems by using a test user named Britta Simon.
To enable single sign-on, you need to establish a relationship between an Azure AD user and the corresponding user in Pega Systems.

To configure and test Azure AD single sign-on with Pega Systems, you need to complete these steps:

1. **[Configure Azure AD single sign-on](#configure-azure-ad-single-sign-on)** to enable the feature for your users.
2. **[Configure Pega Systems single sign-on](#configure-pega-systems-single-sign-on)** on the application side.
3. **[Create an Azure AD test user](#create-an-azure-ad-test-user)** to test Azure AD single sign-on.
4. **[Assign the Azure AD test user](#assign-the-azure-ad-test-user)** to enable Azure AD single sign-on for the user.
5. **[Create a Pega Systems test user](#create-a-pega-systems-test-user)** that's linked to the Azure AD representation of the user.
6. **[Test single sign-on](#test-single-sign-on)** to verify that the configuration works.

### Configure Azure AD single sign-on
>>>>>>> 6a383dfd

In this section, you'll enable Azure AD single sign-on in the Azure portal.

<<<<<<< HEAD
1. **[Configure Azure AD Single Sign-On](#configure-azure-ad-single-sign-on)** - to enable your users to use this feature.
2. **[Configure Pega Systems Single Sign-On](#configure-pega-systems-single-sign-on)** - to configure the Single Sign-On settings on application side.
3. **[Create an Azure AD test user](#create-an-azure-ad-test-user)** - to test Azure AD single sign-on with Britta Simon.
4. **[Assign the Azure AD test user](#assign-the-azure-ad-test-user)** - to enable Britta Simon to use Azure AD single sign-on.
5. **[Create Pega Systems test user](#create-pega-systems-test-user)** - to have a counterpart of Britta Simon in Pega Systems that is linked to the Azure AD representation of user.
6. **[Test single sign-on](#test-single-sign-on)** - to verify whether the configuration works.
=======
To configure Azure AD single sign-on with Pega Systems, take these steps:
>>>>>>> 6a383dfd

1. In the [Azure portal](https://portal.azure.com/), on the **Pega Systems** application integration page, select **Single sign-on**:

<<<<<<< HEAD
In this section, you enable Azure AD single sign-on in the Azure portal.

To configure Azure AD single sign-on with Pega Systems, perform the following steps:

1. In the [Azure portal](https://portal.azure.com/), on the **Pega Systems** application integration page, select **Single sign-on**.

    ![Configure single sign-on link](common/select-sso.png)

2. On the **Select a Single sign-on method** dialog, select **SAML/WS-Fed** mode to enable single sign-on.

    ![Single sign-on select mode](common/select-saml-option.png)

3. On the **Set up Single Sign-On with SAML** page, click **Edit** icon to open **Basic SAML Configuration** dialog.

	![Edit Basic SAML Configuration](common/edit-urls.png)

4. On the **Basic SAML Configuration** section, if you wish to configure the application in **IDP** initiated mode, perform the following steps:

    ![Pega Systems Domain and URLs single sign-on information](common/idp-intiated.png)

    a. In the **Identifier** text box, type a URL using the following pattern:
    `https://<CUSTOMERNAME>.pegacloud.io:443/prweb/sp/<INSTANCEID>`

    b. In the **Reply URL** text box, type a URL using the following pattern:
    `https://<CUSTOMERNAME>.pegacloud.io:443/prweb/PRRestService/WebSSO/SAML/AssertionConsumerService`

5. Click **Set additional URLs** and perform the following step if you wish to configure the application in **SP** initiated mode:

    ![Pega Systems Domain and URLs single sign-on information](common/both-advanced-urls.png)

	a. In the **Sign on URL** text box, type the Sign on URL value.

    b. In the **Relay State** text box, type a URL using the following pattern:
    `https://<CUSTOMERNAME>.pegacloud.io/prweb/sso`

	> [!NOTE]
	> These values are not real. Update these values with the actual Identifier, Reply URL, Sign on URL and Relay State URL. You can find the values of Identifier and Reply URL from Pega application which is explained later in this tutorial. For Relay State, contact [Pega Systems Client support team](https://www.pega.com/contact-us) to get the value. You can also refer to the patterns shown in the **Basic SAML Configuration** section in the Azure portal.

6. Pega Systems application expects the SAML assertions in a specific format, which requires you to add custom attribute mappings to your SAML token attributes configuration. The following screenshot shows the list of default attributes. Click **Edit** icon to open **User Attributes** dialog.

	![image](common/edit-attribute.png)

7. In addition to above, Pega Systems application expects few more attributes to be passed back in SAML response. In the **User Claims** section on the **User Attributes** dialog, perform the following steps to add SAML token attribute as shown in the below table:

	| Name | Source Attribute|
	| ------------------- | -------------------- |
	| uid | *********** |
	| cn  | *********** |
	| mail | *********** |
	| accessgroup | *********** |
	| organization | *********** |
	| orgdivision | *********** |
	| orgunit | *********** |
	| workgroup | *********** |
	| Phone | *********** |
=======
    ![Select Single sign-on](common/select-sso.png)

2. In the **Select a single sign-on method** dialog box, select **SAML/WS-Fed** mode to enable single sign-on:

    ![Select a single sign-on method](common/select-saml-option.png)

3. On the **Set up Single Sign-On with SAML** page, select the **Edit** icon to open the **Basic SAML Configuration** dialog box:

	![Edit icon](common/edit-urls.png)

4. In the **Basic SAML Configuration** dialog box, if you want to configure the application in IdP-initiated mode, complete the following steps.

    ![Basic SAML Configuration dialog box](common/idp-intiated.png)

    1. In the **Identifier** box, enter a URL in this pattern:

       `https://<customername>.pegacloud.io:443/prweb/sp/<instanceID>`

    1. In the **Reply URL** box, enter a URL in this pattern:

       `https://<customername>.pegacloud.io:443/prweb/PRRestService/WebSSO/SAML/AssertionConsumerService`

5. If you want to configure the application in SP-initiated mode, select **Set additional URLs** and complete the following steps.

    ![Pega Systems Domain and URLs single sign-on information](common/both-advanced-urls.png)

	1. In the **Sign on URL** box, enter the sign on URL value.

    1. In the **Relay State** box, enter a URL in this pattern:
       `https://<customername>.pegacloud.io/prweb/sso`

	> [!NOTE]
	> The values provided here are placeholders. You need to use the actual identifier, reply URL, sign on URL, and relay state URL. You can get the identifier and reply URL values from a Pega application, as explained later in this tutorial. To get the relay state value, contact the [Pega Systems support team](https://www.pega.com/contact-us). You can also refer to the patterns shown in the **Basic SAML Configuration** section in the Azure portal.

6. The Pega Systems application needs the SAML assertions to be in a specific format. To get them in the correct format, you need to add custom attribute mappings to your SAML token attributes configuration. The following screenshot shows the default attributes. Select the **Edit** icon to open the **User Attributes** dialog box:

	![User Attributes](common/edit-attribute.png)

7. In addition to the attributes shown in the previous screenshot, the Pega Systems application requires a few more attributes to be passed back in the SAML response. In the **User claims** section of the **User Attributes** dialog box, complete the following steps to add these SAML token attributes:

	
   - `uid`
   - `cn`
   - `mail`
   - `accessgroup`  
   - `organization`  
   - `orgdivision`
   - `orgunit`
   - `workgroup`  
   - `Phone`
>>>>>>> 6a383dfd

	> [!NOTE]
	> These values are specific to your organization. Provide the appropriate values.

<<<<<<< HEAD
	a. Click **Add new claim** to open the **Manage user claims** dialog.

	![image](common/new-save-attribute.png)

	![image](common/new-attribute-details.png)
=======
	1. Select **Add new claim** to open the **Manage user claims** dialog box:

	![Select Add new claim](common/new-save-attribute.png)

	![Manage user claims dialog box](common/new-attribute-details.png)
>>>>>>> 6a383dfd

	1. In the **Name** box, enter the attribute name shown for that row.

<<<<<<< HEAD
	c. Leave the **Namespace** blank.

	d. Select Source as **Attribute**.

	e. From the **Source attribute** list, type the attribute value shown for that row.

	f. Click **Ok**

	g. Click **Save**.

8. On the **Set up Single Sign-On with SAML** page, in the **SAML Signing Certificate** section, click **Download** to download the **Federation Metadata XML** from the given options as per your requirement and save it on your computer.

	![The Certificate download link](common/metadataxml.png)

9. On the **Set up Pega Systems** section, copy the appropriate URL(s) as per your requirement.

	![Copy configuration URLs](common/copy-configuration-urls.png)

	a. Login URL

	b. Azure AD Identifier

	c. Logout URL

### Configure Pega Systems Single Sign-On

1. To configure single sign-on on **Pega Systems** side, open the **Pega Portal** with admin account in another browser window.

2. Select **Create** -> **SysAdmin** -> **Authentication Service**.

	![Configure Single Sign-On Save button](./media/pegasystems-tutorial/tutorial_pegasystems_admin.png)
	
3. Perform following actions on **Create Authentication Service** screen:
=======
	1. Leave the **Namespace** box empty.

	1. For the **Source**, select **Attribute**.

	1. In the **Source attribute** list, select the attribute value shown for that row.

	1. Select **Ok**.

	1. Select **Save**.

8. On the **Set up Single Sign-On with SAML** page, in the **SAML Signing Certificate** section, select the **Download** link next to **Federation Metadata XML**, per your requirements, and save the certificate on your computer:
>>>>>>> 6a383dfd

	![Certificate download link](common/metadataxml.png)

9. In the **Set up Pega Systems** section, copy the appropriate URLs, based on your requirements.

	![Copy the configuration URLs](common/copy-configuration-urls.png)

	1. **Login URL**.

<<<<<<< HEAD
	d. Click on **Create and open** 
	
4. In **Identity Provider (IdP) information** section, click on **Import IdP metadata** and browse the metadata file which you have downloaded from the Azure portal. Click **Submit** to load the metadata.

	![Configure Single Sign-On Save button](./media/pegasystems-tutorial/tutorial_pegasystems_admin2.png)
	
5. This will populate the IdP data as shown below.
=======
	1. **Azure AD Identifier**.

	1. **Logout URL**.

### Configure Pega Systems single sign-on

1. To configure single sign-on on the **Pega Systems** side, sign in to the Pega Portal with an admin account in another browser window.

2. Select **Create** > **SysAdmin** > **Authentication Service**:
>>>>>>> 6a383dfd

	![Select Authentication Service](./media/pegasystems-tutorial/tutorial_pegasystems_admin.png)
	
<<<<<<< HEAD
6. Perform following actions on **Service Provider (SP) settings** section:
=======
3. Complete the following steps on the **Create Authentication Service** screen.
>>>>>>> 6a383dfd

	![Create Authentication Service screen](./media/pegasystems-tutorial/tutorial_pegasystems_admin1.png)

<<<<<<< HEAD
	a. Copy the **Entity Identification** value and paste it in to **Identifier** textbox in the **Basic SAML Configuration** in the Azure portal.

	b. Copy the **Assertion Consumer Service (ACS) location** value and paste it in to **Reply URL** textbox in the **Basic SAML Configuration** in the Azure portal.
=======
	1. In the **Type** list, select **SAML 2.0**.

	1. In the **Name** box, enter any name (for example, **Azure AD SSO**).
>>>>>>> 6a383dfd

	1. In the **Short description** box, enter a description.  

<<<<<<< HEAD
7. Click **Save**
=======
	1. Select **Create and open**.
	
4. In the **Identity Provider (IdP) information** section, select **Import IdP metadata** and browse to the metadata file that you downloaded from the Azure portal. Click **Submit** to load the metadata:
>>>>>>> 6a383dfd

	![Identity Provider (IdP) information section](./media/pegasystems-tutorial/tutorial_pegasystems_admin2.png)
	
    The import will populate the IdP data as shown here:

	![Imported IdP data](./media/pegasystems-tutorial/tutorial_pegasystems_admin3.png)
	
6. Complete the following steps in the **Service Provider (SP) settings** section.

<<<<<<< HEAD
1. In the Azure portal, in the left pane, select **Azure Active Directory**, select **Users**, and then select **All users**.

    ![The "Users and groups" and "All users" links](common/users.png)

2. Select **New user** at the top of the screen.

    ![New user Button](common/new-user.png)

3. In the User properties, perform the following steps.

    ![The User dialog box](common/user-properties.png)

    a. In the **Name** field enter **BrittaSimon**.
  
    b. In the **User name** field type brittasimon@yourcompanydomain.extension. For example, BrittaSimon@contoso.com

    c. Select **Show password** check box, and then write down the value that's displayed in the Password box.

    d. Click **Create**.
=======
	![Service provider settings](./media/pegasystems-tutorial/tutorial_pegasystems_admin4.png)

	1. Copy the **Entity Identification** value and paste it into the **Identifier** box in the **Basic SAML Configuration** section in the Azure portal.

	1. Copy the **Assertion Consumer Service (ACS) location** value and paste it into the **Reply URL** box in the **Basic SAML Configuration** section in the Azure portal.

	1. Select **Disable request signing**.

7. Select **Save**.

### Create an Azure AD test user

In this section, you'll create a test user named Britta Simon in the Azure portal.

1. In the Azure portal, select **Azure Active Directory** in the left pane, select **Users**, and then select **All users**:

    ![Select All users](common/users.png)

2. Select **New user** at the top of the screen:

    ![Select New user](common/new-user.png)

3. In the **User** dialog box, complete the following steps.

    ![User dialog box](common/user-properties.png)

    a. In the **Name** box, enter **BrittaSimon**.
  
    b. In the **User name** box, enter **brittasimon@\<yourcompanydomain>.\<extension>**. (For example, BrittaSimon@contoso.com.)

    c. Select **Show password**, and then write down the value that's in the **Password** box.

    d. Select **Create**.
>>>>>>> 6a383dfd

### Assign the Azure AD test user

In this section, you'll enable Britta Simon to use Azure single sign-on by granting her access to Pega Systems.

1. In the Azure portal, select **Enterprise applications**, select **All applications**, and then select **Pega Systems**.

<<<<<<< HEAD
1. In the Azure portal, select **Enterprise Applications**, select **All applications**, then select **Pega Systems**.

	![Enterprise applications blade](common/enterprise-applications.png)

2. In the applications list, select **Pega Systems**.

	![The Pega Systems link in the Applications list](common/all-applications.png)

3. In the menu on the left, select **Users and groups**.

    ![The "Users and groups" link](common/users-groups-blade.png)

4. Click the **Add user** button, then select **Users and groups** in the **Add Assignment** dialog.

    ![The Add Assignment pane](common/add-assign-user.png)

5. In the **Users and groups** dialog select **Britta Simon** in the Users list, then click the **Select** button at the bottom of the screen.

6. If you are expecting any role value in the SAML assertion then in the **Select Role** dialog select the appropriate role for the user from the list, then click the **Select** button at the bottom of the screen.

7. In the **Add Assignment** dialog click the **Assign** button.

### Create Pega Systems test user

The objective of this section is to create a user called Britta Simon in Pega Systems. Work with [Pega Systems Client support team](https://www.pega.com/contact-us) to create users in Pega Systems.
=======
	![Enterprise applications blade](common/enterprise-applications.png)

2. In the list of applications, select **Pega Systems**.

	![List of applications](common/all-applications.png)

3. In the left pane, select **Users and groups**:

    ![Select Users and groups](common/users-groups-blade.png)

4. Select **Add user**, and then select **Users and groups** in the **Add Assignment** dialog box.

    ![Select Add user](common/add-assign-user.png)

5. In the **Users and groups** dialog box, select **Britta Simon** in the users list, and then click the **Select** button at the bottom of the screen.

6. If you expect a role value in the SAML assertion, in the **Select Role** dialog box, select the appropriate role for the user from the list. Click the **Select** button at the bottom of the screen.

7. In the **Add Assignment** dialog box, select **Assign**.

### Create a Pega Systems test user

Next, you need to create a user named Britta Simon in Pega Systems. Work with the [Pega Systems support team](https://www.pega.com/contact-us) to create users.
>>>>>>> 6a383dfd

### Test single sign-on

Now you need to test your Azure AD single sign-on configuration by using the Access Panel.

<<<<<<< HEAD
When you click the Pega Systems tile in the Access Panel, you should be automatically signed in to the Pega Systems for which you set up SSO. For more information about the Access Panel, see [Introduction to the Access Panel](https://docs.microsoft.com/azure/active-directory/active-directory-saas-access-panel-introduction).

## Additional Resources

- [List of Tutorials on How to Integrate SaaS Apps with Azure Active Directory](https://docs.microsoft.com/azure/active-directory/active-directory-saas-tutorial-list)
=======
When you select the Pega Systems tile in the Access Panel, you should be automatically signed in to the Pega Systems instance for which you set up SSO. For more information, see [Access and use apps on the My Apps portal](https://docs.microsoft.com/azure/active-directory/active-directory-saas-access-panel-introduction).

## Additional resources

- [Tutorials for integrating SaaS applications with Azure Active Directory](https://docs.microsoft.com/azure/active-directory/active-directory-saas-tutorial-list)
>>>>>>> 6a383dfd

- [What is application access and single sign-on with Azure Active Directory?](https://docs.microsoft.com/azure/active-directory/active-directory-appssoaccess-whatis)

- [What is conditional access in Azure Active Directory?](https://docs.microsoft.com/azure/active-directory/conditional-access/overview)<|MERGE_RESOLUTION|>--- conflicted
+++ resolved
@@ -20,17 +20,6 @@
 ---
 # Tutorial: Azure Active Directory integration with Pega Systems
 
-<<<<<<< HEAD
-In this tutorial, you learn how to integrate Pega Systems with Azure Active Directory (Azure AD).
-Integrating Pega Systems with Azure AD provides you with the following benefits:
-
-* You can control in Azure AD who has access to Pega Systems.
-* You can enable your users to be automatically signed-in to Pega Systems (Single Sign-On) with their Azure AD accounts.
-* You can manage your accounts in one central location - the Azure portal.
-
-If you want to know more details about SaaS app integration with Azure AD, see [What is application access and single sign-on with Azure Active Directory](https://docs.microsoft.com/azure/active-directory/active-directory-appssoaccess-whatis).
-If you don't have an Azure subscription, [create a free account](https://azure.microsoft.com/free/) before you begin.
-=======
 In this tutorial, you'll learn how to integrate Pega Systems with Azure Active Directory (Azure AD).
 
 This integration provides these benefits:
@@ -42,26 +31,11 @@
 To learn more about SaaS app integration with Azure AD, see [Single sign-on to applications in Azure Active Directory](https://docs.microsoft.com/azure/active-directory/active-directory-appssoaccess-whatis).
 
 If you don't have an Azure subscription, [create a free account](https://azure.microsoft.com/free/) before you start.
->>>>>>> 6a383dfd
 
 ## Prerequisites
 
 To configure Azure AD integration with Pega Systems, you need to have:
 
-<<<<<<< HEAD
-* An Azure AD subscription. If you don't have an Azure AD environment, you can get one-month trial [here](https://azure.microsoft.com/pricing/free-trial/)
-* Pega Systems single sign-on enabled subscription
-
-## Scenario description
-
-In this tutorial, you configure and test Azure AD single sign-on in a test environment.
-
-* Pega Systems supports **SP** and **IDP** initiated SSO
-
-## Adding Pega Systems from the gallery
-
-To configure the integration of Pega Systems into Azure AD, you need to add Pega Systems from the gallery to your list of managed SaaS apps.
-=======
 * An Azure AD subscription. If you don't have an Azure AD environment, you can sign up for a [one-month trial](https://azure.microsoft.com/pricing/free-trial/).
 * A Pega Systems subscription that has single sign-on enabled.
 
@@ -76,23 +50,9 @@
 To set up the integration of Pega Systems into Azure AD, you need to add Pega Systems from the gallery to your list of managed SaaS apps.
 
 1. In the [Azure portal](https://portal.azure.com), in the left pane, select **Azure Active Directory**:
->>>>>>> 6a383dfd
 
 	![Select Azure Active Directory](common/select-azuread.png)
 
-<<<<<<< HEAD
-1. In the **[Azure portal](https://portal.azure.com)**, on the left navigation panel, click **Azure Active Directory** icon.
-
-	![The Azure Active Directory button](common/select-azuread.png)
-
-2. Navigate to **Enterprise Applications** and then select the **All Applications** option.
-
-	![The Enterprise applications blade](common/enterprise-applications.png)
-
-3. To add new application, click **New application** button on the top of dialog.
-
-	![The New application button](common/add-new-app.png)
-=======
 2. Go to **Enterprise applications** > **All applications**.
 
 	![Enterprise applications blade](common/enterprise-applications.png)
@@ -104,18 +64,9 @@
 4. In the search box, enter **Pega Systems**. Select **Pega Systems** in the search results, and then select **Add**.
 
 	 ![Search results](common/search-new-app.png)
->>>>>>> 6a383dfd
-
-4. In the search box, type **Pega Systems**, select **Pega Systems** from result panel then click **Add** button to add the application.
-
-<<<<<<< HEAD
-	 ![Pega Systems in the results list](common/search-new-app.png)
 
 ## Configure and test Azure AD single sign-on
 
-In this section, you configure and test Azure AD single sign-on with Pega Systems based on a test user called **Britta Simon**.
-For single sign-on to work, a link relationship between an Azure AD user and the related user in Pega Systems needs to be established.
-=======
 In this section, you'll configure and test Azure AD single sign-on with Pega Systems by using a test user named Britta Simon.
 To enable single sign-on, you need to establish a relationship between an Azure AD user and the corresponding user in Pega Systems.
 
@@ -129,80 +80,13 @@
 6. **[Test single sign-on](#test-single-sign-on)** to verify that the configuration works.
 
 ### Configure Azure AD single sign-on
->>>>>>> 6a383dfd
 
 In this section, you'll enable Azure AD single sign-on in the Azure portal.
 
-<<<<<<< HEAD
-1. **[Configure Azure AD Single Sign-On](#configure-azure-ad-single-sign-on)** - to enable your users to use this feature.
-2. **[Configure Pega Systems Single Sign-On](#configure-pega-systems-single-sign-on)** - to configure the Single Sign-On settings on application side.
-3. **[Create an Azure AD test user](#create-an-azure-ad-test-user)** - to test Azure AD single sign-on with Britta Simon.
-4. **[Assign the Azure AD test user](#assign-the-azure-ad-test-user)** - to enable Britta Simon to use Azure AD single sign-on.
-5. **[Create Pega Systems test user](#create-pega-systems-test-user)** - to have a counterpart of Britta Simon in Pega Systems that is linked to the Azure AD representation of user.
-6. **[Test single sign-on](#test-single-sign-on)** - to verify whether the configuration works.
-=======
 To configure Azure AD single sign-on with Pega Systems, take these steps:
->>>>>>> 6a383dfd
 
 1. In the [Azure portal](https://portal.azure.com/), on the **Pega Systems** application integration page, select **Single sign-on**:
 
-<<<<<<< HEAD
-In this section, you enable Azure AD single sign-on in the Azure portal.
-
-To configure Azure AD single sign-on with Pega Systems, perform the following steps:
-
-1. In the [Azure portal](https://portal.azure.com/), on the **Pega Systems** application integration page, select **Single sign-on**.
-
-    ![Configure single sign-on link](common/select-sso.png)
-
-2. On the **Select a Single sign-on method** dialog, select **SAML/WS-Fed** mode to enable single sign-on.
-
-    ![Single sign-on select mode](common/select-saml-option.png)
-
-3. On the **Set up Single Sign-On with SAML** page, click **Edit** icon to open **Basic SAML Configuration** dialog.
-
-	![Edit Basic SAML Configuration](common/edit-urls.png)
-
-4. On the **Basic SAML Configuration** section, if you wish to configure the application in **IDP** initiated mode, perform the following steps:
-
-    ![Pega Systems Domain and URLs single sign-on information](common/idp-intiated.png)
-
-    a. In the **Identifier** text box, type a URL using the following pattern:
-    `https://<CUSTOMERNAME>.pegacloud.io:443/prweb/sp/<INSTANCEID>`
-
-    b. In the **Reply URL** text box, type a URL using the following pattern:
-    `https://<CUSTOMERNAME>.pegacloud.io:443/prweb/PRRestService/WebSSO/SAML/AssertionConsumerService`
-
-5. Click **Set additional URLs** and perform the following step if you wish to configure the application in **SP** initiated mode:
-
-    ![Pega Systems Domain and URLs single sign-on information](common/both-advanced-urls.png)
-
-	a. In the **Sign on URL** text box, type the Sign on URL value.
-
-    b. In the **Relay State** text box, type a URL using the following pattern:
-    `https://<CUSTOMERNAME>.pegacloud.io/prweb/sso`
-
-	> [!NOTE]
-	> These values are not real. Update these values with the actual Identifier, Reply URL, Sign on URL and Relay State URL. You can find the values of Identifier and Reply URL from Pega application which is explained later in this tutorial. For Relay State, contact [Pega Systems Client support team](https://www.pega.com/contact-us) to get the value. You can also refer to the patterns shown in the **Basic SAML Configuration** section in the Azure portal.
-
-6. Pega Systems application expects the SAML assertions in a specific format, which requires you to add custom attribute mappings to your SAML token attributes configuration. The following screenshot shows the list of default attributes. Click **Edit** icon to open **User Attributes** dialog.
-
-	![image](common/edit-attribute.png)
-
-7. In addition to above, Pega Systems application expects few more attributes to be passed back in SAML response. In the **User Claims** section on the **User Attributes** dialog, perform the following steps to add SAML token attribute as shown in the below table:
-
-	| Name | Source Attribute|
-	| ------------------- | -------------------- |
-	| uid | *********** |
-	| cn  | *********** |
-	| mail | *********** |
-	| accessgroup | *********** |
-	| organization | *********** |
-	| orgdivision | *********** |
-	| orgunit | *********** |
-	| workgroup | *********** |
-	| Phone | *********** |
-=======
     ![Select Single sign-on](common/select-sso.png)
 
 2. In the **Select a single sign-on method** dialog box, select **SAML/WS-Fed** mode to enable single sign-on:
@@ -253,62 +137,18 @@
    - `orgunit`
    - `workgroup`  
    - `Phone`
->>>>>>> 6a383dfd
 
 	> [!NOTE]
 	> These values are specific to your organization. Provide the appropriate values.
 
-<<<<<<< HEAD
-	a. Click **Add new claim** to open the **Manage user claims** dialog.
-
-	![image](common/new-save-attribute.png)
-
-	![image](common/new-attribute-details.png)
-=======
 	1. Select **Add new claim** to open the **Manage user claims** dialog box:
 
 	![Select Add new claim](common/new-save-attribute.png)
 
 	![Manage user claims dialog box](common/new-attribute-details.png)
->>>>>>> 6a383dfd
 
 	1. In the **Name** box, enter the attribute name shown for that row.
 
-<<<<<<< HEAD
-	c. Leave the **Namespace** blank.
-
-	d. Select Source as **Attribute**.
-
-	e. From the **Source attribute** list, type the attribute value shown for that row.
-
-	f. Click **Ok**
-
-	g. Click **Save**.
-
-8. On the **Set up Single Sign-On with SAML** page, in the **SAML Signing Certificate** section, click **Download** to download the **Federation Metadata XML** from the given options as per your requirement and save it on your computer.
-
-	![The Certificate download link](common/metadataxml.png)
-
-9. On the **Set up Pega Systems** section, copy the appropriate URL(s) as per your requirement.
-
-	![Copy configuration URLs](common/copy-configuration-urls.png)
-
-	a. Login URL
-
-	b. Azure AD Identifier
-
-	c. Logout URL
-
-### Configure Pega Systems Single Sign-On
-
-1. To configure single sign-on on **Pega Systems** side, open the **Pega Portal** with admin account in another browser window.
-
-2. Select **Create** -> **SysAdmin** -> **Authentication Service**.
-
-	![Configure Single Sign-On Save button](./media/pegasystems-tutorial/tutorial_pegasystems_admin.png)
-	
-3. Perform following actions on **Create Authentication Service** screen:
-=======
 	1. Leave the **Namespace** box empty.
 
 	1. For the **Source**, select **Attribute**.
@@ -320,7 +160,6 @@
 	1. Select **Save**.
 
 8. On the **Set up Single Sign-On with SAML** page, in the **SAML Signing Certificate** section, select the **Download** link next to **Federation Metadata XML**, per your requirements, and save the certificate on your computer:
->>>>>>> 6a383dfd
 
 	![Certificate download link](common/metadataxml.png)
 
@@ -330,15 +169,6 @@
 
 	1. **Login URL**.
 
-<<<<<<< HEAD
-	d. Click on **Create and open** 
-	
-4. In **Identity Provider (IdP) information** section, click on **Import IdP metadata** and browse the metadata file which you have downloaded from the Azure portal. Click **Submit** to load the metadata.
-
-	![Configure Single Sign-On Save button](./media/pegasystems-tutorial/tutorial_pegasystems_admin2.png)
-	
-5. This will populate the IdP data as shown below.
-=======
 	1. **Azure AD Identifier**.
 
 	1. **Logout URL**.
@@ -348,37 +178,22 @@
 1. To configure single sign-on on the **Pega Systems** side, sign in to the Pega Portal with an admin account in another browser window.
 
 2. Select **Create** > **SysAdmin** > **Authentication Service**:
->>>>>>> 6a383dfd
 
 	![Select Authentication Service](./media/pegasystems-tutorial/tutorial_pegasystems_admin.png)
 	
-<<<<<<< HEAD
-6. Perform following actions on **Service Provider (SP) settings** section:
-=======
 3. Complete the following steps on the **Create Authentication Service** screen.
->>>>>>> 6a383dfd
 
 	![Create Authentication Service screen](./media/pegasystems-tutorial/tutorial_pegasystems_admin1.png)
 
-<<<<<<< HEAD
-	a. Copy the **Entity Identification** value and paste it in to **Identifier** textbox in the **Basic SAML Configuration** in the Azure portal.
-
-	b. Copy the **Assertion Consumer Service (ACS) location** value and paste it in to **Reply URL** textbox in the **Basic SAML Configuration** in the Azure portal.
-=======
 	1. In the **Type** list, select **SAML 2.0**.
 
 	1. In the **Name** box, enter any name (for example, **Azure AD SSO**).
->>>>>>> 6a383dfd
 
 	1. In the **Short description** box, enter a description.  
 
-<<<<<<< HEAD
-7. Click **Save**
-=======
 	1. Select **Create and open**.
 	
 4. In the **Identity Provider (IdP) information** section, select **Import IdP metadata** and browse to the metadata file that you downloaded from the Azure portal. Click **Submit** to load the metadata:
->>>>>>> 6a383dfd
 
 	![Identity Provider (IdP) information section](./media/pegasystems-tutorial/tutorial_pegasystems_admin2.png)
 	
@@ -388,27 +203,6 @@
 	
 6. Complete the following steps in the **Service Provider (SP) settings** section.
 
-<<<<<<< HEAD
-1. In the Azure portal, in the left pane, select **Azure Active Directory**, select **Users**, and then select **All users**.
-
-    ![The "Users and groups" and "All users" links](common/users.png)
-
-2. Select **New user** at the top of the screen.
-
-    ![New user Button](common/new-user.png)
-
-3. In the User properties, perform the following steps.
-
-    ![The User dialog box](common/user-properties.png)
-
-    a. In the **Name** field enter **BrittaSimon**.
-  
-    b. In the **User name** field type brittasimon@yourcompanydomain.extension. For example, BrittaSimon@contoso.com
-
-    c. Select **Show password** check box, and then write down the value that's displayed in the Password box.
-
-    d. Click **Create**.
-=======
 	![Service provider settings](./media/pegasystems-tutorial/tutorial_pegasystems_admin4.png)
 
 	1. Copy the **Entity Identification** value and paste it into the **Identifier** box in the **Basic SAML Configuration** section in the Azure portal.
@@ -442,7 +236,6 @@
     c. Select **Show password**, and then write down the value that's in the **Password** box.
 
     d. Select **Create**.
->>>>>>> 6a383dfd
 
 ### Assign the Azure AD test user
 
@@ -450,35 +243,8 @@
 
 1. In the Azure portal, select **Enterprise applications**, select **All applications**, and then select **Pega Systems**.
 
-<<<<<<< HEAD
-1. In the Azure portal, select **Enterprise Applications**, select **All applications**, then select **Pega Systems**.
-
 	![Enterprise applications blade](common/enterprise-applications.png)
 
-2. In the applications list, select **Pega Systems**.
-
-	![The Pega Systems link in the Applications list](common/all-applications.png)
-
-3. In the menu on the left, select **Users and groups**.
-
-    ![The "Users and groups" link](common/users-groups-blade.png)
-
-4. Click the **Add user** button, then select **Users and groups** in the **Add Assignment** dialog.
-
-    ![The Add Assignment pane](common/add-assign-user.png)
-
-5. In the **Users and groups** dialog select **Britta Simon** in the Users list, then click the **Select** button at the bottom of the screen.
-
-6. If you are expecting any role value in the SAML assertion then in the **Select Role** dialog select the appropriate role for the user from the list, then click the **Select** button at the bottom of the screen.
-
-7. In the **Add Assignment** dialog click the **Assign** button.
-
-### Create Pega Systems test user
-
-The objective of this section is to create a user called Britta Simon in Pega Systems. Work with [Pega Systems Client support team](https://www.pega.com/contact-us) to create users in Pega Systems.
-=======
-	![Enterprise applications blade](common/enterprise-applications.png)
-
 2. In the list of applications, select **Pega Systems**.
 
 	![List of applications](common/all-applications.png)
@@ -500,25 +266,16 @@
 ### Create a Pega Systems test user
 
 Next, you need to create a user named Britta Simon in Pega Systems. Work with the [Pega Systems support team](https://www.pega.com/contact-us) to create users.
->>>>>>> 6a383dfd
 
 ### Test single sign-on
 
 Now you need to test your Azure AD single sign-on configuration by using the Access Panel.
 
-<<<<<<< HEAD
-When you click the Pega Systems tile in the Access Panel, you should be automatically signed in to the Pega Systems for which you set up SSO. For more information about the Access Panel, see [Introduction to the Access Panel](https://docs.microsoft.com/azure/active-directory/active-directory-saas-access-panel-introduction).
-
-## Additional Resources
-
-- [List of Tutorials on How to Integrate SaaS Apps with Azure Active Directory](https://docs.microsoft.com/azure/active-directory/active-directory-saas-tutorial-list)
-=======
 When you select the Pega Systems tile in the Access Panel, you should be automatically signed in to the Pega Systems instance for which you set up SSO. For more information, see [Access and use apps on the My Apps portal](https://docs.microsoft.com/azure/active-directory/active-directory-saas-access-panel-introduction).
 
 ## Additional resources
 
 - [Tutorials for integrating SaaS applications with Azure Active Directory](https://docs.microsoft.com/azure/active-directory/active-directory-saas-tutorial-list)
->>>>>>> 6a383dfd
 
 - [What is application access and single sign-on with Azure Active Directory?](https://docs.microsoft.com/azure/active-directory/active-directory-appssoaccess-whatis)
 
