--- conflicted
+++ resolved
@@ -74,18 +74,11 @@
 To configure and test Azure AD single sign-on with ChronicX®, you need to complete the following building blocks:
 
 1. **[Configure Azure AD Single Sign-On](#configure-azure-ad-single-sign-on)** - to enable your users to use this feature.
-<<<<<<< HEAD
 2. **[Configure ChronicX® Single Sign-On](#configure-chronicx®-single-sign-on)** - to configure the Single Sign-On settings on application side.
 3. **[Create an Azure AD test user](#create-an-azure-ad-test-user)** - to test Azure AD single sign-on with Britta Simon.
 4. **[Assign the Azure AD test user](#assign-the-azure-ad-test-user)** - to enable Britta Simon to use Azure AD single sign-on.
 5. **[Create ChronicX® test user](#create-chronicx®-test-user)** - to have a counterpart of Britta Simon in ChronicX® that is linked to the Azure AD representation of user.
 6. **[Test single sign-on](#test-single-sign-on)** - to verify whether the configuration works.
-=======
-1. **[Create an Azure AD test user](#create-an-azure-ad-test-user)** - to test Azure AD single sign-on with Britta Simon.
-1. **Create a ChronicX® test user** - to have a counterpart of Britta Simon in ChronicX® that is linked to the Azure AD representation of user.
-1. **[Assign the Azure AD test user](#assign-the-azure-ad-test-user)** - to enable Britta Simon to use Azure AD single sign-on.
-1. **[Test single sign-on](#test-single-sign-on)** - to verify whether the configuration works.
->>>>>>> cfdeed80
 
 ### Configure Azure AD single sign-on
 
