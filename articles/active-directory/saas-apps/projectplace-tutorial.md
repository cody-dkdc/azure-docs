---
title: 'Tutorial: Azure Active Directory integration with Projectplace | Microsoft Docs'
description: In this tutorial, you'll learn how to configure single sign-on between Azure Active Directory and Projectplace.
services: active-directory
documentationCenter: na
author: jeevansd
manager: mtillman
ms.reviewer: barbkess

ms.assetid: 298059ca-b652-4577-916a-c31393d53d7a
ms.service: active-directory
ms.subservice: saas-app-tutorial
ms.workload: identity
ms.tgt_pltfrm: na
ms.devlang: na
ms.topic: tutorial
ms.date: 03/26/2019
ms.author: jeedes

---
# Tutorial: Azure Active Directory integration with Projectplace

<<<<<<< HEAD
In this tutorial, you learn how to integrate Projectplace with Azure Active Directory (Azure AD).
Integrating Projectplace with Azure AD provides you with the following benefits:

* You can control in Azure AD who has access to Projectplace.
* You can enable your users to be automatically signed-in to Projectplace (Single Sign-On) with their Azure AD accounts.
* You can manage your accounts in one central location - the Azure portal.

If you want to know more details about SaaS app integration with Azure AD, see [What is application access and single sign-on with Azure Active Directory](https://docs.microsoft.com/azure/active-directory/active-directory-appssoaccess-whatis).
If you don't have an Azure subscription, [create a free account](https://azure.microsoft.com/free/) before you begin.

## Prerequisites

To configure Azure AD integration with Projectplace, you need the following items:

* An Azure AD subscription. If you don't have an Azure AD environment, you can get one-month trial [here](https://azure.microsoft.com/pricing/free-trial/)
* Projectplace single sign-on enabled subscription

## Scenario description

In this tutorial, you configure and test Azure AD single sign-on in a test environment.

* Projectplace supports **SP** initiated SSO

## Adding Projectplace from the gallery

To configure the integration of Projectplace into Azure AD, you need to add Projectplace from the gallery to your list of managed SaaS apps.
=======
In this tutorial, you'll learn how to integrate Projectplace with Azure Active Directory (Azure AD).

This integration provides these benefits:

* You can use Azure AD to control who has access to Projectplace.
* You can enable your users to be automatically signed in to Projectplace (single sign-on) with their Azure AD accounts.
* You can manage your accounts in one central location: the Azure portal.

To learn more about SaaS app integration with Azure AD, see [Single sign-on to applications in Azure Active Directory](https://docs.microsoft.com/azure/active-directory/active-directory-appssoaccess-whatis).

If you don't have an Azure subscription, [create a free account](https://azure.microsoft.com/free/) before you start.

## Prerequisites

To configure Azure AD integration with Projectplace, you need:

* An Azure AD subscription. If you don't have an Azure AD environment, you can sign up for a [one-month trial](https://azure.microsoft.com/pricing/free-trial/) subscription.
* A Projectplace subscription that has single sign-on enabled.

## Scenario description

In this tutorial, you'll configure and test Azure AD single sign-on in a test environment.

* Projectplace supports SP-initiated SSO.
>>>>>>> 6a383dfd

## Add Projectplace from the gallery

<<<<<<< HEAD
1. In the **[Azure portal](https://portal.azure.com)**, on the left navigation panel, click **Azure Active Directory** icon.

	![The Azure Active Directory button](common/select-azuread.png)

2. Navigate to **Enterprise Applications** and then select the **All Applications** option.

	![The Enterprise applications blade](common/enterprise-applications.png)

3. To add new application, click **New application** button on the top of dialog.

	![The New application button](common/add-new-app.png)

4. In the search box, type **Projectplace**, select **Projectplace** from result panel then click **Add** button to add the application.

	 ![Projectplace in the results list](common/search-new-app.png)

## Configure and test Azure AD single sign-on

In this section, you configure and test Azure AD single sign-on with Projectplace based on a test user called **Britta Simon**.
For single sign-on to work, a link relationship between an Azure AD user and the related user in Projectplace needs to be established.

To configure and test Azure AD single sign-on with Projectplace, you need to complete the following building blocks:

1. **[Configure Azure AD Single Sign-On](#configure-azure-ad-single-sign-on)** - to enable your users to use this feature.
2. **[Configure Projectplace Single Sign-On](#configure-projectplace-single-sign-on)** - to configure the Single Sign-On settings on application side.
3. **[Create an Azure AD test user](#create-an-azure-ad-test-user)** - to test Azure AD single sign-on with Britta Simon.
4. **[Assign the Azure AD test user](#assign-the-azure-ad-test-user)** - to enable Britta Simon to use Azure AD single sign-on.
5. **[Create Projectplace test user](#create-projectplace-test-user)** - to have a counterpart of Britta Simon in Projectplace that is linked to the Azure AD representation of user.
6. **[Test single sign-on](#test-single-sign-on)** - to verify whether the configuration works.

### Configure Azure AD single sign-on

In this section, you enable Azure AD single sign-on in the Azure portal.

To configure Azure AD single sign-on with Projectplace, perform the following steps:

1. In the [Azure portal](https://portal.azure.com/), on the **Projectplace** application integration page, select **Single sign-on**.

    ![Configure single sign-on link](common/select-sso.png)

2. On the **Select a Single sign-on method** dialog, select **SAML/WS-Fed** mode to enable single sign-on.

    ![Single sign-on select mode](common/select-saml-option.png)

3. On the **Set up Single Sign-On with SAML** page, click **Edit** icon to open **Basic SAML Configuration** dialog.

	![Edit Basic SAML Configuration](common/edit-urls.png)

4. On the **Basic SAML Configuration** section, perform the following steps:

    ![Projectplace Domain and URLs single sign-on information](common/sp-signonurl.png)

    In the **Sign-on URL** text box, type a URL using the following pattern:
    `https://<company>.projectplace.com`

	> [!NOTE]
	> The value is not real. Update the value with the actual Sign-On URL. Contact [Projectplace Client support team](https://success.planview.com/Projectplace/Support) to get the value. You can also refer to the patterns shown in the **Basic SAML Configuration** section in the Azure portal.

5. On the **Set up Single Sign-On with SAML** page, in the **SAML Signing Certificate** section, click **Download** to download the **Federation Metadata XML** from the given options as per your requirement and save it on your computer.

	![The Certificate download link](common/metadataxml.png)

6. On the **Set up Projectplace** section, copy the appropriate URL(s) as per your requirement.

	![Copy configuration URLs](common/copy-configuration-urls.png)

	a. Login URL

	b. Azure AD Identifier

	c. Logout URL

### Configure Projectplace Single Sign-On

To configure single sign-on on **Projectplace** side, you need to send the downloaded **Federation Metadata XML** and appropriate copied URLs from Azure portal to [Projectplace support team](https://success.planview.com/Projectplace/Support). They set this setting to have the SAML SSO connection set properly on both sides.
=======
To set up the integration of Projectplace into Azure AD, you need to add Projectplace from the gallery to your list of managed SaaS apps.

1. In the [Azure portal](https://portal.azure.com), in the left pane, select **Azure Active Directory**:

	![Select Azure Active Directory](common/select-azuread.png)

2. Go to **Enterprise applications** > **All applications**:

	![The Enterprise applications blade](common/enterprise-applications.png)

3. To add an application, select **New application** at the top of the window:

	![Select New application](common/add-new-app.png)

4. In the search box, enter **Projectplace**. Select **Projectplace** in the search results and then select **Add**.

	 ![Search results](common/search-new-app.png)

## Configure and test Azure AD single sign-on

In this section, you'll configure and test Azure AD single sign-on with Projectplace by using a test user named Britta Simon.
To enable single sign-on, you need to establish a relationship between an Azure AD user and the corresponding user in Projectplace.

To configure and test Azure AD single sign-on with Projectplace, you need to complete these steps:

1. **[Configure Azure AD single sign-on](#configure-azure-ad-single-sign-on)** to enable the feature for your users.
2. **[Configure Projectplace single sign-on](#configure-projectplace-single-sign-on)** on the application side.
3. **[Create an Azure AD test user](#create-an-azure-ad-test-user)** to test Azure AD single sign-on.
4. **[Assign the Azure AD test user](#assign-the-azure-ad-test-user)** to enable Azure AD single sign-on for the user.
5. **[Create a Projectplace test user](#create-a-projectplace-test-user)** that's linked to the Azure AD representation of the user.
6. **[Test single sign-on](#test-single-sign-on)** to verify that the configuration works.

### Configure Azure AD single sign-on

In this section, you'll enable Azure AD single sign-on in the Azure portal.

To configure Azure AD single sign-on with Projectplace, take these steps:

1. In the [Azure portal](https://portal.azure.com/), on the **Projectplace** application integration page, select **Single sign-on**:

    ![Select Single sign-on](common/select-sso.png)

2. In the **Select a single sign-on method** dialog box, select **SAML/WS-Fed** mode to enable single sign-on:

    ![Select a single sign-on method](common/select-saml-option.png)

3. On the **Set up Single Sign-On with SAML** page, select the **Edit** icon to open the **Basic SAML Configuration** dialog box:

	![Edit icon](common/edit-urls.png)

4. In the **Basic SAML Configuration** dialog box, in the **Sign-on URL** box, enter a URL in this pattern:

    `https://<company>.projectplace.com`

   ![Basic SAML Configuration dialog box](common/sp-signonurl.png)
	> [!NOTE]
	> This value is a placeholder. You need to use the actual sign-on URL. Contact the [Projectplace support team](https://success.planview.com/Projectplace/Support) to get the value. You can also refer to the patterns shown in the **Basic SAML Configuration** dialog box in the Azure portal.

5. On the **Set up Single Sign-On with SAML** page, in the **SAML Signing Certificate** section, select the **Download** link next to **Federation Metadata XML**, per your requirements, and save the certificate on your computer:

	![Certificate download link](common/metadataxml.png)

6. In the **Set up Projectplace** section, copy the appropriate URLs, based on your requirements.
>>>>>>> 6a383dfd

	![Copy the configuration URLs](common/copy-configuration-urls.png)

<<<<<<< HEAD
### Create an Azure AD test user 

The objective of this section is to create a test user in the Azure portal called Britta Simon.

1. In the Azure portal, in the left pane, select **Azure Active Directory**, select **Users**, and then select **All users**.

    ![The "Users and groups" and "All users" links](common/users.png)

2. Select **New user** at the top of the screen.

    ![New user Button](common/new-user.png)

3. In the User properties, perform the following steps.

    ![The User dialog box](common/user-properties.png)

    a. In the **Name** field enter **BrittaSimon**.
  
    b. In the **User name** field type brittasimon@yourcompanydomain.extension. For example, BrittaSimon@contoso.com

    c. Select **Show password** check box, and then write down the value that's displayed in the Password box.

    d. Click **Create**.

### Assign the Azure AD test user

In this section, you enable Britta Simon to use Azure single sign-on by granting access to Projectplace.

1. In the Azure portal, select **Enterprise Applications**, select **All applications**, then select **Projectplace**.

	![Enterprise applications blade](common/enterprise-applications.png)

2. In the applications list, select **Projectplace**.

	![The Projectplace link in the Applications list](common/all-applications.png)

3. In the menu on the left, select **Users and groups**.

    ![The "Users and groups" link](common/users-groups-blade.png)

4. Click the **Add user** button, then select **Users and groups** in the **Add Assignment** dialog.

    ![The Add Assignment pane](common/add-assign-user.png)

5. In the **Users and groups** dialog select **Britta Simon** in the Users list, then click the **Select** button at the bottom of the screen.

6. If you are expecting any role value in the SAML assertion then in the **Select Role** dialog select the appropriate role for the user from the list, then click the **Select** button at the bottom of the screen.

7. In the **Add Assignment** dialog click the **Assign** button.

### Create Projectplace test user
=======
	1. **Login URL**.

	1. **Azure AD Identifier**.

	1. **Logout URL**.

### Configure Projectplace single sign-on

To configure single sign-on on the **Projectplace** side, you need to send the downloaded **Federation Metadata XML** certificate and the URLs that you copied from the Azure portal to the [Projectplace support team](https://success.planview.com/Projectplace/Support). This team ensures the SAML SSO connection is set properly on both sides.

>[!NOTE]
>The single sign-on configuration has to be performed by the [Projectplace support team](https://success.planview.com/Projectplace/Support). You'll get a notification as soon as the configuration is complete.

### Create an Azure AD test user

In this section, you'll create a test user named Britta Simon in the Azure portal.

1. In the Azure portal, select **Azure Active Directory** in the left pane, select **Users**, and then select **All users**:

    ![Select All users](common/users.png)

2. Select **New user** at the top of the screen:

    ![Select New user](common/new-user.png)

3. In the **User** dialog box, take the following steps.
>>>>>>> 6a383dfd

    ![User dialog box](common/user-properties.png)

    1. In the **Name** box, enter **BrittaSimon**.
  
    1. In the **User name** box, enter **BrittaSimon@\<yourcompanydomain>.\<extension>**. (For example, BrittaSimon@contoso.com.)

    1. Select **Show Password**, and then write down the value that's in the **Password** box.

<<<<<<< HEAD
2. Go to **People**, and then click **Members**.
   
    ![People](./media/projectplace-tutorial/ic790228.png "People")

3. Click **Add Member**.
   
    ![Add Members](./media/projectplace-tutorial/ic790232.png "Add Members")

4. In the **Add Member** section, perform the following steps:
   
    ![New Members](./media/projectplace-tutorial/ic790233.png "New Members")
   
    a. In the **New Members** textbox, type the email address of a valid AAD account you want to provision into the related textboxes.
   
    b. Click **Send**.
=======
    1. Select **Create**.

### Assign the Azure AD test user

In this section, you'll enable Britta Simon to use Azure AD single sign-on by granting her access to Projectplace.
>>>>>>> 6a383dfd

1. In the Azure portal, select **Enterprise applications**, select **All applications**, and then select **Projectplace**.

	![Enterprise applications blade](common/enterprise-applications.png)

<<<<<<< HEAD
### Test single sign-on 
=======
2. In the list of applications, select **Projectplace**.

	![List of applications](common/all-applications.png)

3. In the left pane, select **Users and groups**:

    ![Select Users and groups](common/users-groups-blade.png)

4. Select **Add user**, and then select **Users and groups** in the **Add Assignment** dialog box.

    ![Select Add user](common/add-assign-user.png)

5. In the **Users and groups** dialog box, select **Britta Simon** in the users list, and then click the **Select** button at the bottom of the screen.

6. If you expect a role value in the SAML assertion, in the **Select Role** dialog box, select the appropriate role for the user from the list. Click the **Select** button at the bottom of the screen.

7. In the **Add Assignment** dialog box, select **Assign**.

### Create a Projectplace test user

To enable Azure AD users to sign in to Projectplace, you need to add them to Projectplace. You need add them manually.

To create a user account, take these steps:

1. Sign in to your **Projectplace** company site as an admin.

2. Go to **People**, and then select **Members**:
   
    ![Go to People, and then select Members](./media/projectplace-tutorial/ic790228.png "People")

3. Select **Add Member**:
   
    ![Select Add Member](./media/projectplace-tutorial/ic790232.png "Add Members")
>>>>>>> 6a383dfd

4. In the **Add Member** section, take the following steps.
   
    ![Add Member section](./media/projectplace-tutorial/ic790233.png "New Members")
   
    1. In the **New Members** box, enter the email address of a valid Azure AD account that you want to add.
   
    1. Select **Send**.

<<<<<<< HEAD
When you click the Projectplace tile in the Access Panel, you should be automatically signed in to the Projectplace for which you set up SSO. For more information about the Access Panel, see [Introduction to the Access Panel](https://docs.microsoft.com/azure/active-directory/active-directory-saas-access-panel-introduction).

## Additional Resources

- [List of Tutorials on How to Integrate SaaS Apps with Azure Active Directory](https://docs.microsoft.com/azure/active-directory/active-directory-saas-tutorial-list)

- [What is application access and single sign-on with Azure Active Directory?](https://docs.microsoft.com/azure/active-directory/active-directory-appssoaccess-whatis)

- [What is conditional access in Azure Active Directory?](https://docs.microsoft.com/azure/active-directory/conditional-access/overview)
=======
   An email containing a link to confirm the account before it becomes active is sent to the Azure AD account holder.

>[!NOTE]
>You can also use any other user-account creation tool or API provided by Projectplace to add Azure AD user accounts.

### Test single sign-on

Now you need to test your Azure AD single sign-on configuration by using the Access Panel.

When you select the Projectplace tile in the Access Panel, you should be automatically signed in to the Projectplace instance for which you set up SSO. For more information, see [Access and use apps on the My Apps portal](https://docs.microsoft.com/azure/active-directory/active-directory-saas-access-panel-introduction).

## Additional resources

- [Tutorials for integrating SaaS applications with Azure Active Directory](https://docs.microsoft.com/azure/active-directory/active-directory-saas-tutorial-list)

- [What is application access and single sign-on with Azure Active Directory?](https://docs.microsoft.com/azure/active-directory/active-directory-appssoaccess-whatis)

- [What is conditional access in Azure Active Directory?](https://docs.microsoft.com/azure/active-directory/conditional-access/overview)
>>>>>>> 6a383dfd
<|MERGE_RESOLUTION|>--- conflicted
+++ resolved
@@ -20,34 +20,6 @@
 ---
 # Tutorial: Azure Active Directory integration with Projectplace
 
-<<<<<<< HEAD
-In this tutorial, you learn how to integrate Projectplace with Azure Active Directory (Azure AD).
-Integrating Projectplace with Azure AD provides you with the following benefits:
-
-* You can control in Azure AD who has access to Projectplace.
-* You can enable your users to be automatically signed-in to Projectplace (Single Sign-On) with their Azure AD accounts.
-* You can manage your accounts in one central location - the Azure portal.
-
-If you want to know more details about SaaS app integration with Azure AD, see [What is application access and single sign-on with Azure Active Directory](https://docs.microsoft.com/azure/active-directory/active-directory-appssoaccess-whatis).
-If you don't have an Azure subscription, [create a free account](https://azure.microsoft.com/free/) before you begin.
-
-## Prerequisites
-
-To configure Azure AD integration with Projectplace, you need the following items:
-
-* An Azure AD subscription. If you don't have an Azure AD environment, you can get one-month trial [here](https://azure.microsoft.com/pricing/free-trial/)
-* Projectplace single sign-on enabled subscription
-
-## Scenario description
-
-In this tutorial, you configure and test Azure AD single sign-on in a test environment.
-
-* Projectplace supports **SP** initiated SSO
-
-## Adding Projectplace from the gallery
-
-To configure the integration of Projectplace into Azure AD, you need to add Projectplace from the gallery to your list of managed SaaS apps.
-=======
 In this tutorial, you'll learn how to integrate Projectplace with Azure Active Directory (Azure AD).
 
 This integration provides these benefits:
@@ -72,87 +44,9 @@
 In this tutorial, you'll configure and test Azure AD single sign-on in a test environment.
 
 * Projectplace supports SP-initiated SSO.
->>>>>>> 6a383dfd
 
 ## Add Projectplace from the gallery
 
-<<<<<<< HEAD
-1. In the **[Azure portal](https://portal.azure.com)**, on the left navigation panel, click **Azure Active Directory** icon.
-
-	![The Azure Active Directory button](common/select-azuread.png)
-
-2. Navigate to **Enterprise Applications** and then select the **All Applications** option.
-
-	![The Enterprise applications blade](common/enterprise-applications.png)
-
-3. To add new application, click **New application** button on the top of dialog.
-
-	![The New application button](common/add-new-app.png)
-
-4. In the search box, type **Projectplace**, select **Projectplace** from result panel then click **Add** button to add the application.
-
-	 ![Projectplace in the results list](common/search-new-app.png)
-
-## Configure and test Azure AD single sign-on
-
-In this section, you configure and test Azure AD single sign-on with Projectplace based on a test user called **Britta Simon**.
-For single sign-on to work, a link relationship between an Azure AD user and the related user in Projectplace needs to be established.
-
-To configure and test Azure AD single sign-on with Projectplace, you need to complete the following building blocks:
-
-1. **[Configure Azure AD Single Sign-On](#configure-azure-ad-single-sign-on)** - to enable your users to use this feature.
-2. **[Configure Projectplace Single Sign-On](#configure-projectplace-single-sign-on)** - to configure the Single Sign-On settings on application side.
-3. **[Create an Azure AD test user](#create-an-azure-ad-test-user)** - to test Azure AD single sign-on with Britta Simon.
-4. **[Assign the Azure AD test user](#assign-the-azure-ad-test-user)** - to enable Britta Simon to use Azure AD single sign-on.
-5. **[Create Projectplace test user](#create-projectplace-test-user)** - to have a counterpart of Britta Simon in Projectplace that is linked to the Azure AD representation of user.
-6. **[Test single sign-on](#test-single-sign-on)** - to verify whether the configuration works.
-
-### Configure Azure AD single sign-on
-
-In this section, you enable Azure AD single sign-on in the Azure portal.
-
-To configure Azure AD single sign-on with Projectplace, perform the following steps:
-
-1. In the [Azure portal](https://portal.azure.com/), on the **Projectplace** application integration page, select **Single sign-on**.
-
-    ![Configure single sign-on link](common/select-sso.png)
-
-2. On the **Select a Single sign-on method** dialog, select **SAML/WS-Fed** mode to enable single sign-on.
-
-    ![Single sign-on select mode](common/select-saml-option.png)
-
-3. On the **Set up Single Sign-On with SAML** page, click **Edit** icon to open **Basic SAML Configuration** dialog.
-
-	![Edit Basic SAML Configuration](common/edit-urls.png)
-
-4. On the **Basic SAML Configuration** section, perform the following steps:
-
-    ![Projectplace Domain and URLs single sign-on information](common/sp-signonurl.png)
-
-    In the **Sign-on URL** text box, type a URL using the following pattern:
-    `https://<company>.projectplace.com`
-
-	> [!NOTE]
-	> The value is not real. Update the value with the actual Sign-On URL. Contact [Projectplace Client support team](https://success.planview.com/Projectplace/Support) to get the value. You can also refer to the patterns shown in the **Basic SAML Configuration** section in the Azure portal.
-
-5. On the **Set up Single Sign-On with SAML** page, in the **SAML Signing Certificate** section, click **Download** to download the **Federation Metadata XML** from the given options as per your requirement and save it on your computer.
-
-	![The Certificate download link](common/metadataxml.png)
-
-6. On the **Set up Projectplace** section, copy the appropriate URL(s) as per your requirement.
-
-	![Copy configuration URLs](common/copy-configuration-urls.png)
-
-	a. Login URL
-
-	b. Azure AD Identifier
-
-	c. Logout URL
-
-### Configure Projectplace Single Sign-On
-
-To configure single sign-on on **Projectplace** side, you need to send the downloaded **Federation Metadata XML** and appropriate copied URLs from Azure portal to [Projectplace support team](https://success.planview.com/Projectplace/Support). They set this setting to have the SAML SSO connection set properly on both sides.
-=======
 To set up the integration of Projectplace into Azure AD, you need to add Projectplace from the gallery to your list of managed SaaS apps.
 
 1. In the [Azure portal](https://portal.azure.com), in the left pane, select **Azure Active Directory**:
@@ -216,63 +110,9 @@
 	![Certificate download link](common/metadataxml.png)
 
 6. In the **Set up Projectplace** section, copy the appropriate URLs, based on your requirements.
->>>>>>> 6a383dfd
 
 	![Copy the configuration URLs](common/copy-configuration-urls.png)
 
-<<<<<<< HEAD
-### Create an Azure AD test user 
-
-The objective of this section is to create a test user in the Azure portal called Britta Simon.
-
-1. In the Azure portal, in the left pane, select **Azure Active Directory**, select **Users**, and then select **All users**.
-
-    ![The "Users and groups" and "All users" links](common/users.png)
-
-2. Select **New user** at the top of the screen.
-
-    ![New user Button](common/new-user.png)
-
-3. In the User properties, perform the following steps.
-
-    ![The User dialog box](common/user-properties.png)
-
-    a. In the **Name** field enter **BrittaSimon**.
-  
-    b. In the **User name** field type brittasimon@yourcompanydomain.extension. For example, BrittaSimon@contoso.com
-
-    c. Select **Show password** check box, and then write down the value that's displayed in the Password box.
-
-    d. Click **Create**.
-
-### Assign the Azure AD test user
-
-In this section, you enable Britta Simon to use Azure single sign-on by granting access to Projectplace.
-
-1. In the Azure portal, select **Enterprise Applications**, select **All applications**, then select **Projectplace**.
-
-	![Enterprise applications blade](common/enterprise-applications.png)
-
-2. In the applications list, select **Projectplace**.
-
-	![The Projectplace link in the Applications list](common/all-applications.png)
-
-3. In the menu on the left, select **Users and groups**.
-
-    ![The "Users and groups" link](common/users-groups-blade.png)
-
-4. Click the **Add user** button, then select **Users and groups** in the **Add Assignment** dialog.
-
-    ![The Add Assignment pane](common/add-assign-user.png)
-
-5. In the **Users and groups** dialog select **Britta Simon** in the Users list, then click the **Select** button at the bottom of the screen.
-
-6. If you are expecting any role value in the SAML assertion then in the **Select Role** dialog select the appropriate role for the user from the list, then click the **Select** button at the bottom of the screen.
-
-7. In the **Add Assignment** dialog click the **Assign** button.
-
-### Create Projectplace test user
-=======
 	1. **Login URL**.
 
 	1. **Azure AD Identifier**.
@@ -299,7 +139,6 @@
     ![Select New user](common/new-user.png)
 
 3. In the **User** dialog box, take the following steps.
->>>>>>> 6a383dfd
 
     ![User dialog box](common/user-properties.png)
 
@@ -309,37 +148,16 @@
 
     1. Select **Show Password**, and then write down the value that's in the **Password** box.
 
-<<<<<<< HEAD
-2. Go to **People**, and then click **Members**.
-   
-    ![People](./media/projectplace-tutorial/ic790228.png "People")
-
-3. Click **Add Member**.
-   
-    ![Add Members](./media/projectplace-tutorial/ic790232.png "Add Members")
-
-4. In the **Add Member** section, perform the following steps:
-   
-    ![New Members](./media/projectplace-tutorial/ic790233.png "New Members")
-   
-    a. In the **New Members** textbox, type the email address of a valid AAD account you want to provision into the related textboxes.
-   
-    b. Click **Send**.
-=======
     1. Select **Create**.
 
 ### Assign the Azure AD test user
 
 In this section, you'll enable Britta Simon to use Azure AD single sign-on by granting her access to Projectplace.
->>>>>>> 6a383dfd
 
 1. In the Azure portal, select **Enterprise applications**, select **All applications**, and then select **Projectplace**.
 
 	![Enterprise applications blade](common/enterprise-applications.png)
 
-<<<<<<< HEAD
-### Test single sign-on 
-=======
 2. In the list of applications, select **Projectplace**.
 
 	![List of applications](common/all-applications.png)
@@ -373,7 +191,6 @@
 3. Select **Add Member**:
    
     ![Select Add Member](./media/projectplace-tutorial/ic790232.png "Add Members")
->>>>>>> 6a383dfd
 
 4. In the **Add Member** section, take the following steps.
    
@@ -383,17 +200,6 @@
    
     1. Select **Send**.
 
-<<<<<<< HEAD
-When you click the Projectplace tile in the Access Panel, you should be automatically signed in to the Projectplace for which you set up SSO. For more information about the Access Panel, see [Introduction to the Access Panel](https://docs.microsoft.com/azure/active-directory/active-directory-saas-access-panel-introduction).
-
-## Additional Resources
-
-- [List of Tutorials on How to Integrate SaaS Apps with Azure Active Directory](https://docs.microsoft.com/azure/active-directory/active-directory-saas-tutorial-list)
-
-- [What is application access and single sign-on with Azure Active Directory?](https://docs.microsoft.com/azure/active-directory/active-directory-appssoaccess-whatis)
-
-- [What is conditional access in Azure Active Directory?](https://docs.microsoft.com/azure/active-directory/conditional-access/overview)
-=======
    An email containing a link to confirm the account before it becomes active is sent to the Azure AD account holder.
 
 >[!NOTE]
@@ -411,5 +217,4 @@
 
 - [What is application access and single sign-on with Azure Active Directory?](https://docs.microsoft.com/azure/active-directory/active-directory-appssoaccess-whatis)
 
-- [What is conditional access in Azure Active Directory?](https://docs.microsoft.com/azure/active-directory/conditional-access/overview)
->>>>>>> 6a383dfd
+- [What is conditional access in Azure Active Directory?](https://docs.microsoft.com/azure/active-directory/conditional-access/overview)