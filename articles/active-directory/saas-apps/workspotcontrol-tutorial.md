--- conflicted
+++ resolved
@@ -17,7 +17,6 @@
 ms.date: 3/11/2019
 ms.author: jeedes
 
-ms.collection: M365-identity-device-management
 ---
 # Tutorial: Azure Active Directory integration with Workspot Control
 
@@ -173,12 +172,7 @@
 
     1. In the **Name** field,  enter **BrittaSimon**.
   
-<<<<<<< HEAD
-    b. In the **User name** field type **brittasimon\@yourcompanydomain.extension**  
-    For example, BrittaSimon@contoso.com
-=======
     1. In the **User name** field, enter **brittasimon@*yourcompanydomain.extension***. For example, enter **BrittaSimon@contoso.<i></i>com**.
->>>>>>> 6a383dfd
 
     1. Select the **Show password** check box. Then write down the value that's displayed in the **Password** box.
 
@@ -202,11 +196,7 @@
 
 4. Select the **Add user** button. Then select **Users and groups** in the **Add assignment** window.
 
-<<<<<<< HEAD
-	c. In **Email** text box, enter the email of user like **Brittasimon\@contoso.com**.
-=======
     ![The "Add Assignment" window](common/add-assign-user.png)
->>>>>>> 6a383dfd
 
 5. In the **Users and groups** window, select **Britta Simon** from the **Users** list. Then click **Select**.
 
