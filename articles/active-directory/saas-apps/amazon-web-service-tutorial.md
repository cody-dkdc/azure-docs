--- conflicted
+++ resolved
@@ -129,11 +129,7 @@
 
 	![Edit Basic SAML Configuration](common/edit-urls.png)
 
-<<<<<<< HEAD
 4. On the **Basic SAML Configuration** section, the application is pre-configured and the necessary URLs are already pre-populated with Azure. The user needs to save the configuration by clicking on **Save** button.
-=======
-4. On the **Basic SAML Configuration** section, the user does not have to perform any step as the app is already pre-integrated with Azure.  Click **Save**.
->>>>>>> 90b9f41c
 
     ![image](./media/amazon-web-service-tutorial/tutorial_amazonwebservices(aws)_url.png)
 
