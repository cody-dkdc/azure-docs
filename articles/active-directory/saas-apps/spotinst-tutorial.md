--- conflicted
+++ resolved
@@ -222,11 +222,7 @@
 
     ![The Add Assignment pane](common/add-assign-user.png)
 
-<<<<<<< HEAD
-	* In the **Email** textbox, enter the email address of the user like **brittasimon\@contoso.com**.
-=======
 5. In the **Users and groups** dialog select **Britta Simon** in the Users list, then click the **Select** button at the bottom of the screen.
->>>>>>> 6a383dfd
 
 6. If you are expecting any role value in the SAML assertion then in the **Select Role** dialog select the appropriate role for the user from the list, then click the **Select** button at the bottom of the screen.
 
