--- conflicted
+++ resolved
@@ -116,11 +116,7 @@
 	a. In the **Sign-on URL** text box, type a URL:
     `https://cxsuite.foresee.com/`
 
-<<<<<<< HEAD
-	b. In the **Identifier** textbox, type a URL using the following pattern: `https://www.okta.com/saml2/service-provider/<UniqueID>`
-=======
 	b. In the **Identifier** textbox, type a URL using the following pattern: https:\//www.okta.com/saml2/service-provider/<UniqueID>
->>>>>>> b4e9dfb7
 
 	> [!Note]
 	> If the **Identifier** value do not get auto polulated, then please fill in the value manually according to above pattern. The Identifier value is not real. Update this value with the actual Identifier. Contact [ForeSee CX Suite Client support team](mailto:support@foresee.com) to get this value. You can also refer to the patterns shown in the **Basic SAML Configuration** section in the Azure portal.
