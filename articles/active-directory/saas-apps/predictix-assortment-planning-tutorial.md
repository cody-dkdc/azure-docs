---
title: 'Tutorial: Azure Active Directory integration with Predictix Assortment Planning | Microsoft Docs'
description: In this tutorial, you'll learn how to configure single sign-on between Azure Active Directory and Predictix Assortment Planning.
services: active-directory
documentationCenter: na
author: jeevansd
manager: mtillman
ms.reviewer: barbkess

ms.assetid: 37e686ff-f8e5-40b1-9d7e-f64b076917b7
ms.service: active-directory
ms.subservice: saas-app-tutorial
ms.workload: identity
ms.tgt_pltfrm: na
ms.devlang: na
ms.topic: tutorial
ms.date: 03/25/2019
ms.author: jeedes

---
# Tutorial: Azure Active Directory integration with Predictix Assortment Planning

<<<<<<< HEAD
In this tutorial, you learn how to integrate Predictix Assortment Planning with Azure Active Directory (Azure AD).
Integrating Predictix Assortment Planning with Azure AD provides you with the following benefits:

* You can control in Azure AD who has access to Predictix Assortment Planning.
* You can enable your users to be automatically signed-in to Predictix Assortment Planning (Single Sign-On) with their Azure AD accounts.
* You can manage your accounts in one central location - the Azure portal.

If you want to know more details about SaaS app integration with Azure AD, see [What is application access and single sign-on with Azure Active Directory](https://docs.microsoft.com/azure/active-directory/active-directory-appssoaccess-whatis).
If you don't have an Azure subscription, [create a free account](https://azure.microsoft.com/free/) before you begin.

## Prerequisites

To configure Azure AD integration with Predictix Assortment Planning, you need the following items:

* An Azure AD subscription. If you don't have an Azure AD environment, you can get a [free account](https://azure.microsoft.com/pricing/free-trial/).
* Predictix Assortment Planning single sign-on enabled subscription

## Scenario description

In this tutorial, you configure and test Azure AD single sign-on in a test environment.

* Predictix Assortment Planning supports **SP** initiated SSO

## Adding Predictix Assortment Planning from the gallery

To configure the integration of Predictix Assortment Planning into Azure AD, you need to add Predictix Assortment Planning from the gallery to your list of managed SaaS apps.
=======
In this tutorial, you'll learn how to integrate Predictix Assortment Planning with Azure Active Directory (Azure AD).
This integration provides these benefits:

* You can use Azure AD to control who has access to Predictix Assortment Planning.
* You can enable your users to be automatically signed in to Predictix Assortment Planning (single sign-on) with their Azure AD accounts.
* You can manage your accounts in one central location: the Azure portal.

To learn more about SaaS app integration with Azure AD, see [Single sign-on to applications in Azure Active Directory](https://docs.microsoft.com/azure/active-directory/active-directory-appssoaccess-whatis).

If you don't have an Azure subscription, [create a free account](https://azure.microsoft.com/free/) before you start.

## Prerequisites

To configure Azure AD integration with Predictix Assortment Planning, you need to have:

* An Azure AD subscription. If you don't have an Azure AD environment, you can get a [free account](https://azure.microsoft.com/pricing/free-trial/).
* A Predictix Assortment Planning subscription that has single sign-on enabled.

## Scenario description

In this tutorial, you'll configure and test Azure AD single sign-on in a test environment.

* Predictix Assortment Planning supports SP-initiated SSO.
>>>>>>> 6a383dfd

## Add Predictix Assortment Planning from the gallery

<<<<<<< HEAD
1. In the **[Azure portal](https://portal.azure.com)**, on the left navigation panel, click **Azure Active Directory** icon.

	![The Azure Active Directory button](common/select-azuread.png)

2. Navigate to **Enterprise Applications** and then select the **All Applications** option.

	![The Enterprise applications blade](common/enterprise-applications.png)

3. To add new application, click **New application** button on the top of dialog.

	![The New application button](common/add-new-app.png)

4. In the search box, type **Predictix Assortment Planning**, select **Predictix Assortment Planning** from result panel then click **Add** button to add the application.

	 ![Predictix Assortment Planning in the results list](common/search-new-app.png)

## Configure and test Azure AD single sign-on

In this section, you configure and test Azure AD single sign-on with Predictix Assortment Planning based on a test user called **Britta Simon**.
For single sign-on to work, a link relationship between an Azure AD user and the related user in Predictix Assortment Planning needs to be established.
=======
To set up the integration of Predictix Assortment Planning into Azure AD, you need to add Predictix Assortment Planning from the gallery to your list of managed SaaS apps.

1. In the [Azure portal](https://portal.azure.com), in the left pane, select **Azure Active Directory**:

	![Select Azure Active Directory](common/select-azuread.png)

2. Go to **Enterprise applications** > **All applications**:

	![The Enterprise applications blade](common/enterprise-applications.png)

3. To add an application, select **New application** at the top of the window:

	![Select New application](common/add-new-app.png)

4. In the search box, enter **Predictix Assortment Planning**. Select **Predictix Assortment Planning** in the search results and then select **Add**.

	 ![Search results](common/search-new-app.png)

## Configure and test Azure AD single sign-on

In this section, you'll configure and test Azure AD single sign-on with Predictix Assortment Planning by using a test user named Britta Simon.
To enable single sign-on, you need to establish a relationship between an Azure AD user and the corresponding user in Predictix Assortment Planning.
>>>>>>> 6a383dfd

To configure and test Azure AD single sign-on with Predictix Assortment Planning, you need to complete these steps:

<<<<<<< HEAD
1. **[Configure Azure AD Single Sign-On](#configure-azure-ad-single-sign-on)** - to enable your users to use this feature.
2. **[Configure Predictix Assortment Planning Single Sign-On](#configure-predictix-assortment-planning-single-sign-on)** - to configure the Single Sign-On settings on application side.
3. **[Create an Azure AD test user](#create-an-azure-ad-test-user)** - to test Azure AD single sign-on with Britta Simon.
4. **[Assign the Azure AD test user](#assign-the-azure-ad-test-user)** - to enable Britta Simon to use Azure AD single sign-on.
5. **[Create Predictix Assortment Planning test user](#create-predictix-assortment-planning-test-user)** - to have a counterpart of Britta Simon in Predictix Assortment Planning that is linked to the Azure AD representation of user.
6. **[Test single sign-on](#test-single-sign-on)** - to verify whether the configuration works.

### Configure Azure AD single sign-on

In this section, you enable Azure AD single sign-on in the Azure portal.

To configure Azure AD single sign-on with Predictix Assortment Planning, perform the following steps:

1. In the [Azure portal](https://portal.azure.com/), on the **Predictix Assortment Planning** application integration page, select **Single sign-on**.

    ![Configure single sign-on link](common/select-sso.png)

2. On the **Select a Single sign-on method** dialog, select **SAML/WS-Fed** mode to enable single sign-on.

    ![Single sign-on select mode](common/select-saml-option.png)

3. On the **Set up Single Sign-On with SAML** page, click **Edit** icon to open **Basic SAML Configuration** dialog.

	![Edit Basic SAML Configuration](common/edit-urls.png)

4. On the **Basic SAML Configuration** section, perform the following steps:

    ![Predictix Assortment Planning Domain and URLs single sign-on information](common/sp-identifier.png)

	a. In the **Sign on URL** text box, type a URL using the following pattern:

    | |
	|--|
	| `https://<sub-domain>.ap.predictix.com/sso/request`|
	| `https://<sub-domain>.dev.ap.predictix.com/`|
	| |

    b. In the **Identifier (Entity ID)** text box, type a URL using the following pattern:

    | |
	|--|
	| `https://<sub-domain>.ap.predictix.com`|
	| `https://<sub-domain>.dev.ap.predictix.com`|
	| |

	> [!NOTE]
	> These values are not real. Update these values with the actual Sign on URL and Identifier. Contact [Predictix Assortment Planning Client support team](https://www.infor.com/support) to get these values. You can also refer to the patterns shown in the **Basic SAML Configuration** section in the Azure portal.

5. On the **Set up Single Sign-On with SAML** page, in the **SAML Signing Certificate** section, click **Download** to download the **Certificate (Base64)** from the given options as per your requirement and save it on your computer.

	![The Certificate download link](common/certificatebase64.png)

6. On the **Set up Predictix Assortment Planning** section, copy the appropriate URL(s) as per your requirement.

	![Copy configuration URLs](common/copy-configuration-urls.png)

	a. Login URL

	b. Azure AD Identifier

	c. Logout URL

### Configure Predictix Assortment Planning Single Sign-On

To configure single sign-on on **Predictix Assortment Planning** side, you need to send the downloaded **Certificate (Base64)** and appropriate copied URLs from Azure portal to [Predictix Assortment Planning support team](https://www.infor.com/support). They set this setting to have the SAML SSO connection set properly on both sides.

### Create an Azure AD test user 

The objective of this section is to create a test user in the Azure portal called Britta Simon.

1. In the Azure portal, in the left pane, select **Azure Active Directory**, select **Users**, and then select **All users**.

    ![The "Users and groups" and "All users" links](common/users.png)

2. Select **New user** at the top of the screen.

    ![New user Button](common/new-user.png)

3. In the User properties, perform the following steps.

    ![The User dialog box](common/user-properties.png)

    a. In the **Name** field enter **BrittaSimon**.
  
    b. In the **User name** field type brittasimon@yourcompanydomain.extension. For example, BrittaSimon@contoso.com

    c. Select **Show password** check box, and then write down the value that's displayed in the Password box.

    d. Click **Create**.

### Assign the Azure AD test user

In this section, you enable Britta Simon to use Azure single sign-on by granting access to Predictix Assortment Planning.

1. In the Azure portal, select **Enterprise Applications**, select **All applications**, then select **Predictix Assortment Planning**.

	![Enterprise applications blade](common/enterprise-applications.png)

2. In the applications list, select **Predictix Assortment Planning**.

	![The Predictix Assortment Planning link in the Applications list](common/all-applications.png)

3. In the menu on the left, select **Users and groups**.

    ![The "Users and groups" link](common/users-groups-blade.png)

4. Click the **Add user** button, then select **Users and groups** in the **Add Assignment** dialog.

    ![The Add Assignment pane](common/add-assign-user.png)

5. In the **Users and groups** dialog select **Britta Simon** in the Users list, then click the **Select** button at the bottom of the screen.

6. If you are expecting any role value in the SAML assertion then in the **Select Role** dialog select the appropriate role for the user from the list, then click the **Select** button at the bottom of the screen.

7. In the **Add Assignment** dialog click the **Assign** button.

### Create Predictix Assortment Planning test user

In this section, you create a user called Britta Simon in Predictix Assortment Planning. Work with [Predictix Assortment Planning support team](https://www.infor.com/support) to add the users in the Predictix Assortment Planning platform. Users must be created and activated before you use single sign-on.

> [!NOTE]
> The Azure Active Directory account holder receives an email and follows a link to confirm their account before it becomes active.

### Test single sign-on 

In this section, you test your Azure AD single sign-on configuration using the Access Panel.

When you click the Predictix Assortment Planning tile in the Access Panel, you should be automatically signed in to the Predictix Assortment Planning for which you set up SSO. For more information about the Access Panel, see [Introduction to the Access Panel](https://docs.microsoft.com/azure/active-directory/active-directory-saas-access-panel-introduction).

## Additional resources

- [List of Tutorials on How to Integrate SaaS Apps with Azure Active Directory](https://docs.microsoft.com/azure/active-directory/active-directory-saas-tutorial-list)

- [What is application access and single sign-on with Azure Active Directory?](https://docs.microsoft.com/azure/active-directory/active-directory-appssoaccess-whatis)

- [What is conditional access in Azure Active Directory?](https://docs.microsoft.com/azure/active-directory/conditional-access/overview)
=======
1. **[Configure Azure AD single sign-on](#configure-azure-ad-single-sign-on)** to enable the feature for your users.
2. **[Configure Predictix Assortment Planning single sign-on](#configure-predictix-assortment-planning-single-sign-on)** on the application side.
3. **[Create an Azure AD test user](#create-an-azure-ad-test-user)** to test Azure AD single sign-on.
4. **[Assign the Azure AD test user](#assign-the-azure-ad-test-user)** to enable Azure AD single sign-on for the user.
5. **[Create a Predictix Assortment Planning test user](#create-a-predictix-assortment-planning-test-user)** that's linked to the Azure AD representation of the user.
6. **[Test single sign-on](#test-single-sign-on)** to verify that the configuration works.

### Configure Azure AD single sign-on

In this section, you'll enable Azure AD single sign-on in the Azure portal.

To configure Azure AD single sign-on with Predictix Assortment Planning, take these steps:

1. In the [Azure portal](https://portal.azure.com/), on the **Predictix Assortment Planning** application integration page, select **Single sign-on**:

    ![Select Single sign-on](common/select-sso.png)

2. In the **Select a single sign-on method** dialog box, select **SAML/WS-Fed** mode to enable single sign-on:

    ![Select a single sign-on method](common/select-saml-option.png)

3. On the **Set up Single Sign-On with SAML** page, select the **Edit** icon to open the **Basic SAML Configuration** dialog box:

	![Edit icon](common/edit-urls.png)

4. In the **Basic SAML Configuration** dialog box, complete the following steps.

    ![Basic SAML Configuration dialog box](common/sp-identifier.png)

	1. In the **Sign on URL** box, enter a URL in this pattern:

       | |
    	|--|
    	| `https://<sub-domain>.ap.predictix.com/sso/request`|
    	| `https://<sub-domain>.dev.ap.predictix.com/`|
    	| |

    1. In the **Identifier (Entity ID)** box, enter a URL in this pattern:

        | |
    	|--|
    	| `https://<sub-domain>.ap.predictix.com`|
    	| `https://<sub-domain>.dev.ap.predictix.com`|
    	| |

	> [!NOTE]
	> These values are placeholders. You need to use the actual sign-on URL and identifier. Contact the [Predictix Assortment Planning support team](https://www.infor.com/support) to get the values. You can also refer to the patterns shown in the **Basic SAML Configuration** dialog box in the Azure portal.

5. On the **Set up Single Sign-On with SAML** page, in the **SAML Signing Certificate** section, select the **Download** link next to **Certificate (Base64)**, per your requirements, and save the certificate on your computer:

	![Certificate download link](common/certificatebase64.png)

6. In the **Set up Predictix Assortment Planning** section, copy the appropriate URLs, based on your requirements:

	![Copy the configuration URLs](common/copy-configuration-urls.png)

	1. **Login URL**.

	1. **Azure AD Identifier**.

	1. **Logout URL**.

### Configure Predictix Assortment Planning single sign-on

To configure single sign-on on the Predictix Assortment Planning side, you need to send the certificate that you downloaded and the URLs that you copied from the Azure portal to the [Predictix Assortment Planning support team](https://www.infor.com/support). This team ensures the SAML SSO connection is set properly on both sides.

### Create an Azure AD test user

In this section, you'll create a test user named Britta Simon in the Azure portal.

1. In the Azure portal, select **Azure Active Directory** in the left pane, select **Users**, and then select **All users**:

    ![Select All users](common/users.png)

2. Select **New user** at the top of the screen:

    ![Select New user](common/new-user.png)

3. In the **User** dialog box, take the following steps.

    ![User dialog box](common/user-properties.png)

    1. In the **Name** box, enter **BrittaSimon**.
  
    1. In the **User name** box, enter **BrittaSimon@\<yourcompanydomain>.\<extension>**. (For example, BrittaSimon@contoso.com.)

    1. Select **Show password**, and then write down the value that's in the **Password** box.

    1. Select **Create**.

### Assign the Azure AD test user

In this section, you'll enable Britta Simon to use Azure AD single sign-on by granting her access to Predictix Assortment Planning.

1. In the Azure portal, select **Enterprise applications**, select **All applications**, and then select **Predictix Assortment Planning**.

	![Enterprise applications](common/enterprise-applications.png)

2. In the list of applications, select **Predictix Assortment Planning**.

	![List of applications](common/all-applications.png)

3. In the left pane, select **Users and groups**:

    ![Select Users and groups](common/users-groups-blade.png)

4. Select **Add user**, and then select **Users and groups** in the **Add Assignment** dialog box.

    ![Select Add user](common/add-assign-user.png)

5. In the **Users and groups** dialog box, select **Britta Simon** in the users list, and then click the **Select** button at the bottom of the screen.

6. If you expect a role value in the SAML assertion, in the **Select Role** dialog box, select the appropriate role for the user from the list. Click the **Select** button at the bottom of the screen.

7. In the **Add Assignment** dialog box, select **Assign**.

### Create a Predictix Assortment Planning test user

Next, you need to create a user named Britta Simon in Predictix Assortment Planning. Work with the [Predictix Assortment Planning support team](https://www.infor.com/support) to add users. Users need to be created and activated before you use single sign-on.

> [!NOTE]
> The Azure AD account holder receives an email and selects a link to confirm the account before it becomes active.

### Test single sign-on

Now you need to test your Azure AD single sign-on configuration by using the Access Panel.

When you select the Predictix Assortment Planning tile in the Access Panel, you should be automatically signed in to the Predictix Assortment Planning instance for which you set up SSO. For more information, see [Access and use apps on the My Apps portal](https://docs.microsoft.com/azure/active-directory/active-directory-saas-access-panel-introduction).

## Additional resources

- [Tutorials for integrating SaaS applications with Azure Active Directory](https://docs.microsoft.com/azure/active-directory/active-directory-saas-tutorial-list)

- [What is application access and single sign-on with Azure Active Directory?](https://docs.microsoft.com/azure/active-directory/active-directory-appssoaccess-whatis)

- [What is conditional access in Azure Active Directory?](https://docs.microsoft.com/azure/active-directory/conditional-access/overview)
>>>>>>> 6a383dfd
<|MERGE_RESOLUTION|>--- conflicted
+++ resolved
@@ -20,34 +20,6 @@
 ---
 # Tutorial: Azure Active Directory integration with Predictix Assortment Planning
 
-<<<<<<< HEAD
-In this tutorial, you learn how to integrate Predictix Assortment Planning with Azure Active Directory (Azure AD).
-Integrating Predictix Assortment Planning with Azure AD provides you with the following benefits:
-
-* You can control in Azure AD who has access to Predictix Assortment Planning.
-* You can enable your users to be automatically signed-in to Predictix Assortment Planning (Single Sign-On) with their Azure AD accounts.
-* You can manage your accounts in one central location - the Azure portal.
-
-If you want to know more details about SaaS app integration with Azure AD, see [What is application access and single sign-on with Azure Active Directory](https://docs.microsoft.com/azure/active-directory/active-directory-appssoaccess-whatis).
-If you don't have an Azure subscription, [create a free account](https://azure.microsoft.com/free/) before you begin.
-
-## Prerequisites
-
-To configure Azure AD integration with Predictix Assortment Planning, you need the following items:
-
-* An Azure AD subscription. If you don't have an Azure AD environment, you can get a [free account](https://azure.microsoft.com/pricing/free-trial/).
-* Predictix Assortment Planning single sign-on enabled subscription
-
-## Scenario description
-
-In this tutorial, you configure and test Azure AD single sign-on in a test environment.
-
-* Predictix Assortment Planning supports **SP** initiated SSO
-
-## Adding Predictix Assortment Planning from the gallery
-
-To configure the integration of Predictix Assortment Planning into Azure AD, you need to add Predictix Assortment Planning from the gallery to your list of managed SaaS apps.
-=======
 In this tutorial, you'll learn how to integrate Predictix Assortment Planning with Azure Active Directory (Azure AD).
 This integration provides these benefits:
 
@@ -71,32 +43,9 @@
 In this tutorial, you'll configure and test Azure AD single sign-on in a test environment.
 
 * Predictix Assortment Planning supports SP-initiated SSO.
->>>>>>> 6a383dfd
 
 ## Add Predictix Assortment Planning from the gallery
 
-<<<<<<< HEAD
-1. In the **[Azure portal](https://portal.azure.com)**, on the left navigation panel, click **Azure Active Directory** icon.
-
-	![The Azure Active Directory button](common/select-azuread.png)
-
-2. Navigate to **Enterprise Applications** and then select the **All Applications** option.
-
-	![The Enterprise applications blade](common/enterprise-applications.png)
-
-3. To add new application, click **New application** button on the top of dialog.
-
-	![The New application button](common/add-new-app.png)
-
-4. In the search box, type **Predictix Assortment Planning**, select **Predictix Assortment Planning** from result panel then click **Add** button to add the application.
-
-	 ![Predictix Assortment Planning in the results list](common/search-new-app.png)
-
-## Configure and test Azure AD single sign-on
-
-In this section, you configure and test Azure AD single sign-on with Predictix Assortment Planning based on a test user called **Britta Simon**.
-For single sign-on to work, a link relationship between an Azure AD user and the related user in Predictix Assortment Planning needs to be established.
-=======
 To set up the integration of Predictix Assortment Planning into Azure AD, you need to add Predictix Assortment Planning from the gallery to your list of managed SaaS apps.
 
 1. In the [Azure portal](https://portal.azure.com), in the left pane, select **Azure Active Directory**:
@@ -119,148 +68,9 @@
 
 In this section, you'll configure and test Azure AD single sign-on with Predictix Assortment Planning by using a test user named Britta Simon.
 To enable single sign-on, you need to establish a relationship between an Azure AD user and the corresponding user in Predictix Assortment Planning.
->>>>>>> 6a383dfd
 
 To configure and test Azure AD single sign-on with Predictix Assortment Planning, you need to complete these steps:
 
-<<<<<<< HEAD
-1. **[Configure Azure AD Single Sign-On](#configure-azure-ad-single-sign-on)** - to enable your users to use this feature.
-2. **[Configure Predictix Assortment Planning Single Sign-On](#configure-predictix-assortment-planning-single-sign-on)** - to configure the Single Sign-On settings on application side.
-3. **[Create an Azure AD test user](#create-an-azure-ad-test-user)** - to test Azure AD single sign-on with Britta Simon.
-4. **[Assign the Azure AD test user](#assign-the-azure-ad-test-user)** - to enable Britta Simon to use Azure AD single sign-on.
-5. **[Create Predictix Assortment Planning test user](#create-predictix-assortment-planning-test-user)** - to have a counterpart of Britta Simon in Predictix Assortment Planning that is linked to the Azure AD representation of user.
-6. **[Test single sign-on](#test-single-sign-on)** - to verify whether the configuration works.
-
-### Configure Azure AD single sign-on
-
-In this section, you enable Azure AD single sign-on in the Azure portal.
-
-To configure Azure AD single sign-on with Predictix Assortment Planning, perform the following steps:
-
-1. In the [Azure portal](https://portal.azure.com/), on the **Predictix Assortment Planning** application integration page, select **Single sign-on**.
-
-    ![Configure single sign-on link](common/select-sso.png)
-
-2. On the **Select a Single sign-on method** dialog, select **SAML/WS-Fed** mode to enable single sign-on.
-
-    ![Single sign-on select mode](common/select-saml-option.png)
-
-3. On the **Set up Single Sign-On with SAML** page, click **Edit** icon to open **Basic SAML Configuration** dialog.
-
-	![Edit Basic SAML Configuration](common/edit-urls.png)
-
-4. On the **Basic SAML Configuration** section, perform the following steps:
-
-    ![Predictix Assortment Planning Domain and URLs single sign-on information](common/sp-identifier.png)
-
-	a. In the **Sign on URL** text box, type a URL using the following pattern:
-
-    | |
-	|--|
-	| `https://<sub-domain>.ap.predictix.com/sso/request`|
-	| `https://<sub-domain>.dev.ap.predictix.com/`|
-	| |
-
-    b. In the **Identifier (Entity ID)** text box, type a URL using the following pattern:
-
-    | |
-	|--|
-	| `https://<sub-domain>.ap.predictix.com`|
-	| `https://<sub-domain>.dev.ap.predictix.com`|
-	| |
-
-	> [!NOTE]
-	> These values are not real. Update these values with the actual Sign on URL and Identifier. Contact [Predictix Assortment Planning Client support team](https://www.infor.com/support) to get these values. You can also refer to the patterns shown in the **Basic SAML Configuration** section in the Azure portal.
-
-5. On the **Set up Single Sign-On with SAML** page, in the **SAML Signing Certificate** section, click **Download** to download the **Certificate (Base64)** from the given options as per your requirement and save it on your computer.
-
-	![The Certificate download link](common/certificatebase64.png)
-
-6. On the **Set up Predictix Assortment Planning** section, copy the appropriate URL(s) as per your requirement.
-
-	![Copy configuration URLs](common/copy-configuration-urls.png)
-
-	a. Login URL
-
-	b. Azure AD Identifier
-
-	c. Logout URL
-
-### Configure Predictix Assortment Planning Single Sign-On
-
-To configure single sign-on on **Predictix Assortment Planning** side, you need to send the downloaded **Certificate (Base64)** and appropriate copied URLs from Azure portal to [Predictix Assortment Planning support team](https://www.infor.com/support). They set this setting to have the SAML SSO connection set properly on both sides.
-
-### Create an Azure AD test user 
-
-The objective of this section is to create a test user in the Azure portal called Britta Simon.
-
-1. In the Azure portal, in the left pane, select **Azure Active Directory**, select **Users**, and then select **All users**.
-
-    ![The "Users and groups" and "All users" links](common/users.png)
-
-2. Select **New user** at the top of the screen.
-
-    ![New user Button](common/new-user.png)
-
-3. In the User properties, perform the following steps.
-
-    ![The User dialog box](common/user-properties.png)
-
-    a. In the **Name** field enter **BrittaSimon**.
-  
-    b. In the **User name** field type brittasimon@yourcompanydomain.extension. For example, BrittaSimon@contoso.com
-
-    c. Select **Show password** check box, and then write down the value that's displayed in the Password box.
-
-    d. Click **Create**.
-
-### Assign the Azure AD test user
-
-In this section, you enable Britta Simon to use Azure single sign-on by granting access to Predictix Assortment Planning.
-
-1. In the Azure portal, select **Enterprise Applications**, select **All applications**, then select **Predictix Assortment Planning**.
-
-	![Enterprise applications blade](common/enterprise-applications.png)
-
-2. In the applications list, select **Predictix Assortment Planning**.
-
-	![The Predictix Assortment Planning link in the Applications list](common/all-applications.png)
-
-3. In the menu on the left, select **Users and groups**.
-
-    ![The "Users and groups" link](common/users-groups-blade.png)
-
-4. Click the **Add user** button, then select **Users and groups** in the **Add Assignment** dialog.
-
-    ![The Add Assignment pane](common/add-assign-user.png)
-
-5. In the **Users and groups** dialog select **Britta Simon** in the Users list, then click the **Select** button at the bottom of the screen.
-
-6. If you are expecting any role value in the SAML assertion then in the **Select Role** dialog select the appropriate role for the user from the list, then click the **Select** button at the bottom of the screen.
-
-7. In the **Add Assignment** dialog click the **Assign** button.
-
-### Create Predictix Assortment Planning test user
-
-In this section, you create a user called Britta Simon in Predictix Assortment Planning. Work with [Predictix Assortment Planning support team](https://www.infor.com/support) to add the users in the Predictix Assortment Planning platform. Users must be created and activated before you use single sign-on.
-
-> [!NOTE]
-> The Azure Active Directory account holder receives an email and follows a link to confirm their account before it becomes active.
-
-### Test single sign-on 
-
-In this section, you test your Azure AD single sign-on configuration using the Access Panel.
-
-When you click the Predictix Assortment Planning tile in the Access Panel, you should be automatically signed in to the Predictix Assortment Planning for which you set up SSO. For more information about the Access Panel, see [Introduction to the Access Panel](https://docs.microsoft.com/azure/active-directory/active-directory-saas-access-panel-introduction).
-
-## Additional resources
-
-- [List of Tutorials on How to Integrate SaaS Apps with Azure Active Directory](https://docs.microsoft.com/azure/active-directory/active-directory-saas-tutorial-list)
-
-- [What is application access and single sign-on with Azure Active Directory?](https://docs.microsoft.com/azure/active-directory/active-directory-appssoaccess-whatis)
-
-- [What is conditional access in Azure Active Directory?](https://docs.microsoft.com/azure/active-directory/conditional-access/overview)
-=======
 1. **[Configure Azure AD single sign-on](#configure-azure-ad-single-sign-on)** to enable the feature for your users.
 2. **[Configure Predictix Assortment Planning single sign-on](#configure-predictix-assortment-planning-single-sign-on)** on the application side.
 3. **[Create an Azure AD test user](#create-an-azure-ad-test-user)** to test Azure AD single sign-on.
@@ -396,5 +206,4 @@
 
 - [What is application access and single sign-on with Azure Active Directory?](https://docs.microsoft.com/azure/active-directory/active-directory-appssoaccess-whatis)
 
-- [What is conditional access in Azure Active Directory?](https://docs.microsoft.com/azure/active-directory/conditional-access/overview)
->>>>>>> 6a383dfd
+- [What is conditional access in Azure Active Directory?](https://docs.microsoft.com/azure/active-directory/conditional-access/overview)