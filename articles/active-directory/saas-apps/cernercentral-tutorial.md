--- conflicted
+++ resolved
@@ -4,12 +4,8 @@
 services: active-directory
 documentationCenter: na
 author: jeevansd
-<<<<<<< HEAD
-manager: daveba
-=======
 manager: mtillman
 ms.reviewer: barbkess
->>>>>>> 6a383dfd
 
 ms.assetid: d2bc549d-d286-4679-854e-bb67c62b0475
 ms.service: active-directory
@@ -113,15 +109,9 @@
 	|--|
 	| `https://<instancename>.cernercentral.com/session-api/protocol/saml2/metadata` |
 	| `https://<instancename>.sandboxcernercentral.com/session-api/protocol/saml2/metadata` |
-<<<<<<< HEAD
-	
-    b. In the **Reply URL** textbox, type a URL using the following patterns:
-	
-=======
 
     b. In the **Reply URL** text box, type a URL using the following pattern:
 
->>>>>>> 6a383dfd
 	| |
 	|--|
 	| `https://<instancename>.cernercentral.com/session-api/protocol/saml2/sso` |
