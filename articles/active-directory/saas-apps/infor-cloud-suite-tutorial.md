---
title: 'Tutorial: Azure Active Directory integration with Infor CloudSuite | Microsoft Docs'
description: Learn how to configure single sign-on between Azure Active Directory and Infor CloudSuite.
services: active-directory
documentationCenter: na
author: jeevansd
manager: mtillman
ms.reviewer: barbkess

ms.assetid: a2f4f843-00d2-4522-a29d-6496cc5a781a
ms.service: active-directory
ms.subservice: saas-app-tutorial
ms.workload: identity
ms.tgt_pltfrm: na
ms.devlang: na
ms.topic: tutorial
ms.date: 14-04-2019
ms.author: jeedes

ms.collection: M365-identity-device-management
---
# Tutorial: Azure Active Directory integration with Infor CloudSuite

In this tutorial, you learn how to integrate Infor CloudSuite with Azure Active Directory (Azure AD).
Integrating Infor CloudSuite with Azure AD provides you with the following benefits:

* You can control in Azure AD who has access to Infor CloudSuite.
* You can enable your users to be automatically signed-in to Infor CloudSuite (Single Sign-On) with their Azure AD accounts.
* You can manage your accounts in one central location - the Azure portal.

If you want to know more details about SaaS app integration with Azure AD, see [What is application access and single sign-on with Azure Active Directory](https://docs.microsoft.com/azure/active-directory/active-directory-appssoaccess-whatis).
If you don't have an Azure subscription, [create a free account](https://azure.microsoft.com/free/) before you begin.

## Prerequisites

To configure Azure AD integration with Infor CloudSuite, you need the following items:

* An Azure AD subscription. If you don't have an Azure AD environment, you can get a [free account](https://azure.microsoft.com/free/)
* Infor CloudSuite single sign-on enabled subscription

## Scenario description

In this tutorial, you configure and test Azure AD single sign-on in a test environment.

* Infor CloudSuite supports **SP and IDP** initiated SSO
* Infor CloudSuite supports **Just In Time** user provisioning

## Adding Infor CloudSuite from the gallery

To configure the integration of Infor CloudSuite into Azure AD, you need to add Infor CloudSuite from the gallery to your list of managed SaaS apps.

**To add Infor CloudSuite from the gallery, perform the following steps:**

1. In the **[Azure portal](https://portal.azure.com)**, on the left navigation panel, click **Azure Active Directory** icon.

	![The Azure Active Directory button](common/select-azuread.png)

2. Navigate to **Enterprise Applications** and then select the **All Applications** option.

	![The Enterprise applications blade](common/enterprise-applications.png)

3. To add new application, click **New application** button on the top of dialog.

	![The New application button](common/add-new-app.png)

4. In the search box, type **Infor CloudSuite**, select **Infor CloudSuite** from result panel then click **Add** button to add the application.

	![Infor CloudSuite in the results list](common/search-new-app.png)

## Configure and test Azure AD single sign-on

In this section, you configure and test Azure AD single sign-on with Infor CloudSuite based on a test user called **Britta Simon**.
For single sign-on to work, a link relationship between an Azure AD user and the related user in Infor CloudSuite needs to be established.

To configure and test Azure AD single sign-on with Infor CloudSuite, you need to complete the following building blocks:

1. **[Configure Azure AD Single Sign-On](#configure-azure-ad-single-sign-on)** - to enable your users to use this feature.
2. **[Configure Infor CloudSuite Single Sign-On](#configure-infor-cloudsuite-single-sign-on)** - to configure the Single Sign-On settings on application side.
3. **[Create an Azure AD test user](#create-an-azure-ad-test-user)** - to test Azure AD single sign-on with Britta Simon.
4. **[Assign the Azure AD test user](#assign-the-azure-ad-test-user)** - to enable Britta Simon to use Azure AD single sign-on.
5. **[Create Infor CloudSuite test user](#create-infor-cloudsuite-test-user)** - to have a counterpart of Britta Simon in Infor CloudSuite that is linked to the Azure AD representation of user.
6. **[Test single sign-on](#test-single-sign-on)** - to verify whether the configuration works.

### Configure Azure AD single sign-on

In this section, you enable Azure AD single sign-on in the Azure portal.

To configure Azure AD single sign-on with Infor CloudSuite, perform the following steps:

1. In the [Azure portal](https://portal.azure.com/), on the **Infor CloudSuite** application integration page, select **Single sign-on**.

    ![Configure single sign-on link](common/select-sso.png)

2. On the **Select a Single sign-on method** dialog, select **SAML/WS-Fed** mode to enable single sign-on.

    ![Single sign-on select mode](common/select-saml-option.png)

3. On the **Set up Single Sign-On with SAML** page, click **Edit** icon to open **Basic SAML Configuration** dialog.

	![Edit Basic SAML Configuration](common/edit-urls.png)

4. On the **Basic SAML Configuration** section, if you wish to configure the application in **IDP** initiated mode, perform the following steps:

    ![Infor CloudSuite Domain and URLs single sign-on information](common/idp-intiated.png)

    a. In the **Identifier** text box, type a URL using the following pattern:

	| | |
	|-|-|
	| `http://mingle-sso.inforcloudsuite.com`|
	| `http://mingle-sso.se1.inforcloudsuite.com`|
	| `http://mingle-sso.eu1.inforcloudsuite.com`|
	| `http://mingle-sso.se2.inforcloudsuite.com`|
	| |

    b. In the **Reply URL** text box, type a URL using the following pattern:

	| | |
	|-|-|
	| `https://mingle-sso.inforcloudsuite.com:443/sp/ACS.saml2`|
	| `https://mingle-sso.se1.inforcloudsuite.com:443/sp/ACS.saml2`|
	| `https://mingle-sso.se2.inforcloudsuite.com:443/sp/ACS.saml2`|
	| `https://mingle-sso.eu1.inforcloudsuite.com:443/sp/ACS.saml2`|
	| |

5. Click **Set additional URLs** and perform the following step if you wish to configure the application in **SP** initiated mode:

    ![Infor CloudSuite Domain and URLs single sign-on information](common/metadata-upload-additional-signon.png)

    In the **Sign-on URL** text box, type a URL using the following pattern:

	| | |
	|-|-|
	| `https://mingle-portal.inforcloudsuite.com/Tenant-Name/`|
	| `https://mingle-portal.eu1.inforcloudsuite.com/Tenant-Name/`|
	| `https://mingle-portal.se1.inforcloudsuite.com/Tenant-Name/`|
<<<<<<< HEAD
	| `https://mingle-portal.se2.inforcloudsuite.com/Tenant-Name/`| 
=======
	| `https://mingle-portal.se2.inforcloudsuite.com/Tenant-Name/`|
>>>>>>> 6a383dfd

	> [!NOTE]
	> These values are not real. Update these values with the actual Identifier, Reply URL and Sign-on URL. Contact [Infor CloudSuite Client support team](mailto:support@infor.com) to get these values. You can also refer to the patterns shown in the **Basic SAML Configuration** section in the Azure portal.

6. On the **Set up Single Sign-On with SAML** page, in the **SAML Signing Certificate** section, click **Download** to download the **Federation Metadata XML** from the given options as per your requirement and save it on your computer.

	![The Certificate download link](common/metadataxml.png)

7. On the **Set up Infor CloudSuite** section, copy the appropriate URL(s) as per your requirement.

	![Copy configuration URLs](common/copy-configuration-urls.png)

	a. Login URL

	b. Azure AD Identifier

	c. Logout URL

### Configure Infor CloudSuite Single Sign-On

To configure single sign-on on **Infor CloudSuite** side, you need to send the downloaded **Federation Metadata XML** and appropriate copied URLs from Azure portal to [Infor CloudSuite support team](mailto:support@infor.com). They set this setting to have the SAML SSO connection set properly on both sides.

### Create an Azure AD test user

The objective of this section is to create a test user in the Azure portal called Britta Simon.

1. In the Azure portal, in the left pane, select **Azure Active Directory**, select **Users**, and then select **All users**.

    ![The "Users and groups" and "All users" links](common/users.png)

2. Select **New user** at the top of the screen.

    ![New user Button](common/new-user.png)

3. In the User properties, perform the following steps.

    ![The User dialog box](common/user-properties.png)

    a. In the **Name** field enter **BrittaSimon**.
  
<<<<<<< HEAD
    b. In the **User name** field, type **brittasimon\@yourcompanydomain.extension**  
    For example, BrittaSimon@contoso.com

    c. Select **Properties**, select the **Show password** check box, and then write down the value that's displayed in the Password box.

    d. Select **Create**.
=======
    b. In the **User name** field type `brittasimon@yourcompanydomain.extension`. For example, BrittaSimon@contoso.com
>>>>>>> 6a383dfd

    c. Select **Show password** check box, and then write down the value that's displayed in the Password box.

    d. Click **Create**.

### Assign the Azure AD test user

In this section, you enable Britta Simon to use Azure single sign-on by granting access to Infor CloudSuite.

1. In the Azure portal, select **Enterprise Applications**, select **All applications**, then select **Infor CloudSuite**.

	![Enterprise applications blade](common/enterprise-applications.png)

2. In the applications list, select **Infor CloudSuite**.

	![The Infor CloudSuite link in the Applications list](common/all-applications.png)

3. In the menu on the left, select **Users and groups**.

    ![The "Users and groups" link](common/users-groups-blade.png)

4. Click the **Add user** button, then select **Users and groups** in the **Add Assignment** dialog.

    ![The Add Assignment pane](common/add-assign-user.png)

5. In the **Users and groups** dialog select **Britta Simon** in the Users list, then click the **Select** button at the bottom of the screen.

6. If you are expecting any role value in the SAML assertion then in the **Select Role** dialog select the appropriate role for the user from the list, then click the **Select** button at the bottom of the screen.

7. In the **Add Assignment** dialog click the **Assign** button.

### Create Infor CloudSuite test user

In this section, a user called Britta Simon is created in Infor CloudSuite. Infor CloudSuite supports just-in-time user provisioning, which is enabled by default. There is no action item for you in this section. If a user doesn't already exist in Infor CloudSuite, a new one is created after authentication. If you need to create a user manually, contact [Infor CloudSuite support team](mailto:support@infor.com).

### Test single sign-on 

In this section, you test your Azure AD single sign-on configuration using the Access Panel.

When you click the Infor CloudSuite tile in the Access Panel, you should be automatically signed in to the Infor CloudSuite for which you set up SSO. For more information about the Access Panel, see [Introduction to the Access Panel](https://docs.microsoft.com/azure/active-directory/active-directory-saas-access-panel-introduction).

## Additional Resources

- [List of Tutorials on How to Integrate SaaS Apps with Azure Active Directory](https://docs.microsoft.com/azure/active-directory/active-directory-saas-tutorial-list)

- [What is application access and single sign-on with Azure Active Directory?](https://docs.microsoft.com/azure/active-directory/active-directory-appssoaccess-whatis)

- [What is conditional access in Azure Active Directory?](https://docs.microsoft.com/azure/active-directory/conditional-access/overview)<|MERGE_RESOLUTION|>--- conflicted
+++ resolved
@@ -134,11 +134,7 @@
 	| `https://mingle-portal.inforcloudsuite.com/Tenant-Name/`|
 	| `https://mingle-portal.eu1.inforcloudsuite.com/Tenant-Name/`|
 	| `https://mingle-portal.se1.inforcloudsuite.com/Tenant-Name/`|
-<<<<<<< HEAD
-	| `https://mingle-portal.se2.inforcloudsuite.com/Tenant-Name/`| 
-=======
 	| `https://mingle-portal.se2.inforcloudsuite.com/Tenant-Name/`|
->>>>>>> 6a383dfd
 
 	> [!NOTE]
 	> These values are not real. Update these values with the actual Identifier, Reply URL and Sign-on URL. Contact [Infor CloudSuite Client support team](mailto:support@infor.com) to get these values. You can also refer to the patterns shown in the **Basic SAML Configuration** section in the Azure portal.
@@ -179,16 +175,7 @@
 
     a. In the **Name** field enter **BrittaSimon**.
   
-<<<<<<< HEAD
-    b. In the **User name** field, type **brittasimon\@yourcompanydomain.extension**  
-    For example, BrittaSimon@contoso.com
-
-    c. Select **Properties**, select the **Show password** check box, and then write down the value that's displayed in the Password box.
-
-    d. Select **Create**.
-=======
     b. In the **User name** field type `brittasimon@yourcompanydomain.extension`. For example, BrittaSimon@contoso.com
->>>>>>> 6a383dfd
 
     c. Select **Show password** check box, and then write down the value that's displayed in the Password box.
 
