---
title: 'Tutorial: Azure Active Directory integration with ServiceChannel | Microsoft Docs'
description: Learn how to configure single sign-on between Azure Active Directory and ServiceChannel.
services: active-directory
documentationCenter: na
author: jeevansd
<<<<<<< HEAD
manager: daveba
=======
manager: mtillman
ms.reviewer: barbkess
>>>>>>> 6a383dfd

ms.assetid: c3546eab-96b5-489b-a309-b895eb428053
ms.service: active-directory
ms.subservice: saas-app-tutorial
ms.workload: identity
ms.tgt_pltfrm: na
ms.devlang: na
ms.topic: tutorial
ms.date: 03/25/2019
ms.author: jeedes

ms.collection: M365-identity-device-management
---
# Tutorial: Azure Active Directory integration with ServiceChannel

In this tutorial, you learn how to integrate ServiceChannel with Azure Active Directory (Azure AD).
Integrating ServiceChannel with Azure AD provides you with the following benefits:

* You can control in Azure AD who has access to ServiceChannel.
* You can enable your users to be automatically signed-in to ServiceChannel (Single Sign-On) with their Azure AD accounts.
* You can manage your accounts in one central location - the Azure portal.

If you want to know more details about SaaS app integration with Azure AD, see [What is application access and single sign-on with Azure Active Directory](https://docs.microsoft.com/azure/active-directory/active-directory-appssoaccess-whatis).
If you don't have an Azure subscription, [create a free account](https://azure.microsoft.com/free/) before you begin.

## Prerequisites

To configure Azure AD integration with ServiceChannel, you need the following items:

* An Azure AD subscription. If you don't have an Azure AD environment, you can get a [free account](https://azure.microsoft.com/free/)
* ServiceChannel single sign-on enabled subscription

## Scenario description

In this tutorial, you configure and test Azure AD single sign-on in a test environment.

* ServiceChannel supports **IDP** initiated SSO
* ServiceChannel supports **Just In Time** user provisioning

## Adding ServiceChannel from the gallery

To configure the integration of ServiceChannel into Azure AD, you need to add ServiceChannel from the gallery to your list of managed SaaS apps.

**To add ServiceChannel from the gallery, perform the following steps:**

1. In the **[Azure portal](https://portal.azure.com)**, on the left navigation panel, click **Azure Active Directory** icon.

	![The Azure Active Directory button](common/select-azuread.png)

2. Navigate to **Enterprise Applications** and then select the **All Applications** option.

	![The Enterprise applications blade](common/enterprise-applications.png)

3. To add new application, click **New application** button on the top of dialog.

	![The New application button](common/add-new-app.png)

4. In the search box, type **ServiceChannel**, select **ServiceChannel** from result panel then click **Add** button to add the application.

	![ServiceChannel in the results list](common/search-new-app.png)

## Configure and test Azure AD single sign-on

In this section, you configure and test Azure AD single sign-on with ServiceChannel based on a test user called **Britta Simon**.
For single sign-on to work, a link relationship between an Azure AD user and the related user in ServiceChannel needs to be established.

To configure and test Azure AD single sign-on with ServiceChannel, you need to complete the following building blocks:

1. **[Configure Azure AD Single Sign-On](#configure-azure-ad-single-sign-on)** - to enable your users to use this feature.
2. **[Configure ServiceChannel Single Sign-On](#configure-servicechannel-single-sign-on)** - to configure the Single Sign-On settings on application side.
3. **[Create an Azure AD test user](#create-an-azure-ad-test-user)** - to test Azure AD single sign-on with Britta Simon.
4. **[Assign the Azure AD test user](#assign-the-azure-ad-test-user)** - to enable Britta Simon to use Azure AD single sign-on.
5. **[Create ServiceChannel test user](#create-servicechannel-test-user)** - to have a counterpart of Britta Simon in ServiceChannel that is linked to the Azure AD representation of user.
6. **[Test single sign-on](#test-single-sign-on)** - to verify whether the configuration works.

### Configure Azure AD single sign-on

In this section, you enable Azure AD single sign-on in the Azure portal.

To configure Azure AD single sign-on with ServiceChannel, perform the following steps:

1. In the [Azure portal](https://portal.azure.com/), on the **ServiceChannel** application integration page, select **Single sign-on**.

    ![Configure single sign-on link](common/select-sso.png)

2. On the **Select a Single sign-on method** dialog, select **SAML/WS-Fed** mode to enable single sign-on.

    ![Single sign-on select mode](common/select-saml-option.png)

3. On the **Set up Single Sign-On with SAML** page, click **Edit** icon to open **Basic SAML Configuration** dialog.

	![Edit Basic SAML Configuration](common/edit-urls.png)

4. On the **Set up Single Sign-On with SAML** page, perform the following steps:

    ![ServiceChannel Domain and URLs single sign-on information](common/idp-intiated.png)

    a. In the **Identifier** text box, type the value as:
    `http://adfs.<domain>.com/adfs/service/trust`

    b. In the **Reply URL** text box, type a URL using the following pattern:
    `https://<customer domain>.servicechannel.com/saml/acs`

	> [!NOTE]
	> These values are not real. Update these values with the actual Identifier and Reply URL. Here we suggest you to use the unique value of string in the Identifier. Contact [ServiceChannel Client support team](https://servicechannel.zendesk.com/hc/en-us) to get these values. You can also refer to the patterns shown in the **Basic SAML Configuration** section in the Azure portal.

5. Your ServiceChannel application expects the SAML assertions in a specific format, which requires you to add custom attribute mappings to your SAML token attributes configuration. The following screenshot shows the list of default attributes, where as **nameidentifier** is mapped with **user.userprincipalname**. ServiceChannel application expects **nameidentifier** to be mapped with **user.mail**, so you need to edit the attribute mapping by clicking on **Edit** icon and change the attribute mapping.

	You can refer ServiceChannel guide [here](https://servicechannel.zendesk.com/hc/en-us/articles/217514326-Azure-AD-Configuration-Example) for more guidance on claims.

	![image](common/edit-attribute.png)

	> [!NOTE]
	> See [Manage access using RBAC and the Azure portal](../../role-based-access-control/role-assignments-portal.md) to learn how to configure **Role** in Azure AD.

6. In addition to above, if you are planning to enable Just In Time user provisioning, then you should add the following claims as shown below. **Role** claim needs to be mapped to **user.assignedroles** which contains the role of the user. In the **User Claims** section on the **User Attributes** dialog, perform the following steps to add SAML token attribute as shown in the below table:

	| Name   |  Source Attribute |
	| ------ | --- |
	| Role   | user.assignedroles |

	a. Click **Add new claim** to open the **Manage user claims** dialog.

	![image](common/new-save-attribute.png)

	![image](common/new-attribute-details.png)

	b. In the **Name** textbox, type the attribute name shown for that row.

	c. Leave the **Namespace** blank.

	d. Select Source as **Attribute**.

	e. From the **Source attribute** list, type the attribute value shown for that row.

<<<<<<< HEAD
1. On the **ServiceChannel Configuration** section, click **Configure ServiceChannel** to open **Configure sign-on** window. Please note the **SAML Entity ID** from the **Quick Reference** section.
=======
	f. Click **Ok**
>>>>>>> 6a383dfd

	g. Click **Save**.

7. On the **Set up Single Sign-On with SAML** page, in the **SAML Signing Certificate** section, click **Download** to download the **Certificate (Base64)** from the given options as per your requirement and save it on your computer.

	![The Certificate download link](common/certificatebase64.png)

8. On the **Set up ServiceChannel** section, copy the appropriate URL(s) as per your requirement.

	![Copy configuration URLs](common/copy-configuration-urls.png)

	a. Login URL

	b. Azure AD Identifier

	c. Logout URL

### Configure ServiceChannel Single Sign-On

To configure single sign-on on **ServiceChannel** side, you need to send the downloaded **Certificate (Base64)** and appropriate copied URLs from Azure portal to [ServiceChannel support team](https://servicechannel.zendesk.com/hc/en-us). They set this setting to have the SAML SSO connection set properly on both sides.

### Create an Azure AD test user

The objective of this section is to create a test user in the Azure portal called Britta Simon.

1. In the Azure portal, in the left pane, select **Azure Active Directory**, select **Users**, and then select **All users**.

    ![The "Users and groups" and "All users" links](common/users.png)

2. Select **New user** at the top of the screen.

    ![New user Button](common/new-user.png)

3. In the User properties, perform the following steps.

    ![The User dialog box](common/user-properties.png)

    a. In the **Name** field enter **BrittaSimon**.
  
    b. In the **User name** field type `brittasimon@yourcompanydomain.extension`  
    For example, BrittaSimon@contoso.com

    c. Select **Show password** check box, and then write down the value that's displayed in the Password box.

    d. Click **Create**.

### Assign the Azure AD test user

In this section, you enable Britta Simon to use Azure single sign-on by granting access to ServiceChannel.

1. In the Azure portal, select **Enterprise Applications**, select **All applications**, then select **ServiceChannel**.

	![Enterprise applications blade](common/enterprise-applications.png)

2. In the applications list, select **ServiceChannel**.

	![The ServiceChannel link in the Applications list](common/all-applications.png)

3. In the menu on the left, select **Users and groups**.

    ![The "Users and groups" link](common/users-groups-blade.png)

4. Click the **Add user** button, then select **Users and groups** in the **Add Assignment** dialog.

    ![The Add Assignment pane](common/add-assign-user.png)

5. In the **Users and groups** dialog select **Britta Simon** in the Users list, then click the **Select** button at the bottom of the screen.

6. If you are expecting any role value in the SAML assertion then in the **Select Role** dialog select the appropriate role for the user from the list, then click the **Select** button at the bottom of the screen.

7. In the **Add Assignment** dialog click the **Assign** button.

### Create ServiceChannel test user

Application supports Just in time user provisioning and after authentication users will be created in the application automatically. For full user provisioning, please contact [ServiceChannel support team](https://servicechannel.zendesk.com/hc/en-us)

### Test single sign-on

In this section, you test your Azure AD single sign-on configuration using the Access Panel.

When you click the ServiceChannel tile in the Access Panel, you should be automatically signed in to the ServiceChannel for which you set up SSO. For more information about the Access Panel, see [Introduction to the Access Panel](https://docs.microsoft.com/azure/active-directory/active-directory-saas-access-panel-introduction).

## Additional Resources

- [List of Tutorials on How to Integrate SaaS Apps with Azure Active Directory](https://docs.microsoft.com/azure/active-directory/active-directory-saas-tutorial-list)

- [What is application access and single sign-on with Azure Active Directory?](https://docs.microsoft.com/azure/active-directory/active-directory-appssoaccess-whatis)

- [What is conditional access in Azure Active Directory?](https://docs.microsoft.com/azure/active-directory/conditional-access/overview)<|MERGE_RESOLUTION|>--- conflicted
+++ resolved
@@ -4,12 +4,8 @@
 services: active-directory
 documentationCenter: na
 author: jeevansd
-<<<<<<< HEAD
-manager: daveba
-=======
 manager: mtillman
 ms.reviewer: barbkess
->>>>>>> 6a383dfd
 
 ms.assetid: c3546eab-96b5-489b-a309-b895eb428053
 ms.service: active-directory
@@ -145,11 +141,7 @@
 
 	e. From the **Source attribute** list, type the attribute value shown for that row.
 
-<<<<<<< HEAD
-1. On the **ServiceChannel Configuration** section, click **Configure ServiceChannel** to open **Configure sign-on** window. Please note the **SAML Entity ID** from the **Quick Reference** section.
-=======
 	f. Click **Ok**
->>>>>>> 6a383dfd
 
 	g. Click **Save**.
 
