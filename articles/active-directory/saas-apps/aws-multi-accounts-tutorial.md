﻿---
title: 'Tutorial: Azure Active Directory integration with Amazon Web Services (AWS) to connect multiple accounts | Microsoft Docs'
description: Learn how to configure single sign-on between Azure AD and multiple accounts of Amazon Web Services (AWS).
services: active-directory
documentationCenter: na
author: jeevansd
manager: femila
ms.reviewer: joflore

ms.assetid: 7561c20b-2325-4d97-887f-693aa383c7be
ms.service: active-directory
ms.component: saas-app-tutorial
ms.workload: identity
ms.tgt_pltfrm: na
ms.devlang: na
ms.topic: article
ms.date: 07/16/2018
ms.author: jeedes

---
# Tutorial: Azure Active Directory integration with multiple Amazon Web Services (AWS) accounts

In this tutorial, you learn how to integrate Azure Active Directory (Azure AD) with multiple accounts of Amazon Web Services (AWS).

Integrating Amazon Web Services (AWS) with Azure AD provides you with the following benefits:

- You can control in Azure AD who has access to Amazon Web Services (AWS).
- You can enable your users to automatically get signed-on to Amazon Web Services (AWS) (Single Sign-On) with their Azure AD accounts.
- You can manage your accounts in one central location - the Azure portal.

If you want to know more details about SaaS app integration with Azure AD, see [what is application access and single sign-on with Azure Active Directory](../manage-apps/what-is-single-sign-on.md).

![Amazon Web Services (AWS) in the results list](./media/aws-multi-accounts-tutorial/amazonwebservice.png)

## Prerequisites

To configure Azure AD integration with Amazon Web Services (AWS), you need the following items:

- An Azure AD basic or premium subscription
- Amazon Web Services (AWS) multiple single sign-on enabled accounts

> [!NOTE]
> To test the steps in this tutorial, we do not recommend using a production environment.

To test the steps in this tutorial, you should follow these recommendations:

- Do not use your production environment, unless it is necessary.
- If you don't have an Azure AD trial environment, you can [get a one-month trial](https://azure.microsoft.com/pricing/free-trial/).

## Scenario description
In this tutorial, you test Azure AD single sign-on in a test environment. 
The scenario outlined in this tutorial consists of two main building blocks:

1. Adding Amazon Web Services (AWS) from the gallery
1. Configuring and testing Azure AD single sign-on

## Adding Amazon Web Services (AWS) from the gallery
To configure the integration of Amazon Web Services (AWS) into Azure AD, you need to add Amazon Web Services (AWS) from the gallery to your list of managed SaaS apps.

**To add Amazon Web Services (AWS) from the gallery, perform the following steps:**

1. In the **[Azure portal](https://portal.azure.com)**, on the left navigation panel, click **Azure Active Directory** icon. 

	![The Azure Active Directory button][1]

1. Navigate to **Enterprise applications**. Then go to **All applications**.

	![The Enterprise applications blade][2]
	
1. To add new application, click **New application** button on the top of dialog.

	![The New application button][3]

1. In the search box, type **Amazon Web Services (AWS)**, select **Amazon Web Services (AWS)** from result panel then click **Add** button to add the application.

	![Amazon Web Services (AWS) in the results list](./media/aws-multi-accounts-tutorial/tutorial_amazonwebservices(aws)_addfromgallery.png)

1. Once the application is added, go to **Properties** page and copy the **Object ID**.

	![Amazon Web Services (AWS) in the results list](./media/aws-multi-accounts-tutorial/tutorial_amazonwebservices(aws)_properties.png)

## Configure and test Azure AD single sign-on

In this section, you configure and test Azure AD single sign-on with Amazon Web Services (AWS) based on a test user called "Britta Simon".

For single sign-on to work, Azure AD needs to know what the counterpart user in Amazon Web Services (AWS) is to a user in Azure AD. In other words, a link relationship between an Azure AD user and the related user in Amazon Web Services (AWS) needs to be established.

In Amazon Web Services (AWS), assign the value of the **user name** in Azure AD as the value of the **Username** to establish the link relationship.

To configure and test Azure AD single sign-on with Amazon Web Services (AWS), you need to complete the following building blocks:

1. **[Configure Azure AD Single Sign-On](#configure-azure-ad-single-sign-on)** - to enable your users to use this feature.
1. **[Test single sign-on](#test-single-sign-on)** - to verify whether the configuration works.

### Configure Azure AD single sign-on

In this section, you enable Azure AD single sign-on in the Azure portal and configure single sign-on in your Amazon Web Services (AWS) application.

**To configure Azure AD single sign-on with Amazon Web Services (AWS), perform the following steps:**

1. In the Azure portal, on the **Amazon Web Services (AWS)** application integration page, click **Single sign-on**.

	![Configure single sign-on link][4]

1. On the **Single sign-on** dialog, select **Mode** as	**SAML-based Sign-on** to enable single sign-on.
 
	![Single sign-on dialog box](./media/aws-multi-accounts-tutorial/tutorial_amazonwebservices(aws)_samlbase.png)

1. On the **Amazon Web Services (AWS) Domain and URLs** section, the user does not have to perform any steps as the app is already pre-integrated with Azure.

	![Amazon Web Services (AWS) Domain and URLs single sign-on information](./media/aws-multi-accounts-tutorial/tutorial_amazonwebservices(aws)_url.png)

1. The Amazon Web Services (AWS) Software application expects the SAML assertions in a specific format. Configure the following claims for this application. You can manage the values of these attributes from the "**User Attributes**" section on application integration page. The following screenshot shows an example for this.

	![Configure Single Sign-On attribute](./media/aws-multi-accounts-tutorial/tutorial_amazonwebservices(aws)_attribute.png)	

<<<<<<< HEAD
5. In the **User Attributes** section on the **Single sign-on** dialog, configure SAML token attribute as shown in the image above and perform the following steps:

=======
1. In the **User Attributes** section on the **Single sign-on** dialog, configure SAML token attribute as shown in the image above and perform the following steps:
	
>>>>>>> 6024e43c
	| Attribute Name  | Attribute Value | Namespace |
	| --------------- | --------------- | --------------- |
	| RoleSessionName | user.userprincipalname | https://aws.amazon.com/SAML/Attributes |
	| Role 			  | user.assignedroles |  https://aws.amazon.com/SAML/Attributes |
	| SessionDuration 			  | "Provide the value of session duration per your need" |  https://aws.amazon.com/SAML/Attributes |

	>[!TIP]
	>You need to configure the user provisioning in Azure AD to fetch all the roles from AWS Console. Refer the provisioning steps below.

	a. Click **Add attribute** to open the **Add Attribute** dialog.

	![Configure Single Sign-On add](./media/aws-multi-accounts-tutorial/tutorial_attribute_04.png)

	![Configure Single Sign-On attribute](./media/aws-multi-accounts-tutorial/tutorial_attribute_05.png)

	b. In the **Name** textbox, type the attribute name shown for that row.

	c. From the **Value** list, type the attribute value shown for that row.

	d. In the **Namespace** textbox, type the namespace value shown for that row.

	d. Click **Ok**.

1. On the **SAML Signing Certificate** section, click **Metadata XML** and then save the metadata file on your computer.

	![The Certificate download link](./media/aws-multi-accounts-tutorial/tutorial_amazonwebservices(aws)_certificate.png) 

1. Click **Save** button.

	![Configure Single Sign-On Save button](./media/aws-multi-accounts-tutorial/tutorial_general_400.png)

1. In a different browser window, sign-on to your Amazon Web Services (AWS) company site as Administrator.

<<<<<<< HEAD
9. Click **AWS Home**.

    ![Configure Single Sign-On home][11]

10. Click **IAM** (Identity and Access Management).

    ![Configure Single Sign-On Identity][12]

11. Click **Identity Providers**, and then click **Create Provider**.

    ![Configure Single Sign-On Provider][13]

12. On the **Configure Provider** dialog page, perform the following steps:

=======
1. Click **AWS Home**.
   
    ![Configure Single Sign-On home][11]

1. Click **IAM** (Identity and Access Management). 
   
    ![Configure Single Sign-On Identity][12]

1. Click **Identity Providers**, and then click **Create Provider**. 
   
    ![Configure Single Sign-On Provider][13]

1. On the **Configure Provider** dialog page, perform the following steps: 
   
>>>>>>> 6024e43c
    ![Configure Single Sign-On dialog][14]

	a. As **Provider Type**, select **SAML**.

	b. In the **Provider Name** textbox, type a provider name (for example: *WAAD*).

	c. To upload your downloaded **metadata file** from Azure portal, click **Choose File**.

	d. Click **Next Step**.

13. On the **Verify Provider Information** dialog page, click **Create**.

<<<<<<< HEAD
    ![Configure Single Sign-On Verify][15]

14. Click **Roles**, and then click **Create role**.

    ![Configure Single Sign-On Roles][16]

15. On the **Create role** page, perform the following steps:  

    ![Configure Single Sign-On Trust][19]
=======
1. On the **Verify Provider Information** dialog page, click **Create**. 
    
    ![Configure Single Sign-On Verify][15]

1. Click **Roles**, and then click **Create role**. 
    
    ![Configure Single Sign-On Roles][16]

1. On the **Create role** page, perform the following steps:  
    
    ![Configure Single Sign-On Trust][19] 
>>>>>>> 6024e43c

    a. Select **SAML 2.0 federation** under **Select type of trusted entity**.

	b. Under **Choose a SAML 2.0 Provider section**, select the **SAML provider** you have created previously (for example: *WAAD*)

	c. Select **Allow programmatic and AWS Management Console access**.
  
    d. Click **Next: Permissions**.

<<<<<<< HEAD
16. On the **Attach Permissions Policies** dialog, click **Next: Review**.  

    ![Configure Single Sign-On Policy][33]

17. On the **Review** dialog, perform the following steps:

    ![Configure Single Sign-On Review][34]
=======
1. On the **Attach Permissions Policies** dialog, click **Next: Review**.  
    
    ![Configure Single Sign-On Policy][33]

1. On the **Review** dialog, perform the following steps:   
    
    ![Configure Single Sign-On Review][34] 
>>>>>>> 6024e43c

	a. In the **Role name** textbox, enter your Role name.

	b. In the **Role description** textbox, enter the description.

    a. Click **Create Role**.

    b. Create as many roles as needed and map them to the Identity Provider.

1. Sign out from current AWS account and login with other account where you want to configure single sign on with Azure AD.

1. Perform step-9 to step-17 to create multiple roles that you want to setup for this account. If you have more than two accounts, please perform the same steps for all the accounts to create roles for them.

1. Once all the roles are created in the accounts, they show up in the **Roles** list for those accounts.

	![Roles setup](./media/aws-multi-accounts-tutorial/tutorial_amazonwebservices(aws)_listofroles.png)

1. We need to capture all the Role ARN and Trusted Entities for all the roles across all the accounts, which we need to map manually with Azure AD application. 

1. Click on the roles to copy **Role ARN** and **Trusted Entities** values. You need these values for all the roles that you need to create in Azure AD.

	![Roles setup](./media/aws-multi-accounts-tutorial/tutorial_amazonwebservices(aws)_role_summary.png)
<<<<<<< HEAD

23. Perform the above step for all the roles in all the accounts and store all of them in format **Role ARN,Trusted entities** in a notepad.
=======
 
1. Perform the above step for all the roles in all the accounts and store all of them in format **Role ARN,Trusted entities** in a notepad. 
>>>>>>> 6024e43c

1. Open [Azure AD Graph Explorer](https://developer.microsoft.com/graph/graph-explorer) in another window.

	a. Sign in to the Graph Explorer site using the Global Admin/Co-admin credentials for your tenant.

	b. You need to have sufficient permissions to create the roles. Click on **modify permissions** to get the required permissions.

	![Graph explorer dialog box](./media/aws-multi-accounts-tutorial/graph-explorer-new9.png)

	c. Select following permissions from the list (if you don't have these already) and click "Modify Permissions" 

	![Graph explorer dialog box](./media/aws-multi-accounts-tutorial/graph-explorer-new10.png)

	d. This will ask you to login again and accept the consent. After accepting the consent, you are logged into the Graph Explorer again.

	e. Change the version dropdown to **beta**. To fetch all the Service Principals from your tenant, use the following query:

	 `https://graph.microsoft.com/beta/servicePrincipals`

	If you are using multiple directories, then you can use following pattern, which has your primary domain in it
	`https://graph.microsoft.com/beta/contoso.com/servicePrincipals`

	![Graph explorer dialog box](./media/aws-multi-accounts-tutorial/graph-explorer-new1.png)

	f. From the list of Service Principals fetched, get the one you need to modify. You can also use the Ctrl+F to search the application from all the listed ServicePrincipals. You can use following query by using the **Object id** which you have copied from Azure AD Properties page to get to the respective Service Principal.

	`https://graph.microsoft.com/beta/servicePrincipals/<objectID>`.

	![Graph explorer dialog box](./media/aws-multi-accounts-tutorial/graph-explorer-new2.png)

	g. Extract the appRoles property from the service principal object.

	![Graph explorer dialog box](./media/aws-multi-accounts-tutorial/graph-explorer-new3.png)

	h. You now need to generate new roles for your application. 

	i. Below JSON is an example of appRoles object. Create a similar object to add the roles you want for your application.

	```
	{
	"appRoles": [
        {
            "allowedMemberTypes": [
                "User"
            ],
            "description": "msiam_access",
            "displayName": "msiam_access",
            "id": "7dfd756e-8c27-4472-b2b7-38c17fc5de5e",
            "isEnabled": true,
            "origin": "Application",
            "value": null
        },
        {
            "allowedMemberTypes": [
                "User"
            ],
            "description": "Admin,WAAD",
            "displayName": "Admin,WAAD",
            "id": "4aacf5a4-f38b-4861-b909-bae023e88dde",
            "isEnabled": true,
            "origin": "ServicePrincipal",
            "value": "arn:aws:iam::12345:role/Admin,arn:aws:iam::12345:saml-provider/WAAD"
        },
        {
            "allowedMemberTypes": [
                "User"
            ],
            "description": "Auditors,WAAD",
            "displayName": "Auditors,WAAD",
            "id": "bcad6926-67ec-445a-80f8-578032504c09",
            "isEnabled": true,
            "origin": "ServicePrincipal",
            "value": "arn:aws:iam::12345:role/Auditors,arn:aws:iam::12345:saml-provider/WAAD"
        }    ]
	}
	```

	> [!Note]
	> You can only add new roles after the **msiam_access** for the patch operation. Also, you can add as many roles as you want per your Organization need. Azure AD will send the **value** of these roles as the claim value in SAML response.

	j. Go back to your Graph Explorer and change the method from **GET** to **PATCH**. Patch the Service Principal object to have desired roles by updating appRoles property similar to the one shown above in the example. Click **Run Query** to execute the patch operation. A success message confirms the creation of the role for your Amazon Web Services application.

	![Graph explorer dialog box](./media/aws-multi-accounts-tutorial/graph-explorer-new11.png)

1. After the Service Principal is patched with more roles, you can assign Users/Groups to the respective roles. This can be done by going to portal and navigating to the Amazon Web Services application. Click on the **Users and Groups** tab on the top. 

1. We recommend you to create new groups for every AWS role so that you can assign that particular role in that group. Note that this is one to one mapping for one group to one role. You can then add the members who belong to that group.

<<<<<<< HEAD
27. Once the Groups are created, select the group and assign to the application.
=======
1. Once the Groups are created, select the group and assign to the application. 
>>>>>>> 6024e43c

	![Configure Single Sign-On Add](./media/aws-multi-accounts-tutorial/graph-explorer-new5.png)

1. To assign the role to the group, select the role and click on **Assign** button in the bottom of the page.

	![Configure Single Sign-On Add](./media/aws-multi-accounts-tutorial/graph-explorer-new6.png)

> [!Note]
> Please note that you need to refresh your session in Azure portal to see new roles.

### Test single sign-on

In this section, you test your Azure AD single sign-on configuration using the Access Panel.

When you click the Amazon Web Services (AWS) tile in the Access Panel, you should get Amazon Web Services (AWS) application page with option to select the role.

![Configure Single Sign-On Add](./media/aws-multi-accounts-tutorial/tutorial_amazonwebservices(aws)_test_screen.png)

You can also verify the SAML response to see the roles being passed as claims.

![Configure Single Sign-On Add](./media/aws-multi-accounts-tutorial/tutorial_amazonwebservices(aws)_test_saml.png)

For more information about the Access Panel, see [Introduction to the Access Panel](../active-directory-saas-access-panel-introduction.md). 

## Additional resources

* [List of Tutorials on How to Integrate SaaS Apps with Azure Active Directory](tutorial-list.md)
* [What is application access and single sign-on with Azure Active Directory?](../manage-apps/what-is-single-sign-on.md)

<!--Image references-->

[1]: ./media/aws-multi-accounts-tutorial/tutorial_general_01.png
[2]: ./media/aws-multi-accounts-tutorial/tutorial_general_02.png
[3]: ./media/aws-multi-accounts-tutorial/tutorial_general_03.png
[4]: ./media/aws-multi-accounts-tutorial/tutorial_general_04.png

[100]: ./media/aws-multi-accounts-tutorial/tutorial_general_100.png

[200]: ./media/aws-multi-accounts-tutorial/tutorial_general_200.png
[201]: ./media/aws-multi-accounts-tutorial/tutorial_general_201.png
[202]: ./media/aws-multi-accounts-tutorial/tutorial_general_202.png
[203]: ./media/aws-multi-accounts-tutorial/tutorial_general_203.png
[11]: ./media/aws-multi-accounts-tutorial/ic795031.png
[12]: ./media/aws-multi-accounts-tutorial/ic795032.png
[13]: ./media/aws-multi-accounts-tutorial/ic795033.png
[14]: ./media/aws-multi-accounts-tutorial/ic795034.png
[15]: ./media/aws-multi-accounts-tutorial/ic795035.png
[16]: ./media/aws-multi-accounts-tutorial/ic795022.png
[17]: ./media/aws-multi-accounts-tutorial/ic795023.png
[18]: ./media/aws-multi-accounts-tutorial/ic795024.png
[19]: ./media/aws-multi-accounts-tutorial/ic795025.png
[32]: ./media/aws-multi-accounts-tutorial/ic7950251.png
[33]: ./media/aws-multi-accounts-tutorial/ic7950252.png
[35]: ./media/aws-multi-accounts-tutorial/tutorial_amazonwebservices_provisioning.png
[34]: ./media/aws-multi-accounts-tutorial/ic7950253.png
[36]: ./media/aws-multi-accounts-tutorial/tutorial_amazonwebservices_securitycredentials.png
[37]: ./media/aws-multi-accounts-tutorial/tutorial_amazonwebservices_securitycredentials_continue.png
[38]: ./media/aws-multi-accounts-tutorial/tutorial_amazonwebservices_createnewaccesskey.png
[39]: ./media/aws-multi-accounts-tutorial/tutorial_amazonwebservices_provisioning_automatic.png
[40]: ./media/aws-multi-accounts-tutorial/tutorial_amazonwebservices_provisioning_testconnection.png
[41]: ./media/aws-multi-accounts-tutorial/tutorial_amazonwebservices_provisioning_on.png
<|MERGE_RESOLUTION|>--- conflicted
+++ resolved
@@ -1,4 +1,4 @@
-﻿---
+---
 title: 'Tutorial: Azure Active Directory integration with Amazon Web Services (AWS) to connect multiple accounts | Microsoft Docs'
 description: Learn how to configure single sign-on between Azure AD and multiple accounts of Amazon Web Services (AWS).
 services: active-directory
@@ -14,7 +14,7 @@
 ms.tgt_pltfrm: na
 ms.devlang: na
 ms.topic: article
-ms.date: 07/16/2018
+ms.date: 08/14/2018
 ms.author: jeedes
 
 ---
@@ -52,7 +52,7 @@
 The scenario outlined in this tutorial consists of two main building blocks:
 
 1. Adding Amazon Web Services (AWS) from the gallery
-1. Configuring and testing Azure AD single sign-on
+2. Configuring and testing Azure AD single sign-on
 
 ## Adding Amazon Web Services (AWS) from the gallery
 To configure the integration of Amazon Web Services (AWS) into Azure AD, you need to add Amazon Web Services (AWS) from the gallery to your list of managed SaaS apps.
@@ -63,19 +63,19 @@
 
 	![The Azure Active Directory button][1]
 
-1. Navigate to **Enterprise applications**. Then go to **All applications**.
+2. Navigate to **Enterprise applications**. Then go to **All applications**.
 
 	![The Enterprise applications blade][2]
 	
-1. To add new application, click **New application** button on the top of dialog.
+3. To add new application, click **New application** button on the top of dialog.
 
 	![The New application button][3]
 
-1. In the search box, type **Amazon Web Services (AWS)**, select **Amazon Web Services (AWS)** from result panel then click **Add** button to add the application.
+4. In the search box, type **Amazon Web Services (AWS)**, select **Amazon Web Services (AWS)** from result panel then click **Add** button to add the application.
 
 	![Amazon Web Services (AWS) in the results list](./media/aws-multi-accounts-tutorial/tutorial_amazonwebservices(aws)_addfromgallery.png)
 
-1. Once the application is added, go to **Properties** page and copy the **Object ID**.
+5. Once the application is added, go to **Properties** page and copy the **Object ID**.
 
 	![Amazon Web Services (AWS) in the results list](./media/aws-multi-accounts-tutorial/tutorial_amazonwebservices(aws)_properties.png)
 
@@ -90,7 +90,7 @@
 To configure and test Azure AD single sign-on with Amazon Web Services (AWS), you need to complete the following building blocks:
 
 1. **[Configure Azure AD Single Sign-On](#configure-azure-ad-single-sign-on)** - to enable your users to use this feature.
-1. **[Test single sign-on](#test-single-sign-on)** - to verify whether the configuration works.
+2. **[Test single sign-on](#test-single-sign-on)** - to verify whether the configuration works.
 
 ### Configure Azure AD single sign-on
 
@@ -102,25 +102,20 @@
 
 	![Configure single sign-on link][4]
 
-1. On the **Single sign-on** dialog, select **Mode** as	**SAML-based Sign-on** to enable single sign-on.
+2. On the **Single sign-on** dialog, select **Mode** as	**SAML-based Sign-on** to enable single sign-on.
  
 	![Single sign-on dialog box](./media/aws-multi-accounts-tutorial/tutorial_amazonwebservices(aws)_samlbase.png)
 
-1. On the **Amazon Web Services (AWS) Domain and URLs** section, the user does not have to perform any steps as the app is already pre-integrated with Azure.
+3. On the **Amazon Web Services (AWS) Domain and URLs** section, the user does not have to perform any steps as the app is already pre-integrated with Azure.
 
 	![Amazon Web Services (AWS) Domain and URLs single sign-on information](./media/aws-multi-accounts-tutorial/tutorial_amazonwebservices(aws)_url.png)
 
-1. The Amazon Web Services (AWS) Software application expects the SAML assertions in a specific format. Configure the following claims for this application. You can manage the values of these attributes from the "**User Attributes**" section on application integration page. The following screenshot shows an example for this.
+4. The Amazon Web Services (AWS) Software application expects the SAML assertions in a specific format. Configure the following claims for this application. You can manage the values of these attributes from the "**User Attributes**" section on application integration page. The following screenshot shows an example for this.
 
 	![Configure Single Sign-On attribute](./media/aws-multi-accounts-tutorial/tutorial_amazonwebservices(aws)_attribute.png)	
 
-<<<<<<< HEAD
 5. In the **User Attributes** section on the **Single sign-on** dialog, configure SAML token attribute as shown in the image above and perform the following steps:
 
-=======
-1. In the **User Attributes** section on the **Single sign-on** dialog, configure SAML token attribute as shown in the image above and perform the following steps:
-	
->>>>>>> 6024e43c
 	| Attribute Name  | Attribute Value | Namespace |
 	| --------------- | --------------- | --------------- |
 	| RoleSessionName | user.userprincipalname | https://aws.amazon.com/SAML/Attributes |
@@ -144,17 +139,16 @@
 
 	d. Click **Ok**.
 
-1. On the **SAML Signing Certificate** section, click **Metadata XML** and then save the metadata file on your computer.
+6. On the **SAML Signing Certificate** section, click **Metadata XML** and then save the metadata file on your computer.
 
 	![The Certificate download link](./media/aws-multi-accounts-tutorial/tutorial_amazonwebservices(aws)_certificate.png) 
 
-1. Click **Save** button.
+7. Click **Save** button.
 
 	![Configure Single Sign-On Save button](./media/aws-multi-accounts-tutorial/tutorial_general_400.png)
 
-1. In a different browser window, sign-on to your Amazon Web Services (AWS) company site as Administrator.
-
-<<<<<<< HEAD
+8. In a different browser window, sign-on to your Amazon Web Services (AWS) company site as Administrator.
+
 9. Click **AWS Home**.
 
     ![Configure Single Sign-On home][11]
@@ -169,22 +163,6 @@
 
 12. On the **Configure Provider** dialog page, perform the following steps:
 
-=======
-1. Click **AWS Home**.
-   
-    ![Configure Single Sign-On home][11]
-
-1. Click **IAM** (Identity and Access Management). 
-   
-    ![Configure Single Sign-On Identity][12]
-
-1. Click **Identity Providers**, and then click **Create Provider**. 
-   
-    ![Configure Single Sign-On Provider][13]
-
-1. On the **Configure Provider** dialog page, perform the following steps: 
-   
->>>>>>> 6024e43c
     ![Configure Single Sign-On dialog][14]
 
 	a. As **Provider Type**, select **SAML**.
@@ -197,7 +175,6 @@
 
 13. On the **Verify Provider Information** dialog page, click **Create**.
 
-<<<<<<< HEAD
     ![Configure Single Sign-On Verify][15]
 
 14. Click **Roles**, and then click **Create role**.
@@ -207,19 +184,6 @@
 15. On the **Create role** page, perform the following steps:  
 
     ![Configure Single Sign-On Trust][19]
-=======
-1. On the **Verify Provider Information** dialog page, click **Create**. 
-    
-    ![Configure Single Sign-On Verify][15]
-
-1. Click **Roles**, and then click **Create role**. 
-    
-    ![Configure Single Sign-On Roles][16]
-
-1. On the **Create role** page, perform the following steps:  
-    
-    ![Configure Single Sign-On Trust][19] 
->>>>>>> 6024e43c
 
     a. Select **SAML 2.0 federation** under **Select type of trusted entity**.
 
@@ -229,7 +193,6 @@
   
     d. Click **Next: Permissions**.
 
-<<<<<<< HEAD
 16. On the **Attach Permissions Policies** dialog, click **Next: Review**.  
 
     ![Configure Single Sign-On Policy][33]
@@ -237,15 +200,6 @@
 17. On the **Review** dialog, perform the following steps:
 
     ![Configure Single Sign-On Review][34]
-=======
-1. On the **Attach Permissions Policies** dialog, click **Next: Review**.  
-    
-    ![Configure Single Sign-On Policy][33]
-
-1. On the **Review** dialog, perform the following steps:   
-    
-    ![Configure Single Sign-On Review][34] 
->>>>>>> 6024e43c
 
 	a. In the **Role name** textbox, enter your Role name.
 
@@ -255,28 +209,23 @@
 
     b. Create as many roles as needed and map them to the Identity Provider.
 
-1. Sign out from current AWS account and login with other account where you want to configure single sign on with Azure AD.
-
-1. Perform step-9 to step-17 to create multiple roles that you want to setup for this account. If you have more than two accounts, please perform the same steps for all the accounts to create roles for them.
-
-1. Once all the roles are created in the accounts, they show up in the **Roles** list for those accounts.
+18. Sign out from current AWS account and login with other account where you want to configure single sign on with Azure AD.
+
+19. Perform step-9 to step-17 to create multiple roles that you want to setup for this account. If you have more than two accounts, please perform the same steps for all the accounts to create roles for them.
+
+20. Once all the roles are created in the accounts, they show up in the **Roles** list for those accounts.
 
 	![Roles setup](./media/aws-multi-accounts-tutorial/tutorial_amazonwebservices(aws)_listofroles.png)
 
-1. We need to capture all the Role ARN and Trusted Entities for all the roles across all the accounts, which we need to map manually with Azure AD application. 
-
-1. Click on the roles to copy **Role ARN** and **Trusted Entities** values. You need these values for all the roles that you need to create in Azure AD.
+21. We need to capture all the Role ARN and Trusted Entities for all the roles across all the accounts, which we need to map manually with Azure AD application. 
+
+22. Click on the roles to copy **Role ARN** and **Trusted Entities** values. You need these values for all the roles that you need to create in Azure AD.
 
 	![Roles setup](./media/aws-multi-accounts-tutorial/tutorial_amazonwebservices(aws)_role_summary.png)
-<<<<<<< HEAD
 
 23. Perform the above step for all the roles in all the accounts and store all of them in format **Role ARN,Trusted entities** in a notepad.
-=======
- 
-1. Perform the above step for all the roles in all the accounts and store all of them in format **Role ARN,Trusted entities** in a notepad. 
->>>>>>> 6024e43c
-
-1. Open [Azure AD Graph Explorer](https://developer.microsoft.com/graph/graph-explorer) in another window.
+
+24. Open [Azure AD Graph Explorer](https://developer.microsoft.com/graph/graph-explorer) in another window.
 
 	a. Sign in to the Graph Explorer site using the Global Admin/Co-admin credentials for your tenant.
 
@@ -359,19 +308,15 @@
 
 	![Graph explorer dialog box](./media/aws-multi-accounts-tutorial/graph-explorer-new11.png)
 
-1. After the Service Principal is patched with more roles, you can assign Users/Groups to the respective roles. This can be done by going to portal and navigating to the Amazon Web Services application. Click on the **Users and Groups** tab on the top. 
-
-1. We recommend you to create new groups for every AWS role so that you can assign that particular role in that group. Note that this is one to one mapping for one group to one role. You can then add the members who belong to that group.
-
-<<<<<<< HEAD
+25. After the Service Principal is patched with more roles, you can assign Users/Groups to the respective roles. This can be done by going to portal and navigating to the Amazon Web Services application. Click on the **Users and Groups** tab on the top. 
+
+26. We recommend you to create new groups for every AWS role so that you can assign that particular role in that group. Note that this is one to one mapping for one group to one role. You can then add the members who belong to that group.
+
 27. Once the Groups are created, select the group and assign to the application.
-=======
-1. Once the Groups are created, select the group and assign to the application. 
->>>>>>> 6024e43c
 
 	![Configure Single Sign-On Add](./media/aws-multi-accounts-tutorial/graph-explorer-new5.png)
 
-1. To assign the role to the group, select the role and click on **Assign** button in the bottom of the page.
+28. To assign the role to the group, select the role and click on **Assign** button in the bottom of the page.
 
 	![Configure Single Sign-On Add](./media/aws-multi-accounts-tutorial/graph-explorer-new6.png)
 
