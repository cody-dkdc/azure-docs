--- conflicted
+++ resolved
@@ -195,11 +195,7 @@
 	
 	![Configure Single Sign-On](./media/samlssojira-tutorial/addon6b.png)
 	
-<<<<<<< HEAD
-16. In the appearing dialog reading **Skipping the test means...**, click **OK**.
-=======
 16. Click **OK** to skip the warning.
->>>>>>> 6a383dfd
 	
 	![Configure Single Sign-On](./media/samlssojira-tutorial/addon6c.png)
 
@@ -221,12 +217,7 @@
 
     a. In the **Name** field, enter **Britta Simon**.
   
-<<<<<<< HEAD
-    b. In the **User name** field type **brittasimon\@yourcompanydomain.extension**  
-    For example, BrittaSimon@contoso.com
-=======
     b. In the **User name** field, enter <b>BrittaSimon@contoso.com</b>.
->>>>>>> 6a383dfd
 
     c. Select the **Show password** check box, and then write down the value that's displayed in the Password box.
 
