---
title: 'Tutorial: Azure Active Directory integration with Everbridge | Microsoft Docs'
description: Learn how to configure single sign-on between Azure Active Directory and Everbridge.
services: active-directory
documentationCenter: na
author: jeevansd
manager: mtillman
ms.reviewer: barbkess

ms.assetid: 58d7cd22-98c0-4606-9ce5-8bdb22ee8b3e
ms.service: active-directory
ms.subservice: saas-app-tutorial
ms.workload: identity
ms.tgt_pltfrm: na
ms.devlang: na
ms.topic: tutorial
ms.date: 04/18/2019
ms.author: jeedes

ms.collection: M365-identity-device-management
---
# Tutorial: Azure Active Directory integration with Everbridge

In this tutorial, you learn how to integrate Everbridge with Azure Active Directory (Azure AD).
When you integrate Everbridge with Azure AD, you can:

* Control in Azure AD who has access to Everbridge.
* Allow your users to be automatically signed in to Everbridge with their Azure AD accounts. This access control is called single sign-on (SSO).
* Manage your accounts in one central location by using the Azure portal.
For more information about software as a service (SaaS) app integration with Azure AD, see [What is application access and single sign-on with Azure Active Directory?](https://docs.microsoft.com/azure/active-directory/active-directory-appssoaccess-whatis).
If you don't have an Azure subscription, [create a free account](https://azure.microsoft.com/free/) before you begin.

## Prerequisites

To configure Azure AD integration with Everbridge, you need the following items:

* An Azure AD subscription. If you don't have an Azure AD environment, you can get a [free account](https://azure.microsoft.com/free/).
* An Everbridge subscription that uses single sign-on.

## Scenario description

In this tutorial, you configure and test Azure AD single sign-on in a test environment.

* Everbridge supports IDP-initiated SSO.

## Add Everbridge from the Azure Marketplace

To configure the integration of Everbridge into Azure AD, add Everbridge from the Azure Marketplace to your list of managed SaaS apps.

To add Everbridge from the Azure Marketplace, follow these steps.

1. In the [Azure portal](https://portal.azure.com), on the left navigation pane, select **Azure Active Directory**.

	![Azure Active Directory button](common/select-azuread.png)

2. Go to **Enterprise applications**, and then select **All applications**.

	![Enterprise applications blade](common/enterprise-applications.png)

3. To add a new application, select **New application** at the top of the dialog box.

	![New application button](common/add-new-app.png)

4. In the search box, enter **Everbridge**. Select **Everbridge** from the result panel, and select **Add**.

	 ![Everbridge in the results list](common/search-new-app.png)

## Configure and test Azure AD single sign-on

In this section, you configure and test Azure AD single sign-on with Everbridge based on the test user Britta Simon.
For single sign-on to work, establish a link relationship between an Azure AD user and the related user in Everbridge.

To configure and test Azure AD single sign-on with Everbridge, complete the following building blocks:

- [Configure Azure AD single sign-on](#configure-azure-ad-single-sign-on) to enable your users to use this feature.
- [Configure Everbridge as Everbridge manager portal single sign-on](#configure-everbridge-as-everbridge-manager-portal-single-sign-on) to configure the single sign-on settings on the application side.
- [Configure Everbridge as Everbridge member portal single sign-on](#configure-everbridge-as-everbridge-member-portal-single-sign-on) to configure the single sign-on settings on the application side.
- [Create an Azure AD test user](#create-an-azure-ad-test-user) to test Azure AD single sign-on with Britta Simon.
- [Assign the Azure AD test user](#assign-the-azure-ad-test-user) to enable Britta Simon to use Azure AD single sign-on.
- [Create an Everbridge test user](#create-an-everbridge-test-user) to have a counterpart of Britta Simon in Everbridge that's linked to the Azure AD representation of the user.
- [Test single sign-on](#test-single-sign-on) to verify whether the configuration works.

### Configure Azure AD single sign-on

In this section, you enable Azure AD single sign-on in the Azure portal.

To configure Azure AD single sign-on with Everbridge, follow these steps.

1. In the [Azure portal](https://portal.azure.com/), on the **Everbridge** application integration page, select **Single sign-on**.

    ![Configure single sign-on link](common/select-sso.png)

2. In the **Select a single sign-on method** dialog box, select the **SAML/WS-Fed** mode to enable single sign-on.

    ![Single sign-on select mode](common/select-saml-option.png)

3. On the **Set up Single Sign-On with SAML** page, select **Edit** to open the **Basic SAML Configuration** dialog box.

	![Edit Basic SAML Configuration](common/edit-urls.png)

    >[!NOTE]
	>Configure the application either as the manager portal *or* as the member portal on both the Azure portal and the Everbridge portal.

4. To configure the **Everbridge** application as the **Everbridge manager portal**, in the **Basic SAML Configuration** section, follow these steps:

    ![Everbridge domain and URLs single sign-on information](common/idp-intiated.png)

    a. In the **Identifier** box, enter a URL that follows the pattern
    `https://sso.everbridge.net/<API_Name>`

    b. In the **Reply URL** box, enter a URL that follows the pattern
    `https://manager.everbridge.net/saml/SSO/<API_Name>/alias/defaultAlias`

	> [!NOTE]
	> These values aren't real. Update these values with the actual Identifier and Reply URL values. To get these values, contact the [Everbridge support team](mailto:support@everbridge.com). You also can refer to the patterns shown in the **Basic SAML Configuration** section in the Azure portal.

5. To configure the **Everbridge** application as the **Everbridge member portal**, in the **Basic SAML Configuration** section, follow these steps:

<<<<<<< HEAD
   * If you wish to configure the application in **IDP** initiated mode:

       ![EverBridge Domain and URLs single sign-on information](./media/everbridge-tutorial/tutorial_everbridge_url1.png)

       * In the **Identifier** textbox, type a URL using the following pattern: `https://sso.everbridge.net/<API_Name>/<Organization_ID>`

       * In the **Reply URL** textbox, type a URL using the following pattern: `https://member.everbridge.net/saml/SSO/<API_Name>/<Organization_ID>/alias/defaultAlias`

   * Click **Set additional URLs** and perform the following step if you wish to configure the application in **SP** initiated mode:

       ![EverBridge Domain and URLs single sign-on information](./media/everbridge-tutorial/tutorial_everbridge_url2.png)

       * In the **Sign-on URL** textbox, type a URL using the following pattern: `https://member.everbridge.net/saml/login/<API_Name>/<Organization_ID>/alias/defaultAlias?disco=true`

     > [!NOTE]
     > These values are not real. Update these values with the actual Identifier, Reply URL and Sign on URL. Contact [EverBridge support team](mailto:support@everbridge.com) to get these values.
=======
  * If you want to configure the application in IDP-initiated mode, follow these steps:

	 ![Everbridge domain and URLs single sign-on information for IDP-initiated mode](common/idp-intiated.png)

    a. In the **Identifier** box, enter a URL that follows the pattern `https://sso.everbridge.net/<API_Name>/<Organization_ID>`

    b. In the **Reply URL** box, enter a URL that follows the pattern `https://member.everbridge.net/saml/SSO/<API_Name>/<Organization_ID>/alias/defaultAlias`

   * If you want to configure the application in SP-initiated mode, select **Set additional URLs** and follow this step:

     ![Everbridge domain and URLs single sign-on information for SP-initiated mode](common/both-signonurl.png)

     a. In the **Sign on URL** box, enter a URL that follows the pattern `https://member.everbridge.net/saml/login/<API_Name>/<Organization_ID>/alias/defaultAlias?disco=true`

     > [!NOTE]
     > These values aren't real. Update these values with the actual Identifier, Reply URL, and Sign on URL values. To get these values, contact the [Everbridge support team](mailto:support@everbridge.com). You also can refer to the patterns shown in the **Basic SAML Configuration** section in the Azure portal.
>>>>>>> 6a383dfd

6. On the **Set up Single Sign-On with SAML** page, in the **SAML Signing Certificate** section, select **Download** to download the **Federation Metadata XML**. Save it on your computer.

	![Certificate download link](common/metadataxml.png)

7. In the **Set up Everbridge** section, copy the URLs you need for your requirements:

	![Copy configuration URLs](common/copy-configuration-urls.png)

	- Login URL
	- Azure AD Identifier
	- Logout URL

### Configure Everbridge as Everbridge manager portal single sign-on

To configure SSO on **Everbridge** as an **Everbridge manager portal** application, follow these steps.
 
1. In a different web browser window, sign in to Everbridge as an administrator.

1. In the menu on the top, select the **Settings** tab. Under **Security**, select **Single Sign-On**.
   
<<<<<<< HEAD
     ![Configure Single Sign-On](./media/everbridge-tutorial/tutorial_everbridge_002.png)
   
     a. In the **Name** textbox, type the name of Identifier Provider (for example: your company name).
   
     b. In the **API Name** textbox, type the name of API.
   
     c. Click **Choose File** button to upload the metadata file which you downloaded from Azure portal.
   
     d. In the SAML Identity Location, select **Identity is in the NameIdentifier element of the Subject statement**.
   
     e. In the **Identity Provider Login URL** textbox, paste the value of **Login URL** which you have copied from Azure portal.
   
     f. In the Service Provider Initiated Request Binding, select **HTTP Redirect**.

     g. Click **Save**
=======
     ![Configure single sign-on](./media/everbridge-tutorial/tutorial_everbridge_002.png)
   
     a. In the **Name** box, enter the name of the identifier provider. An example is your company name.
   
     b. In the **API Name** box, enter the name of the API.
   
     c. Select **Choose File** to upload the metadata file that you downloaded from the Azure portal.
   
     d. For **SAML Identity Location**, select **Identity is in the NameIdentifier element of the Subject statement**.
   
     e. In the **Identity Provider Login URL** box, paste the **Login URL** value that you copied from the Azure portal.
   
     f. For **Service Provider initiated Request Binding**, select **HTTP Redirect**.

     g. Select **Save**.

### Configure Everbridge as Everbridge member portal single sign-on
>>>>>>> 6a383dfd

To configure single sign-on on **Everbridge** as an **Everbridge member portal**, send the downloaded **Federation Metadata XML** to the [Everbridge support team](mailto:support@everbridge.com). They set this setting to have the SAML SSO connection set properly on both sides.

### Create an Azure AD test user 

To create the test user Britta Simon in the Azure portal, follow these steps.

1. In the Azure portal, in the left pane, select **Azure Active Directory** > **Users** > **All users**.

    ![Users and All users links](common/users.png)

2. Select **New user** at the top of the screen.

    ![New user button](common/new-user.png)

3. In the **User** dialog box, follow these steps.

    ![User dialog box](common/user-properties.png)

    a. In the **Name** box, enter **BrittaSimon**.
  
<<<<<<< HEAD
    b. In the **User name** field, type **brittasimon\@yourcompanydomain.extension**  
    For example, BrittaSimon@contoso.com
=======
    b. In the **User name** box, enter `brittasimon@yourcompanydomain.extension`. An example is BrittaSimon@contoso.com.
>>>>>>> 6a383dfd

    c. Select the **Show Password** check box. Write down the value that displays in the **Password** box.

    d. Select **Create**.

### Assign the Azure AD test user

Enable Britta Simon to use Azure single sign-on by granting access to Everbridge.

1. In the Azure portal, select **Enterprise applications** > **All applications** >**Everbridge**.

	![Enterprise applications blade](common/enterprise-applications.png)

2. In the applications list, select **Everbridge**.

	![Everbridge link in the applications list](common/all-applications.png)

3. In the menu on the left, select **Users and groups**.

    ![Users and groups link](common/users-groups-blade.png)

4. Select **Add user**. In the **Add Assignment** dialog box, select **Users and groups**.

    ![Add Assignment dialog box](common/add-assign-user.png)

5. In the **Users and groups** dialog box, select **Britta Simon** in the users list. Choose **Select** at the bottom of the screen.

6. If you expect any role value in the SAML assertion, in the **Select Role** dialog box, select the appropriate role for the user from the list. Choose **Select** at the bottom of the screen.

7. In the **Add Assignment** dialog box, select **Assign**.

### Create an Everbridge test user

In this section, you create the test user Britta Simon in Everbridge. To add users in the Everbridge platform, work with the [Everbridge support team](mailto:support@everbridge.com). Users must be created and activated in Everbridge before you use single sign-on. 

### Test single sign-on 

Test your Azure AD single sign-on configuration by using the Access Panel.

When you select the Everbridge tile in the Access Panel, you should be automatically signed in to the Everbridge account for which you set up SSO. For more information about the Access Panel, see [Introduction to the Access Panel](https://docs.microsoft.com/azure/active-directory/active-directory-saas-access-panel-introduction).

## Additional resources

- [List of tutorials on how to integrate SaaS apps with Azure Active Directory](https://docs.microsoft.com/azure/active-directory/active-directory-saas-tutorial-list)
- [What is application access and single sign-on with Azure Active Directory?](https://docs.microsoft.com/azure/active-directory/active-directory-appssoaccess-whatis)
- [What is conditional access in Azure Active Directory?](https://docs.microsoft.com/azure/active-directory/conditional-access/overview)
<|MERGE_RESOLUTION|>--- conflicted
+++ resolved
@@ -17,7 +17,6 @@
 ms.date: 04/18/2019
 ms.author: jeedes
 
-ms.collection: M365-identity-device-management
 ---
 # Tutorial: Azure Active Directory integration with Everbridge
 
@@ -116,24 +115,6 @@
 
 5. To configure the **Everbridge** application as the **Everbridge member portal**, in the **Basic SAML Configuration** section, follow these steps:
 
-<<<<<<< HEAD
-   * If you wish to configure the application in **IDP** initiated mode:
-
-       ![EverBridge Domain and URLs single sign-on information](./media/everbridge-tutorial/tutorial_everbridge_url1.png)
-
-       * In the **Identifier** textbox, type a URL using the following pattern: `https://sso.everbridge.net/<API_Name>/<Organization_ID>`
-
-       * In the **Reply URL** textbox, type a URL using the following pattern: `https://member.everbridge.net/saml/SSO/<API_Name>/<Organization_ID>/alias/defaultAlias`
-
-   * Click **Set additional URLs** and perform the following step if you wish to configure the application in **SP** initiated mode:
-
-       ![EverBridge Domain and URLs single sign-on information](./media/everbridge-tutorial/tutorial_everbridge_url2.png)
-
-       * In the **Sign-on URL** textbox, type a URL using the following pattern: `https://member.everbridge.net/saml/login/<API_Name>/<Organization_ID>/alias/defaultAlias?disco=true`
-
-     > [!NOTE]
-     > These values are not real. Update these values with the actual Identifier, Reply URL and Sign on URL. Contact [EverBridge support team](mailto:support@everbridge.com) to get these values.
-=======
   * If you want to configure the application in IDP-initiated mode, follow these steps:
 
 	 ![Everbridge domain and URLs single sign-on information for IDP-initiated mode](common/idp-intiated.png)
@@ -150,7 +131,6 @@
 
      > [!NOTE]
      > These values aren't real. Update these values with the actual Identifier, Reply URL, and Sign on URL values. To get these values, contact the [Everbridge support team](mailto:support@everbridge.com). You also can refer to the patterns shown in the **Basic SAML Configuration** section in the Azure portal.
->>>>>>> 6a383dfd
 
 6. On the **Set up Single Sign-On with SAML** page, in the **SAML Signing Certificate** section, select **Download** to download the **Federation Metadata XML**. Save it on your computer.
 
@@ -172,23 +152,6 @@
 
 1. In the menu on the top, select the **Settings** tab. Under **Security**, select **Single Sign-On**.
    
-<<<<<<< HEAD
-     ![Configure Single Sign-On](./media/everbridge-tutorial/tutorial_everbridge_002.png)
-   
-     a. In the **Name** textbox, type the name of Identifier Provider (for example: your company name).
-   
-     b. In the **API Name** textbox, type the name of API.
-   
-     c. Click **Choose File** button to upload the metadata file which you downloaded from Azure portal.
-   
-     d. In the SAML Identity Location, select **Identity is in the NameIdentifier element of the Subject statement**.
-   
-     e. In the **Identity Provider Login URL** textbox, paste the value of **Login URL** which you have copied from Azure portal.
-   
-     f. In the Service Provider Initiated Request Binding, select **HTTP Redirect**.
-
-     g. Click **Save**
-=======
      ![Configure single sign-on](./media/everbridge-tutorial/tutorial_everbridge_002.png)
    
      a. In the **Name** box, enter the name of the identifier provider. An example is your company name.
@@ -206,7 +169,6 @@
      g. Select **Save**.
 
 ### Configure Everbridge as Everbridge member portal single sign-on
->>>>>>> 6a383dfd
 
 To configure single sign-on on **Everbridge** as an **Everbridge member portal**, send the downloaded **Federation Metadata XML** to the [Everbridge support team](mailto:support@everbridge.com). They set this setting to have the SAML SSO connection set properly on both sides.
 
@@ -228,12 +190,7 @@
 
     a. In the **Name** box, enter **BrittaSimon**.
   
-<<<<<<< HEAD
-    b. In the **User name** field, type **brittasimon\@yourcompanydomain.extension**  
-    For example, BrittaSimon@contoso.com
-=======
     b. In the **User name** box, enter `brittasimon@yourcompanydomain.extension`. An example is BrittaSimon@contoso.com.
->>>>>>> 6a383dfd
 
     c. Select the **Show Password** check box. Write down the value that displays in the **Password** box.
 
