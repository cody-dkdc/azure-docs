--- conflicted
+++ resolved
@@ -115,11 +115,7 @@
 
 	> [!NOTE]
 	> These values are not the real. Update these values with the actual Sign-on URL and Reply URL. Your reply URL must have a subdomain for example: www, wd2, wd3, wd3-impl, wd5, wd5-impl).
-<<<<<<< HEAD
-    > Using something like `http://www.myworkday.com` works but `http://myworkday.com` does not. Contact [Workday Client support team](https://www.workday.com/en-us/partners-services/services/support.html) to get these values. You can also refer to the patterns shown in the **Basic SAML Configuration** section in the Azure portal.
-=======
     > Using something like `https://www.myworkday.com` works but `https://myworkday.com` does not. Contact [Workday Client support team](https://www.workday.com/en-us/partners-services/services/support.html) to get these values. You can also refer to the patterns shown in the **Basic SAML Configuration** section in the Azure portal.
->>>>>>> 6a383dfd
 
 6. Your Workday application expects the SAML assertions in a specific format, which requires you to add custom attribute mappings to your SAML token attributes configuration. The following screenshot shows the list of default attributes, where as **nameidentifier** is mapped with **user.userprincipalname**. Workday application expects **nameidentifier** to be mapped with **user.mail**, **UPN** etc, so you need to edit the attribute mapping by clicking on **Edit** icon and change the attribute mapping.
 
