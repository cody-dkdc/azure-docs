---
title: 'Tutorial: Azure Active Directory integration with Sansan | Microsoft Docs'
description: Learn how to configure single sign-on between Azure Active Directory and Sansan.
services: active-directory
documentationCenter: na
author: jeevansd
manager: mtillman
<<<<<<< HEAD
ms.reviewer: barbkess
=======
ms.reviewer: celested
>>>>>>> 6a383dfd

ms.assetid: f653a0f2-c44a-4670-b936-68c136b578ea
ms.service: active-directory
ms.subservice: saas-app-tutorial
ms.workload: identity
ms.tgt_pltfrm: na
ms.devlang: na
ms.topic: tutorial
<<<<<<< HEAD
ms.date: 03/13/2019
=======
ms.date: 05/16/2019
>>>>>>> 6a383dfd
ms.author: jeedes

ms.collection: M365-identity-device-management
---

<<<<<<< HEAD
In this tutorial, you learn how to integrate Sansan with Azure Active Directory (Azure AD).
Integrating Sansan with Azure AD provides you with the following benefits:

* You can control in Azure AD who has access to Sansan.
* You can enable your users to be automatically signed-in to Sansan (Single Sign-On) with their Azure AD accounts.
* You can manage your accounts in one central location - the Azure portal.

If you want to know more details about SaaS app integration with Azure AD, see [What is application access and single sign-on with Azure Active Directory](https://docs.microsoft.com/azure/active-directory/active-directory-appssoaccess-whatis).
If you don't have an Azure subscription, [create a free account](https://azure.microsoft.com/free/) before you begin.
=======
# Tutorial: Integrate Sansan with Azure Active Directory

In this tutorial, you'll learn how to integrate Sansan with Azure Active Directory (Azure AD). When you integrate Sansan with Azure AD, you can:

* Control in Azure AD who has access to Sansan.
* Enable your users to be automatically signed-in to Sansan with their Azure AD accounts.
* Manage your accounts in one central location - the Azure portal.

To learn more about SaaS app integration with Azure AD, see [What is application access and single sign-on with Azure Active Directory](https://docs.microsoft.com/azure/active-directory/active-directory-appssoaccess-whatis).
>>>>>>> 6a383dfd

## Prerequisites

To get started, you need the following items:

<<<<<<< HEAD
* An Azure AD subscription. If you don't have an Azure AD environment, you can get one-month trial [here](https://azure.microsoft.com/pricing/free-trial/)
* Sansan single sign-on enabled subscription

## Scenario description

In this tutorial, you configure and test Azure AD single sign-on in a test environment.

* Sansan supports **SP** initiated SSO

## Adding Sansan from the gallery

To configure the integration of Sansan into Azure AD, you need to add Sansan from the gallery to your list of managed SaaS apps.

**To add Sansan from the gallery, perform the following steps:**

1. In the **[Azure portal](https://portal.azure.com)**, on the left navigation panel, click **Azure Active Directory** icon.

	![The Azure Active Directory button](common/select-azuread.png)

2. Navigate to **Enterprise Applications** and then select the **All Applications** option.

	![The Enterprise applications blade](common/enterprise-applications.png)

3. To add new application, click **New application** button on the top of dialog.

	![The New application button](common/add-new-app.png)

4. In the search box, type **Sansan**, select **Sansan** from result panel then click **Add** button to add the application.

	 ![Sansan in the results list](common/search-new-app.png)

## Configure and test Azure AD single sign-on

In this section, you configure and test Azure AD single sign-on with Sansan based on a test user called **Britta Simon**.
For single sign-on to work, a link relationship between an Azure AD user and the related user in Sansan needs to be established.

To configure and test Azure AD single sign-on with Sansan, you need to complete the following building blocks:

1. **[Configure Azure AD Single Sign-On](#configure-azure-ad-single-sign-on)** - to enable your users to use this feature.
2. **[Configure Sansan Single Sign-On](#configure-sansan-single-sign-on)** - to configure the Single Sign-On settings on application side.
3. **[Create an Azure AD test user](#create-an-azure-ad-test-user)** - to test Azure AD single sign-on with Britta Simon.
4. **[Assign the Azure AD test user](#assign-the-azure-ad-test-user)** - to enable Britta Simon to use Azure AD single sign-on.
5. **[Create Sansan test user](#create-sansan-test-user)** - to have a counterpart of Britta Simon in Sansan that is linked to the Azure AD representation of user.
6. **[Test single sign-on](#test-single-sign-on)** - to verify whether the configuration works.

### Configure Azure AD single sign-on

In this section, you enable Azure AD single sign-on in the Azure portal.

To configure Azure AD single sign-on with Sansan, perform the following steps:

1. In the [Azure portal](https://portal.azure.com/), on the **Sansan** application integration page, select **Single sign-on**.

    ![Configure single sign-on link](common/select-sso.png)

2. On the **Select a Single sign-on method** dialog, select **SAML/WS-Fed** mode to enable single sign-on.

    ![Single sign-on select mode](common/select-saml-option.png)

3. On the **Set up Single Sign-On with SAML** page, click **Edit** icon to open **Basic SAML Configuration** dialog.

	![Edit Basic SAML Configuration](common/edit-urls.png)

4. On the **Basic SAML Configuration** section, perform the following steps:

    ![Sansan Domain and URLs single sign-on information](common/sp-signonurl.png)

    In the **Sign-on URL** text box, type a URL using the following pattern:
=======
* An Azure AD subscription. If you don't have a subscription, you can get a [free account](https://azure.microsoft.com/free/).
* Sansan single sign-on (SSO) enabled subscription.

## Scenario description

In this tutorial, you configure and test Azure AD SSO in a test environment. Sansan supports **SP** initiated SSO.

## Adding Sansan from the gallery

To configure the integration of Sansan into Azure AD, you need to add Sansan from the gallery to your list of managed SaaS apps.

1. Sign in to the [Azure portal](https://portal.azure.com) using either a work or school account, or a personal Microsoft account.
1. On the left navigation pane, select the **Azure Active Directory** service.
1. Navigate to **Enterprise Applications** and then select **All Applications**.
1. To add new application, select **New application**.
1. In the **Add from the gallery** section, type **Sansan** in the search box.
1. Select **Sansan** from results panel and then add the app. Wait a few seconds while the app is added to your tenant.

## Configure and test Azure AD single sign-on

Configure and test Azure AD SSO with Sansan using a test user called **Britta Simon**. For SSO to work, you need to establish a link relationship between an Azure AD user and the related user in Sansan.

To configure and test Azure AD SSO with Sansan, complete the following building blocks:

1. **[Configure Azure AD SSO](#configure-azure-ad-sso)** to enable your users to use this feature.
2. **[Configure Sansan](#configure-sansan)** to configure the SSO settings on application side.
3. **[Create an Azure AD test user](#create-an-azure-ad-test-user)** to test Azure AD single sign-on with Britta Simon.
4. **[Assign the Azure AD test user](#assign-the-azure-ad-test-user)** to enable Britta Simon to use Azure AD single sign-on.
5. **[Create Sansan test user](#create-sansan-test-user)** to have a counterpart of Britta Simon in Sansan that is linked to the Azure AD representation of user.
6. **[Test SSO](#test-sso)** to verify whether the configuration works.

### Configure Azure AD SSO

Follow these steps to enable Azure AD SSO in the Azure portal.

1. In the [Azure portal](https://portal.azure.com/), on the **Sansan** application integration page, find the **Manage** section and select **Single sign-on**.
1. On the **Select a Single sign-on method** page, select **SAML**.
1. On the **Set up Single Sign-On with SAML** page, click the edit/pen icon for **Basic SAML Configuration** to edit the settings.

   ![Edit Basic SAML Configuration](common/edit-urls.png)

1. On the **Basic SAML Configuration** page, enter the values for the following fields:

	1. In the **Sign-on URL** text box, type any one of the URL using the following pattern:
    
>>>>>>> 6a383dfd
	| Environment | URL |
    |:--- |:--- |
    | PC web |`https://ap.sansan.com/v/saml2/<company name>/acs` |
    | Native Mobile app |`https://internal.api.sansan.com/saml2/<company name>/acs` |
<<<<<<< HEAD
    | Mobile browser settings |`https://ap.sansan.com/s/saml2/<company name>/acs` |  

	> [!NOTE]
	> The value is not real. Update the value with the actual Sign-On URL. Contact [Sansan Client support team](https://www.sansan.com/form/contact) to get the value. You can also refer to the patterns shown in the **Basic SAML Configuration** section in the Azure portal.

5. On the **Set up Single Sign-On with SAML** page, in the **SAML Signing Certificate** section, click **Download** to download the **Certificate (Base64)** from the given options as per your requirement and save it on your computer.

	![The Certificate download link](common/certificatebase64.png)

6. Sansan application expects multiple **Identifiers** and **Reply URLs** to support multiple environments (PC web, Native Mobile app, Mobile browser settings), which can be configured using PowerShell script. The detailed steps are explained below.

7. To configure multiple **Identifiers** and **Reply URLs** for Sansan application using PowerShell script, perform following steps:

	![Configure Single Sign-On obj](./media/sansan-tutorial/tutorial_sansan_objid.png)	

	a. Go to the **Properties** page of **Sansan** application and copy the **Object ID** using **Copy** button and paste it into Notepad.

	b. The **Object ID**, which you have copied from Azure portal will be used as **ServicePrincipalObjectId** in PowerShell script used later in the tutorial.

	c. Now open an elevated Windows PowerShell command prompt.

	>[!NOTE]
	> You need to install the AzureAD module (use the command `Install-Module -Name AzureAD`). If prompted to install a NuGet module or the new Azure Active Directory V2 PowerShell module, type Y and press ENTER.
=======
    | Mobile browser settings |`https://ap.sansan.com/s/saml2/<company name>/acs` |

    2. In the **Identifier (Entity ID)** text box, you can set-up multiple identifier values and select any one of them as per the environments.

	> [!NOTE]
	> The value is not real. Update the value with the actual Sign-On URL. Contact [Sansan Client support team](https://www.sansan.com/form/contact) to get the value. You can also refer to the patterns shown in the **Basic SAML Configuration** section in the Azure portal.
>>>>>>> 6a383dfd

1. On the **Set up Single Sign-On with SAML** page, in the **SAML Signing Certificate** section, find **Certificate (Base64)** and select **Download** to download the certificate and save it on your computer.

   ![The Certificate download link](common/certificatebase64.png)

<<<<<<< HEAD
	```powershell
	 Param(
	[Parameter(Mandatory=$true)][guid]$ServicePrincipalObjectId,
	[Parameter(Mandatory=$false)][string[]]$ReplyUrls,
	[Parameter(Mandatory=$false)][string[]]$IdentifierUrls
	)
=======
1. On the **Set up Sansan** section, copy the appropriate URL(s) based on your requirement.
>>>>>>> 6a383dfd

   ![Copy configuration URLs](common/copy-configuration-urls.png)

<<<<<<< HEAD
	if($ReplyUrls.Length)
	{
	echo "Updating Reply urls"
	Set-AzureADServicePrincipal -ObjectId $ServicePrincipalObjectId -ReplyUrls $ReplyUrls
	echo "updated"
	}
	if($IdentifierUrls.Length)
	{
	echo "Updating Identifier urls"
	$applications = Get-AzureADApplication -SearchString $servicePrincipal.AppDisplayName 
	echo "Found Applications =" $applications.Length
	$i = 0;
	do
	{  
	$application = $applications[$i];
	if($application.AppId -eq $servicePrincipal.AppId){
	Set-AzureADApplication -ObjectId $application.ObjectId -IdentifierUris $IdentifierUrls
	$servicePrincipal = Get-AzureADServicePrincipal -ObjectId $ServicePrincipalObjectId
	echo "Updated"
	return;
	}
	$i++;
	}while($i -lt $applications.Length);
	echo "Not able to find the matched application with this service principal"
	}
    ```

8. After successful completion of PowerShell script, the result of the script will be like this as shown below and the URL values get updated but they won't get reflected in Azure portal.
=======
### Configure Sansan

To configure single sign-on on **Sansan** side, you need to send the downloaded **Certificate (Base64)** and appropriate copied URLs from Azure portal to [Sansan Client support team](https://www.sansan.com/form/contact). They set this setting to have the SAML SSO connection set properly on both sides.
>>>>>>> 6a383dfd

### Create an Azure AD test user

<<<<<<< HEAD
9. On the **Set up Sansan** section, copy the appropriate URL(s) as per your requirement.

	![Copy configuration URLs](common/copy-configuration-urls.png)

	a. Login URL

	b. Azure AD Identifier

	c. Logout URL

### Configure Sansan Single Sign-On

To configure single sign-on on **Sansan** side, you need to send the downloaded **Certificate (Base64)** and appropriate copied URLs from Azure portal to [Sansan Client support team](https://www.sansan.com/form/contact). They set this setting to have the SAML SSO connection set properly on both sides.

### Create an Azure AD test user

The objective of this section is to create a test user in the Azure portal called Britta Simon.

1. In the Azure portal, in the left pane, select **Azure Active Directory**, select **Users**, and then select **All users**.

    ![The "Users and groups" and "All users" links](common/users.png)

2. Select **New user** at the top of the screen.

    ![New user Button](common/new-user.png)

3. In the User properties, perform the following steps.

    ![The User dialog box](common/user-properties.png)

    a. In the **Name** field enter **BrittaSimon**.
  
    b. In the **User name** field type **brittasimon@yourcompanydomain.extension**  
    For example, BrittaSimon@contoso.com

    c. Select **Show password** check box, and then write down the value that's displayed in the Password box.

    d. Click **Create**.

### Assign the Azure AD test user

In this section, you enable Britta Simon to use Azure single sign-on by granting access to Sansan.

1. In the Azure portal, select **Enterprise Applications**, select **All applications**, then select **Sansan**.

	![Enterprise applications blade](common/enterprise-applications.png)

2. In the applications list, select **Sansan**.

	![The Sansan link in the Applications list](common/all-applications.png)

3. In the menu on the left, select **Users and groups**.

    ![The "Users and groups" link](common/users-groups-blade.png)

4. Click the **Add user** button, then select **Users and groups** in the **Add Assignment** dialog.

    ![The Add Assignment pane](common/add-assign-user.png)

5. In the **Users and groups** dialog select **Britta Simon** in the Users list, then click the **Select** button at the bottom of the screen.

6. If you are expecting any role value in the SAML assertion then in the **Select Role** dialog select the appropriate role for the user from the list, then click the **Select** button at the bottom of the screen.

7. In the **Add Assignment** dialog click the **Assign** button.

### Create Sansan test user

In this section, you create a user called Britta Simon in Sansan. Sansan application needs the user to be provisioned in the application before doing SSO.

> [!NOTE]
> If you need to create a user manually or batch of users, you need to contact the [Sansan support team](https://www.sansan.com/form/contact).

### Test single sign-on

In this section, you test your Azure AD single sign-on configuration using the Access Panel.

When you click the Sansan tile in the Access Panel, you should be automatically signed in to the Sansan for which you set up SSO. For more information about the Access Panel, see [Introduction to the Access Panel](https://docs.microsoft.com/azure/active-directory/active-directory-saas-access-panel-introduction).
=======
In this section, you'll create a test user in the Azure portal called Britta Simon.

1. From the left pane in the Azure portal, select **Azure Active Directory**, select **Users**, and then select **All users**.
1. Select **New user** at the top of the screen.
1. In the **User** properties, follow these steps:
   1. In the **Name** field, enter `Britta Simon`.  
   1. In the **User name** field, enter the username@companydomain.extension. For example, `BrittaSimon@contoso.com`.
   1. Select the **Show password** check box, and then write down the value that's displayed in the **Password** box.
   1. Click **Create**.

### Assign the Azure AD test user

In this section, you'll enable Britta Simon to use Azure single sign-on by granting access to Sansan.

1. In the Azure portal, select **Enterprise Applications**, and then select **All applications**.
1. In the applications list, select **Sansan**.
1. In the app's overview page, find the **Manage** section and select **Users and groups**.

   ![The "Users and groups" link](common/users-groups-blade.png)

1. Select **Add user**, then select **Users and groups** in the **Add Assignment** dialog.

	![The Add User link](common/add-assign-user.png)

1. In the **Users and groups** dialog, select **Britta Simon** from the Users list, then click the **Select** button at the bottom of the screen.
1. If you're expecting any role value in the SAML assertion, in the **Select Role** dialog, select the appropriate role for the user from the list and then click the **Select** button at the bottom of the screen.
1. In the **Add Assignment** dialog, click the **Assign** button.

### Create Sansan test user

In this section, you create a user called Britta Simon in Sansan. Sansan application needs the user to be provisioned in the application before doing SSO.

> [!NOTE]
> If you need to create a user manually or batch of users, you need to contact the [Sansan support team](https://www.sansan.com/form/contact).

### Test SSO

When you select the Sansan tile in the Access Panel, you should be automatically signed in to the Sansan for which you set up SSO. For more information about the Access Panel, see [Introduction to the Access Panel](https://docs.microsoft.com/azure/active-directory/active-directory-saas-access-panel-introduction).
>>>>>>> 6a383dfd

## Additional Resources

- [List of Tutorials on How to Integrate SaaS Apps with Azure Active Directory](https://docs.microsoft.com/azure/active-directory/active-directory-saas-tutorial-list)

- [What is application access and single sign-on with Azure Active Directory?](https://docs.microsoft.com/azure/active-directory/active-directory-appssoaccess-whatis)

- [What is conditional access in Azure Active Directory?](https://docs.microsoft.com/azure/active-directory/conditional-access/overview)<|MERGE_RESOLUTION|>--- conflicted
+++ resolved
@@ -5,11 +5,7 @@
 documentationCenter: na
 author: jeevansd
 manager: mtillman
-<<<<<<< HEAD
-ms.reviewer: barbkess
-=======
 ms.reviewer: celested
->>>>>>> 6a383dfd
 
 ms.assetid: f653a0f2-c44a-4670-b936-68c136b578ea
 ms.service: active-directory
@@ -18,27 +14,12 @@
 ms.tgt_pltfrm: na
 ms.devlang: na
 ms.topic: tutorial
-<<<<<<< HEAD
-ms.date: 03/13/2019
-=======
 ms.date: 05/16/2019
->>>>>>> 6a383dfd
 ms.author: jeedes
 
 ms.collection: M365-identity-device-management
 ---
 
-<<<<<<< HEAD
-In this tutorial, you learn how to integrate Sansan with Azure Active Directory (Azure AD).
-Integrating Sansan with Azure AD provides you with the following benefits:
-
-* You can control in Azure AD who has access to Sansan.
-* You can enable your users to be automatically signed-in to Sansan (Single Sign-On) with their Azure AD accounts.
-* You can manage your accounts in one central location - the Azure portal.
-
-If you want to know more details about SaaS app integration with Azure AD, see [What is application access and single sign-on with Azure Active Directory](https://docs.microsoft.com/azure/active-directory/active-directory-appssoaccess-whatis).
-If you don't have an Azure subscription, [create a free account](https://azure.microsoft.com/free/) before you begin.
-=======
 # Tutorial: Integrate Sansan with Azure Active Directory
 
 In this tutorial, you'll learn how to integrate Sansan with Azure Active Directory (Azure AD). When you integrate Sansan with Azure AD, you can:
@@ -48,82 +29,11 @@
 * Manage your accounts in one central location - the Azure portal.
 
 To learn more about SaaS app integration with Azure AD, see [What is application access and single sign-on with Azure Active Directory](https://docs.microsoft.com/azure/active-directory/active-directory-appssoaccess-whatis).
->>>>>>> 6a383dfd
 
 ## Prerequisites
 
 To get started, you need the following items:
 
-<<<<<<< HEAD
-* An Azure AD subscription. If you don't have an Azure AD environment, you can get one-month trial [here](https://azure.microsoft.com/pricing/free-trial/)
-* Sansan single sign-on enabled subscription
-
-## Scenario description
-
-In this tutorial, you configure and test Azure AD single sign-on in a test environment.
-
-* Sansan supports **SP** initiated SSO
-
-## Adding Sansan from the gallery
-
-To configure the integration of Sansan into Azure AD, you need to add Sansan from the gallery to your list of managed SaaS apps.
-
-**To add Sansan from the gallery, perform the following steps:**
-
-1. In the **[Azure portal](https://portal.azure.com)**, on the left navigation panel, click **Azure Active Directory** icon.
-
-	![The Azure Active Directory button](common/select-azuread.png)
-
-2. Navigate to **Enterprise Applications** and then select the **All Applications** option.
-
-	![The Enterprise applications blade](common/enterprise-applications.png)
-
-3. To add new application, click **New application** button on the top of dialog.
-
-	![The New application button](common/add-new-app.png)
-
-4. In the search box, type **Sansan**, select **Sansan** from result panel then click **Add** button to add the application.
-
-	 ![Sansan in the results list](common/search-new-app.png)
-
-## Configure and test Azure AD single sign-on
-
-In this section, you configure and test Azure AD single sign-on with Sansan based on a test user called **Britta Simon**.
-For single sign-on to work, a link relationship between an Azure AD user and the related user in Sansan needs to be established.
-
-To configure and test Azure AD single sign-on with Sansan, you need to complete the following building blocks:
-
-1. **[Configure Azure AD Single Sign-On](#configure-azure-ad-single-sign-on)** - to enable your users to use this feature.
-2. **[Configure Sansan Single Sign-On](#configure-sansan-single-sign-on)** - to configure the Single Sign-On settings on application side.
-3. **[Create an Azure AD test user](#create-an-azure-ad-test-user)** - to test Azure AD single sign-on with Britta Simon.
-4. **[Assign the Azure AD test user](#assign-the-azure-ad-test-user)** - to enable Britta Simon to use Azure AD single sign-on.
-5. **[Create Sansan test user](#create-sansan-test-user)** - to have a counterpart of Britta Simon in Sansan that is linked to the Azure AD representation of user.
-6. **[Test single sign-on](#test-single-sign-on)** - to verify whether the configuration works.
-
-### Configure Azure AD single sign-on
-
-In this section, you enable Azure AD single sign-on in the Azure portal.
-
-To configure Azure AD single sign-on with Sansan, perform the following steps:
-
-1. In the [Azure portal](https://portal.azure.com/), on the **Sansan** application integration page, select **Single sign-on**.
-
-    ![Configure single sign-on link](common/select-sso.png)
-
-2. On the **Select a Single sign-on method** dialog, select **SAML/WS-Fed** mode to enable single sign-on.
-
-    ![Single sign-on select mode](common/select-saml-option.png)
-
-3. On the **Set up Single Sign-On with SAML** page, click **Edit** icon to open **Basic SAML Configuration** dialog.
-
-	![Edit Basic SAML Configuration](common/edit-urls.png)
-
-4. On the **Basic SAML Configuration** section, perform the following steps:
-
-    ![Sansan Domain and URLs single sign-on information](common/sp-signonurl.png)
-
-    In the **Sign-on URL** text box, type a URL using the following pattern:
-=======
 * An Azure AD subscription. If you don't have a subscription, you can get a [free account](https://azure.microsoft.com/free/).
 * Sansan single sign-on (SSO) enabled subscription.
 
@@ -169,177 +79,31 @@
 
 	1. In the **Sign-on URL** text box, type any one of the URL using the following pattern:
     
->>>>>>> 6a383dfd
 	| Environment | URL |
     |:--- |:--- |
     | PC web |`https://ap.sansan.com/v/saml2/<company name>/acs` |
     | Native Mobile app |`https://internal.api.sansan.com/saml2/<company name>/acs` |
-<<<<<<< HEAD
-    | Mobile browser settings |`https://ap.sansan.com/s/saml2/<company name>/acs` |  
-
-	> [!NOTE]
-	> The value is not real. Update the value with the actual Sign-On URL. Contact [Sansan Client support team](https://www.sansan.com/form/contact) to get the value. You can also refer to the patterns shown in the **Basic SAML Configuration** section in the Azure portal.
-
-5. On the **Set up Single Sign-On with SAML** page, in the **SAML Signing Certificate** section, click **Download** to download the **Certificate (Base64)** from the given options as per your requirement and save it on your computer.
-
-	![The Certificate download link](common/certificatebase64.png)
-
-6. Sansan application expects multiple **Identifiers** and **Reply URLs** to support multiple environments (PC web, Native Mobile app, Mobile browser settings), which can be configured using PowerShell script. The detailed steps are explained below.
-
-7. To configure multiple **Identifiers** and **Reply URLs** for Sansan application using PowerShell script, perform following steps:
-
-	![Configure Single Sign-On obj](./media/sansan-tutorial/tutorial_sansan_objid.png)	
-
-	a. Go to the **Properties** page of **Sansan** application and copy the **Object ID** using **Copy** button and paste it into Notepad.
-
-	b. The **Object ID**, which you have copied from Azure portal will be used as **ServicePrincipalObjectId** in PowerShell script used later in the tutorial.
-
-	c. Now open an elevated Windows PowerShell command prompt.
-
-	>[!NOTE]
-	> You need to install the AzureAD module (use the command `Install-Module -Name AzureAD`). If prompted to install a NuGet module or the new Azure Active Directory V2 PowerShell module, type Y and press ENTER.
-=======
     | Mobile browser settings |`https://ap.sansan.com/s/saml2/<company name>/acs` |
 
     2. In the **Identifier (Entity ID)** text box, you can set-up multiple identifier values and select any one of them as per the environments.
 
 	> [!NOTE]
 	> The value is not real. Update the value with the actual Sign-On URL. Contact [Sansan Client support team](https://www.sansan.com/form/contact) to get the value. You can also refer to the patterns shown in the **Basic SAML Configuration** section in the Azure portal.
->>>>>>> 6a383dfd
 
 1. On the **Set up Single Sign-On with SAML** page, in the **SAML Signing Certificate** section, find **Certificate (Base64)** and select **Download** to download the certificate and save it on your computer.
 
    ![The Certificate download link](common/certificatebase64.png)
 
-<<<<<<< HEAD
-	```powershell
-	 Param(
-	[Parameter(Mandatory=$true)][guid]$ServicePrincipalObjectId,
-	[Parameter(Mandatory=$false)][string[]]$ReplyUrls,
-	[Parameter(Mandatory=$false)][string[]]$IdentifierUrls
-	)
-=======
 1. On the **Set up Sansan** section, copy the appropriate URL(s) based on your requirement.
->>>>>>> 6a383dfd
 
    ![Copy configuration URLs](common/copy-configuration-urls.png)
 
-<<<<<<< HEAD
-	if($ReplyUrls.Length)
-	{
-	echo "Updating Reply urls"
-	Set-AzureADServicePrincipal -ObjectId $ServicePrincipalObjectId -ReplyUrls $ReplyUrls
-	echo "updated"
-	}
-	if($IdentifierUrls.Length)
-	{
-	echo "Updating Identifier urls"
-	$applications = Get-AzureADApplication -SearchString $servicePrincipal.AppDisplayName 
-	echo "Found Applications =" $applications.Length
-	$i = 0;
-	do
-	{  
-	$application = $applications[$i];
-	if($application.AppId -eq $servicePrincipal.AppId){
-	Set-AzureADApplication -ObjectId $application.ObjectId -IdentifierUris $IdentifierUrls
-	$servicePrincipal = Get-AzureADServicePrincipal -ObjectId $ServicePrincipalObjectId
-	echo "Updated"
-	return;
-	}
-	$i++;
-	}while($i -lt $applications.Length);
-	echo "Not able to find the matched application with this service principal"
-	}
-    ```
-
-8. After successful completion of PowerShell script, the result of the script will be like this as shown below and the URL values get updated but they won't get reflected in Azure portal.
-=======
 ### Configure Sansan
-
-To configure single sign-on on **Sansan** side, you need to send the downloaded **Certificate (Base64)** and appropriate copied URLs from Azure portal to [Sansan Client support team](https://www.sansan.com/form/contact). They set this setting to have the SAML SSO connection set properly on both sides.
->>>>>>> 6a383dfd
-
-### Create an Azure AD test user
-
-<<<<<<< HEAD
-9. On the **Set up Sansan** section, copy the appropriate URL(s) as per your requirement.
-
-	![Copy configuration URLs](common/copy-configuration-urls.png)
-
-	a. Login URL
-
-	b. Azure AD Identifier
-
-	c. Logout URL
-
-### Configure Sansan Single Sign-On
 
 To configure single sign-on on **Sansan** side, you need to send the downloaded **Certificate (Base64)** and appropriate copied URLs from Azure portal to [Sansan Client support team](https://www.sansan.com/form/contact). They set this setting to have the SAML SSO connection set properly on both sides.
 
 ### Create an Azure AD test user
 
-The objective of this section is to create a test user in the Azure portal called Britta Simon.
-
-1. In the Azure portal, in the left pane, select **Azure Active Directory**, select **Users**, and then select **All users**.
-
-    ![The "Users and groups" and "All users" links](common/users.png)
-
-2. Select **New user** at the top of the screen.
-
-    ![New user Button](common/new-user.png)
-
-3. In the User properties, perform the following steps.
-
-    ![The User dialog box](common/user-properties.png)
-
-    a. In the **Name** field enter **BrittaSimon**.
-  
-    b. In the **User name** field type **brittasimon@yourcompanydomain.extension**  
-    For example, BrittaSimon@contoso.com
-
-    c. Select **Show password** check box, and then write down the value that's displayed in the Password box.
-
-    d. Click **Create**.
-
-### Assign the Azure AD test user
-
-In this section, you enable Britta Simon to use Azure single sign-on by granting access to Sansan.
-
-1. In the Azure portal, select **Enterprise Applications**, select **All applications**, then select **Sansan**.
-
-	![Enterprise applications blade](common/enterprise-applications.png)
-
-2. In the applications list, select **Sansan**.
-
-	![The Sansan link in the Applications list](common/all-applications.png)
-
-3. In the menu on the left, select **Users and groups**.
-
-    ![The "Users and groups" link](common/users-groups-blade.png)
-
-4. Click the **Add user** button, then select **Users and groups** in the **Add Assignment** dialog.
-
-    ![The Add Assignment pane](common/add-assign-user.png)
-
-5. In the **Users and groups** dialog select **Britta Simon** in the Users list, then click the **Select** button at the bottom of the screen.
-
-6. If you are expecting any role value in the SAML assertion then in the **Select Role** dialog select the appropriate role for the user from the list, then click the **Select** button at the bottom of the screen.
-
-7. In the **Add Assignment** dialog click the **Assign** button.
-
-### Create Sansan test user
-
-In this section, you create a user called Britta Simon in Sansan. Sansan application needs the user to be provisioned in the application before doing SSO.
-
-> [!NOTE]
-> If you need to create a user manually or batch of users, you need to contact the [Sansan support team](https://www.sansan.com/form/contact).
-
-### Test single sign-on
-
-In this section, you test your Azure AD single sign-on configuration using the Access Panel.
-
-When you click the Sansan tile in the Access Panel, you should be automatically signed in to the Sansan for which you set up SSO. For more information about the Access Panel, see [Introduction to the Access Panel](https://docs.microsoft.com/azure/active-directory/active-directory-saas-access-panel-introduction).
-=======
 In this section, you'll create a test user in the Azure portal called Britta Simon.
 
 1. From the left pane in the Azure portal, select **Azure Active Directory**, select **Users**, and then select **All users**.
@@ -378,7 +142,6 @@
 ### Test SSO
 
 When you select the Sansan tile in the Access Panel, you should be automatically signed in to the Sansan for which you set up SSO. For more information about the Access Panel, see [Introduction to the Access Panel](https://docs.microsoft.com/azure/active-directory/active-directory-saas-access-panel-introduction).
->>>>>>> 6a383dfd
 
 ## Additional Resources
 
