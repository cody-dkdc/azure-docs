---
title: 'Tutorial: Azure Active Directory integration with Cherwell | Microsoft Docs'
description: Learn how to configure single sign-on between Azure Active Directory and Cherwell.
services: active-directory
documentationCenter: na
author: jeevansd
manager: daveba
ms.reviewer: barbkess

ms.assetid: ad891f99-179e-4487-834d-35f3bc01c1ec
ms.service: active-directory
<<<<<<< HEAD
=======
ms.subservice: saas-app-tutorial
>>>>>>> 6a383dfd
ms.workload: identity
ms.tgt_pltfrm: na
ms.devlang: na
ms.topic: tutorial
<<<<<<< HEAD
ms.date: 01/17/2019
=======
ms.date: 05/03/2019
>>>>>>> 6a383dfd
ms.author: jeedes

ms.collection: M365-identity-device-management
---
# Tutorial: Azure Active Directory integration with Cherwell

In this tutorial, you learn how to integrate Cherwell with Azure Active Directory (Azure AD).
Integrating Cherwell with Azure AD provides you with the following benefits:

* You can control in Azure AD who has access to Cherwell.
* You can enable your users to be automatically signed-in to Cherwell (Single Sign-On) with their Azure AD accounts.
* You can manage your accounts in one central location - the Azure portal.

If you want to know more details about SaaS app integration with Azure AD, see [What is application access and single sign-on with Azure Active Directory](https://docs.microsoft.com/azure/active-directory/active-directory-appssoaccess-whatis).
If you don't have an Azure subscription, [create a free account](https://azure.microsoft.com/free/) before you begin.

## Prerequisites

To configure Azure AD integration with Cherwell, you need the following items:

* An Azure AD subscription. If you don't have an Azure AD environment, you can get a [free account](https://azure.microsoft.com/free/)
* Cherwell single sign-on enabled subscription

## Scenario description

In this tutorial, you configure and test Azure AD single sign-on in a test environment.

* Cherwell supports **SP** initiated SSO

## Adding Cherwell from the gallery

To configure the integration of Cherwell into Azure AD, you need to add Cherwell from the gallery to your list of managed SaaS apps.

**To add Cherwell from the gallery, perform the following steps:**

1. In the **[Azure portal](https://portal.azure.com)**, on the left navigation panel, click **Azure Active Directory** icon.

	![The Azure Active Directory button](common/select-azuread.png)

2. Navigate to **Enterprise Applications** and then select the **All Applications** option.

	![The Enterprise applications blade](common/enterprise-applications.png)

3. To add new application, click **New application** button on the top of dialog.

	![The New application button](common/add-new-app.png)

4. In the search box, type **Cherwell**, select **Cherwell** from result panel then click **Add** button to add the application.

	![Cherwell in the results list](common/search-new-app.png)

## Configure and test Azure AD single sign-on

In this section, you configure and test Azure AD single sign-on with Cherwell based on a test user called **Britta Simon**.
For single sign-on to work, a link relationship between an Azure AD user and the related user in Cherwell needs to be established.

To configure and test Azure AD single sign-on with Cherwell, you need to complete the following building blocks:

1. **[Configure Azure AD Single Sign-On](#configure-azure-ad-single-sign-on)** - to enable your users to use this feature.
2. **[Configure Cherwell Single Sign-On](#configure-cherwell-single-sign-on)** - to configure the Single Sign-On settings on application side.
3. **[Create an Azure AD test user](#create-an-azure-ad-test-user)** - to test Azure AD single sign-on with Britta Simon.
4. **[Assign the Azure AD test user](#assign-the-azure-ad-test-user)** - to enable Britta Simon to use Azure AD single sign-on.
5. **[Create Cherwell test user](#create-cherwell-test-user)** - to have a counterpart of Britta Simon in Cherwell that is linked to the Azure AD representation of user.
6. **[Test single sign-on](#test-single-sign-on)** - to verify whether the configuration works.

### Configure Azure AD single sign-on

In this section, you enable Azure AD single sign-on in the Azure portal.

To configure Azure AD single sign-on with Cherwell, perform the following steps:

1. In the [Azure portal](https://portal.azure.com/), on the **Cherwell** application integration page, select **Single sign-on**.

    ![Configure single sign-on link](common/select-sso.png)

2. On the **Select a Single sign-on method** dialog, select **SAML/WS-Fed** mode to enable single sign-on.

    ![Single sign-on select mode](common/select-saml-option.png)

3. On the **Set up Single Sign-On with SAML** page, click **Edit** icon to open **Basic SAML Configuration** dialog.

	![Edit Basic SAML Configuration](common/edit-urls.png)

4. On the **Basic SAML Configuration** section, perform the following step:

    ![Cherwell Domain and URLs single sign-on information](common/sp-signonurl.png)

    In the **Sign-on URL** text box, type a URL using the following pattern:
    `https://<companyname>.cherwellondemand.com/cherwellclient`

	> [!NOTE]
	> The value is not real. Update the value with the actual Sign-On URL. Contact [Cherwell Client support team](https://cherwellsupport.com/CherwellPortal) to get the value. You can also refer to the patterns shown in the **Basic SAML Configuration** section in the Azure portal.

5. On the **Set up Single Sign-On with SAML** page, in the **SAML Signing Certificate** section, click **Download** to download the **Certificate (Base64)** from the given options as per your requirement and save it on your computer.

	![The Certificate download link](common/certificatebase64.png)

6. On the **Set up Cherwell** section, copy the appropriate URL(s) as per your requirement.

	![Copy configuration URLs](common/copy-configuration-urls.png)

	a. Login URL

	b. Azure AD Identifier

	c. Logout URL

### Configure Cherwell Single Sign-On

To configure single sign-on on **Cherwell** side, you need to send the downloaded **Certificate (Base64)** and appropriate copied URLs from Azure portal to [Cherwell support team](https://cherwellsupport.com/CherwellPortal). They set this setting to have the SAML SSO connection set properly on both sides.

> [!NOTE]
> Your Cherwell support team has to do the actual SSO configuration. You will get a notification when SSO has been enabled for your subscription.

### Create an Azure AD test user

The objective of this section is to create a test user in the Azure portal called Britta Simon.

1. In the Azure portal, in the left pane, select **Azure Active Directory**, select **Users**, and then select **All users**.

    ![The "Users and groups" and "All users" links](common/users.png)

2. Select **New user** at the top of the screen.

    ![New user Button](common/new-user.png)

3. In the User properties, perform the following steps.

    ![The User dialog box](common/user-properties.png)

    a. In the **Name** field, enter **BrittaSimon**.
  
<<<<<<< HEAD
    b. In the **User name** field type **brittasimon\@yourcompanydomain.extension**  
    For example, BrittaSimon@contoso.com
=======
    b. In the **User name** field, type `brittasimon\@yourcompanydomain.extension`. For example, BrittaSimon@contoso.com.
>>>>>>> 6a383dfd

    c. Select **Show password** check box, and then write down the value that's displayed in the Password box.

    d. Click **Create**.

### Assign the Azure AD test user

In this section, you enable Britta Simon to use Azure single sign-on by granting access to Cherwell.

1. In the Azure portal, select **Enterprise Applications**, select **All applications**, then select **Cherwell**.

	![Enterprise applications blade](common/enterprise-applications.png)

2. In the applications list, select **Cherwell**.

	![The Cherwell link in the Applications list](common/all-applications.png)

3. In the menu on the left, select **Users and groups**.

    ![The "Users and groups" link](common/users-groups-blade.png)

4. Click the **Add user** button, then select **Users and groups** in the **Add Assignment** dialog.

    ![The Add Assignment pane](common/add-assign-user.png)

5. In the **Users and groups** dialog, select **Britta Simon** in the Users list, then click the **Select** button at the bottom of the screen.

6. If you are expecting any role value in the SAML assertion then in the **Select Role** dialog select the appropriate role for the user from the list, then click the **Select** button at the bottom of the screen.

7. In the **Add Assignment** dialog, click the **Assign** button.

### Create Cherwell test user

To enable Azure AD users to sign in to Cherwell, they must be provisioned into Cherwell. In the case of Cherwell, the user accounts need to be created by your [Cherwell support team](https://cherwellsupport.com/CherwellPortal).

> [!NOTE]
> You can use any other Cherwell user account creation tools or APIs provided by Cherwell to provision Azure Active Directory user accounts.

### Test single sign-on

In this section, you test your Azure AD single sign-on configuration using the Access Panel.

When you click the Cherwell tile in the Access Panel, you should be automatically signed in to the Cherwell for which you set up SSO. For more information about the Access Panel, see [Introduction to the Access Panel](https://docs.microsoft.com/azure/active-directory/active-directory-saas-access-panel-introduction).

## Additional Resources

- [List of Tutorials on How to Integrate SaaS Apps with Azure Active Directory](https://docs.microsoft.com/azure/active-directory/active-directory-saas-tutorial-list)

- [What is application access and single sign-on with Azure Active Directory?](https://docs.microsoft.com/azure/active-directory/active-directory-appssoaccess-whatis)

- [What is conditional access in Azure Active Directory?](https://docs.microsoft.com/azure/active-directory/conditional-access/overview)<|MERGE_RESOLUTION|>--- conflicted
+++ resolved
@@ -9,19 +9,12 @@
 
 ms.assetid: ad891f99-179e-4487-834d-35f3bc01c1ec
 ms.service: active-directory
-<<<<<<< HEAD
-=======
 ms.subservice: saas-app-tutorial
->>>>>>> 6a383dfd
 ms.workload: identity
 ms.tgt_pltfrm: na
 ms.devlang: na
 ms.topic: tutorial
-<<<<<<< HEAD
-ms.date: 01/17/2019
-=======
 ms.date: 05/03/2019
->>>>>>> 6a383dfd
 ms.author: jeedes
 
 ms.collection: M365-identity-device-management
@@ -154,12 +147,7 @@
 
     a. In the **Name** field, enter **BrittaSimon**.
   
-<<<<<<< HEAD
-    b. In the **User name** field type **brittasimon\@yourcompanydomain.extension**  
-    For example, BrittaSimon@contoso.com
-=======
     b. In the **User name** field, type `brittasimon\@yourcompanydomain.extension`. For example, BrittaSimon@contoso.com.
->>>>>>> 6a383dfd
 
     c. Select **Show password** check box, and then write down the value that's displayed in the Password box.
 
