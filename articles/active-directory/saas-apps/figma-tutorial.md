---
title: 'Tutorial: Azure Active Directory integration with Figma | Microsoft Docs'
description: Learn how to configure single sign-on between Azure Active Directory and Figma.
services: active-directory
documentationCenter: na
author: jeevansd
manager: mtillman
ms.reviewer: barbkess

ms.assetid: 8569cae1-87dd-4c40-9bbb-527ac80d6a96
ms.service: active-directory
ms.subservice: saas-app-tutorial
ms.workload: identity
ms.tgt_pltfrm: na
ms.devlang: na
ms.topic: tutorial
ms.date: 03/13/2019
ms.author: jeedes

---
# Tutorial: Azure Active Directory integration with Figma

In this tutorial, you learn how to integrate Figma with Azure Active Directory (Azure AD).
Integrating Figma with Azure AD provides you with the following benefits:

* You can control in Azure AD who has access to Figma.
* You can enable your users to be automatically signed-in to Figma (Single Sign-On) with their Azure AD accounts.
* You can manage your accounts in one central location - the Azure portal.

If you want to know more details about SaaS app integration with Azure AD, see [What is application access and single sign-on with Azure Active Directory](https://docs.microsoft.com/azure/active-directory/active-directory-appssoaccess-whatis).

## Prerequisites

To configure Azure AD integration with Figma, you need the following items:

* An Azure AD subscription. If you don't have an Azure AD environment, you can get one-month trial [here](https://azure.microsoft.com/pricing/free-trial/)
* A Figma Organization Plan

>[!NOTE]
>To test the steps in this tutorial, we do not recommend using a production environment. New customers and active subscribers of Figma Professional Team may contact Figma to upgrade their subscription to the [Figma Organization Plan.](https://www.figma.com/pricing/)

## Scenario description

In this tutorial, you configure and test Azure AD single sign-on in a test environment.

* Figma supports **SP** and **IDP** initiated SSO

* Figma supports **Just In Time** user provisioning

## Adding Figma from the gallery

To configure the integration of Figma into Azure AD, you need to add Figma from the gallery to your list of managed SaaS apps.

**To add Figma from the gallery, perform the following steps:**

1. In the **[Azure portal](https://portal.azure.com)**, on the left navigation panel, click **Azure Active Directory** icon.

	![The Azure Active Directory button](common/select-azuread.png)

2. Navigate to **Enterprise Applications** and then select the **All Applications** option.

	![The Enterprise applications blade](common/enterprise-applications.png)

3. To add new application, click **New application** button on the top of dialog.

	![The New application button](common/add-new-app.png)

4. In the search box, type **Figma**, select **Figma** from result panel then click **Add** button to add the application.

	 ![Figma in the results list](common/search-new-app.png)

## Configure and test Azure AD single sign-on

In this section, you configure and test Azure AD single sign-on with Figma based on a test user called **Britta Simon**.
For single sign-on to work, a link relationship between an Azure AD user and the related user in Figma needs to be established.

To configure and test Azure AD single sign-on with Figma, you need to complete the following building blocks:

1. **[Configure Azure AD Single Sign-On](#configure-azure-ad-single-sign-on)** - to enable your users to use this feature.
2. **[Configure Figma Single Sign-On](#configure-figma-single-sign-on)** - to configure the Single Sign-On settings on application side.
3. **[Create an Azure AD test user](#create-an-azure-ad-test-user)** - to test Azure AD single sign-on with Britta Simon.
4. **[Assign the Azure AD test user](#assign-the-azure-ad-test-user)** - to enable Britta Simon to use Azure AD single sign-on.
5. **[Create Figma test user](#create-figma-test-user)** - to have a counterpart of Britta Simon in Figma that is linked to the Azure AD representation of user.
6. **[Test single sign-on](#test-single-sign-on)** - to verify whether the configuration works.

### Configure Azure AD single sign-on

In this section, you enable Azure AD single sign-on in the Azure portal.

To configure Azure AD single sign-on with Figma, perform the following steps:

1. In the [Azure portal](https://portal.azure.com/), on the **Figma** application integration page, select **Single sign-on**.

    ![Configure single sign-on link](common/select-sso.png)

2. On the **Select a Single sign-on method** dialog, select **SAML/WS-Fed** mode to enable single sign-on.

    ![Single sign-on select mode](common/select-saml-option.png)

3. On the **Set up Single Sign-On with SAML** page, click **Edit** icon to open **Basic SAML Configuration** dialog.

	![Edit Basic SAML Configuration](common/edit-urls.png)

4. On the **Basic SAML Configuration** section, If you wish to configure the application in **IDP** initiated mode, perform the following steps:

    ![Figma Domain and URLs single sign-on information](common/idp-intiated.png)

    a. In the **Identifier** text box, type a URL using the following pattern:
    `https://www.figma.com/saml/<TENANT ID>`

    b. In the **Reply URL** text box, type a URL using the following pattern:
    `https://www.figma.com/saml/<TENANT ID>/consume`

5. Click **Set additional URLs** and perform the following step if you wish to configure the application in **SP** initiated mode:

    ![Figma Domain and URLs single sign-on information](common/metadata-upload-additional-signon.png)

    In the **Sign-on URL** text box, type a URL using the following pattern:
    `https://www.figma.com/saml/<TENANT ID>/start`

	> [!NOTE]
	> These values are not real. Update these values with the actual Identifier, Reply URL and Sign-on URL. You will get the `TENANT ID` from step#11 of Figma`s article [Configure Azure Active Directory SAML SSO process](https://help.figma.com/article/243-configure-azure-active-directory-saml-sso).

6. Figma application expects the SAML assertions in a specific format, which requires you to add custom attribute mappings to your SAML token attributes configuration. The following screenshot shows the list of default attributes. Click on **Edit** icon to open **User Attributes** dialog.

	![image](common/edit-attribute.png)

7. In addition to above, Figma application expects few more attributes to be passed back in SAML response. In the **User Claims** section on the **User Attributes** dialog, perform the following steps to add SAML token attribute as shown in the below table:

	| Name | Source Attribute|
	| ---------------| --------- |
	| `externalId` | `user.mailnickname` |
	| `displayName` | `user.displayname` |
	| `title` | `user.jobtitle` |
	| `emailaddress` | `user.mail` |
	| `familyName` | `user.surname` |
	| `givenName` | `givenName` |
	| `userName` | `user.userprincipalname` |

	a. Click **Add new claim** to open the **Manage user claims** dialog.

	![image](common/new-save-attribute.png)

	![image](common/new-attribute-details.png)

	b. In the **Name** textbox, type the attribute name shown for that row.

	c. Leave the **Namespace** blank.

	d. Select Source as **Attribute**.

	e. From the **Source attribute** list, type the attribute value shown for that row.

	f. Click **Ok**

	g. Click **Save**.

8. On the **Set up Single Sign-On with SAML** page, In the **SAML Signing Certificate** section, click copy button to copy **App Federation Metadata Url** and save it on your computer.

	![The Certificate download link](common/copy-metadataurl.png)
  
### Configure Figma Single Sign-On

<<<<<<< HEAD
To configure single sign-on on Figma side, you need to follow the Figma`s article [Configure Azure Active Directory SAML SSO process](https://help.figma.com/article/243-configure-azure-active-directory-saml-sso). 
=======
1. In a different web browser window, open the Figma's site [here](https://goo.gl/forms/XkRB1z5ed4eVUzXn2) as an Administrator.

2. On the **Figma SAML SSO Configuration** page, perform the following steps:

	![Configure Single Sign-On](./media/figma-tutorial/configure01.png)

	a. In **Email address** text box, enter the email of user like **brittasimon\@contoso.com**.

	b. In **Your Name** text box, enter the name of user like **Brittasimon**.

	c. Select your option according to Figma organization.

	d. In **Your organization's name on Figma** textbox, type your organization name.

	e. In **Identity Provider (IDP) Metadata URL** textbox, paste the **App Federation Metadata Url** which you have copied from the Azure portal.

	f. Click **SUBMIT**.
>>>>>>> b1a35577

### Create an Azure AD test user 

The objective of this section is to create a test user in the Azure portal called Britta Simon.

1. In the Azure portal, in the left pane, select **Azure Active Directory**, select **Users**, and then select **All users**.

    ![The "Users and groups" and "All users" links](common/users.png)

2. Select **New user** at the top of the screen.

    ![New user Button](common/new-user.png)

3. In the User properties, perform the following steps.

    ![The User dialog box](common/user-properties.png)

    a. In the **Name** field, enter **BrittaSimon**.
  
    b. In the **User name** field, type **brittasimon\@yourcompanydomain.extension**  
    For example, BrittaSimon@contoso.com

    c. Select **Show password** check box, and then write down the value that's displayed in the Password box.

    d. Click **Create**.

### Assign the Azure AD test user

In this section, you enable Britta Simon to use Azure single sign-on by granting access to Figma.

1. In the Azure portal, select **Enterprise Applications**, select **All applications**, then select **Figma**.

	![Enterprise applications blade](common/enterprise-applications.png)

2. In the applications list, select **Figma**.

	![The Figma link in the Applications list](common/all-applications.png)

3. In the menu on the left, select **Users and groups**.

    ![The "Users and groups" link](common/users-groups-blade.png)

4. Click the **Add user** button, then select **Users and groups** in the **Add Assignment** dialog.

    ![The Add Assignment pane](common/add-assign-user.png)

5. In the **Users and groups** dialog, select **Britta Simon** in the Users list, then click the **Select** button at the bottom of the screen.

6. If you are expecting any role value in the SAML assertion then in the **Select Role** dialog, select the appropriate role for the user from the list, then click the **Select** button at the bottom of the screen.

7. In the **Add Assignment** dialog, click the **Assign** button.

### Create Figma test user

In this section, a user called Britta Simon is created in Figma. Figma supports just-in-time provisioning, which is enabled by default. There is no action item for you in this section. If a user doesn't already exist in Figma, a new one is created when you attempt to access Figma.

### Test single sign-on 

In this section, you test your Azure AD single sign-on configuration using the Access Panel.

When you click the Figma tile in the Access Panel, you should be automatically signed in to the Figma for which you set up SSO. For more information about the Access Panel, see [Introduction to the Access Panel](https://docs.microsoft.com/azure/active-directory/active-directory-saas-access-panel-introduction).

## Additional Resources

- [List of Tutorials on How to Integrate SaaS Apps with Azure Active Directory](https://docs.microsoft.com/azure/active-directory/active-directory-saas-tutorial-list)

- [What is application access and single sign-on with Azure Active Directory?](https://docs.microsoft.com/azure/active-directory/active-directory-appssoaccess-whatis)

- [What is conditional access in Azure Active Directory?](https://docs.microsoft.com/azure/active-directory/conditional-access/overview)
<|MERGE_RESOLUTION|>--- conflicted
+++ resolved
@@ -161,27 +161,7 @@
   
 ### Configure Figma Single Sign-On
 
-<<<<<<< HEAD
-To configure single sign-on on Figma side, you need to follow the Figma`s article [Configure Azure Active Directory SAML SSO process](https://help.figma.com/article/243-configure-azure-active-directory-saml-sso). 
-=======
-1. In a different web browser window, open the Figma's site [here](https://goo.gl/forms/XkRB1z5ed4eVUzXn2) as an Administrator.
-
-2. On the **Figma SAML SSO Configuration** page, perform the following steps:
-
-	![Configure Single Sign-On](./media/figma-tutorial/configure01.png)
-
-	a. In **Email address** text box, enter the email of user like **brittasimon\@contoso.com**.
-
-	b. In **Your Name** text box, enter the name of user like **Brittasimon**.
-
-	c. Select your option according to Figma organization.
-
-	d. In **Your organization's name on Figma** textbox, type your organization name.
-
-	e. In **Identity Provider (IDP) Metadata URL** textbox, paste the **App Federation Metadata Url** which you have copied from the Azure portal.
-
-	f. Click **SUBMIT**.
->>>>>>> b1a35577
+To configure single sign-on on Figma side, you need to follow the Figma`s article [Configure Azure Active Directory SAML SSO process](https://help.figma.com/article/243-configure-azure-active-directory-saml-sso).
 
 ### Create an Azure AD test user 
 
