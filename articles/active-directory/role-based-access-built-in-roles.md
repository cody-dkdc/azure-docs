--- conflicted
+++ resolved
@@ -1,527 +1,519 @@
-<properties
-	pageTitle="RBAC: Built-in Roles | Microsoft Azure"
-	description="This topic describes the built in roles for role-based access control (RBAC)."
-	services="active-directory"
-	documentationCenter=""
-	authors="kgremban"
-	manager="stevenpo"
-	editor=""/>
-
-<tags
-	ms.service="active-directory"
-	ms.devlang="na"
-	ms.topic="article"
-	ms.tgt_pltfrm="na"
-	ms.workload="identity"
-<<<<<<< HEAD
-	ms.date="05/16/2016"
-=======
-	ms.date="05/20/2016"
->>>>>>> 66b0cf7c
-	ms.author="kgremban"/>
-
-#RBAC: Built-in roles
-
-Azure Role-Based Access Control (RBAC) comes with the following built-in roles that can be assigned to users, groups, and services. You can’t modify the definitions of built-in roles. However, you can create [Custom roles in Azure RBAC](role-based-access-control-custom-roles.md) to fit the specific needs of your organization.
-
-## Roles in Azure
-
-The table below provides brief descriptions of the built-in roles. Click the role name to see the detailed list of **actions** and **notactions** for the role. The **actions** property specifies the allowed actions on Azure resources. Action strings can use wildcard characters. The **notactions** property specifies the actions that are excluded from the allowed actions.
-
->[AZURE.NOTE] The Azure role definitions are constantly evolving. This article is kept as up to date as possible, but you can always find the latest roles definitions in Azure PowerShell. Use the cmdlets `(get-azurermroledefinition "<role name>").actions` or `(get-azurermroledefinition "<role name>").notactions` as applicable.
-
-| Role name | Description |
-| --------- | ----------- |
-| [API Management Service Contributor](#api-management-service-contributor) | Can manage API Management services |
-| [Application Insights Component Contributor](#application-insights-component-contributor) | Can manage Application Insights components |
-| [Automation Operator](#automation-operator) | Able to start, stop, suspend, and resume jobs |
-| [BizTalk Contributor](#biztalk-contributor) | Can manage BizTalk services |
-| [ClearDB MySQL DB Contributor](#cleardb-mysql-db-contributor) | Can manage ClearDB MySQL databases |
-| [Contributor](#contributor) | Can manage everything except access. |
-| [Data Factory Contributor](#data-factory-contributor) | Can manage data factories |
-| [DevTest Labs User](#devtest-labs-user) | Can view everything and connect, start, restart, and shutdown virtual machines |
-| [DocumentDB Account Contributor](#documentdb-account-contributor) | Can manage DocumentDB accounts |
-| [Intelligent Systems Account Contributor](#intelligent-systems-account-contributor) | Can manage Intelligent Systems accounts |
-| [Network Contributor](#network-contributor) | Can manage all network resources |
-| [New Relic APM Account Contributor](#new-relic-apm-account-contributor) | Can manage New Relic Application Performance Management accounts and applications |
-| [Owner](#owner) | Can manage everything, including access |
-| [Reader](#reader) | Can view everything, but can't make changes |
-| [Redis Cache Contributor](#redis-cache-contributor]) | Can manage Redis caches |
-| [Scheduler Job Collections Contributor](#scheduler-job-collections-contributor) | Can manage scheduler job collections |
-| [Search Service Contributor](#search-service-contributor) | Can manage search services |
-| [Security Manager](#security-manager) | Can manage security components, security policies, and virtual machines |
-| [SQL DB Contributor](#sql-db-contributor) | Can manage SQL databases, but not their security related policies |
-| [SQL Security Manager](#sql-security-manager) | Can manage the security related policies of SQL servers and databases |
-| [SQL Server Contributor](#sql-server-contributor) | Can manage SQL servers and databases, but not their security-related policies |
-| [Classic Storage Account Contributor](#classic-storage-account-contributor) | Can manage classic storage accounts |
-| [Storage Account Contributor](#storage-account-contributor) | Can manage storage accounts |
-| [User Access Administrator](#user-access-administrator) | Can manage user access to Azure resources |
-| [Classic Virtual Machine Contributor](#classic-virtual-machine-contributor) | Can manage classic virtual machines, but not the virtual network or storage account to which they are connected |
-| [Virtual Machine Contributor](#virtual-machine-contributor) | Can manage virtual machines, but not the virtual network or storage account to which they are connected |
-| [Classic Network Contributor](#classic-network-contributor) | Can manage classic virtual networks and reserved IPs |
-| [Web Plan Contributor](#web-plan-contributor) | Can manage web plans |
-| [Website Contributor](#website-contributor) | Can manage websites, but not the web plans to which they are connected |
-
-## Role permissions
-The following tables describe the specific permissions given to each role. This can include **Actions** which give permissions and **NotActions** which restrict them.
-
-### API Management Service Contributor
-Can manage API Management services
-
-| **Actions** | |
-| ------- | ------ |
-| Microsoft.ApiManagement/Service/* | Create and manage API Management Services |
-| Microsoft.Authorization/*/read | Read authorization |
-| Microsoft.Insights/alertRules/* | Create and manage alert rules |
-| Microsoft.ResourceHealth/availabilityStatuses/read | Read health of the resources |
-| Microsoft.Resources/deployments/* | Create and manage resource group deployments |
-| Microsoft.Resources/subscriptions/resourceGroups/read | Read roles and role assignments |
-| Microsoft.Support/* | Create and manage support tickets |
-
-### Application Insights Component Contributor
-Can manage Application Insights components
-
-| **Actions** | |
-| ------- | ------ |
-| Microsoft.Authorization/*/read | Read roles and role assignments |
-| Microsoft.Insights/alertRules/* | Create and manage alert rules |
-| Microsoft.Insights/components/* | Create and manage Insights components |
-| Microsoft.Insights/webtests/* | Create and manage web tests |
-| Microsoft.ResourceHealth/availabilityStatuses/read | Read health of the resources |
-| Microsoft.Resources/deployments/* | Create and manage resource group deployments |
-| Microsoft.Resources/subscriptions/resourceGroups/read | Read resource groups |
-| Microsoft.Support/* | Create and manage support tickets |
-
-### Automation Operator
-Able to start, stop, suspend, and resume jobs
-
-| **Actions** ||
-| ------- | ------ |
-| Microsoft.Authorization/*/read | Read roles and role assignments |
-| Microsoft.Automation/automationAccounts/jobs/read | Read automation account jobs |
-| Microsoft.Automation/automationAccounts/jobs/resume/action | Resume an automation account job |
-| Microsoft.Automation/automationAccounts/jobs/stop/action | Stop an automation account job |
-| Microsoft.Automation/automationAccounts/jobs/streams/read | Read automation account job streams |
-| Microsoft.Automation/automationAccounts/jobs/suspend/action | Suspend an automation account job |
-| Microsoft.Automation/automationAccounts/jobs/write | Write automation account jobs |
-| Microsoft.Automation/automationAccounts/jobSchedules/read | Read an automation account job schedule |
-| Microsoft.Automation/automationAccounts/jobSchedules/write | Read an automation account job schedule |
-| Microsoft.Automation/automationAccounts/read | Read automation accounts |
-| Microsoft.Automation/automationAccounts/runbooks/read | Read automation runbooks |
-| Microsoft.Automation/automationAccounts/schedules/read | Read automation account schedules |
-| Microsoft.Automation/automationAccounts/schedules/write | Write automation account schedules |
-| Microsoft.Insights/components/* | Create and manage Insights components |
-| Microsoft.ResourceHealth/availabilityStatuses/read | Read health of the resources |
-| Microsoft.Resources/deployments/* | Create and manage resource group deployments |
-| Microsoft.Resources/subscriptions/resourceGroups/read | Read resource groups |
-| Microsoft.Support/* | Create and manage support tickets |
-
-### BizTalk Contributor
-Can manage BizTalk services
-
-| **Actions** ||
-| ------- | ------ |
-| Microsoft.Authorization/*/read | Read roles and role assignments |
-| Microsoft.BizTalkServices/BizTalk/* | Create and manage BizTalk services |
-| Microsoft.Insights/alertRules/* | Create and manage alert rules |
-| Microsoft.ResourceHealth/availabilityStatuses/read | Read health of the resources |
-| Microsoft.Resources/deployments/* | Create and manage resource group deployments |
-| Microsoft.Resources/subscriptions/resourceGroups/read | Read resource groups |
-| Microsoft.Support/* | Create and manage support tickets |
-
-### ClearDB MySQL DB Contributor
-Can manage ClearDB MySQL databases
-
-| **Actions** ||
-| ------- | ------ |
-| Microsoft.Authorization/*/read | Read roles and role assignments |
-| Microsoft.Insights/alertRules/* | Create and manage alert rules |
-| Microsoft.ResourceHealth/availabilityStatuses/read | Read health of the resources |
-| Microsoft.Resources/deployments/* | Create and manage resource group deployments |
-| Microsoft.Resources/subscriptions/resourceGroups/read | Read resource groups |
-| Microsoft.Support/* | Create and manage support tickets |
-| successbricks.cleardb/databases/* | Create and manage ClearDB MySQL databases |
-
-### Contributor
-Can manage everything except access
-
-| **Actions** ||
-| ------- | ------ |
-| * | Create and manage resources of all types |
-
-| **NotActions** ||
-| ------- | ------ |
-| Microsoft.Authorization/*/Write | Can’t create roles and role assignments |
-| Microsoft.Authorization/*/Delete | Can’t delete roles and role assignments |
-
-### Data Factory Contributor
-Can manage data factories
-
-| **Actions** ||
-| ------- | ------ |
-| Microsoft.Authorization/*/read | Read roles and role Assignments |
-<<<<<<< HEAD
-| Microsoft.DataFactory/dataFactories/* | Create and manage data factories |
-=======
-| Microsoft.DataFactory/dataFactories/* | Manage data factories |
->>>>>>> 66b0cf7c
-| Microsoft.Insights/alertRules/* | Create and manage alert rules |
-| Microsoft.ResourceHealth/availabilityStatuses/read | Read health of the resources |
-| Microsoft.Resources/deployments/* | Create and manage resource group deployments |
-| Microsoft.Resources/subscriptions/resourceGroups/read | Read resource groups |
-| Microsoft.Support/* | Create and manage support tickets |
-
-### DevTest Labs User
-Can view everything and connect, start, restart, and shutdown virtual machines
-
-| **Actions** ||
-| ------- | ------ |
-| Microsoft.Authorization/*/read | Read roles and role Assignments |
-| Microsoft.Compute/availabilitySets/read | Read the properties of availability sets |
-| Microsoft.Compute/virtualMachines/*/read | Read the properties of a virtual machine (VM sizes, runtime status, VM extensions, etc.) |
-| Microsoft.Compute/virtualMachines/deallocate/action | Deallocate virtual machines |
-| Microsoft.Compute/virtualMachines/read | Read the properties of a virtual machine |
-| Microsoft.Compute/virtualMachines/restart/action | Restart virtual machines |
-| Microsoft.Compute/virtualMachines/start/action | Start virtual machines |
-| Microsoft.DevTestLab/*/read | Read the properties of a lab |
-| Microsoft.DevTestLab/labs/createEnvironment/action | Create a lab environment |
-| Microsoft.DevTestLab/labs/formulas/delete | Delete formulas |
-| Microsoft.DevTestLab/labs/formulas/read | Read formulas |
-| Microsoft.DevTestLab/labs/formulas/write | Add or modify forumulas |
-| Microsoft.DevTestLab/labs/policySets/evaluatePolicies/action | Evaluate lab policies |
-| Microsoft.Network/loadBalancers/backendAddressPools/join/action | Join a load balancer backend address pool |
-| Microsoft.Network/loadBalancers/inboundNatRules/join/action | Join a load balancer inbound NAT rule |
-| Microsoft.Network/networkInterfaces/*/read | Read the properties of a network interface (e.g. all the load balancers that the network interface is a part of) |
-| Microsoft.Network/networkInterfaces/join/action | Join a Virtual Machine to a network interface |
-| Microsoft.Network/networkInterfaces/read | Read network interfaces |
-| Microsoft.Network/networkInterfaces/write | Write network interfaces |
-| Microsoft.Network/publicIPAddresses/*/read | Read the properties of a public IP address |
-| Microsoft.Network/publicIPAddresses/join/action | Join a public IP address |
-| Microsoft.Network/publicIPAddresses/read | Read network public IP addresses |
-| Microsoft.Network/virtualNetworks/subnets/join/action | Join a virtual network |
-| Microsoft.Resources/deployments/operations/read | Read deployment operations |
-| Microsoft.Resources/deployments/read | Read deployments |
-| Microsoft.Resources/subscriptions/resourceGroups/read | Read resource groups |
-| Microsoft.Storage/storageAccounts/listKeys/action | List storage account keys |
-
-### DocumentDB Account Contributor
-Can manage DocumentDB accounts
-
-| **Actions** ||
-| ------- | ------ |
-| Microsoft.Authorization/*/read | Read roles and role Assignments |
-| Microsoft.DocumentDb/databaseAccounts/* | Create and manage DocumentDB accounts |
-| Microsoft.Insights/alertRules/* | Create and manage alert rules |
-| Microsoft.ResourceHealth/availabilityStatuses/read | Read health of the resources |
-| Microsoft.Resources/deployments/* | Create and manage resource group deployments |
-| Microsoft.Resources/subscriptions/resourceGroups/read | Read resource groups |
-| Microsoft.Support/* | Create and manage support tickets |
-
-### Intelligent Systems Account Contributor
-Can manage Intelligent Systems accounts
-
-| **Actions** ||
-| ------- | ------ |
-| Microsoft.Authorization/*/read | Read roles and role Assignments |
-| Microsoft.Insights/alertRules/* | Create and manage alert rules |
-| Microsoft.IntelligentSystems/accounts/* | Create and manage intelligent systems accounts |
-| Microsoft.ResourceHealth/availabilityStatuses/read | Read health of the resources |
-| Microsoft.Resources/deployments/* | Create and manage resource group deployments |
-| Microsoft.Resources/subscriptions/resourceGroups/read | Read resource groups |
-| Microsoft.Support/* | Create and manage support tickets |
-
-### Network Contributor
-Can manage all network resources
-
-| **Actions** ||
-| ------- | ------ |
-| Microsoft.Authorization/*/read | Read roles and role Assignments |
-| Microsoft.Insights/alertRules/* | Create and manage alert rules |
-| Microsoft.Network/* | Create and manage networks |
-| Microsoft.ResourceHealth/availabilityStatuses/read | Read health of the resources |
-| Microsoft.Resources/deployments/* | Create and manage resource group deployments |
-| Microsoft.Resources/subscriptions/resourceGroups/read | Read resource groups |
-| Microsoft.Support/* | Create and manage support tickets |
-
-### New Relic APM Account Contributor
-Can manage New Relic Application Performance Management accounts and applications
-
-| **Actions** ||
-| ------- | ------ |
-| Microsoft.Authorization/*/read | Read roles and role Assignments |
-| Microsoft.Insights/alertRules/* | Create and manage alert rules |
-| Microsoft.ResourceHealth/availabilityStatuses/read | Read health of the resources |
-| Microsoft.Resources/deployments/* | Create and manage resource group deployments |
-| Microsoft.Resources/subscriptions/resourceGroups/read | Read resource groups |
-| Microsoft.Support/* | Create and manage support tickets |
-| NewRelic.APM/accounts/* | Create and manage New Relic application performance management accounts |
-
-### Owner
-Can manage everything, including access
-
-| **Actions** ||
-| ------- | ------ |
-| * | Create and manage resources of all types |
-
-### Reader
-Can view everything, but can't make changes
-
-| **Actions** ||
-| ------- | ------ |
-| */read | Read resources of all types, except secrets. |
-
-### Redis Cache Contributor
-Can manage Redis caches
-
-| **Actions** ||
-| ------- | ------ |
-| Microsoft.Authorization/*/read | Read roles and role Assignments |
-| Microsoft.Cache/redis/* | Create and manage Redis caches |
-| Microsoft.Insights/alertRules/* | Create and manage alert rules |
-| Microsoft.ResourceHealth/availabilityStatuses/read | Read health of the resources |
-| Microsoft.Resources/deployments/* | Create and manage resource group deployments |
-| Microsoft.Resources/subscriptions/resourceGroups/read | Read resource groups |
-| Microsoft.Support/* | Create and manage support tickets |
-
-### Scheduler Job Collections Contributor
-Can manage Scheduler job collections
-
-| **Actions** ||
-| ------- | ------ |
-| Microsoft.Authorization/*/read | Read roles and role Assignments |
-| Microsoft.Insights/alertRules/* | Create and manage alert rules |
-| Microsoft.ResourceHealth/availabilityStatuses/read | Read health of the resources |
-| Microsoft.Resources/deployments/* | Create and manage resource group deployments |
-| Microsoft.Resources/subscriptions/resourceGroups/read | Read resource groups | Microsoft.Scheduler/jobcollections/* | Create and manage job collections |
-| Microsoft.Support/* | Create and manage support tickets  |
-
-### Search Service Contributor
-Can manage Search services
-
-| **Actions** ||
-| ------- | ------ |
-| Microsoft.Authorization/*/read | Read roles and role Assignments |
-| Microsoft.Insights/alertRules/* | Create and manage alert rules |
-| Microsoft.ResourceHealth/availabilityStatuses/read | Read health of the resources |
-| Microsoft.Resources/deployments/* | Create and manage resource group deployments |
-| Microsoft.Resources/subscriptions/resourceGroups/read | Read resource groups | Microsoft.Search/searchServices/* | Create and manage search services |
-| Microsoft.Support/* | Create and manage support tickets  |
-
-### Security Manager
-Can manage security components, security policies and virtual machines
-
-| **Actions** ||
-| ------- | ------ |
-| Microsoft.Authorization/*/read | Read roles and role Assignments |
-| Microsoft.ClassicCompute/*/read | Read configuration information classic compute virtual machines |
-| Microsoft.ClassicCompute/virtualMachines/*/write | Write configuration for virtual machines |
-| Microsoft.ClassicNetwork/*/read | Read configuration information about classic network  |
-| Microsoft.Insights/alertRules/* | Create and manage alert rules |
-| Microsoft.ResourceHealth/availabilityStatuses/read | Read health of the resources |
-| Microsoft.Resources/deployments/* | Create and manage resource group deployments |
-| Microsoft.Resources/subscriptions/resourceGroups/read | Read resource groups | Microsoft.Security/* | Create and manage security components and policies |
-| Microsoft.Support/* | Create and manage support tickets  |
-
-### SQL DB Contributor
-Can manage SQL databases but not their security related policies
-
-| **Actions** ||
-| ------- | ------ |
-| Microsoft.Authorization/*/read | Read roles and role Assignments |
-| Microsoft.Insights/alertRules/* | Create and manage alert rules |
-| Microsoft.ResourceHealth/availabilityStatuses/read | Read health of the resources |
-| Microsoft.Resources/deployments/* | Create and manage resource group deployments |
-| Microsoft.Resources/subscriptions/resourceGroups/read | Read resource groups | Microsoft.Sql/servers/databases/* | Create and manage SQL databases |
-| Microsoft.Sql/servers/read | Read SQL Servers |
-| Microsoft.Support/* | Create and manage support tickets |
-
-| **NotActions** ||
-| ------- | ------ |
-| Microsoft.Sql/servers/databases/auditingPolicies/* | Can't edit audit policies |
-| Microsoft.Sql/servers/databases/auditingSettings/* | Can't edit audit settings |
-| Microsoft.Sql/servers/databases/connectionPolicies/* | Can't edit connection policies |
-| Microsoft.Sql/servers/databases/dataMaskingPolicies/* | Can't edit data masking policies |
-| Microsoft.Sql/servers/databases/securityAlertPolicies/* | Can't edit security alert policies |
-| Microsoft.Sql/servers/databases/securityMetrics/* | Can't edit security metrics |
-
-### SQL Security Manager
-Can manage the security related policies of SQL servers and databases
-
-| **Actions** ||
-| ------- | ------ |
-| Microsoft.Authorization/*/read | Read Microsoft authorization |
-| Microsoft.Insights/alertRules/* | Create and manage Insights alert rules |
-| Microsoft.ResourceHealth/availabilityStatuses/read | Read health of the resources |
-| Microsoft.Resources/deployments/* | Create and manage resource group deployments |
-| Microsoft.Resources/subscriptions/resourceGroups/read | Read resource groups | Microsoft.Sql/servers/auditingPolicies/* | Create and manage SQL server auditing policies |
-| Microsoft.Sql/servers/auditingSettings/* | Create and manage SQL server auditing setting |
-| Microsoft.Sql/servers/databases/auditingPolicies/* | Create and manage SQL server database auditing policies |
-| Microsoft.Sql/servers/databases/auditingSettings/* | Create and manage SQL server database auditing settings |
-| Microsoft.Sql/servers/databases/connectionPolicies/* | Create and manage SQL server database connection policies |
-| Microsoft.Sql/servers/databases/dataMaskingPolicies/* | Create and manage SQL server database data masking policies |
-| Microsoft.Sql/servers/databases/read | Read SQL databases |
-| Microsoft.Sql/servers/databases/schemas/read | Read SQL server database schemas |
-| Microsoft.Sql/servers/databases/schemas/tables/columns/read | Read SQL server database table columns |
-| Microsoft.Sql/servers/databases/schemas/tables/read | Read SQL server database tables |
-| Microsoft.Sql/servers/databases/securityAlertPolicies/* | Create and manage SQL server database security alert policies |
-| Microsoft.Sql/servers/databases/securityMetrics/* | Create and manage SQL server database security metrics |
-| Microsoft.Sql/servers/read | Read SQL Servers |
-| Microsoft.Sql/servers/securityAlertPolicies/* | Create and manage SQL server security alert policies |
-| Microsoft.Support/* | Create and manage support tickets |
-
-### SQL Server Contributor
-Can manage SQL servers and databases but not their security related policies
-
-| **Actions** ||
-| ------- | ------ |
-| Microsoft.Authorization/*/read | Read authorization|
-| Microsoft.Insights/alertRules/* | Create and manage Insights alert rules |
-| Microsoft.ResourceHealth/availabilityStatuses/read | Read health of the resources |
-| Microsoft.Resources/deployments/* | Create and manage resource group deployments |
-| Microsoft.Resources/subscriptions/resourceGroups/read | Read resource groups | Microsoft.Sql/servers/* | Create and manage SQL servers |
-| Microsoft.Support/* | Create and manage support tickets |
-
-| **NotActions** ||
-| ------- | ------ |
-| Microsoft.Sql/servers/auditingPolicies/* | Can't edit SQL server auditing policies |
-| Microsoft.Sql/servers/auditingSettings/* | Can't edit SQL server auditing settings |
-| Microsoft.Sql/servers/databases/auditingPolicies/* | Can't edit SQL server database auditing policies |
-| Microsoft.Sql/servers/databases/auditingSettings/* | Can't edit SQL server database auditing settings |
-| Microsoft.Sql/servers/databases/connectionPolicies/* | Can't edit SQL server database connection policies |
-| Microsoft.Sql/servers/databases/dataMaskingPolicies/* | Can't edit SQL server database data masking policies |
-| Microsoft.Sql/servers/databases/securityAlertPolicies/* | Can't edit SQL server database security alert policies |
-| Microsoft.Sql/servers/databases/securityMetrics/* | Can't edit SQL server database security metrics |
-| Microsoft.Sql/servers/securityAlertPolicies/* | Can't edit SQL server security alert policies |
-
-### Classic Storage Account Contributor
-Can manage classic storage accounts
-
-| **Actions** ||
-| ------- | ------ |
-| Microsoft.Authorization/*/read | Read authorization |
-| Microsoft.ClassicStorage/storageAccounts/* | Create and manage storage accounts |
-| Microsoft.Insights/alertRules/* | Create and manage Insights alert rules |
-| Microsoft.ResourceHealth/availabilityStatuses/read | Read health of the resources |
-| Microsoft.Resources/deployments/* | Create and manage resource group deployments |
-| Microsoft.Resources/subscriptions/resourceGroups/read | Read resource groups | Microsoft.Support/* | Create and manage support tickets |
-
-### Storage Account Contributor
-Can manage storage accounts, but not acccess to them.
-
-| **Actions** ||
-| ------- | ------ |
-| Microsoft.Authorization/*/read | Read all authorization |
-| Microsoft.Insights/alertRules/* | Create and manage Insights alert rules |
-| Microsoft.Insights/diagnosticSettings/* | Manage diagnostic settings |
-| Microsoft.ResourceHealth/availabilityStatuses/read | Read health of the resources |
-| Microsoft.Resources/deployments/* | Create and manage resource group deployments |
-| Microsoft.Resources/subscriptions/resourceGroups/read | Read resource groups | Microsoft.Storage/storageAccounts/* | Create and manage storage accounts |
-| Microsoft.Support/* | Create and manage support tickets |
-
-### User Access Administrator
-Can manage user access to Azure resources
-
-| **Actions** ||
-| ------- | ------ |
-| */read | Read resources of all Types, except secrets. |
-| Microsoft.Authorization/* | Read authorization |
-| Microsoft.Support/* | Create and manage support tickets |
-
-### Classic Virtual Machine Contributor
-Can manage classic virtual machines but not the virtual network or storage account to which they are connected
-
-| **Actions** ||
-| ------- | ------ |
-| Microsoft.Authorization/*/read | Read authorization |
-| Microsoft.ClassicCompute/domainNames/* | Create and manage classic compute domain names |
-| Microsoft.ClassicCompute/virtualMachines/* | Create and manage virtual machines |
-| Microsoft.ClassicNetwork/networkSecurityGroups/join/action | Join network security groups |
-| Microsoft.ClassicNetwork/reservedIps/link/action | Link reserved IPs |
-| Microsoft.ClassicNetwork/reservedIps/read | Read reserved IP addresses |
-| Microsoft.ClassicNetwork/virtualNetworks/join/action | Join virtual networks |
-| Microsoft.ClassicNetwork/virtualNetworks/read | Read virtual networks |
-| Microsoft.ClassicStorage/storageAccounts/disks/read | Read storage account disks |
-| Microsoft.ClassicStorage/storageAccounts/images/read | Read storage account images |
-| Microsoft.ClassicStorage/storageAccounts/listKeys/action | List storage account keys |
-| Microsoft.ClassicStorage/storageAccounts/read | Read classic storage accounts |
-| Microsoft.Insights/alertRules/* | Create and manage Insights alert rules |
-| Microsoft.ResourceHealth/availabilityStatuses/read | Read health of the resources |
-| Microsoft.Resources/deployments/* | Create and manage resource group deployments |
-| Microsoft.Resources/subscriptions/resourceGroups/read | Read resource groups | Microsoft.Support/* | Create and manage support tickets |
-
-### Virtual Machine Contributor
-Can manage virtual machines but not the virtual network or storage account to which they are connected
-
-| **Actions** ||
-| ------- | ------ |
-| Microsoft.Authorization/*/read | Read authorization |
-| Microsoft.Compute/availabilitySets/* | Create and manage compute availability sets |
-| Microsoft.Compute/locations/* | Create and manage compute locations |
-| Microsoft.Compute/virtualMachines/* | Create and manage virtual machines |
-| Microsoft.Compute/virtualMachineScaleSets/* | Create and manage virtual machine scale sets |
-| Microsoft.Insights/alertRules/* | Create and manage Insights alert rules |
-| Microsoft.Network/applicationGateways/backendAddressPools/join/action | Join network application gateway backend address pools |
-| Microsoft.Network/loadBalancers/backendAddressPools/join/action | Join load balancer backend address pools |
-| Microsoft.Network/loadBalancers/inboundNatPools/join/action | Join load balancer inbound NAT pools |
-| Microsoft.Network/loadBalancers/inboundNatRules/join/action | Join load balancer inbound NAT ules |
-| Microsoft.Network/loadBalancers/read | Read load balancers |
-| Microsoft.Network/locations/* | Create and manage network locations |
-| Microsoft.Network/networkInterfaces/* | Create and manage network interfaces |
-| Microsoft.Network/networkSecurityGroups/join/action | Join network security groups |
-| Microsoft.Network/networkSecurityGroups/read | Read network security groups |
-| Microsoft.Network/publicIPAddresses/join/action | Join network public IP addresses |
-| Microsoft.Network/publicIPAddresses/read | Read network public IP addresses |
-| Microsoft.Network/virtualNetworks/read | Read virtual networks |
-| Microsoft.Network/virtualNetworks/subnets/join/action | Join virtual network subnets |
-| Microsoft.ResourceHealth/availabilityStatuses/read | Read health of the resources |
-| Microsoft.Resources/deployments/* | Create and manage resource group deployments |
-| Microsoft.Resources/subscriptions/resourceGroups/read | Read resource groups | Microsoft.Storage/storageAccounts/listKeys/action | List storage account keys |
-| Microsoft.Storage/storageAccounts/read | Read storage accounts |
-| Microsoft.Support/* | Create and manage support tickets |
-
-### Classic Network Contributor
-Can manage classic virtual networks and reserved IPs
-
-| **Actions** ||
-| ------- | ------ |
-| Microsoft.Authorization/*/read | Read authorization |
-| Microsoft.ClassicNetwork/* | Create and manage classic networks |
-| Microsoft.Insights/alertRules/* | Create and manage Insights alert rules |
-| Microsoft.ResourceHealth/availabilityStatuses/read | Read health of the resources |
-| Microsoft.Resources/deployments/* | Create and manage resource group deployments |
-| Microsoft.Resources/subscriptions/resourceGroups/read | Read resource groups | Microsoft.Support/* | Create and manage support tickets |
-
-### Web Plan Contributor
-Can manage web plans
-
-| **Actions** ||
-| ------- | ------ |
-| Microsoft.Authorization/*/read | Read authorization |
-| Microsoft.Insights/alertRules/* | Create and manage Insights alert rules |
-| Microsoft.ResourceHealth/availabilityStatuses/read | Read health of the resources |
-| Microsoft.Resources/deployments/* | Create and manage resource group deployments |
-| Microsoft.Resources/subscriptions/resourceGroups/read | Read resource groups | Microsoft.Support/* | Create and manage support tickets |
-| Microsoft.Web/serverFarms/* | Create and manage server farms |
-
-### Website Contributor
-Can manage websites but not the web plans to which they are connected
-
-| **Actions** ||
-| ------- | ------ |
-| Microsoft.Authorization/*/read | Read authorization |
-| Microsoft.Insights/alertRules/* | Create and manage Insights alert rules |
-| Microsoft.Insights/components/* | Create and manage Insights components |
-| Microsoft.ResourceHealth/availabilityStatuses/read | Read health of the resources |
-| Microsoft.Resources/deployments/* | Create and manage resource group deployments |
-| Microsoft.Resources/subscriptions/resourceGroups/read | Read resource groups | Microsoft.Support/* | Create and manage support tickets |
-| Microsoft.Web/certificates/* | Create and manage website certificates |
-| Microsoft.Web/listSitesAssignedToHostName/read | Read sites assigned to a host name |
-| Microsoft.Web/serverFarms/join/action | Join server farms |
-| Microsoft.Web/serverFarms/read | Read server farms |
-| Microsoft.Web/sites/* | Create and manage websites |
-
-## See also
-- [Role-Based Access Control](role-based-access-control-configure.md): Get started with RBAC in the Azure portal.
-- [Custom roles in Azure RBAC](role-based-access-control-custom-roles.md): Learn how to create custom roles to fit your access needs.
-- [Create an access change history report](role-based-access-control-access-change-history-report.md): Keep track of changing role assignments in RBAC.
-- [Role-Based Access Control troubleshooting](role-based-access-control-troubleshooting.md): Get suggestions for fixing common issues.
+<properties
+	pageTitle="RBAC: Built-in Roles | Microsoft Azure"
+	description="This topic describes the built in roles for role-based access control (RBAC)."
+	services="active-directory"
+	documentationCenter=""
+	authors="kgremban"
+	manager="stevenpo"
+	editor=""/>
+
+<tags
+	ms.service="active-directory"
+	ms.devlang="na"
+	ms.topic="article"
+	ms.tgt_pltfrm="na"
+	ms.workload="identity"
+	ms.date="05/20/2016"
+	ms.author="kgremban"/>
+
+#RBAC: Built-in roles
+
+Azure Role-Based Access Control (RBAC) comes with the following built-in roles that can be assigned to users, groups, and services. You can’t modify the definitions of built-in roles. However, you can create [Custom roles in Azure RBAC](role-based-access-control-custom-roles.md) to fit the specific needs of your organization.
+
+## Roles in Azure
+
+The table below provides brief descriptions of the built-in roles. Click the role name to see the detailed list of **actions** and **notactions** for the role. The **actions** property specifies the allowed actions on Azure resources. Action strings can use wildcard characters. The **notactions** property specifies the actions that are excluded from the allowed actions.
+
+>[AZURE.NOTE] The Azure role definitions are constantly evolving. This article is kept as up to date as possible, but you can always find the latest roles definitions in Azure PowerShell. Use the cmdlets `(get-azurermroledefinition "<role name>").actions` or `(get-azurermroledefinition "<role name>").notactions` as applicable.
+
+| Role name | Description |
+| --------- | ----------- |
+| [API Management Service Contributor](#api-management-service-contributor) | Can manage API Management services |
+| [Application Insights Component Contributor](#application-insights-component-contributor) | Can manage Application Insights components |
+| [Automation Operator](#automation-operator) | Able to start, stop, suspend, and resume jobs |
+| [BizTalk Contributor](#biztalk-contributor) | Can manage BizTalk services |
+| [ClearDB MySQL DB Contributor](#cleardb-mysql-db-contributor) | Can manage ClearDB MySQL databases |
+| [Contributor](#contributor) | Can manage everything except access. |
+| [Data Factory Contributor](#data-factory-contributor) | Can manage data factories |
+| [DevTest Labs User](#devtest-labs-user) | Can view everything and connect, start, restart, and shutdown virtual machines |
+| [DocumentDB Account Contributor](#documentdb-account-contributor) | Can manage DocumentDB accounts |
+| [Intelligent Systems Account Contributor](#intelligent-systems-account-contributor) | Can manage Intelligent Systems accounts |
+| [Network Contributor](#network-contributor) | Can manage all network resources |
+| [New Relic APM Account Contributor](#new-relic-apm-account-contributor) | Can manage New Relic Application Performance Management accounts and applications |
+| [Owner](#owner) | Can manage everything, including access |
+| [Reader](#reader) | Can view everything, but can't make changes |
+| [Redis Cache Contributor](#redis-cache-contributor]) | Can manage Redis caches |
+| [Scheduler Job Collections Contributor](#scheduler-job-collections-contributor) | Can manage scheduler job collections |
+| [Search Service Contributor](#search-service-contributor) | Can manage search services |
+| [Security Manager](#security-manager) | Can manage security components, security policies, and virtual machines |
+| [SQL DB Contributor](#sql-db-contributor) | Can manage SQL databases, but not their security related policies |
+| [SQL Security Manager](#sql-security-manager) | Can manage the security related policies of SQL servers and databases |
+| [SQL Server Contributor](#sql-server-contributor) | Can manage SQL servers and databases, but not their security-related policies |
+| [Classic Storage Account Contributor](#classic-storage-account-contributor) | Can manage classic storage accounts |
+| [Storage Account Contributor](#storage-account-contributor) | Can manage storage accounts |
+| [User Access Administrator](#user-access-administrator) | Can manage user access to Azure resources |
+| [Classic Virtual Machine Contributor](#classic-virtual-machine-contributor) | Can manage classic virtual machines, but not the virtual network or storage account to which they are connected |
+| [Virtual Machine Contributor](#virtual-machine-contributor) | Can manage virtual machines, but not the virtual network or storage account to which they are connected |
+| [Classic Network Contributor](#classic-network-contributor) | Can manage classic virtual networks and reserved IPs |
+| [Web Plan Contributor](#web-plan-contributor) | Can manage web plans |
+| [Website Contributor](#website-contributor) | Can manage websites, but not the web plans to which they are connected |
+
+## Role permissions
+The following tables describe the specific permissions given to each role. This can include **Actions** which give permissions and **NotActions** which restrict them.
+
+### API Management Service Contributor
+Can manage API Management services
+
+| **Actions** | |
+| ------- | ------ |
+| Microsoft.ApiManagement/Service/* | Create and manage API Management Services |
+| Microsoft.Authorization/*/read | Read authorization |
+| Microsoft.Insights/alertRules/* | Create and manage alert rules |
+| Microsoft.ResourceHealth/availabilityStatuses/read | Read health of the resources |
+| Microsoft.Resources/deployments/* | Create and manage resource group deployments |
+| Microsoft.Resources/subscriptions/resourceGroups/read | Read roles and role assignments |
+| Microsoft.Support/* | Create and manage support tickets |
+
+### Application Insights Component Contributor
+Can manage Application Insights components
+
+| **Actions** | |
+| ------- | ------ |
+| Microsoft.Authorization/*/read | Read roles and role assignments |
+| Microsoft.Insights/alertRules/* | Create and manage alert rules |
+| Microsoft.Insights/components/* | Create and manage Insights components |
+| Microsoft.Insights/webtests/* | Create and manage web tests |
+| Microsoft.ResourceHealth/availabilityStatuses/read | Read health of the resources |
+| Microsoft.Resources/deployments/* | Create and manage resource group deployments |
+| Microsoft.Resources/subscriptions/resourceGroups/read | Read resource groups |
+| Microsoft.Support/* | Create and manage support tickets |
+
+### Automation Operator
+Able to start, stop, suspend, and resume jobs
+
+| **Actions** ||
+| ------- | ------ |
+| Microsoft.Authorization/*/read | Read roles and role assignments |
+| Microsoft.Automation/automationAccounts/jobs/read | Read automation account jobs |
+| Microsoft.Automation/automationAccounts/jobs/resume/action | Resume an automation account job |
+| Microsoft.Automation/automationAccounts/jobs/stop/action | Stop an automation account job |
+| Microsoft.Automation/automationAccounts/jobs/streams/read | Read automation account job streams |
+| Microsoft.Automation/automationAccounts/jobs/suspend/action | Suspend an automation account job |
+| Microsoft.Automation/automationAccounts/jobs/write | Write automation account jobs |
+| Microsoft.Automation/automationAccounts/jobSchedules/read | Read an automation account job schedule |
+| Microsoft.Automation/automationAccounts/jobSchedules/write | Read an automation account job schedule |
+| Microsoft.Automation/automationAccounts/read | Read automation accounts |
+| Microsoft.Automation/automationAccounts/runbooks/read | Read automation runbooks |
+| Microsoft.Automation/automationAccounts/schedules/read | Read automation account schedules |
+| Microsoft.Automation/automationAccounts/schedules/write | Write automation account schedules |
+| Microsoft.Insights/components/* | Create and manage Insights components |
+| Microsoft.ResourceHealth/availabilityStatuses/read | Read health of the resources |
+| Microsoft.Resources/deployments/* | Create and manage resource group deployments |
+| Microsoft.Resources/subscriptions/resourceGroups/read | Read resource groups |
+| Microsoft.Support/* | Create and manage support tickets |
+
+### BizTalk Contributor
+Can manage BizTalk services
+
+| **Actions** ||
+| ------- | ------ |
+| Microsoft.Authorization/*/read | Read roles and role assignments |
+| Microsoft.BizTalkServices/BizTalk/* | Create and manage BizTalk services |
+| Microsoft.Insights/alertRules/* | Create and manage alert rules |
+| Microsoft.ResourceHealth/availabilityStatuses/read | Read health of the resources |
+| Microsoft.Resources/deployments/* | Create and manage resource group deployments |
+| Microsoft.Resources/subscriptions/resourceGroups/read | Read resource groups |
+| Microsoft.Support/* | Create and manage support tickets |
+
+### ClearDB MySQL DB Contributor
+Can manage ClearDB MySQL databases
+
+| **Actions** ||
+| ------- | ------ |
+| Microsoft.Authorization/*/read | Read roles and role assignments |
+| Microsoft.Insights/alertRules/* | Create and manage alert rules |
+| Microsoft.ResourceHealth/availabilityStatuses/read | Read health of the resources |
+| Microsoft.Resources/deployments/* | Create and manage resource group deployments |
+| Microsoft.Resources/subscriptions/resourceGroups/read | Read resource groups |
+| Microsoft.Support/* | Create and manage support tickets |
+| successbricks.cleardb/databases/* | Create and manage ClearDB MySQL databases |
+
+### Contributor
+Can manage everything except access
+
+| **Actions** ||
+| ------- | ------ |
+| * | Create and manage resources of all types |
+
+| **NotActions** ||
+| ------- | ------ |
+| Microsoft.Authorization/*/Write | Can’t create roles and role assignments |
+| Microsoft.Authorization/*/Delete | Can’t delete roles and role assignments |
+
+### Data Factory Contributor
+Can manage data factories
+
+| **Actions** ||
+| ------- | ------ |
+| Microsoft.Authorization/*/read | Read roles and role Assignments |
+| Microsoft.DataFactory/dataFactories/* | Manage data factories |
+| Microsoft.Insights/alertRules/* | Create and manage alert rules |
+| Microsoft.ResourceHealth/availabilityStatuses/read | Read health of the resources |
+| Microsoft.Resources/deployments/* | Create and manage resource group deployments |
+| Microsoft.Resources/subscriptions/resourceGroups/read | Read resource groups |
+| Microsoft.Support/* | Create and manage support tickets |
+
+### DevTest Labs User
+Can view everything and connect, start, restart, and shutdown virtual machines
+
+| **Actions** ||
+| ------- | ------ |
+| Microsoft.Authorization/*/read | Read roles and role Assignments |
+| Microsoft.Compute/availabilitySets/read | Read the properties of availability sets |
+| Microsoft.Compute/virtualMachines/*/read | Read the properties of a virtual machine (VM sizes, runtime status, VM extensions, etc.) |
+| Microsoft.Compute/virtualMachines/deallocate/action | Deallocate virtual machines |
+| Microsoft.Compute/virtualMachines/read | Read the properties of a virtual machine |
+| Microsoft.Compute/virtualMachines/restart/action | Restart virtual machines |
+| Microsoft.Compute/virtualMachines/start/action | Start virtual machines |
+| Microsoft.DevTestLab/*/read | Read the properties of a lab |
+| Microsoft.DevTestLab/labs/createEnvironment/action | Create a lab environment |
+| Microsoft.DevTestLab/labs/formulas/delete | Delete formulas |
+| Microsoft.DevTestLab/labs/formulas/read | Read formulas |
+| Microsoft.DevTestLab/labs/formulas/write | Add or modify forumulas |
+| Microsoft.DevTestLab/labs/policySets/evaluatePolicies/action | Evaluate lab policies |
+| Microsoft.Network/loadBalancers/backendAddressPools/join/action | Join a load balancer backend address pool |
+| Microsoft.Network/loadBalancers/inboundNatRules/join/action | Join a load balancer inbound NAT rule |
+| Microsoft.Network/networkInterfaces/*/read | Read the properties of a network interface (e.g. all the load balancers that the network interface is a part of) |
+| Microsoft.Network/networkInterfaces/join/action | Join a Virtual Machine to a network interface |
+| Microsoft.Network/networkInterfaces/read | Read network interfaces |
+| Microsoft.Network/networkInterfaces/write | Write network interfaces |
+| Microsoft.Network/publicIPAddresses/*/read | Read the properties of a public IP address |
+| Microsoft.Network/publicIPAddresses/join/action | Join a public IP address |
+| Microsoft.Network/publicIPAddresses/read | Read network public IP addresses |
+| Microsoft.Network/virtualNetworks/subnets/join/action | Join a virtual network |
+| Microsoft.Resources/deployments/operations/read | Read deployment operations |
+| Microsoft.Resources/deployments/read | Read deployments |
+| Microsoft.Resources/subscriptions/resourceGroups/read | Read resource groups |
+| Microsoft.Storage/storageAccounts/listKeys/action | List storage account keys |
+
+### DocumentDB Account Contributor
+Can manage DocumentDB accounts
+
+| **Actions** ||
+| ------- | ------ |
+| Microsoft.Authorization/*/read | Read roles and role Assignments |
+| Microsoft.DocumentDb/databaseAccounts/* | Create and manage DocumentDB accounts |
+| Microsoft.Insights/alertRules/* | Create and manage alert rules |
+| Microsoft.ResourceHealth/availabilityStatuses/read | Read health of the resources |
+| Microsoft.Resources/deployments/* | Create and manage resource group deployments |
+| Microsoft.Resources/subscriptions/resourceGroups/read | Read resource groups |
+| Microsoft.Support/* | Create and manage support tickets |
+
+### Intelligent Systems Account Contributor
+Can manage Intelligent Systems accounts
+
+| **Actions** ||
+| ------- | ------ |
+| Microsoft.Authorization/*/read | Read roles and role Assignments |
+| Microsoft.Insights/alertRules/* | Create and manage alert rules |
+| Microsoft.IntelligentSystems/accounts/* | Create and manage intelligent systems accounts |
+| Microsoft.ResourceHealth/availabilityStatuses/read | Read health of the resources |
+| Microsoft.Resources/deployments/* | Create and manage resource group deployments |
+| Microsoft.Resources/subscriptions/resourceGroups/read | Read resource groups |
+| Microsoft.Support/* | Create and manage support tickets |
+
+### Network Contributor
+Can manage all network resources
+
+| **Actions** ||
+| ------- | ------ |
+| Microsoft.Authorization/*/read | Read roles and role Assignments |
+| Microsoft.Insights/alertRules/* | Create and manage alert rules |
+| Microsoft.Network/* | Create and manage networks |
+| Microsoft.ResourceHealth/availabilityStatuses/read | Read health of the resources |
+| Microsoft.Resources/deployments/* | Create and manage resource group deployments |
+| Microsoft.Resources/subscriptions/resourceGroups/read | Read resource groups |
+| Microsoft.Support/* | Create and manage support tickets |
+
+### New Relic APM Account Contributor
+Can manage New Relic Application Performance Management accounts and applications
+
+| **Actions** ||
+| ------- | ------ |
+| Microsoft.Authorization/*/read | Read roles and role Assignments |
+| Microsoft.Insights/alertRules/* | Create and manage alert rules |
+| Microsoft.ResourceHealth/availabilityStatuses/read | Read health of the resources |
+| Microsoft.Resources/deployments/* | Create and manage resource group deployments |
+| Microsoft.Resources/subscriptions/resourceGroups/read | Read resource groups |
+| Microsoft.Support/* | Create and manage support tickets |
+| NewRelic.APM/accounts/* | Create and manage New Relic application performance management accounts |
+
+### Owner
+Can manage everything, including access
+
+| **Actions** ||
+| ------- | ------ |
+| * | Create and manage resources of all types |
+
+### Reader
+Can view everything, but can't make changes
+
+| **Actions** ||
+| ------- | ------ |
+| */read | Read resources of all types, except secrets. |
+
+### Redis Cache Contributor
+Can manage Redis caches
+
+| **Actions** ||
+| ------- | ------ |
+| Microsoft.Authorization/*/read | Read roles and role Assignments |
+| Microsoft.Cache/redis/* | Create and manage Redis caches |
+| Microsoft.Insights/alertRules/* | Create and manage alert rules |
+| Microsoft.ResourceHealth/availabilityStatuses/read | Read health of the resources |
+| Microsoft.Resources/deployments/* | Create and manage resource group deployments |
+| Microsoft.Resources/subscriptions/resourceGroups/read | Read resource groups |
+| Microsoft.Support/* | Create and manage support tickets |
+
+### Scheduler Job Collections Contributor
+Can manage Scheduler job collections
+
+| **Actions** ||
+| ------- | ------ |
+| Microsoft.Authorization/*/read | Read roles and role Assignments |
+| Microsoft.Insights/alertRules/* | Create and manage alert rules |
+| Microsoft.ResourceHealth/availabilityStatuses/read | Read health of the resources |
+| Microsoft.Resources/deployments/* | Create and manage resource group deployments |
+| Microsoft.Resources/subscriptions/resourceGroups/read | Read resource groups | Microsoft.Scheduler/jobcollections/* | Create and manage job collections |
+| Microsoft.Support/* | Create and manage support tickets  |
+
+### Search Service Contributor
+Can manage Search services
+
+| **Actions** ||
+| ------- | ------ |
+| Microsoft.Authorization/*/read | Read roles and role Assignments |
+| Microsoft.Insights/alertRules/* | Create and manage alert rules |
+| Microsoft.ResourceHealth/availabilityStatuses/read | Read health of the resources |
+| Microsoft.Resources/deployments/* | Create and manage resource group deployments |
+| Microsoft.Resources/subscriptions/resourceGroups/read | Read resource groups | Microsoft.Search/searchServices/* | Create and manage search services |
+| Microsoft.Support/* | Create and manage support tickets  |
+
+### Security Manager
+Can manage security components, security policies and virtual machines
+
+| **Actions** ||
+| ------- | ------ |
+| Microsoft.Authorization/*/read | Read roles and role Assignments |
+| Microsoft.ClassicCompute/*/read | Read configuration information classic compute virtual machines |
+| Microsoft.ClassicCompute/virtualMachines/*/write | Write configuration for virtual machines |
+| Microsoft.ClassicNetwork/*/read | Read configuration information about classic network  |
+| Microsoft.Insights/alertRules/* | Create and manage alert rules |
+| Microsoft.ResourceHealth/availabilityStatuses/read | Read health of the resources |
+| Microsoft.Resources/deployments/* | Create and manage resource group deployments |
+| Microsoft.Resources/subscriptions/resourceGroups/read | Read resource groups | Microsoft.Security/* | Create and manage security components and policies |
+| Microsoft.Support/* | Create and manage support tickets  |
+
+### SQL DB Contributor
+Can manage SQL databases but not their security related policies
+
+| **Actions** ||
+| ------- | ------ |
+| Microsoft.Authorization/*/read | Read roles and role Assignments |
+| Microsoft.Insights/alertRules/* | Create and manage alert rules |
+| Microsoft.ResourceHealth/availabilityStatuses/read | Read health of the resources |
+| Microsoft.Resources/deployments/* | Create and manage resource group deployments |
+| Microsoft.Resources/subscriptions/resourceGroups/read | Read resource groups | Microsoft.Sql/servers/databases/* | Create and manage SQL databases |
+| Microsoft.Sql/servers/read | Read SQL Servers |
+| Microsoft.Support/* | Create and manage support tickets |
+
+| **NotActions** ||
+| ------- | ------ |
+| Microsoft.Sql/servers/databases/auditingPolicies/* | Can't edit audit policies |
+| Microsoft.Sql/servers/databases/auditingSettings/* | Can't edit audit settings |
+| Microsoft.Sql/servers/databases/connectionPolicies/* | Can't edit connection policies |
+| Microsoft.Sql/servers/databases/dataMaskingPolicies/* | Can't edit data masking policies |
+| Microsoft.Sql/servers/databases/securityAlertPolicies/* | Can't edit security alert policies |
+| Microsoft.Sql/servers/databases/securityMetrics/* | Can't edit security metrics |
+
+### SQL Security Manager
+Can manage the security related policies of SQL servers and databases
+
+| **Actions** ||
+| ------- | ------ |
+| Microsoft.Authorization/*/read | Read Microsoft authorization |
+| Microsoft.Insights/alertRules/* | Create and manage Insights alert rules |
+| Microsoft.ResourceHealth/availabilityStatuses/read | Read health of the resources |
+| Microsoft.Resources/deployments/* | Create and manage resource group deployments |
+| Microsoft.Resources/subscriptions/resourceGroups/read | Read resource groups | Microsoft.Sql/servers/auditingPolicies/* | Create and manage SQL server auditing policies |
+| Microsoft.Sql/servers/auditingSettings/* | Create and manage SQL server auditing setting |
+| Microsoft.Sql/servers/databases/auditingPolicies/* | Create and manage SQL server database auditing policies |
+| Microsoft.Sql/servers/databases/auditingSettings/* | Create and manage SQL server database auditing settings |
+| Microsoft.Sql/servers/databases/connectionPolicies/* | Create and manage SQL server database connection policies |
+| Microsoft.Sql/servers/databases/dataMaskingPolicies/* | Create and manage SQL server database data masking policies |
+| Microsoft.Sql/servers/databases/read | Read SQL databases |
+| Microsoft.Sql/servers/databases/schemas/read | Read SQL server database schemas |
+| Microsoft.Sql/servers/databases/schemas/tables/columns/read | Read SQL server database table columns |
+| Microsoft.Sql/servers/databases/schemas/tables/read | Read SQL server database tables |
+| Microsoft.Sql/servers/databases/securityAlertPolicies/* | Create and manage SQL server database security alert policies |
+| Microsoft.Sql/servers/databases/securityMetrics/* | Create and manage SQL server database security metrics |
+| Microsoft.Sql/servers/read | Read SQL Servers |
+| Microsoft.Sql/servers/securityAlertPolicies/* | Create and manage SQL server security alert policies |
+| Microsoft.Support/* | Create and manage support tickets |
+
+### SQL Server Contributor
+Can manage SQL servers and databases but not their security related policies
+
+| **Actions** ||
+| ------- | ------ |
+| Microsoft.Authorization/*/read | Read authorization|
+| Microsoft.Insights/alertRules/* | Create and manage Insights alert rules |
+| Microsoft.ResourceHealth/availabilityStatuses/read | Read health of the resources |
+| Microsoft.Resources/deployments/* | Create and manage resource group deployments |
+| Microsoft.Resources/subscriptions/resourceGroups/read | Read resource groups | Microsoft.Sql/servers/* | Create and manage SQL servers |
+| Microsoft.Support/* | Create and manage support tickets |
+
+| **NotActions** ||
+| ------- | ------ |
+| Microsoft.Sql/servers/auditingPolicies/* | Can't edit SQL server auditing policies |
+| Microsoft.Sql/servers/auditingSettings/* | Can't edit SQL server auditing settings |
+| Microsoft.Sql/servers/databases/auditingPolicies/* | Can't edit SQL server database auditing policies |
+| Microsoft.Sql/servers/databases/auditingSettings/* | Can't edit SQL server database auditing settings |
+| Microsoft.Sql/servers/databases/connectionPolicies/* | Can't edit SQL server database connection policies |
+| Microsoft.Sql/servers/databases/dataMaskingPolicies/* | Can't edit SQL server database data masking policies |
+| Microsoft.Sql/servers/databases/securityAlertPolicies/* | Can't edit SQL server database security alert policies |
+| Microsoft.Sql/servers/databases/securityMetrics/* | Can't edit SQL server database security metrics |
+| Microsoft.Sql/servers/securityAlertPolicies/* | Can't edit SQL server security alert policies |
+
+### Classic Storage Account Contributor
+Can manage classic storage accounts
+
+| **Actions** ||
+| ------- | ------ |
+| Microsoft.Authorization/*/read | Read authorization |
+| Microsoft.ClassicStorage/storageAccounts/* | Create and manage storage accounts |
+| Microsoft.Insights/alertRules/* | Create and manage Insights alert rules |
+| Microsoft.ResourceHealth/availabilityStatuses/read | Read health of the resources |
+| Microsoft.Resources/deployments/* | Create and manage resource group deployments |
+| Microsoft.Resources/subscriptions/resourceGroups/read | Read resource groups | Microsoft.Support/* | Create and manage support tickets |
+
+### Storage Account Contributor
+Can manage storage accounts, but not acccess to them.
+
+| **Actions** ||
+| ------- | ------ |
+| Microsoft.Authorization/*/read | Read all authorization |
+| Microsoft.Insights/alertRules/* | Create and manage Insights alert rules |
+| Microsoft.Insights/diagnosticSettings/* | Manage diagnostic settings |
+| Microsoft.ResourceHealth/availabilityStatuses/read | Read health of the resources |
+| Microsoft.Resources/deployments/* | Create and manage resource group deployments |
+| Microsoft.Resources/subscriptions/resourceGroups/read | Read resource groups | Microsoft.Storage/storageAccounts/* | Create and manage storage accounts |
+| Microsoft.Support/* | Create and manage support tickets |
+
+### User Access Administrator
+Can manage user access to Azure resources
+
+| **Actions** ||
+| ------- | ------ |
+| */read | Read resources of all Types, except secrets. |
+| Microsoft.Authorization/* | Read authorization |
+| Microsoft.Support/* | Create and manage support tickets |
+
+### Classic Virtual Machine Contributor
+Can manage classic virtual machines but not the virtual network or storage account to which they are connected
+
+| **Actions** ||
+| ------- | ------ |
+| Microsoft.Authorization/*/read | Read authorization |
+| Microsoft.ClassicCompute/domainNames/* | Create and manage classic compute domain names |
+| Microsoft.ClassicCompute/virtualMachines/* | Create and manage virtual machines |
+| Microsoft.ClassicNetwork/networkSecurityGroups/join/action | Join network security groups |
+| Microsoft.ClassicNetwork/reservedIps/link/action | Link reserved IPs |
+| Microsoft.ClassicNetwork/reservedIps/read | Read reserved IP addresses |
+| Microsoft.ClassicNetwork/virtualNetworks/join/action | Join virtual networks |
+| Microsoft.ClassicNetwork/virtualNetworks/read | Read virtual networks |
+| Microsoft.ClassicStorage/storageAccounts/disks/read | Read storage account disks |
+| Microsoft.ClassicStorage/storageAccounts/images/read | Read storage account images |
+| Microsoft.ClassicStorage/storageAccounts/listKeys/action | List storage account keys |
+| Microsoft.ClassicStorage/storageAccounts/read | Read classic storage accounts |
+| Microsoft.Insights/alertRules/* | Create and manage Insights alert rules |
+| Microsoft.ResourceHealth/availabilityStatuses/read | Read health of the resources |
+| Microsoft.Resources/deployments/* | Create and manage resource group deployments |
+| Microsoft.Resources/subscriptions/resourceGroups/read | Read resource groups | Microsoft.Support/* | Create and manage support tickets |
+
+### Virtual Machine Contributor
+Can manage virtual machines but not the virtual network or storage account to which they are connected
+
+| **Actions** ||
+| ------- | ------ |
+| Microsoft.Authorization/*/read | Read authorization |
+| Microsoft.Compute/availabilitySets/* | Create and manage compute availability sets |
+| Microsoft.Compute/locations/* | Create and manage compute locations |
+| Microsoft.Compute/virtualMachines/* | Create and manage virtual machines |
+| Microsoft.Compute/virtualMachineScaleSets/* | Create and manage virtual machine scale sets |
+| Microsoft.Insights/alertRules/* | Create and manage Insights alert rules |
+| Microsoft.Network/applicationGateways/backendAddressPools/join/action | Join network application gateway backend address pools |
+| Microsoft.Network/loadBalancers/backendAddressPools/join/action | Join load balancer backend address pools |
+| Microsoft.Network/loadBalancers/inboundNatPools/join/action | Join load balancer inbound NAT pools |
+| Microsoft.Network/loadBalancers/inboundNatRules/join/action | Join load balancer inbound NAT ules |
+| Microsoft.Network/loadBalancers/read | Read load balancers |
+| Microsoft.Network/locations/* | Create and manage network locations |
+| Microsoft.Network/networkInterfaces/* | Create and manage network interfaces |
+| Microsoft.Network/networkSecurityGroups/join/action | Join network security groups |
+| Microsoft.Network/networkSecurityGroups/read | Read network security groups |
+| Microsoft.Network/publicIPAddresses/join/action | Join network public IP addresses |
+| Microsoft.Network/publicIPAddresses/read | Read network public IP addresses |
+| Microsoft.Network/virtualNetworks/read | Read virtual networks |
+| Microsoft.Network/virtualNetworks/subnets/join/action | Join virtual network subnets |
+| Microsoft.ResourceHealth/availabilityStatuses/read | Read health of the resources |
+| Microsoft.Resources/deployments/* | Create and manage resource group deployments |
+| Microsoft.Resources/subscriptions/resourceGroups/read | Read resource groups | Microsoft.Storage/storageAccounts/listKeys/action | List storage account keys |
+| Microsoft.Storage/storageAccounts/read | Read storage accounts |
+| Microsoft.Support/* | Create and manage support tickets |
+
+### Classic Network Contributor
+Can manage classic virtual networks and reserved IPs
+
+| **Actions** ||
+| ------- | ------ |
+| Microsoft.Authorization/*/read | Read authorization |
+| Microsoft.ClassicNetwork/* | Create and manage classic networks |
+| Microsoft.Insights/alertRules/* | Create and manage Insights alert rules |
+| Microsoft.ResourceHealth/availabilityStatuses/read | Read health of the resources |
+| Microsoft.Resources/deployments/* | Create and manage resource group deployments |
+| Microsoft.Resources/subscriptions/resourceGroups/read | Read resource groups | Microsoft.Support/* | Create and manage support tickets |
+
+### Web Plan Contributor
+Can manage web plans
+
+| **Actions** ||
+| ------- | ------ |
+| Microsoft.Authorization/*/read | Read authorization |
+| Microsoft.Insights/alertRules/* | Create and manage Insights alert rules |
+| Microsoft.ResourceHealth/availabilityStatuses/read | Read health of the resources |
+| Microsoft.Resources/deployments/* | Create and manage resource group deployments |
+| Microsoft.Resources/subscriptions/resourceGroups/read | Read resource groups | Microsoft.Support/* | Create and manage support tickets |
+| Microsoft.Web/serverFarms/* | Create and manage server farms |
+
+### Website Contributor
+Can manage websites but not the web plans to which they are connected
+
+| **Actions** ||
+| ------- | ------ |
+| Microsoft.Authorization/*/read | Read authorization |
+| Microsoft.Insights/alertRules/* | Create and manage Insights alert rules |
+| Microsoft.Insights/components/* | Create and manage Insights components |
+| Microsoft.ResourceHealth/availabilityStatuses/read | Read health of the resources |
+| Microsoft.Resources/deployments/* | Create and manage resource group deployments |
+| Microsoft.Resources/subscriptions/resourceGroups/read | Read resource groups | Microsoft.Support/* | Create and manage support tickets |
+| Microsoft.Web/certificates/* | Create and manage website certificates |
+| Microsoft.Web/listSitesAssignedToHostName/read | Read sites assigned to a host name |
+| Microsoft.Web/serverFarms/join/action | Join server farms |
+| Microsoft.Web/serverFarms/read | Read server farms |
+| Microsoft.Web/sites/* | Create and manage websites |
+
+## See also
+- [Role-Based Access Control](role-based-access-control-configure.md): Get started with RBAC in the Azure portal.
+- [Custom roles in Azure RBAC](role-based-access-control-custom-roles.md): Learn how to create custom roles to fit your access needs.
+- [Create an access change history report](role-based-access-control-access-change-history-report.md): Keep track of changing role assignments in RBAC.
+- [Role-Based Access Control troubleshooting](role-based-access-control-troubleshooting.md): Get suggestions for fixing common issues.