--- conflicted
+++ resolved
@@ -26,11 +26,7 @@
 
 In this article, we're going to walk through a basic scenario of assigning product licenses to a group of users in Azure Active Directory (Azure AD), and then verifying that all members of the group are correctly licensed.
 
-<<<<<<< HEAD
-In this example, the tenant contains a security group called *HR Department*. This group includes all members of the human resources department, which in this case is around 1,000 users. The administrator wants to assign Office 365 Enterprise E3 licenses to the entire department. The Yammer Enterprise service that's included in the product needs to be temporarily disabled until a later time when the department is ready to start using it. The admin also wants to deploy Enterprise Mobility + Security licenses to the same group of users.
-=======
-In his example, the tenant contains a security group called **HR Department** which includes all members of the Human Resources department (in this case, around 1,000 users). The administrator wants to assign Office 365 Enterprise E3 licenses to the entire department; the Yammer Enterprise service included in the product needs to be temporarily disabled until a later time when the department is ready to start using it. The admin also wants to deploy Enterprise Mobility + Security licenses to the same group of users.
->>>>>>> 104de61b
+In this example, the tenant contains a security group called *HR Department*. This group includes all members of the human resources department (in this case, around 1,000 users). The administrator wants to assign Office 365 Enterprise E3 licenses to the entire department. The Yammer Enterprise service that's included in the product needs to be temporarily disabled until a later time when the department is ready to start using it. The admin also wants to deploy Enterprise Mobility + Security licenses to the same group of users.
 
 ## Step 1: Assign the required licenses
 
@@ -48,11 +44,7 @@
 
   ![Select a group](media/active-directory-licensing-group-assignment-azure-portal/select-a-group.png)
 
-<<<<<<< HEAD
-6. On the **Assign license** blade, click **Assignment options (optional)**, which displays all service plans for the two products that we selected previously. Find **Yammer Enterprise** and turn it **Off** to disable that service from the product license. Confirm by clicking **OK** at the bottom of **Assignment options**.
-=======
-6. On the **Assign license** blade, click **Assignment options (optional)** which displays all service plans included in the two products we selected previously. Find Yammer Enterprise and turn it **Off** to disable that service from the product license. Confirm by clicking **OK** at the bottom of **Assignment options**.
->>>>>>> 104de61b
+6. On the **Assign license** blade, click **Assignment options (optional)**, which displays all service plans included in the two products that we selected previously. Find **Yammer Enterprise** and turn it **Off** to disable that service from the product license. Confirm by clicking **OK** at the bottom of **Assignment options**.
 
   ![Assignment options](media/active-directory-licensing-group-assignment-azure-portal/assignment-options.png)
 
@@ -69,19 +61,11 @@
 
 1. Go to **Azure Active Directory** > **Users and groups** > **All groups**. Then find the *HR Department* group that licenses were assigned to.
 
-<<<<<<< HEAD
-2. On the *HR Department* group blade, select **Licenses** to quickly confirm if licenses have been fully assigned to users, and if there are any errors that you need to look into. You can see details that include the following:
-=======
-2. On the *HR Department* group blade, select **Licenses** to  quickly confirm if licenses have been fully assigned to users and if there are any errors requiring looking into. The following information is available:
->>>>>>> 104de61b
+2. On the *HR Department* group blade, select **Licenses** to quickly confirm if licenses have been fully assigned to users, and if there are any errors that you need to look into. The following information is available:
 
   - List of product licenses that are currently assigned to the group. Select an entry to show the specific services that have been enabled and to make changes.
 
-<<<<<<< HEAD
-  - Status of the latest changes that were made to the license assignment (if the changes are being processed or if processing has finished for all user members).
-=======
-  - Status of the latest license changes made to the group: if the changes are being processed or if processing has been completed on all user members.
->>>>>>> 104de61b
+  - Status of the latest license changes that were made to the group (if the changes are being processed or if processing has finished for all user members).
 
   - Information about users that are in an error state because licenses couldn't be assigned to them.
 
@@ -95,14 +79,8 @@
 
 ## Step 3: Check for license problems and resolve them
 
-1. Go to **Azure Active Directory** > **Users and groups** > **All groups** and find the *HR Department* group that licenses were assigned to.
-
-<<<<<<< HEAD
-2. On the **HR Department** group blade, select **Licenses**. The notification on top of the blade indicates that there are 10 users that licenses couldn't be assigned to. It opens a list of all users in a licensing error state for this group.
-=======
-2. On the **HR Department** group blade, select **Licenses**. The notification on top of the blade shows that there are 10 users for whom licenses could not be assigned. Clicking on it opens a list of all users in licensing error state for this group.
->>>>>>> 104de61b
-
+1. Go to **Azure Active Directory** > **Users and groups** > **All groups**, and find the *HR Department* group that licenses were assigned to.
+2. On the **HR Department** group blade, select **Licenses**. The notification on top of the blade shows that there are 10 users that licenses couldn't be assigned to. Clicking it opens a list of all users in a licensing error state for this group.
 3. The **Failed assignments** column tells us that both product licenses couldn't be assigned to the users. **Top reason for failure** contains the cause of the failure. In this case, it's **Conflicting service plans**.
 
   ![Failed assignments](media/active-directory-licensing-group-assignment-azure-portal/failed-assignments.png)
