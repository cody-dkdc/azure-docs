--- conflicted
+++ resolved
@@ -1,9 +1,5 @@
 ---
-<<<<<<< HEAD
-title: Manage user access with Azure AD access reviews| Microsoft Docs
-=======
 title: Manage user access with access reviews - Azure Active Directory | Microsoft Docs
->>>>>>> f99b807e
 description: Learn how to manage users' access as membership of a group or assignment to an application with Azure Active Directory access reviews
 services: active-directory
 documentationcenter: ''
