--- conflicted
+++ resolved
@@ -1,9 +1,5 @@
 ---
-<<<<<<< HEAD
-title: Manage guest access with Azure AD access reviews | Microsoft Docs
-=======
 title: Manage guest access with access reviews - Azure Active Directory | Microsoft Docs
->>>>>>> f99b807e
 description: Manage guest users as members of a group or assigned to an application with Azure Active Directory access reviews
 services: active-directory
 documentationcenter: ''
