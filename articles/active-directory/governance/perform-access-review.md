--- conflicted
+++ resolved
@@ -74,11 +74,7 @@
 
 1. To approve or deny access for a single user, click the row to open a window to specify the action to take. To approve or deny access for multiple users, add check marks next to the users and then click the **Review X user(s)** button to open a window to specify the action to take.
 
-<<<<<<< HEAD
-1. Click **Approve** or **Deny**. If you are unsure, you can click **Don't know**. Clicking **Don't know** will result in the user maintaining his/her access, but the selection will be reflected in the audit logs.
-=======
 1. Click **Approve** or **Deny**. If you are unsure, you can click **Don't know**. Doing so will result in the user maintaining their access, but the selection will be reflected in the audit logs.
->>>>>>> ffa924ba
 
     ![Perform access review](./media/perform-access-review/approve-deny.png)
 
