---
title: Review access to groups or applications in access reviews - Azure Active Directory | Microsoft Docs
description: Learn how to review access of group members or application access in Azure Active Directory access reviews.
services: active-directory
author: rolyon
manager: mtillman
editor: markwahl-msft
ms.service: active-directory
ms.workload: identity
ms.tgt_pltfrm: na
ms.devlang: na
ms.topic: conceptual
ms.subservice: compliance
ms.date: 04/01/2019
ms.author: rolyon
ms.reviewer: mwahl
ms.collection: M365-identity-device-management
---

# Review access to groups or applications in Azure AD access reviews

Azure Active Directory (Azure AD) simplifies how enterprises manage access to groups and applications in Azure AD and other Microsoft Online Services with a feature called Azure AD access reviews.

This article describes how a designated reviewer performs an access review for members of a group or users with access to an application.

## Open the access review

The first step to perform an access review is to find and open the access review.

1. Look for an email from Microsoft that asks you to review access. Here is an example email to review the access for a group.

    ![Review access email](./media/perform-access-review/access-review-email.png)

1. Click the **Start review** link to open the access review.

If you don't have the email, you can find your pending access reviews by following these steps.

1. Sign in to the MyApps portal at [https://myapps.microsoft.com](https://myapps.microsoft.com).

    ![MyApps portal](./media/perform-access-review/myapps-access-panel.png)

1. In the upper-right corner of the page, click the user symbol, which displays your name and default organization. If more than one organization is listed, select the organization that requested an access review.

1. Click the **Access reviews** tile to see a list of the pending access reviews.

    If the tile isn't visible, there are no access reviews to perform for that organization and no action is needed at this time.

    ![Access reviews list](./media/perform-access-review/access-reviews-list.png)

1. Click the **Begin review** link for the access review you want to perform.

## Perform the access review

Once you have opened the access review, you see the names of users who need to be reviewed.

If the request is to review your own access, the page will look different. For more information, see [Review access for yourself to groups or applications](review-your-access.md).

![Perform access review](./media/perform-access-review/perform-access-review.png)

There are two ways that you can approve or deny access:

- You can approve or deny each request individually, or
- You can accept the system recommendations, which is the easiest and quickest way.

### Approve or deny access for each request

1. Review the list of users to decide whether to approve or deny their continued access.

1. To approve or deny each request, click the row to open a window to specify the action to take.

<<<<<<< HEAD
1. Click **Approve** or **Deny**. If you are unsure, you can click **Don't know**. Doing so will result in the user maintaining his/her access, but the selection will be reflected in the audit logs.
=======
1. Click **Approve** or **Deny**. If you are unsure, you can click **Don't know**. Doing so will result in the user maintaining their access, but the selection will be reflected in the audit logs.
>>>>>>> 6a383dfd

    ![Perform access review](./media/perform-access-review/approve-deny.png)

1. If necessary, enter a reason in the **Reason** box.

    The administrator of the access review might require that you supply a reason for approving continued access or group membership.

1. Once you have specified the action to take, click **Save**.

    If you want to change your response, select the row and update the response. For example, you can approve a previously denied user or deny a previously approved user. You can change your response at any time until the access review has ended.

    If there are multiple reviewers, the last submitted response is recorded. Consider an example where an administrator designates two reviewers – Alice and Bob. Alice opens the access review first and approves access. Before the review ends, Bob opens the access review and denies access. The last deny response is what is recorded.

    > [!NOTE]
    > If a user is denied access, they aren't removed immediately. They are removed when the review has ended or when an administrator stops the review.

### Approve or deny access based on recommendations

To make access reviews easier and faster for you, we also provide recommendations that you can accept with a single click. The recommendations are generated based on the user's sign-in activity.

1. In the blue bar at the bottom of the page, click **Accept recommendations**.

    ![Accept recommendations](./media/perform-access-review/accept-recommendations.png)

    You see a summary of the recommended actions.

    ![Accept recommendations summary](./media/perform-access-review/accept-recommendations-summary.png)

1. Click **Ok** to accept the recommendations.

## Next steps

- [Complete an access review of groups or applications](complete-access-review.md)<|MERGE_RESOLUTION|>--- conflicted
+++ resolved
@@ -68,11 +68,7 @@
 
 1. To approve or deny each request, click the row to open a window to specify the action to take.
 
-<<<<<<< HEAD
-1. Click **Approve** or **Deny**. If you are unsure, you can click **Don't know**. Doing so will result in the user maintaining his/her access, but the selection will be reflected in the audit logs.
-=======
 1. Click **Approve** or **Deny**. If you are unsure, you can click **Don't know**. Doing so will result in the user maintaining their access, but the selection will be reflected in the audit logs.
->>>>>>> 6a383dfd
 
     ![Perform access review](./media/perform-access-review/approve-deny.png)
 
