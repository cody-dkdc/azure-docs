---
<<<<<<< HEAD
title: Create an access review of groups or applications in Azure AD access reviews | Microsoft Docs
description: Learn how to create an access review of group members or application access in Azure AD access reviews. 
=======
title: Create an access review of groups or applications - Azure Active Directory | Microsoft Docs
description: Learn how to create an access review of group members or application access in Azure Active Directory access reviews. 
>>>>>>> f99b807e
services: active-directory
author: rolyon
manager: mtillman
editor: markwahl-msft
ms.service: active-directory
ms.workload: identity
ms.tgt_pltfrm: na
ms.devlang: na
ms.topic: conceptual
ms.subservice: compliance
ms.date: 02/20/2019
ms.author: rolyon
ms.reviewer: mwahl
ms.collection: M365-identity-device-management
---

# Create an access review of groups or applications in Azure AD access reviews

Access to groups and applications for employees and guests changes over time. To reduce the risk associated with stale access assignments, administrators can use Azure Active Directory (Azure AD) to create access reviews for group members or application access. If you need to routinely review access, you can also create recurring access reviews. For more information about these scenarios, see [Manage user access](manage-user-access-with-access-reviews.md) and [Manage guest access](manage-guest-access-with-access-reviews.md).

This article describes how to create one or more access reviews for group members or application access.

## Prerequisites

- [Access reviews enabled](access-reviews-overview.md)
- Global administrator or User administrator

## Create one or more access reviews

1. Sign-in to the Azure portal and open the [Access reviews page](https://portal.azure.com/#blade/Microsoft_AAD_ERM/DashboardBlade/).

1. Click **Controls**.

1. Click **New access review** to create a new access review.

    ![Access review - Controls](./media/create-access-review/controls.png)

1. Name the access review. Optionally, give the review a description. The name and description are shown to the reviewers.

    ![Create an access review - Review name and description](./media/create-access-review/name-description.png)

1. Set the **Start date**. By default, an access review occurs once, starts the same time it's created, and it ends in one month. You can change the start and end dates to have an access review start in the future and last however many days you want.

    ![Create an access review - Start and end dates](./media/create-access-review/start-end-dates.png)

1. To make the access review recurring, change the **Frequency** setting from **One time** to **Weekly**, **Monthly**, **Quarterly** or **Annually**, and use the **Duration** slider or text box to define how many days each review of the recurring series will be open for input from reviewers. For example, the maximum duration that you can set for a monthly review is 27 days, to avoid overlapping reviews.

1. Use the **End** setting to specify how to end the recurring access review series. The series can end in three ways: it runs continuously to start reviews indefinitely, until a specific date, or after a defined number of occurrences has been completed. You, another User administrator, or another Global administrator can stop the series after creation by changing the date in **Settings**, so that it ends on that date.

1. In the **Users** section, specify the users that access review applies to. Access reviews can be for the members of a group or for users who were assigned to an application. You can further scope the access review to review only the guest users who are members (or assigned to the application), rather than reviewing all the users who are members or who have access to the application.

    ![Create an access review - Users](./media/create-access-review/users.png)

1. In the **Groups** section, select one or more groups that you would like to review membership of.

    > [!NOTE]
    > Selecting more than one group will create multiple access reviews. For example, selecting five groups will create five separate access reviews.
    
    ![Create an access review - Select group](./media/create-access-review/select-group.png)

1. In the **Applications** section (if you selected **Assigned to an application** in step 8), select the applications that you would like to review access to.

    > [!NOTE]
    > Selecting more than one application will create multiple access reviews. For example, selecting five applications will create five separate access reviews.
    
    ![Create an access review - Select application](./media/create-access-review/select-application.png)

1. In the **Reviewers** section, select either one or more people to review all the users in scope. Or you can select to have the members review their own access. If the resource is a group, you can ask the group owners to review. You also can require that the reviewers supply a reason when they approve access.

    ![Create an access review - Reviewers](./media/create-access-review/reviewers.png)

1. In the **Programs** section, select the program you want to use. You can simplify how to track and collect access reviews for different purposes by organizing them into programs. **Default Program** is always present, or you can create a different program. For example, you can choose to have one program for each compliance initiative or business goal.

    ![Create an access review - Programs](./media/create-access-review/programs.png)

### Upon completion settings

1. To specify what happens after a review completes, expand the **Upon completion settings** section.

    ![Upon completion settings](./media/create-access-review/upon-completion-settings.png)

1. If you want to automatically remove access for users that were denied, set **Auto apply results to resource** to **Enable**. If you want to manually apply the results when the review completes, set the switch to **Disable**.

1. Use the **Should reviewer not respond** list to specify what happens for users that are not reviewed by the reviewer within the review period. This setting does not impact users who have been reviewed by the reviewers manually. If the final reviewer's decision is Deny, then the user's access will be removed.

    - **No change** - Leave user's access unchanged
    - **Remove access** - Remove user's access
    - **Approve access** - Approve user's access
    - **Take recommendations** - Take the system's recommendation on denying or approving the user's continued access

### Advanced settings

1. To specify additional settings, expand the **Advanced settings** section.

    ![Advanced settings](./media/create-access-review/advanced-settings.png)

1. Set **Show recommendations** to **Enable** to show the reviewers the system recommendations based the user's access information.

1. Set **Require reason on approval** to **Enable** to require the reviewer to supply a reason for approval.

1. Set **Mail notifications** to **Enable** to have Azure AD send email notifications to reviewers when an access review starts, and to administrators when a review completes.

1. Set **Reminders** to **Enable** to have Azure AD send reminders of access reviews in progress to reviewers who have not completed their review.

## Start the access review

Once you have specified the settings for an access review, click **Start**.

By default, Azure AD sends an email to reviewers shortly after the review starts. If you choose not to have Azure AD send the email, be sure to inform the reviewers that an access review is waiting for them to complete. You can show them the instructions for how to [review access to groups or applications](perform-access-review.md). If your review is for guests to review their own access, show them the instructions for how to [review access for yourself to groups or applications](review-your-access.md).

If some of the reviewers are guests, guests are notified via email only if they've already accepted their invitation.

## Manage the access review

You can track the progress as the reviewers complete their reviews in the Azure AD dashboard in the **Access reviews** section. No access rights are changed in the directory until [the review is completed](complete-access-review.md).

If this is a one-time review, then after the access review period is over or the administrator stops the access review, follow the steps in [Complete an access review of groups or applications](complete-access-review.md) to see and apply the results.  

To manage a series of access reviews, navigate to the access review from **Controls**, and you will find upcoming occurrences in Scheduled reviews, and edit the end date or add/remove reviewers accordingly. 

Based on your selections in Upon completion settings, auto-apply will be executed after the review's end date or when you manually stop the review. The status of the review will change from Completed through intermediate states such as Applying and finally to state Applied. You should expect to see denied users, if any, being removed from the group membership or application assignment in a few minutes.

## Create reviews via APIs

You can also create access reviews using APIs. What you do to manage access reviews of groups and application users in the Azure portal can also be done using Microsoft Graph APIs. For more information, see the [Azure AD access reviews API reference](https://docs.microsoft.com/graph/api/resources/accessreviews-root?view=graph-rest-beta). For a code sample, see [Example of retrieving Azure AD access reviews via Microsoft Graph](https://techcommunity.microsoft.com/t5/Azure-Active-Directory/Example-of-retrieving-Azure-AD-access-reviews-via-Microsoft/m-p/236096).

## Next steps

- [Review access to groups or applications](perform-access-review.md)
- [Review access for yourself to groups or applications](review-your-access.md)
- [Complete an access review of groups or applications](complete-access-review.md)<|MERGE_RESOLUTION|>--- conflicted
+++ resolved
@@ -1,11 +1,6 @@
 ---
-<<<<<<< HEAD
-title: Create an access review of groups or applications in Azure AD access reviews | Microsoft Docs
-description: Learn how to create an access review of group members or application access in Azure AD access reviews. 
-=======
 title: Create an access review of groups or applications - Azure Active Directory | Microsoft Docs
 description: Learn how to create an access review of group members or application access in Azure Active Directory access reviews. 
->>>>>>> f99b807e
 services: active-directory
 author: rolyon
 manager: mtillman
