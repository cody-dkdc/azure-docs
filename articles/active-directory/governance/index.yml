### YamlMime:YamlDocument
documentType: LandingData
title: Azure AD Identity Governance documentation
metadata:
  document_id: 
  title: Azure Active Directory Identity Governance documentation | Microsoft Docs
  description: Learn about identity lifecycle governance, access lifecycle governance, and secure administration across employees and partners.
  services: active-directory
  author: rolyon
  manager: mtillman
  ms.service: active-directory
  ms.tgt_pltfrm: na
  ms.devlang: na
  ms.topic: landing-page
  ms.date: 04/18/2019
  ms.author: rolyon
abstract:
  description: Azure Active Directory (Azure AD) Identity Governance gives organizations the ability to govern the identity lifecycle, govern access lifecycle, and secure administration across employees and partners. 
  aside:
    image:
      alt: 
      height: 112
      src: media/index/video-thumb-identity-governance.png
      width: 200  
    title: Govern access to your resources (1:17:24)
    href: https://www.youtube.com/embed/aY7A0Br8u5M
    width: 200
sections:
  - title: Identity Governance
    items:
    - type: list
      style: unordered
      items:
      - html: <a href="/azure/active-directory/governance/identity-governance-overview">What is Identity Governance?</a>
  - title: Entitlement management (Preview)
    items:
    - type: list
      style: unordered
      items:
      - html: <a href="/azure/active-directory/governance/entitlement-management-overview">What is Azure AD entitlement management?</a>
      - html: <a href="/azure/active-directory/governance/entitlement-management-access-package-first">Tutorial - Create your first access package</a>
      - html: <a href="/azure/active-directory/governance/entitlement-management-access-package-edit">Edit and manage an existing access package</a>
  - title: Access reviews
    items:
    - type: list
      style: unordered
      items:
      - html: <a href="/azure/active-directory/governance/access-reviews-overview">What are Azure AD access reviews?</a>
      - html: <a href="/azure/active-directory/governance/create-access-review">Create an access review of groups or apps</a>
      - html: <a href="/azure/active-directory/governance/perform-access-review">Review access to group or apps</a>
  - title: Terms of use
    items:
    - type: list
      style: unordered
      items:
<<<<<<< HEAD
      - html: <a href="/azure/active-directory/conditional-access/terms-of-use">What can I do with Terms of use?</a>
=======
      - html: <a href="/azure/active-directory/conditional-access/terms-of-use">Require Terms of use?</a>
>>>>>>> 6a383dfd
<|MERGE_RESOLUTION|>--- conflicted
+++ resolved
@@ -53,8 +53,4 @@
     - type: list
       style: unordered
       items:
-<<<<<<< HEAD
-      - html: <a href="/azure/active-directory/conditional-access/terms-of-use">What can I do with Terms of use?</a>
-=======
-      - html: <a href="/azure/active-directory/conditional-access/terms-of-use">Require Terms of use?</a>
->>>>>>> 6a383dfd
+      - html: <a href="/azure/active-directory/conditional-access/terms-of-use">Require Terms of use?</a>