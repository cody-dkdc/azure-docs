--- conflicted
+++ resolved
@@ -1,11 +1,6 @@
 ---
-<<<<<<< HEAD
-title: Retrieve access review results for groups or applications in Azure AD access reviews | Microsoft Docs
-description: Learn how to retrieve access review results for group members or application access in Azure AD access reviews.
-=======
 title: Retrieve access review results for groups or applications in access reviews - Azure Active Directory | Microsoft Docs
 description: Learn how to retrieve access review results for group members or application access in Azure Active Directory access reviews.
->>>>>>> f99b807e
 services: active-directory
 documentationcenter: ''
 author: rolyon
