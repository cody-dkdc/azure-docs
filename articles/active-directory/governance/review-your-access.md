---
<<<<<<< HEAD
title: Review access for yourself to groups or applications in Azure AD access reviews | Microsoft Docs
=======
title: Review access for yourself to groups or applications in access reviews - Azure Active Directory | Microsoft Docs
>>>>>>> f99b807e
description: Learn how to review your own access to groups or applications in Azure Active Directory access reviews.
services: active-directory
author: rolyon
manager: mtillman
editor: markwahl-msft
ms.service: active-directory
ms.workload: identity
ms.tgt_pltfrm: na
ms.devlang: na
ms.topic: conceptual
ms.subservice: compliance
ms.date: 02/20/2019
ms.author: rolyon
ms.reviewer: mwahl
ms.collection: M365-identity-device-management
---

# Review access for yourself to groups or applications in Azure AD access reviews

Azure Active Directory (Azure AD) simplifies how enterprises manage access to groups or applications in Azure AD and other Microsoft Online Services with a feature called Azure AD access reviews.

This article describes how to review your own access to a group or an application.

## Open the access review

The first step to perform an access review is to find and open the access review.

1. Look for an email from Microsoft that asks you to review access. Here is an example email to review your access to a group.

    ![Review access email](./media/review-your-access/access-review-email.png)

1. Click the **Review access** link to open the access review.

If you don't have the email, you can find your pending access reviews by following these steps.

1. Sign in to the MyApps portal at [https://myapps.microsoft.com](https://myapps.microsoft.com).

    ![MyApps portal](./media/review-your-access/myapps-access-panel.png)

1. In the upper-right corner of the page, click the user symbol, which displays your name and default organization. If more than one organization is listed, select the organization that requested an access review.

1. On the right side of the page, click the **Access reviews** tile to see a list of the pending access reviews.

    If the tile isn't visible, there are no access reviews to perform for that organization and no action is needed at this time.

    ![Access reviews list](./media/review-your-access/access-reviews-list.png)

1. Click the **Begin review** link for the access review you want to perform.

## Perform the access review

Once you have opened the access review, you can see your access.

1. Review your access and decide whether you still need access.

    If the request is to review access for others, the page will look different. For more information, see [Review access to groups or applications](perform-access-review.md).

    ![Perform access review](./media/review-your-access/perform-access-review.png)

1. Click **Yes** to keep your access or click **No** to remove your access.

1. If you click **Yes**, you might need to specify a justification in the **Reason** box.

    ![Perform access review](./media/review-your-access/perform-access-review-submit.png)

1. Click **Submit**.

    Your selection is submitted and you returned to the MyApps portal.

    If you want to change your response, re-open the access reviews page and update your response. You can change your response at any time until the access review has ended.

    > [!NOTE]
    > If you indicated that you no longer need access, you aren't removed immediately. You are removed when the review has ended or when an administrator stops the review.

## Next steps

- [Complete an access review of groups or applications](complete-access-review.md)<|MERGE_RESOLUTION|>--- conflicted
+++ resolved
@@ -1,9 +1,5 @@
 ---
-<<<<<<< HEAD
-title: Review access for yourself to groups or applications in Azure AD access reviews | Microsoft Docs
-=======
 title: Review access for yourself to groups or applications in access reviews - Azure Active Directory | Microsoft Docs
->>>>>>> f99b807e
 description: Learn how to review your own access to groups or applications in Azure Active Directory access reviews.
 services: active-directory
 author: rolyon
