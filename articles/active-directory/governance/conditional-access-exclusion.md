---
<<<<<<< HEAD
title: Use Azure AD access reviews to manage users excluded from conditional access policies | Microsoft Docs
=======
title: Use access reviews to manage users excluded from conditional access policies - Azure Active Directory | Microsoft Docs
>>>>>>> f99b807e
description: Learn how to use Azure Active Directory (Azure AD) access reviews to manage users that have been excluded from conditional access policies
services: active-directory
documentationcenter: ''
author: rolyon
manager: mtillman
editor: markwahl-msft
ms.service: active-directory
ms.workload: identity
ms.tgt_pltfrm: na
ms.devlang: na
ms.topic: conceptual
ms.subservice: compliance
ms.date: 09/25/2018
ms.author: rolyon
ms.reviewer: mwahl
ms.collection: M365-identity-device-management
---

# Use Azure AD access reviews to manage users excluded from conditional access policies

In an ideal world, all users would follow the access polices to secure access to your organization's resources. However, sometimes there are business cases that require you to make exceptions. This article describes some examples where exclusions might be required and how you, as the IT administrator, can manage this task, avoid oversight of policy exceptions, and provide auditors with proof that these exceptions are reviewed regularly using Azure Active Directory (Azure AD) access reviews.

> [!NOTE]
> A valid Azure AD Premium P2, Enterprise Mobility + Security E5 paid, or trial license is required to use Azure AD access reviews. For more information, see [Azure Active Directory editions](../fundamentals/active-directory-whatis.md).

## Why would you exclude users from policies?

As an IT administrator, you might use [Azure AD conditional access](../conditional-access/overview.md) to require users to authenticate using multi-factor authentication (MFA) or sign in from a trusted network or device. During the deployment planning, you find out that some of these requirements cannot be met by all users. For example, there are users who work from a remote office that is not part of your internal network or there is an executive who uses an old phone that is not supported. The business requires that these users be allowed to sign in and do their job, therefore, they are excluded from the conditional access policies.

As another example, you might use [named locations](../conditional-access/location-condition.md) in conditional access to configure a set of counties and regions from which you don't want to allow users to access their tenant.

![Named locations](./media/conditional-access-exclusion/named-locations.png)

However, in some cases, users might have a legitimate reason to sign in from these blocked countries. For example, users might be traveling for work or personal reasons. In this example, the conditional access policy to block these countries could have a dedicated cloud security group for the users who are excluded from the policy. Users who need access while traveling, can add themselves to the group using [Azure AD self-service Group management](../users-groups-roles/groups-self-service-management.md).

Another example might be that you have a conditional access policy that [blocks legacy authentication for the vast majority of your users](https://cloudblogs.microsoft.com/enterprisemobility/2018/06/07/azure-ad-conditional-access-support-for-blocking-legacy-auth-is-in-public-preview/). Microsoft strongly recommends that you block the use of legacy protocols in your tenant to improve your security posture. However, if you have some users that absolutely need to use legacy authentication methods to access your resources via Office 2010 or IMAP/SMTP/POP based clients, then you can exclude these users from the policy that block legacy authentication methods.

## Why are exclusions challenging?

In Azure AD, you can scope a conditional access policy to a set of users. You can also exclude some of these users by selecting Azure AD roles, individual users, or guests of users. It is important to remember that when these exclusions are configured, the policy intent can't be enforced for those users. If these exclusions were configured as either a list of individual users or via a legacy on-premises security group, then it limits the visibility of this exclusion list (users may not know of its existence) and the IT administrator's control over it (users can join the security group to by-pass the policy). Additionally, users that qualified for the exclusion at one time may no longer need it or be eligible for it.

At the beginning of an exclusion, there is a short list of users who bypass the policy. Over time, more and more users are excluded, and the list grows. At some point, there is a need to review the list and confirm that each of these users should still be excluded. Managing the list from a technical point of view, can be relatively easy, but who makes the business decisions and how do you make sure it is all auditable?

However, if you configure the exclusion to the conditional access policy using an Azure AD group, then you can use access reviews as a compensating control, to drive visibility, and reduce the number of users who have an exception.

## How to create an exclusion group in a conditional access policy

Follow these steps to create a new Azure AD group and a conditional access policy that does not apply to that group.

### Create an exclusion group

1. Sign in to the Azure portal.

1. In the left navigation, click **Azure Active Directory** and then click **Groups**.

1. On the top menu, click **New Group** to open the group pane.

1. In the **Group type** list, select **Security**. Specify a name and description.

1. Make sure to set the **Membership** type to **Assigned**.

1. Select the users that should be part of this exclusion group and then click **Create**.

    ![New group pane](./media/conditional-access-exclusion/new-group.png)

### Create a conditional access policy that excludes the group

Now you can create a conditional access policy that uses this exclusion group.

1. In the left navigation, click **Azure Active Directory** and then click **Conditional access** to open the **Policies** blade.

1. Click **New policy** to open the **New** pane.

1. Specify a name.

1. Under Assignments click **Users and groups**.

1. On the **Include** tab, select **All Users**.

1. On the **Exclude** tab, add a checkmark to **Users and groups** and then click **Select excluded users**.

1. Select the exclusion group you created.

    > [!NOTE]
    > As a best practice, it is recommended to exclude at least one administrator account from the policy when testing to make sure you are not locked out of your tenant.

1. Continue with setting up the conditional access policy based on your organizational requirements.

    ![Select excluded users](./media/conditional-access-exclusion/select-excluded-users.png)

Let's cover two examples where you can use access reviews to manage exclusions in conditional access policies.

## Example 1: Access review for users accessing from blocked countries

Let's say you have a conditional access policy that blocks access from certain countries. It includes a group that is excluded from the policy. Here is a recommended access review where members of the group are reviewed.

> [!NOTE]
> A Global administrator or User administrator role is required to create access reviews.

1. The review will reoccur every week.

2. Will never end in order to make sure you're keeping this exclusion group the most up-to-date.

3. All members of this group will be in scope for the review.

4. Each user will have to self-attest that they still need to have access from these blocked countries, therefore they still need to be a member of the group.

5. If the user doesn't respond to the review request, they will be automatically removed from the group, and therefore, can no longer access the tenant while traveling to these countries.

6. Enable mail notifications so users are notified about the start and completion of the access review.

    ![Create an access review](./media/conditional-access-exclusion/create-access-review-1.png)

## Example 2: Access review for users accessing with legacy authentication

Let's say you have a conditional access policy that blocks access for users using legacy authentication and older client versions. It includes a group that is excluded from the policy. Here is a recommended access review where members of the group are reviewed.

1. This review would need to be a recurring review.

2. Everyone in the group would need to be reviewed.

3. It could be configured to list the business unit owners as the selected reviewers.

4. Auto-apply the results and remove users that have not been approved to continue using legacy authentication methods.

5. It might be beneficial to enable recommendations so reviewers of large groups can easily make their decisions.

6. Enable mail notifications so users are notified about the start and completion of the access review.

    ![Create an access review](./media/conditional-access-exclusion/create-access-review-2.png)

**Pro Tip**: If you have many exclusion groups and therefore need to create multiple access reviews, we now have an API in the Microsoft Graph beta endpoint that allows you to create and manage them programmatically. To get started, see the [Azure AD access reviews API reference](https://developer.microsoft.com/graph/docs/api-reference/beta/resources/accessreviews_root) and [Example of retrieving Azure AD access reviews via Microsoft Graph](https://techcommunity.microsoft.com/t5/Azure-Active-Directory/Example-of-retrieving-Azure-AD-access-reviews-via-Microsoft/td-p/236096).

## Access review results and audit logs

Now that you have everything in place, group, conditional access policy, and access reviews, it is time to monitor and track the results of these reviews.

1. In the Azure portal, open the  **Access reviews** blade.

1. Open the control and program you have created for managing the exclusion group.

1. Click **Results** to see who was approved to stay on the list and who was removed.

    ![Access reviews results](./media/conditional-access-exclusion/access-reviews-results.png)

1. Then click **Audit logs** to see the actions that were taken during this review.

    ![Access reviews audit logs](./media/conditional-access-exclusion/access-reviews-audit-logs.png)

As an IT administrator, you know that managing exclusion groups to your policies is sometimes inevitable. However, maintaining these groups, reviewing them on a regular basis by the business owner or the users themselves, and auditing these changes can made easier with Azure AD access reviews.

## Next steps

- [Create an access review of groups or applications](create-access-review.md)
- [What is conditional access in Azure Active Directory?](../conditional-access/overview.md)<|MERGE_RESOLUTION|>--- conflicted
+++ resolved
@@ -1,9 +1,5 @@
 ---
-<<<<<<< HEAD
-title: Use Azure AD access reviews to manage users excluded from conditional access policies | Microsoft Docs
-=======
 title: Use access reviews to manage users excluded from conditional access policies - Azure Active Directory | Microsoft Docs
->>>>>>> f99b807e
 description: Learn how to use Azure Active Directory (Azure AD) access reviews to manage users that have been excluded from conditional access policies
 services: active-directory
 documentationcenter: ''
