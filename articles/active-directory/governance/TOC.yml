--- conflicted
+++ resolved
@@ -68,13 +68,7 @@
         href: retrieve-access-review.md
     - name: Azure AD roles
       items:
-<<<<<<< HEAD
-      - name: Review my Azure AD roles
-        href: ../privileged-identity-management/pim-how-to-perform-security-review.md?toc=%2fazure%2factive-directory%2fgovernance%2ftoc.json
-      - name: Start an access review
-=======
       - name: Create an access review
->>>>>>> 6a383dfd
         href: ../privileged-identity-management/pim-how-to-start-security-review.md?toc=%2fazure%2factive-directory%2fgovernance%2ftoc.json
       - name: Review access
         href: ../privileged-identity-management/pim-how-to-perform-security-review.md?toc=%2fazure%2factive-directory%2fgovernance%2ftoc.json
@@ -82,13 +76,7 @@
         href: ../privileged-identity-management/pim-how-to-complete-review.md?toc=%2fazure%2factive-directory%2fgovernance%2ftoc.json
     - name: Azure resource roles
       items:
-<<<<<<< HEAD
-      - name: Review my Azure resource roles
-        href: ../privileged-identity-management/pim-resource-roles-perform-access-review.md?toc=%2fazure%2factive-directory%2fgovernance%2ftoc.json
-      - name: Start an access review
-=======
       - name: Create an access review
->>>>>>> 6a383dfd
         href: ../privileged-identity-management/pim-resource-roles-start-access-review.md?toc=%2fazure%2factive-directory%2fgovernance%2ftoc.json
       - name: Review access
         href: ../privileged-identity-management/pim-resource-roles-perform-access-review.md?toc=%2fazure%2factive-directory%2fgovernance%2ftoc.json
