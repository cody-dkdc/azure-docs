---
<<<<<<< HEAD
title: What are Azure AD access reviews? | Microsoft Docs
=======
title: What are access reviews? - Azure Active Directory | Microsoft Docs
>>>>>>> f99b807e
description: Using Azure Active Directory access reviews, you can control group membership and application access to meet governance, risk management, and compliance initiatives in your organization.
services: active-directory
documentationcenter: ''
author: rolyon
manager: mtillman
editor: markwahl-msft
ms.service: active-directory
ms.workload: identity
ms.tgt_pltfrm: na
ms.devlang: na
ms.topic: conceptual
ms.subservice: compliance
ms.date: 01/18/2019
ms.author: rolyon
ms.reviewer: mwahl
ms.collection: M365-identity-device-management
---

# What are Azure AD access reviews?

Azure Active Directory (Azure AD) access reviews enable organizations to efficiently manage group memberships, access to enterprise applications, and role assignments. User's access can be reviewed on a regular basis to make sure only the right people have continued access.

Here's a video that provides a quick overview of access reviews:

>[!VIDEO https://www.youtube.com/embed/kDRjQQ22Wkk]

## Why are access reviews important?

Azure AD enables you to collaborate internally within your organization and with users from external organizations, such as partners. Users can join groups, invite guests, connect to cloud apps, and work remotely from their work or personal devices. The convenience of leveraging the power of self-service has led to a need for better access management capabilities.

- As new employees join, how do you ensure they have the right access to be productive?
- As people move teams or leave the company, how do you ensure their old access is removed, especially when it involves guests?
- Excessive access rights can lead to audit findings and compromises as they indicate a lack of control over access.
- You have to proactively engage with resource owners to ensure they regularly review who has access to their resources.

## When to use access reviews?

- **Too many users in privileged roles:** It's a good idea to check how many users have administrative access, how many of them are Global Administrators, and if there are any invited guests or partners that have not been removed after being assigned to do an administrative task. You can recertify the role assignment users in [Azure AD roles](../privileged-identity-management/pim-how-to-perform-security-review.md?toc=%2fazure%2factive-directory%2fgovernance%2ftoc.json) such as Global Administrators, or [Azure resources roles](../privileged-identity-management/pim-resource-roles-perform-access-review.md?toc=%2fazure%2factive-directory%2fgovernance%2ftoc.json) such as User Access Administrator in the [Azure AD Privileged Identity Management (PIM)](../privileged-identity-management/pim-configure.md) experience.
- **When automation is infeasible:** You can create rules for dynamic membership on security groups or Office 365 groups, but what if the HR data is not in Azure AD or if users still need access after leaving the group to train their replacement? You can then create a review on that group to ensure those who still need access should have continued access.
- **When a group is used for a new purpose:** If you have a group that is going to be synced to Azure AD, or if you plan to enable the application Salesforce for everyone in the Sales team group, it would be useful to ask the group owner to review the group membership prior to the group being used in a different risk content.
- **Business critical data access:** for certain resources, it might be required to ask people outside of IT to regularly sign off and give a justification on why they need access for auditing purposes.
- **To maintain a policy's exception list:** In an ideal world, all users would follow the access polices to secure access to your organization's resources. However, sometimes there are business cases that require you to make exceptions. As the IT admin, you can manage this task, avoid oversight of policy exceptions, and provide auditors with proof that these exceptions are reviewed regularly.
- **Ask group owners to confirm they still need guests in their groups:** Employee access might be automated with some on premises IAM, but not invited guests. If a group gives guests access to business sensitive content, then it's the group owner's responsibility to confirm the guests still have a legitimate business need for access.
- **Have reviews recur periodically:** You can set up recurring access reviews of users at set frequencies such as weekly, monthly, quarterly or annually, and the reviewers will be notified at the start of each review. Reviewers can approve or deny access with a friendly interface and with the help of smart recommendations.

## Where do you create reviews?

Depending on what you want to review, you will create your access review in Azure AD access reviews, Azure AD enterprise apps (in preview), or Azure AD PIM.

| Access rights of users | Reviewers can be | Review created in | Reviewer experience |
| --- | --- | --- | --- |
| Security group members</br>Office group members | Specified reviewers</br>Group owners</br>Self review | Azure AD access reviews</br>Azure AD groups | Access panel |
| Assigned to a connected app | Specified reviewers</br>Self review | Azure AD access reviews</br>Azure AD enterprise apps (in preview) | Access panel |
<<<<<<< HEAD
| Azure AD directory role | Specified reviewers</br>Self review | Azure AD PIM | Azure portal |
=======
| Azure AD role | Specified reviewers</br>Self review | Azure AD PIM | Azure portal |
>>>>>>> f99b807e
| Azure resource role | Specified reviewers</br>Self review | Azure AD PIM | Azure portal |

## Prerequisites

To use access reviews, you must have one of the following licenses:

- Azure AD Premium P2
- Enterprise Mobility + Security (EMS) E5 license

For more information, see [How to: Sign up for Azure Active Directory Premium](../fundamentals/active-directory-get-started-premium.md) or [Enterprise Mobility + Security E5 Trial](https://aka.ms/emse5trial).

## Get started with access reviews

To learn more about creating and performing access reviews, watch this short demo:

>[!VIDEO https://www.youtube.com/embed/6KB3TZ8Wi40]

If you are ready to deploy access reviews in your organization, follow these steps in the video to onboard, train your administrators, and create your first access review!

>[!VIDEO https://www.youtube.com/embed/X1SL2uubx9M]

## Enable access reviews

To enable access reviews, follow these steps.

1. As a Global administrator or User administrator, sign in to the [Azure portal](https://portal.azure.com) where you want to use access reviews.

1. Click **All services** and find the access reviews service.

1. Click **Access reviews**.

    ![All services - Access reviews](./media/access-reviews-overview/all-services-access-reviews.png)

1. In the navigation list, click **Onboard** to open the **Onboard access reviews** page.

    ![Access reviews onboard](./media/access-reviews-overview/onboard-button.png)

1. Click **Create** to enable access reviews in the current directory.

    ![Onboard access reviews](./media/access-reviews-overview/onboard-access-reviews.png)

    The next time you start access reviews, the access review options will be enabled.

    ![Access reviews enabled](./media/access-reviews-overview/access-reviews-enabled.png)

## Next steps

- [Create an access review of groups or applications](create-access-review.md)
- [Create an access review of users in an Azure AD administrative role](../privileged-identity-management/pim-how-to-start-security-review.md?toc=%2fazure%2factive-directory%2fgovernance%2ftoc.json)
- [Review access to groups or applications](perform-access-review.md)
- [Complete an access review of groups or applications](complete-access-review.md)<|MERGE_RESOLUTION|>--- conflicted
+++ resolved
@@ -1,9 +1,5 @@
 ---
-<<<<<<< HEAD
-title: What are Azure AD access reviews? | Microsoft Docs
-=======
 title: What are access reviews? - Azure Active Directory | Microsoft Docs
->>>>>>> f99b807e
 description: Using Azure Active Directory access reviews, you can control group membership and application access to meet governance, risk management, and compliance initiatives in your organization.
 services: active-directory
 documentationcenter: ''
@@ -57,11 +53,7 @@
 | --- | --- | --- | --- |
 | Security group members</br>Office group members | Specified reviewers</br>Group owners</br>Self review | Azure AD access reviews</br>Azure AD groups | Access panel |
 | Assigned to a connected app | Specified reviewers</br>Self review | Azure AD access reviews</br>Azure AD enterprise apps (in preview) | Access panel |
-<<<<<<< HEAD
-| Azure AD directory role | Specified reviewers</br>Self review | Azure AD PIM | Azure portal |
-=======
 | Azure AD role | Specified reviewers</br>Self review | Azure AD PIM | Azure portal |
->>>>>>> f99b807e
 | Azure resource role | Specified reviewers</br>Self review | Azure AD PIM | Azure portal |
 
 ## Prerequisites
