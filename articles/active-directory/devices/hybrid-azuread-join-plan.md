--- conflicted
+++ resolved
@@ -37,11 +37,7 @@
 This article assumes that you are familiar with the [Introduction to device management in Azure Active Directory](../device-management-introduction.md).
 
 > [!NOTE]
-<<<<<<< HEAD
-> The minimum required domain functional and forest functional levels for Windows 10 hybrid Azure AD join is Windows Server 2008 R2. On lower versions, the user may not get a Primary Refresh Token during Windows logon due to LSA issues.
-=======
 > The minimum required domain functional and forest functional levels for Windows 10 hybrid Azure AD join is Windows Server 2008 R2.
->>>>>>> 6a383dfd
 
 ## Plan your implementation
 
@@ -97,19 +93,11 @@
 Hybrid Azure AD join is a process to automatically register your on-premises domain-joined devices with Azure AD. There are cases where you don't want all your devices to register automatically. If this is true for you, see [How to control the hybrid Azure AD join of your devices](hybrid-azuread-join-control.md).
 
 If your Windows 10 domain joined devices are already [Azure AD registered](https://docs.microsoft.com/azure/active-directory/devices/overview#azure-ad-registered-devices) to your tenant, we highly recommend removing that state before enabling Hybrid Azure AD join. From Windows 10 1809 release, the following changes have been made to avoid this dual state:
-<<<<<<< HEAD
 
 - Any existing Azure AD registered state would be automatically removed after the device is Hybrid Azure AD joined.
 - You can prevent your domain joined device from being Azure AD registered by adding this registry key - HKLM\SOFTWARE\Policies\Microsoft\Windows\WorkplaceJoin, "BlockAADWorkplaceJoin"=dword:00000001 .
 - This change is now available for Windows 10 1803 release with KB4489894.
 
-=======
-
-- Any existing Azure AD registered state would be automatically removed after the device is Hybrid Azure AD joined.
-- You can prevent your domain joined device from being Azure AD registered by adding this registry key - HKLM\SOFTWARE\Policies\Microsoft\Windows\WorkplaceJoin, "BlockAADWorkplaceJoin"=dword:00000001 .
-- This change is now available for Windows 10 1803 release with KB4489894.
-
->>>>>>> 6a383dfd
 FIPS-compliant TPMs aren't supported for Hybrid Azure AD join. If your devices have FIPS-compliant TPMs, you must disable them before proceeding with Hybrid Azure AD join. Microsoft does not provide any tools for disabling FIPS mode for TPMs as it is dependent on the TPM manufacturer. Please contact your hardware OEM for support.
 
 ## Review how to control the hybrid Azure AD join of your devices
