--- conflicted
+++ resolved
@@ -22,13 +22,10 @@
   items:
   - name: SSO to on-premises resources
     href: azuread-join-sso.md
-<<<<<<< HEAD
   - name: Primary Refresh Tokens
     href: concept-primary-refresh-token.md
-=======
   - name: Azure managed workstations
     href: concept-azure-managed-workstation.md
->>>>>>> 418991f9
 - name: How-to guides
   expanded: true
   items:
