--- conflicted
+++ resolved
@@ -79,13 +79,6 @@
 
 - **Users may sync settings and app data across devices** - By default, this setting is set to **NONE**. Selecting specific users or groups or ALL allows the user’s settings and app data to sync across their Windows 10 devices. Learn more on how sync works in Windows 10.
 This option is a premium capability available through products such as Azure AD Premium or the Enterprise Mobility Suite (EMS).
-<<<<<<< HEAD
-
-
-
-
-=======
->>>>>>> 6a383dfd
 
 ## Locate devices
 
@@ -114,11 +107,7 @@
 ## Device management tasks
 
 As a global administrator or cloud device administrator, you can manage the registered or joined devices. Intune Service administrators can:
-<<<<<<< HEAD
- 
-=======
-
->>>>>>> 6a383dfd
+
 - Update devices  - Examples are daily operations such as enabling/disabling devices
 
 - Delete devices – When a device is retired and should be deleted in Azure AD
@@ -147,11 +136,6 @@
 
 - You need to be a global administrator or cloud device administrator in Azure AD to enable / disable a device. 
 - Disabling a device prevents a device from successfully authenticating with Azure AD, thereby preventing the device from accessing your Azure AD resources that are guarded by device CA or using your WH4B credentials. 
-<<<<<<< HEAD
-
-
-=======
->>>>>>> 6a383dfd
 
 ### Delete an Azure AD device
 
