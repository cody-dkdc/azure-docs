---
title: How to manage devices using the Azure portal | Microsoft Docs
description: Learn how to use the Azure portal to manage devices.
services: active-directory
documentationcenter: ''
author: MicrosoftGuyJFlo
manager: daveba
editor: ''

ms.assetid: 54e1b01b-03ee-4c46-bcf0-e01affc0419d
ms.service: active-directory
ms.subservice: devices
ms.workload: identity
ms.tgt_pltfrm: na
ms.devlang: na
ms.topic: article
ms.date: 06/04/2019
ms.author: joflore
ms.reviewer: jairoc

#Customer intent: As an IT admin, I want to manage all devices related tasks from a central location

ms.collection: M365-identity-device-management
---
# How to manage device identity using the Azure portal

<<<<<<< HEAD
With device management in Azure Active Directory (Azure AD), you can ensure that your users are accessing your resources from devices that meet your standards for security and compliance.
=======
With device identity management in Azure Active Directory (Azure AD), you can ensure that your users are accessing your resources from devices that meet your standards for security and compliance. 
>>>>>>> 93b68f94

This article:

- Assumes that you are familiar with the [introduction to device identity management in Azure Active Directory](overview.md)
- Provides you with information about managing your device identities using the Azure AD portal

## Manage device identities

The Azure AD portal provides you with a central place to manage your device identities. You can get to this place by either using a [direct link](https://portal.azure.com/#blade/Microsoft_AAD_IAM/DevicesMenuBlade/Devices) or by following these manual steps:

1. Sign in to the [Azure portal](https://portal.azure.com) as administrator.
2. On the left navbar, click **Active Directory**.

   ![Configure device settings](./media/device-management-azure-portal/01.png)

3. In the **Manage** section, click **Devices**.

   ![Configure device settings](./media/device-management-azure-portal/74.png)

The **Devices** page enables you to:

- Configure your device settings
- Locate devices
- Perform device identity management tasks
- Review device-related audit logs  
  
## Configure device settings

To manage your device identities using the Azure AD portal, your devices need to be either [registered or joined](overview.md) to Azure AD. As an administrator, you can fine-tune the process of registering and joining devices by configuring the device settings.

![Configure device settings](./media/device-management-azure-portal/22.png)

The device settings page enables you to configure:

![Manage an Intune device](./media/device-management-azure-portal/21.png)

- **Users may join devices to Azure AD** - This setting enables you to select the users who can register their devices as [Azure AD join devices](overview.md#azure-ad-joined-devices). The default is **All**.

>[!NOTE]
> **Users may join devices to Azure AD** setting is only applicable to Azure AD join on Windows 10.

- **Additional local administrators on Azure AD joined devices** - You can select the users that are granted local administrator rights on a device. Users added here are added to the *Device Administrators* role in Azure AD. Global administrators in Azure AD and device owners are granted local administrator rights by default. 
This option is a premium edition capability available through products such as Azure AD Premium or the Enterprise Mobility Suite (EMS).
- **Users may register their devices with Azure AD** - You need to configure this setting to allow Windows 10 personal, iOS, Android, and macOs devices to be [registered](overview.md#azure-ad-registered-devices) with Azure AD. If you select **None**, devices are not allowed to register with Azure AD. Enrollment with Microsoft Intune or Mobile Device Management (MDM) for Office 365 requires registration. If you have configured either of these services, **ALL** is selected and **NONE** is not available.
- **Require Multi-Factor Auth to join devices** - You can choose whether users are required to provide a second authentication factor to [join](overview.md#azure-ad-joined-devices) their device to Azure AD. The default is **No**. We recommend requiring multi-factor authentication when registering a device. Before you enable multi-factor authentication for this service, you must ensure that multi-factor authentication is configured for the users that register their devices. For more information on different Azure multi-factor authentication services, see [getting started with Azure multi-factor authentication](../authentication/concept-mfa-whichversion.md). 

>[!NOTE]
> **Require Multi-Factor Auth to join devices** setting does not apply to hybrid Azure AD joined devices.

- **Maximum number of devices** - This setting enables you to select the maximum number of devices that a user can have in Azure AD. If a user reaches this quota, they are not be able to add additional devices until one or more of the existing devices are removed. The device quota is counted for all devices that are either Azure AD joined or Azure AD registered today. The default value is **20**.

>[!NOTE]
> **Maximum number of devices** setting does not apply to hybrid Azure AD joined devices.

- **Users may sync settings and app data across devices** - By default, this setting is set to **NONE**. Selecting specific users or groups or ALL allows the user’s settings and app data to sync across their Windows 10 devices. Learn more on how sync works in Windows 10.
This option is a premium capability available through products such as Azure AD Premium or the Enterprise Mobility Suite (EMS).

## Locate devices

You have two options to locate registered and joined devices:

- **All devices** in the **Manage** section of the **Devices** page  

   ![All devices](./media/device-management-azure-portal/41.png)

- **Devices** in the **Manage** section of a **User** page

   ![All devices](./media/device-management-azure-portal/43.png)

With both options, you can get to a view that:

- Enables you to search for devices using the display name as filter.
- Provides you with detailed overview of registered and joined devices
- Enables you to perform common device management tasks

![All devices](./media/device-management-azure-portal/51.png)

For some iOS devices, the device names containing apostrophes can potentially use different characters that look like apostrophes. So searching for such devices is a little tricky - if you are not seeing search results correctly, ensure that the search string contains matching apostrophe character.

## Device identity management tasks

As a global administrator or cloud device administrator, you can manage the registered or joined devices. Intune Service administrators can:

- Update devices  - Examples are daily operations such as enabling/disabling devices
- Delete devices – When a device is retired and should be deleted in Azure AD

This section provides you with information about common device identity management tasks.

### Manage an Intune device

If you are an Intune administrator, you can manage devices marked as **Microsoft Intune**. 

![Manage an Intune device](./media/device-management-azure-portal/31.png)

### Enable / disable an Azure AD device

To enable / disable a device, you have two options:

- The tasks menu ("...") on the **All devices** page

   ![Manage an Intune device](./media/device-management-azure-portal/71.png)

- The toolbar on the **Devices** page

   ![Manage an Intune device](./media/device-management-azure-portal/32.png)

**Remarks:**

- You need to be a global administrator or cloud device administrator in Azure AD to enable / disable a device. 
- Disabling a device prevents a device from successfully authenticating with Azure AD, thereby preventing the device from accessing your Azure AD resources that are guarded by device CA or using your WH4B credentials. 

### Delete an Azure AD device

To delete a device, you have two options:

- The tasks menu ("...") on the **All devices** page

   ![Manage an Intune device](./media/device-management-azure-portal/72.png)

- The toolbar on the **Devices** page

   ![Delete a device](./media/device-management-azure-portal/34.png)

**Remarks:**

- You need to be a global administrator or an Intune administrator in Azure AD to delete a device.
- Deleting a device:
   - Prevents a device from accessing your Azure AD resources. 
   - Removes all details that are attached to the device, for example, BitLocker keys for Windows devices.  
   - Represents a non-recoverable activity and is not recommended unless it is required.

If a device is managed by another management authority (for example, Microsoft Intune), make sure that the device has been wiped / retired before deleting the device in Azure AD.

### View or copy device ID

You can use a device ID to verify the device ID details on the device or using PowerShell during troubleshooting. To access the copy option, click the device.

![View a device ID](./media/device-management-azure-portal/35.png)
  
### View or copy BitLocker keys

You can view and copy the BitLocker keys to help users to recover their encrypted drive. These keys are only available for Windows devices that are encrypted and have their keys stored in Azure AD. You can copy these keys when accessing details of the device.

![View BitLocker keys](./media/device-management-azure-portal/36.png)

To view or copy the BitLocker keys, you need to be either the owner of the device, or a user that has at least one of the following roles assigned:

- Global Administrator
- Helpdesk Administrator
- Security Administrators
- Security Readers
- Intune Service Administrators

> [!NOTE]
> Hybrid Azure AD Joined Windows 10 devices do not have an owner. So, if you are looking for a device by owner and didn't find it, search by the device ID.

## Audit logs

Device activities are available through the activity logs. These logs include activities triggered by the device registration service and by users:

- Device creation and adding owners / users on the device
- Changes to device settings
- Device operations such as deleting or updating a device

Your entry point to the auditing data is **Audit logs** in the **Activity** section of the **Devices** page.

![Audit logs](./media/device-management-azure-portal/61.png)

An audit log has a default list view that shows:

- The date and time of the occurrence
- The targets
- The initiator / actor (who) of an activity
- The activity (what)

![Audit logs](./media/device-management-azure-portal/63.png)

You can customize the list view by clicking **Columns** in the toolbar.

![Audit logs](./media/device-management-azure-portal/64.png)

To narrow down the reported data to a level that works for you, you can filter the audit data using the following fields:

- Category
- Activity resource type
- Activity
- Date range
- Target
- Initiated By (Actor)

In addition to the filters, you can search for specific entries.

![Audit logs](./media/device-management-azure-portal/65.png)

## Next steps

[How to manage stale devices in Azure AD](manage-stale-devices.md)<|MERGE_RESOLUTION|>--- conflicted
+++ resolved
@@ -24,11 +24,7 @@
 ---
 # How to manage device identity using the Azure portal
 
-<<<<<<< HEAD
-With device management in Azure Active Directory (Azure AD), you can ensure that your users are accessing your resources from devices that meet your standards for security and compliance.
-=======
 With device identity management in Azure Active Directory (Azure AD), you can ensure that your users are accessing your resources from devices that meet your standards for security and compliance. 
->>>>>>> 93b68f94
 
 This article:
 
