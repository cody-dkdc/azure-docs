<properties
	pageTitle="Azure Active Directory AD Role-based Access Control | Microsoft Azure"
	description="This article describes Azure role-based access control."
	services="active-directory"
	documentationCenter=""
	authors="IHenkel"
	manager="stevenpo"
	editor=""/>

<tags
	ms.service="active-directory"
	ms.devlang="na"
	ms.topic="article"
	ms.tgt_pltfrm="na"
	ms.workload="identity"
<<<<<<< HEAD
	ms.date="12/04/2015"
=======
	ms.date="12/14/2015"
>>>>>>> a3c102f7
	ms.author="inhenk"/>

# Azure Role-based Access Control

## Role-based Access Control
<<<<<<< HEAD
Azure Roles-Based Access Control (RBAC) enables fine-grained access management for Azure. Using RBAC, you can segregate duties within your DevOps team and grant only the amount of access to users that they need to perform their jobs.

### Basics of access management in Azure
Each Azure subscription is homed to an Azure Active Directory. Only users, groups, and applications from that directory can be granted access to manage resources in the Azure subscription, using Azure classic portal, Azure Command-Line tools and Azure Management APIs.
=======
Azure Role-Based Access Control (RBAC) enables fine-grained access management for Azure. Using RBAC, you can segregate duties within your DevOps team and grant only the amount of access to users that they need to perform their jobs.

### Basics of access management in Azure
Each Azure subscription is homed to an Azure Active Directory. Only users, groups, and applications from that directory can be granted access to manage resources in the Azure subscription, using Azure portal, Azure Command-Line tools and Azure Management APIs.
>>>>>>> a3c102f7

Access is granted by assigning the appropriate RBAC role to users, groups, and applications, at the right scope. To grant access to the entire subscription, assign a role at the subscription scope. To grant access to a specific resource group within a subscription, assign a role at the resource group scope. You may assign roles at specific resources too, like websites, virtual machines and subnets, to grant access only to a resource.

![](./media/role-based-access-control-configure/overview.png)

The RBAC role that you assign to users, groups, and applications, dictates what resources the user (or application) can manage within that scope.

### Azure RBAC Built-In Roles
Azure RBAC has three basic roles that apply to all resource types: Owner, Contributor and Reader. Owner has full access to all resources including the right to delegate access to others. Contributor can create and manage all types of Azure resources but can’t grant access to others. Reader can only view existing Azure resources. The rest of the RBAC roles in Azure allow management of specific Azure resources. For instance, the Virtual Machine Contributor role allows creation and management of virtual machines but does not allow management of the virtual network or the subnet that the virtual machine connects to.

[RBAC Built in Roles](role-based-access-built-in-roles.md) lists the built-in RBAC roles available in Azure. For each role it specifies the operations to which a built-in role grants access.

### Azure Resource Hierarchy and Access Inheritance
Each subscription in Azure belongs to one and only one directory, each resource group belongs to one and only one subscription, and each resource belongs to one and only one resource group. Access that you grant at parent scopes is inherited at child scopes. If you grant reader role to an Azure AD group at the subscription scope, the members of that group will be able to view every resource groups and every resource in the subscription. If you grant the contributor role to an application at the resource group scope, it will be able to manage resources of all types in that resource group but not other resource groups in the subscription.

### Azure RBAC vs. Classic Subscription Administrator and Co-Admins
Classic subscription administrator and co-admins have full access to the Azure subscription. They can manage resources using both the Azure classic portal (https://manage.windowsazure.com), and Azure Service Manager APIs, as well as the Azure portal (https://portal.azure.com), and new Azure Resource Manager APIs. In the RBAC model, classic administrators are assigned the Owner role at the subscription scope.

The finer-grained authorization model (Azure RBAC) is supported only by the Azure portal (https://portal.azure.com) and Azure Resource Manager APIs. Users and applications that are assigned RBAC roles (at subscription/resource group/resource scope) cannot use the classic management portal (http://manage.windowsazure.com) and the Azure Service Management APIs.

### Authorization for Management vs Data Operations
<<<<<<< HEAD
The finer-grained authorization model (Azure RBAC) is supported only for management operations of the Azure resources in the Azure classic portal and Azure Resource Manager APIs. Not all data level operations for Azure resources can be authorized via RBAC. For instance, create/read/update/delete of Storage Accounts can be controlled via RBAC, but create/read/update/delete of blobs or tables within the Storage Account cannot yet be controlled via RBAC. Similarly, create/read/update/delete of a SQL DB can be controlled via RBAC but create/read/update/delete of SQL tables within the DB cannot yet be controlled via RBAC.

## Manage access using the Azure classic portal
=======
The finer-grained authorization model (Azure RBAC) is supported only for management operations of the Azure resources in the Azure portal and Azure Resource Manager APIs. Not all data level operations for Azure resources can be authorized via RBAC. For instance, create/read/update/delete of Storage Accounts can be controlled via RBAC, but create/read/update/delete of blobs or tables within the Storage Account cannot yet be controlled via RBAC. Similarly, create/read/update/delete of a SQL DB can be controlled via RBAC but create/read/update/delete of SQL tables within the DB cannot yet be controlled via RBAC.

## Manage access using the Azure portal
>>>>>>> a3c102f7
### View Access
Select access settings in the essentials section of the resource group blade. The **Users** blade lists all users, groups and applications that have been granted access to the resource group. Access is either assigned on the resource group or inherited from an assignment on the parent subscription.

![](./media/role-based-access-control-configure/view-access.png)

> [AZURE.NOTE] Classic subscription admins and co-admins are in effect owners of the subscription in the new RBAC model.

### Add Access
1. Click the **Add** icon on the **Users** blade. ![](./media/role-based-access-control-configure/grant-access1.png)
2. Select the role that you wish to assign.
3. Search for and select the user, or group, or application that you wish to grant access to.
4. Search the directory for users, groups, and applications using display names, email addresses, and object identifiers.![](./media/role-based-access-control-configure/grant-access2.png)

### Remove Access
1. In the **Users** blade, select the role assignment that you wish to remove.
2. Click the **Remove** icon in the assignment details blade.
3. Click **yes** to confirm removal.

![](./media/role-based-access-control-configure/remove-access1.png)


> [AZURE.NOTE] Inherited assignments can not be removed from child scopes. Navigate to the parent scope and remove such assignments.


![](./media/role-based-access-control-configure/remove-access2.png)

## Manage access using Azure PowerShell
Access can be managed used Azure RBAC commands in the Azure PowerShell tools.

-	Use `Get-AzureRmRoleDefinition` to list RBAC roles available for assignment and to inspect the operations to which they grant access.

-	Use `Get-AzureRmRoleAssignment` to list RBAC access assignments effective at the specified subscription or resource group or resource. Use the `ExpandPrincipalGroups` parameter to list access assignments to the specified user as well as to the groups of which the user is member. Use the `IncludeClassicAdministrators` parameter to also list classic Subscription Administrator and Co-Administrators.

-	Use `New-AzureRmRoleAssignment` to grant access to users, groups and applications.

-	Use `Remove-AzureRmRoleAssignment` to remove access.

See [Manage access using Azure PowerShell](role-based-access-control-manage-access-powershell.md) for more detailed examples of managing access using Azure PowerShell.

## Manage access using the Azure Command-Line Interface
Access can be managed used Azure RBAC commands in the Azure Command-Line Interface.

-	Use `azure role list` to list RBAC roles available for assignment. Use azure role show to inspect the operations to which they grant access.

-	Use `azure role assignment list` to list RBAC access assignments effective at the specified subscription or resource group or resource. Use the `expandPrincipalGroups` option to list access assignments to the specified user as well as to the groups of which the user is member. Use the  `includeClassicAdministrators` parameter to also list classic Subscription Administrator and Co-Administrators.

-	Use `azure role assignment create` to grant access to users, groups and applications.

-	Use `azure role assignment delete` to remove access.

See [Manage access using the Azure CLI](role-based-access-control-manage-access-azure-cli.md) for more detailed examples of managing access using the Azure CLI.

## Using the Access Change History Report
All access changes happening in your Azure subscriptions get logged in Azure events.

### Create a report with Azure PowerShell
To create a report of who granted/revoked what kind of access to/from whom on what scope within your Azure subscirptions use the following PowerShell command:

    `Get-AzureAuthorizationChangeLog`

### Create a report with Azure CLI
To create a report of who granted/revoked what kind of access to/from whom on what scope within your Azure subscirptions use the Azure command line interface (CLI) command:

    `azure authorization changelog`

> [AZURE.NOTE] Access changes can be queried for the past 90 days (in 15 day batches).

The following lists all access changes in the subscription for the past 7 days.

![](./media/role-based-access-control-configure/access-change-history.png)

### Export Access Change to a Spreadsheet
It is convenient to export access changes into a spreadsheet for review.

![](./media/role-based-access-control-configure/change-history-spreadsheet.png)

## Custom Roles in Azure RBAC
Create a custom role in Azure RBAC if none of the built-in roles meets your specific access need. Custom roles can be created using RBAC command-line tools in Azure PowerShell, and Azure Command-Line Interface. Just like built-in roles, custom roles can be assigned to users, groups, and applications at subscription, resource group, and resource scope.

Following is an example custom role definition that allows monitoring and restarting virtual machines:

```
{
  "Name": "Virtual Machine Operator",
  "Id": "cadb4a5a-4e7a-47be-84db-05cad13b6769",
  "IsCustom": true,
  "Description": "Can monitor and restart virtual machines.",
  "Actions": [
    "Microsoft.Storage/*/read",
    "Microsoft.Network/*/read",
    "Microsoft.Compute/*/read",
    "Microsoft.Compute/virtualMachines/start/action",
    "Microsoft.Compute/virtualMachines/restart/action",
    "Microsoft.Authorization/*/read",
    "Microsoft.Resources/subscriptions/resourceGroups/read",
    "Microsoft.Insights/alertRules/*",
    "Microsoft.Insights/diagnosticSettings/*",
    "Microsoft.Support/*"
  ],
  "NotActions": [

  ],
  "AssignableScopes": [
    "/subscriptions/c276fc76-9cd4-44c9-99a7-4fd71546436e",
    "/subscriptions/e91d47c4-76f3-4271-a796-21b4ecfe3624",
    "/subscriptions/34370e90-ac4a-4bf9-821f-85eeedeae1a2"
  ]
}
```
### Actions
The actions property of a custom role specifies the Azure operations to which the role grants access. It is a collection of operation strings that identify securable operations of Azure resource providers. Operation strings that contain wildcards (\*) grant access go all operations that match the operation string. For instance:

-	`*/read` grants access to read operations for all resource types of all Azure resource providers.
-	`Microsoft.Network/*/read` grants access to read operations for all resource types in the Microsoft.Network resource provider of Azure.
-	`Microsoft.Compute/virtualMachines/*` grants access to all operations of virtual machines and its child resource types.
-	`Microsoft.Web/sites/restart/Action` grants access to restart websites.

Use `Get-AzureRmProviderOperation` or `azure provider operations show` commands to list operations of Azure resource providers. You may also use these commands to verify that an operation string is valid, and to expand wildcard operation strings.

![](./media/role-based-access-control-configure/1-get-azurermprovideroperation-1.png)

![](./media/role-based-access-control-configure/1-azure-provider-operations-show.png)

### Not Actions
If the set of operations that you wish to allow is easily expressed by excluding specific operations rather than including all operations operations except than the ones you wish to exclude, then use the **NotActions** property of a custom role. The effective access granted by a custom role is computed by excluding the **NotActions** operations from the Actions operations.

Note that if a user is assigned a role that excludes an operation in **NotActions** and is assigned a second role that grants access to the same operation – the user will be allowed to perform that operation. **NotActions** is not a deny rule – it is simply a convenient way to create a set of allowed operations when specific operations need to be excluded.

### AssignableScopes
The **AssignableScopes** property of the custom role specifies the scopes (subscriptions, or resource groups, or resources) within which the custom role is available for assignment to users, groups, and applications. Using **AssignableScopes** you can make the custom role available for assignment in only the subscriptions or resource groups that require it, and not clutter user experience for the rest of the subscriptions or resource groups. **AssignableScopes** of a custom role also control who is allowed to view, update, and delete the role. Following are some valid assignable scopes:

-	“/subscriptions/c276fc76-9cd4-44c9-99a7-4fd71546436e”, “/subscriptions/e91d47c4-76f3-4271-a796-21b4ecfe3624”: makes the role available for assignment in two subscriptions.
-	“/subscriptions/c276fc76-9cd4-44c9-99a7-4fd71546436e”: makes the role available for assignment in a single subscription.
-	“/subscriptions/c276fc76-9cd4-44c9-99a7-4fd71546436e/resourceGroups/Network”: makes the role available for assignment only in the Network resource group.

### Custom Roles Access Control
The **AssignableScopes** property of the custom role dictates who can view, modify, and delete the role.

**Who can create a custom role?**
Custom role creation succeeds only if the user creating the role is allowed to create a custom role for all of the specified **AssignableScopes**. Custom role creation succeeds only if the user creating the role can perform `Microsoft.Authorization/roleDefinition/write operation` on all the **AssignableScopes** of the role. So, Owners (and User Access Administrators) of subscriptions, resource groups, and resources can create custom roles for use in those scopes.

**Who can modify a custom role?**
Users who are allowed to update custom roles for all **AssignableScopes** of a role can modify that custom role. Users that can perform `Microsoft.Authorization/roleDefinition/write` operation on all the **AssignableScopes** of a custom role can modify that custom role. For instance, if a custom role is assignable in two Azure subscriptions (i.e. It has two subscriptions in its **AssignableScopes** property) - a user must be Owner (or User Access Administrators) of both subscriptions, to be able to modify the custom role.

**Who can view custom roles that are available for assignment at a scope?**
Users who can perform the `Microsoft.Authorization/roleDefinition/read` operation at a scope can view the RBAC roles that are available for assignment at that scope. All built-in roles in Azure RBAC allow viewing of roles that are available for assignment.
<|MERGE_RESOLUTION|>--- conflicted
+++ resolved
@@ -1,212 +1,195 @@
-<properties
-	pageTitle="Azure Active Directory AD Role-based Access Control | Microsoft Azure"
-	description="This article describes Azure role-based access control."
-	services="active-directory"
-	documentationCenter=""
-	authors="IHenkel"
-	manager="stevenpo"
-	editor=""/>
-
-<tags
-	ms.service="active-directory"
-	ms.devlang="na"
-	ms.topic="article"
-	ms.tgt_pltfrm="na"
-	ms.workload="identity"
-<<<<<<< HEAD
-	ms.date="12/04/2015"
-=======
-	ms.date="12/14/2015"
->>>>>>> a3c102f7
-	ms.author="inhenk"/>
-
-# Azure Role-based Access Control
-
-## Role-based Access Control
-<<<<<<< HEAD
-Azure Roles-Based Access Control (RBAC) enables fine-grained access management for Azure. Using RBAC, you can segregate duties within your DevOps team and grant only the amount of access to users that they need to perform their jobs.
-
-### Basics of access management in Azure
-Each Azure subscription is homed to an Azure Active Directory. Only users, groups, and applications from that directory can be granted access to manage resources in the Azure subscription, using Azure classic portal, Azure Command-Line tools and Azure Management APIs.
-=======
-Azure Role-Based Access Control (RBAC) enables fine-grained access management for Azure. Using RBAC, you can segregate duties within your DevOps team and grant only the amount of access to users that they need to perform their jobs.
-
-### Basics of access management in Azure
-Each Azure subscription is homed to an Azure Active Directory. Only users, groups, and applications from that directory can be granted access to manage resources in the Azure subscription, using Azure portal, Azure Command-Line tools and Azure Management APIs.
->>>>>>> a3c102f7
-
-Access is granted by assigning the appropriate RBAC role to users, groups, and applications, at the right scope. To grant access to the entire subscription, assign a role at the subscription scope. To grant access to a specific resource group within a subscription, assign a role at the resource group scope. You may assign roles at specific resources too, like websites, virtual machines and subnets, to grant access only to a resource.
-
-![](./media/role-based-access-control-configure/overview.png)
-
-The RBAC role that you assign to users, groups, and applications, dictates what resources the user (or application) can manage within that scope.
-
-### Azure RBAC Built-In Roles
-Azure RBAC has three basic roles that apply to all resource types: Owner, Contributor and Reader. Owner has full access to all resources including the right to delegate access to others. Contributor can create and manage all types of Azure resources but can’t grant access to others. Reader can only view existing Azure resources. The rest of the RBAC roles in Azure allow management of specific Azure resources. For instance, the Virtual Machine Contributor role allows creation and management of virtual machines but does not allow management of the virtual network or the subnet that the virtual machine connects to.
-
-[RBAC Built in Roles](role-based-access-built-in-roles.md) lists the built-in RBAC roles available in Azure. For each role it specifies the operations to which a built-in role grants access.
-
-### Azure Resource Hierarchy and Access Inheritance
-Each subscription in Azure belongs to one and only one directory, each resource group belongs to one and only one subscription, and each resource belongs to one and only one resource group. Access that you grant at parent scopes is inherited at child scopes. If you grant reader role to an Azure AD group at the subscription scope, the members of that group will be able to view every resource groups and every resource in the subscription. If you grant the contributor role to an application at the resource group scope, it will be able to manage resources of all types in that resource group but not other resource groups in the subscription.
-
-### Azure RBAC vs. Classic Subscription Administrator and Co-Admins
-Classic subscription administrator and co-admins have full access to the Azure subscription. They can manage resources using both the Azure classic portal (https://manage.windowsazure.com), and Azure Service Manager APIs, as well as the Azure portal (https://portal.azure.com), and new Azure Resource Manager APIs. In the RBAC model, classic administrators are assigned the Owner role at the subscription scope.
-
-The finer-grained authorization model (Azure RBAC) is supported only by the Azure portal (https://portal.azure.com) and Azure Resource Manager APIs. Users and applications that are assigned RBAC roles (at subscription/resource group/resource scope) cannot use the classic management portal (http://manage.windowsazure.com) and the Azure Service Management APIs.
-
-### Authorization for Management vs Data Operations
-<<<<<<< HEAD
-The finer-grained authorization model (Azure RBAC) is supported only for management operations of the Azure resources in the Azure classic portal and Azure Resource Manager APIs. Not all data level operations for Azure resources can be authorized via RBAC. For instance, create/read/update/delete of Storage Accounts can be controlled via RBAC, but create/read/update/delete of blobs or tables within the Storage Account cannot yet be controlled via RBAC. Similarly, create/read/update/delete of a SQL DB can be controlled via RBAC but create/read/update/delete of SQL tables within the DB cannot yet be controlled via RBAC.
-
-## Manage access using the Azure classic portal
-=======
-The finer-grained authorization model (Azure RBAC) is supported only for management operations of the Azure resources in the Azure portal and Azure Resource Manager APIs. Not all data level operations for Azure resources can be authorized via RBAC. For instance, create/read/update/delete of Storage Accounts can be controlled via RBAC, but create/read/update/delete of blobs or tables within the Storage Account cannot yet be controlled via RBAC. Similarly, create/read/update/delete of a SQL DB can be controlled via RBAC but create/read/update/delete of SQL tables within the DB cannot yet be controlled via RBAC.
-
-## Manage access using the Azure portal
->>>>>>> a3c102f7
-### View Access
-Select access settings in the essentials section of the resource group blade. The **Users** blade lists all users, groups and applications that have been granted access to the resource group. Access is either assigned on the resource group or inherited from an assignment on the parent subscription.
-
-![](./media/role-based-access-control-configure/view-access.png)
-
-> [AZURE.NOTE] Classic subscription admins and co-admins are in effect owners of the subscription in the new RBAC model.
-
-### Add Access
-1. Click the **Add** icon on the **Users** blade. ![](./media/role-based-access-control-configure/grant-access1.png)
-2. Select the role that you wish to assign.
-3. Search for and select the user, or group, or application that you wish to grant access to.
-4. Search the directory for users, groups, and applications using display names, email addresses, and object identifiers.![](./media/role-based-access-control-configure/grant-access2.png)
-
-### Remove Access
-1. In the **Users** blade, select the role assignment that you wish to remove.
-2. Click the **Remove** icon in the assignment details blade.
-3. Click **yes** to confirm removal.
-
-![](./media/role-based-access-control-configure/remove-access1.png)
-
-
-> [AZURE.NOTE] Inherited assignments can not be removed from child scopes. Navigate to the parent scope and remove such assignments.
-
-
-![](./media/role-based-access-control-configure/remove-access2.png)
-
-## Manage access using Azure PowerShell
-Access can be managed used Azure RBAC commands in the Azure PowerShell tools.
-
--	Use `Get-AzureRmRoleDefinition` to list RBAC roles available for assignment and to inspect the operations to which they grant access.
-
--	Use `Get-AzureRmRoleAssignment` to list RBAC access assignments effective at the specified subscription or resource group or resource. Use the `ExpandPrincipalGroups` parameter to list access assignments to the specified user as well as to the groups of which the user is member. Use the `IncludeClassicAdministrators` parameter to also list classic Subscription Administrator and Co-Administrators.
-
--	Use `New-AzureRmRoleAssignment` to grant access to users, groups and applications.
-
--	Use `Remove-AzureRmRoleAssignment` to remove access.
-
-See [Manage access using Azure PowerShell](role-based-access-control-manage-access-powershell.md) for more detailed examples of managing access using Azure PowerShell.
-
-## Manage access using the Azure Command-Line Interface
-Access can be managed used Azure RBAC commands in the Azure Command-Line Interface.
-
--	Use `azure role list` to list RBAC roles available for assignment. Use azure role show to inspect the operations to which they grant access.
-
--	Use `azure role assignment list` to list RBAC access assignments effective at the specified subscription or resource group or resource. Use the `expandPrincipalGroups` option to list access assignments to the specified user as well as to the groups of which the user is member. Use the  `includeClassicAdministrators` parameter to also list classic Subscription Administrator and Co-Administrators.
-
--	Use `azure role assignment create` to grant access to users, groups and applications.
-
--	Use `azure role assignment delete` to remove access.
-
-See [Manage access using the Azure CLI](role-based-access-control-manage-access-azure-cli.md) for more detailed examples of managing access using the Azure CLI.
-
-## Using the Access Change History Report
-All access changes happening in your Azure subscriptions get logged in Azure events.
-
-### Create a report with Azure PowerShell
-To create a report of who granted/revoked what kind of access to/from whom on what scope within your Azure subscirptions use the following PowerShell command:
-
-    `Get-AzureAuthorizationChangeLog`
-
-### Create a report with Azure CLI
-To create a report of who granted/revoked what kind of access to/from whom on what scope within your Azure subscirptions use the Azure command line interface (CLI) command:
-
-    `azure authorization changelog`
-
-> [AZURE.NOTE] Access changes can be queried for the past 90 days (in 15 day batches).
-
-The following lists all access changes in the subscription for the past 7 days.
-
-![](./media/role-based-access-control-configure/access-change-history.png)
-
-### Export Access Change to a Spreadsheet
-It is convenient to export access changes into a spreadsheet for review.
-
-![](./media/role-based-access-control-configure/change-history-spreadsheet.png)
-
-## Custom Roles in Azure RBAC
-Create a custom role in Azure RBAC if none of the built-in roles meets your specific access need. Custom roles can be created using RBAC command-line tools in Azure PowerShell, and Azure Command-Line Interface. Just like built-in roles, custom roles can be assigned to users, groups, and applications at subscription, resource group, and resource scope.
-
-Following is an example custom role definition that allows monitoring and restarting virtual machines:
-
-```
-{
-  "Name": "Virtual Machine Operator",
-  "Id": "cadb4a5a-4e7a-47be-84db-05cad13b6769",
-  "IsCustom": true,
-  "Description": "Can monitor and restart virtual machines.",
-  "Actions": [
-    "Microsoft.Storage/*/read",
-    "Microsoft.Network/*/read",
-    "Microsoft.Compute/*/read",
-    "Microsoft.Compute/virtualMachines/start/action",
-    "Microsoft.Compute/virtualMachines/restart/action",
-    "Microsoft.Authorization/*/read",
-    "Microsoft.Resources/subscriptions/resourceGroups/read",
-    "Microsoft.Insights/alertRules/*",
-    "Microsoft.Insights/diagnosticSettings/*",
-    "Microsoft.Support/*"
-  ],
-  "NotActions": [
-
-  ],
-  "AssignableScopes": [
-    "/subscriptions/c276fc76-9cd4-44c9-99a7-4fd71546436e",
-    "/subscriptions/e91d47c4-76f3-4271-a796-21b4ecfe3624",
-    "/subscriptions/34370e90-ac4a-4bf9-821f-85eeedeae1a2"
-  ]
-}
-```
-### Actions
-The actions property of a custom role specifies the Azure operations to which the role grants access. It is a collection of operation strings that identify securable operations of Azure resource providers. Operation strings that contain wildcards (\*) grant access go all operations that match the operation string. For instance:
-
--	`*/read` grants access to read operations for all resource types of all Azure resource providers.
--	`Microsoft.Network/*/read` grants access to read operations for all resource types in the Microsoft.Network resource provider of Azure.
--	`Microsoft.Compute/virtualMachines/*` grants access to all operations of virtual machines and its child resource types.
--	`Microsoft.Web/sites/restart/Action` grants access to restart websites.
-
-Use `Get-AzureRmProviderOperation` or `azure provider operations show` commands to list operations of Azure resource providers. You may also use these commands to verify that an operation string is valid, and to expand wildcard operation strings.
-
-![](./media/role-based-access-control-configure/1-get-azurermprovideroperation-1.png)
-
-![](./media/role-based-access-control-configure/1-azure-provider-operations-show.png)
-
-### Not Actions
-If the set of operations that you wish to allow is easily expressed by excluding specific operations rather than including all operations operations except than the ones you wish to exclude, then use the **NotActions** property of a custom role. The effective access granted by a custom role is computed by excluding the **NotActions** operations from the Actions operations.
-
-Note that if a user is assigned a role that excludes an operation in **NotActions** and is assigned a second role that grants access to the same operation – the user will be allowed to perform that operation. **NotActions** is not a deny rule – it is simply a convenient way to create a set of allowed operations when specific operations need to be excluded.
-
-### AssignableScopes
-The **AssignableScopes** property of the custom role specifies the scopes (subscriptions, or resource groups, or resources) within which the custom role is available for assignment to users, groups, and applications. Using **AssignableScopes** you can make the custom role available for assignment in only the subscriptions or resource groups that require it, and not clutter user experience for the rest of the subscriptions or resource groups. **AssignableScopes** of a custom role also control who is allowed to view, update, and delete the role. Following are some valid assignable scopes:
-
--	“/subscriptions/c276fc76-9cd4-44c9-99a7-4fd71546436e”, “/subscriptions/e91d47c4-76f3-4271-a796-21b4ecfe3624”: makes the role available for assignment in two subscriptions.
--	“/subscriptions/c276fc76-9cd4-44c9-99a7-4fd71546436e”: makes the role available for assignment in a single subscription.
--	“/subscriptions/c276fc76-9cd4-44c9-99a7-4fd71546436e/resourceGroups/Network”: makes the role available for assignment only in the Network resource group.
-
-### Custom Roles Access Control
-The **AssignableScopes** property of the custom role dictates who can view, modify, and delete the role.
-
-**Who can create a custom role?**
-Custom role creation succeeds only if the user creating the role is allowed to create a custom role for all of the specified **AssignableScopes**. Custom role creation succeeds only if the user creating the role can perform `Microsoft.Authorization/roleDefinition/write operation` on all the **AssignableScopes** of the role. So, Owners (and User Access Administrators) of subscriptions, resource groups, and resources can create custom roles for use in those scopes.
-
-**Who can modify a custom role?**
-Users who are allowed to update custom roles for all **AssignableScopes** of a role can modify that custom role. Users that can perform `Microsoft.Authorization/roleDefinition/write` operation on all the **AssignableScopes** of a custom role can modify that custom role. For instance, if a custom role is assignable in two Azure subscriptions (i.e. It has two subscriptions in its **AssignableScopes** property) - a user must be Owner (or User Access Administrators) of both subscriptions, to be able to modify the custom role.
-
-**Who can view custom roles that are available for assignment at a scope?**
-Users who can perform the `Microsoft.Authorization/roleDefinition/read` operation at a scope can view the RBAC roles that are available for assignment at that scope. All built-in roles in Azure RBAC allow viewing of roles that are available for assignment.
+<properties
+	pageTitle="Azure Active Directory AD Role-based Access Control | Microsoft Azure"
+	description="This article describes Azure role-based access control."
+	services="active-directory"
+	documentationCenter=""
+	authors="IHenkel"
+	manager="stevenpo"
+	editor=""/>
+
+<tags
+	ms.service="active-directory"
+	ms.devlang="na"
+	ms.topic="article"
+	ms.tgt_pltfrm="na"
+	ms.workload="identity"
+	ms.date="12/14/2015"
+	ms.author="inhenk"/>
+
+# Azure Role-based Access Control
+
+## Role-based Access Control
+Azure Role-Based Access Control (RBAC) enables fine-grained access management for Azure. Using RBAC, you can segregate duties within your DevOps team and grant only the amount of access to users that they need to perform their jobs.
+
+### Basics of access management in Azure
+Each Azure subscription is homed to an Azure Active Directory. Only users, groups, and applications from that directory can be granted access to manage resources in the Azure subscription, using Azure portal, Azure Command-Line tools and Azure Management APIs.
+
+Access is granted by assigning the appropriate RBAC role to users, groups, and applications, at the right scope. To grant access to the entire subscription, assign a role at the subscription scope. To grant access to a specific resource group within a subscription, assign a role at the resource group scope. You may assign roles at specific resources too, like websites, virtual machines and subnets, to grant access only to a resource.
+
+![](./media/role-based-access-control-configure/overview.png)
+
+The RBAC role that you assign to users, groups, and applications, dictates what resources the user (or application) can manage within that scope.
+
+### Azure RBAC Built-In Roles
+Azure RBAC has three basic roles that apply to all resource types: Owner, Contributor and Reader. Owner has full access to all resources including the right to delegate access to others. Contributor can create and manage all types of Azure resources but can’t grant access to others. Reader can only view existing Azure resources. The rest of the RBAC roles in Azure allow management of specific Azure resources. For instance, the Virtual Machine Contributor role allows creation and management of virtual machines but does not allow management of the virtual network or the subnet that the virtual machine connects to.
+
+[RBAC Built in Roles](role-based-access-built-in-roles.md) lists the built-in RBAC roles available in Azure. For each role it specifies the operations to which a built-in role grants access.
+
+### Azure Resource Hierarchy and Access Inheritance
+Each subscription in Azure belongs to one and only one directory, each resource group belongs to one and only one subscription, and each resource belongs to one and only one resource group. Access that you grant at parent scopes is inherited at child scopes. If you grant reader role to an Azure AD group at the subscription scope, the members of that group will be able to view every resource groups and every resource in the subscription. If you grant the contributor role to an application at the resource group scope, it will be able to manage resources of all types in that resource group but not other resource groups in the subscription.
+
+### Azure RBAC vs. Classic Subscription Administrator and Co-Admins
+Classic subscription administrator and co-admins have full access to the Azure subscription. They can manage resources using both the Azure classic portal (https://manage.windowsazure.com), and Azure Service Manager APIs, as well as the Azure portal (https://portal.azure.com), and new Azure Resource Manager APIs. In the RBAC model, classic administrators are assigned the Owner role at the subscription scope.
+
+The finer-grained authorization model (Azure RBAC) is supported only by the Azure portal (https://portal.azure.com) and Azure Resource Manager APIs. Users and applications that are assigned RBAC roles (at subscription/resource group/resource scope) cannot use the classic management portal (http://manage.windowsazure.com) and the Azure Service Management APIs.
+
+### Authorization for Management vs Data Operations
+The finer-grained authorization model (Azure RBAC) is supported only for management operations of the Azure resources in the Azure portal and Azure Resource Manager APIs. Not all data level operations for Azure resources can be authorized via RBAC. For instance, create/read/update/delete of Storage Accounts can be controlled via RBAC, but create/read/update/delete of blobs or tables within the Storage Account cannot yet be controlled via RBAC. Similarly, create/read/update/delete of a SQL DB can be controlled via RBAC but create/read/update/delete of SQL tables within the DB cannot yet be controlled via RBAC.
+
+## Manage access using the Azure portal
+### View Access
+Select access settings in the essentials section of the resource group blade. The **Users** blade lists all users, groups and applications that have been granted access to the resource group. Access is either assigned on the resource group or inherited from an assignment on the parent subscription.
+
+![](./media/role-based-access-control-configure/view-access.png)
+
+> [AZURE.NOTE] Classic subscription admins and co-admins are in effect owners of the subscription in the new RBAC model.
+
+### Add Access
+1. Click the **Add** icon on the **Users** blade. ![](./media/role-based-access-control-configure/grant-access1.png)
+2. Select the role that you wish to assign.
+3. Search for and select the user, or group, or application that you wish to grant access to.
+4. Search the directory for users, groups, and applications using display names, email addresses, and object identifiers.![](./media/role-based-access-control-configure/grant-access2.png)
+
+### Remove Access
+1. In the **Users** blade, select the role assignment that you wish to remove.
+2. Click the **Remove** icon in the assignment details blade.
+3. Click **yes** to confirm removal.
+
+![](./media/role-based-access-control-configure/remove-access1.png)
+
+
+> [AZURE.NOTE] Inherited assignments can not be removed from child scopes. Navigate to the parent scope and remove such assignments.
+
+
+![](./media/role-based-access-control-configure/remove-access2.png)
+
+## Manage access using Azure PowerShell
+Access can be managed used Azure RBAC commands in the Azure PowerShell tools.
+
+-	Use `Get-AzureRmRoleDefinition` to list RBAC roles available for assignment and to inspect the operations to which they grant access.
+
+-	Use `Get-AzureRmRoleAssignment` to list RBAC access assignments effective at the specified subscription or resource group or resource. Use the `ExpandPrincipalGroups` parameter to list access assignments to the specified user as well as to the groups of which the user is member. Use the `IncludeClassicAdministrators` parameter to also list classic Subscription Administrator and Co-Administrators.
+
+-	Use `New-AzureRmRoleAssignment` to grant access to users, groups and applications.
+
+-	Use `Remove-AzureRmRoleAssignment` to remove access.
+
+See [Manage access using Azure PowerShell](role-based-access-control-manage-access-powershell.md) for more detailed examples of managing access using Azure PowerShell.
+
+## Manage access using the Azure Command-Line Interface
+Access can be managed used Azure RBAC commands in the Azure Command-Line Interface.
+
+-	Use `azure role list` to list RBAC roles available for assignment. Use azure role show to inspect the operations to which they grant access.
+
+-	Use `azure role assignment list` to list RBAC access assignments effective at the specified subscription or resource group or resource. Use the `expandPrincipalGroups` option to list access assignments to the specified user as well as to the groups of which the user is member. Use the  `includeClassicAdministrators` parameter to also list classic Subscription Administrator and Co-Administrators.
+
+-	Use `azure role assignment create` to grant access to users, groups and applications.
+
+-	Use `azure role assignment delete` to remove access.
+
+See [Manage access using the Azure CLI](role-based-access-control-manage-access-azure-cli.md) for more detailed examples of managing access using the Azure CLI.
+
+## Using the Access Change History Report
+All access changes happening in your Azure subscriptions get logged in Azure events.
+
+### Create a report with Azure PowerShell
+To create a report of who granted/revoked what kind of access to/from whom on what scope within your Azure subscirptions use the following PowerShell command:
+
+    `Get-AzureAuthorizationChangeLog`
+
+### Create a report with Azure CLI
+To create a report of who granted/revoked what kind of access to/from whom on what scope within your Azure subscirptions use the Azure command line interface (CLI) command:
+
+    `azure authorization changelog`
+
+> [AZURE.NOTE] Access changes can be queried for the past 90 days (in 15 day batches).
+
+The following lists all access changes in the subscription for the past 7 days.
+
+![](./media/role-based-access-control-configure/access-change-history.png)
+
+### Export Access Change to a Spreadsheet
+It is convenient to export access changes into a spreadsheet for review.
+
+![](./media/role-based-access-control-configure/change-history-spreadsheet.png)
+
+## Custom Roles in Azure RBAC
+Create a custom role in Azure RBAC if none of the built-in roles meets your specific access need. Custom roles can be created using RBAC command-line tools in Azure PowerShell, and Azure Command-Line Interface. Just like built-in roles, custom roles can be assigned to users, groups, and applications at subscription, resource group, and resource scope.
+
+Following is an example custom role definition that allows monitoring and restarting virtual machines:
+
+```
+{
+  "Name": "Virtual Machine Operator",
+  "Id": "cadb4a5a-4e7a-47be-84db-05cad13b6769",
+  "IsCustom": true,
+  "Description": "Can monitor and restart virtual machines.",
+  "Actions": [
+    "Microsoft.Storage/*/read",
+    "Microsoft.Network/*/read",
+    "Microsoft.Compute/*/read",
+    "Microsoft.Compute/virtualMachines/start/action",
+    "Microsoft.Compute/virtualMachines/restart/action",
+    "Microsoft.Authorization/*/read",
+    "Microsoft.Resources/subscriptions/resourceGroups/read",
+    "Microsoft.Insights/alertRules/*",
+    "Microsoft.Insights/diagnosticSettings/*",
+    "Microsoft.Support/*"
+  ],
+  "NotActions": [
+
+  ],
+  "AssignableScopes": [
+    "/subscriptions/c276fc76-9cd4-44c9-99a7-4fd71546436e",
+    "/subscriptions/e91d47c4-76f3-4271-a796-21b4ecfe3624",
+    "/subscriptions/34370e90-ac4a-4bf9-821f-85eeedeae1a2"
+  ]
+}
+```
+### Actions
+The actions property of a custom role specifies the Azure operations to which the role grants access. It is a collection of operation strings that identify securable operations of Azure resource providers. Operation strings that contain wildcards (\*) grant access go all operations that match the operation string. For instance:
+
+-	`*/read` grants access to read operations for all resource types of all Azure resource providers.
+-	`Microsoft.Network/*/read` grants access to read operations for all resource types in the Microsoft.Network resource provider of Azure.
+-	`Microsoft.Compute/virtualMachines/*` grants access to all operations of virtual machines and its child resource types.
+-	`Microsoft.Web/sites/restart/Action` grants access to restart websites.
+
+Use `Get-AzureRmProviderOperation` or `azure provider operations show` commands to list operations of Azure resource providers. You may also use these commands to verify that an operation string is valid, and to expand wildcard operation strings.
+
+![](./media/role-based-access-control-configure/1-get-azurermprovideroperation-1.png)
+
+![](./media/role-based-access-control-configure/1-azure-provider-operations-show.png)
+
+### Not Actions
+If the set of operations that you wish to allow is easily expressed by excluding specific operations rather than including all operations operations except than the ones you wish to exclude, then use the **NotActions** property of a custom role. The effective access granted by a custom role is computed by excluding the **NotActions** operations from the Actions operations.
+
+Note that if a user is assigned a role that excludes an operation in **NotActions** and is assigned a second role that grants access to the same operation – the user will be allowed to perform that operation. **NotActions** is not a deny rule – it is simply a convenient way to create a set of allowed operations when specific operations need to be excluded.
+
+### AssignableScopes
+The **AssignableScopes** property of the custom role specifies the scopes (subscriptions, or resource groups, or resources) within which the custom role is available for assignment to users, groups, and applications. Using **AssignableScopes** you can make the custom role available for assignment in only the subscriptions or resource groups that require it, and not clutter user experience for the rest of the subscriptions or resource groups. **AssignableScopes** of a custom role also control who is allowed to view, update, and delete the role. Following are some valid assignable scopes:
+
+-	“/subscriptions/c276fc76-9cd4-44c9-99a7-4fd71546436e”, “/subscriptions/e91d47c4-76f3-4271-a796-21b4ecfe3624”: makes the role available for assignment in two subscriptions.
+-	“/subscriptions/c276fc76-9cd4-44c9-99a7-4fd71546436e”: makes the role available for assignment in a single subscription.
+-	“/subscriptions/c276fc76-9cd4-44c9-99a7-4fd71546436e/resourceGroups/Network”: makes the role available for assignment only in the Network resource group.
+
+### Custom Roles Access Control
+The **AssignableScopes** property of the custom role dictates who can view, modify, and delete the role.
+
+**Who can create a custom role?**
+Custom role creation succeeds only if the user creating the role is allowed to create a custom role for all of the specified **AssignableScopes**. Custom role creation succeeds only if the user creating the role can perform `Microsoft.Authorization/roleDefinition/write operation` on all the **AssignableScopes** of the role. So, Owners (and User Access Administrators) of subscriptions, resource groups, and resources can create custom roles for use in those scopes.
+
+**Who can modify a custom role?**
+Users who are allowed to update custom roles for all **AssignableScopes** of a role can modify that custom role. Users that can perform `Microsoft.Authorization/roleDefinition/write` operation on all the **AssignableScopes** of a custom role can modify that custom role. For instance, if a custom role is assignable in two Azure subscriptions (i.e. It has two subscriptions in its **AssignableScopes** property) - a user must be Owner (or User Access Administrators) of both subscriptions, to be able to modify the custom role.
+
+**Who can view custom roles that are available for assignment at a scope?**
+Users who can perform the `Microsoft.Authorization/roleDefinition/read` operation at a scope can view the RBAC roles that are available for assignment at that scope. All built-in roles in Azure RBAC allow viewing of roles that are available for assignment.