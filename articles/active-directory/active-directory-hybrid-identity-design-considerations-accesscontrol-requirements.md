--- conflicted
+++ resolved
@@ -1,7 +1,3 @@
-<<<<<<< HEAD
-
-=======
->>>>>>> f1ea3417
 ---
 title: Azure Active Directory hybrid identity design considerations - determine access control requirements| Microsoft Docs
 description: Covers the pillars of identity, and identifying access requirements for resources for users in a hybrid environment.
