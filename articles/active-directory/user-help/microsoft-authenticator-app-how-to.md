---
title: Download and install the Microsoft Authenticator app - Azure Active Directory | Microsoft Docs
description: How to download, install, and use the Microsoft Authenticator app for two-factor verification.
services: active-directory
author: eross-msft
<<<<<<< HEAD
manager: mtillman
=======
manager: daveba
ms.assetid: 3065a1ee-f253-41f0-a68d-2bd84af5ffba
>>>>>>> 60b820cd

ms.service: active-directory
ms.workload: identity
ms.component: user-help
ms.topic: conceptual
ms.date: 01/17/2019
ms.author: lizross
ms.reviewer: olhaun
---

# Download and install the Microsoft Authenticator app
The Microsoft Authenticator app helps you sign-in to your accounts if you use two-factor verification. Two-factor verification helps you to access your accounts more securely, especially while viewing sensitive information. Because passwords can be forgotten, stolen, or compromised, two-factor verification is an additional security step that helps protect your account by making it harder for other people to break in.

You can use the Microsoft Authenticator app in multiple ways, including:

- **Two-factor verification.** The standard verification method, where one of the factors is your password. After you sign-in using your username and password, you can either approve a notification or enter a provided verification code.

- **Phone sign-in.** A version of two-factor verification that lets you sign-in without requiring a password, using your username and your mobile device with your fingerprint, face, or PIN.

>[!NOTE]
>If you're having issues signing in to your account, see [When you can't sign in to your Microsoft account](https://support.microsoft.com/help/12429) for help.  Get more info about what to do when you receive the [“That Microsoft account doesn't exist”](https://support.microsoft.com/help/13811) message when you try to sign in to your Microsoft account.

## Download and install the app
Install the latest version of the Microsoft Authenticator app, based on your operating system:

- **Google Android.** On your Android device, go to Google Play to [download and install the Microsoft Authenticator app](https://app.adjust.com/e3rxkc_7lfdtm?fallback=https%3A%2F%2Fplay.google.com%2Fstore%2Fapps%2Fdetails%3Fid%3Dcom.azure.authenticator).

- **Apple iOS.** On your Apple iOS device, go to the App Store to [download and install the Microsoft Authenticator app](https://app.adjust.com/e3rxkc_7lfdtm?fallback=https%3A%2F%2Fitunes.apple.com%2Fus%2Fapp%2Fmicrosoft-authenticator%2Fid983156458).

- **Windows Phone.** On your Windows Phone, go to the Microsoft Store to [download and install the Microsoft Authenticator app](https://app.adjust.com/e3rxkc_7lfdtm?fallback=https%3A%2F%2Fwww.microsoft.com%2Fen-us%2Fp%2Fmicrosoft-authenticator%2F9nblgggzmcj6).

    >[!Note]
    >You can't use the phone sign-in process on Windows phones. You must use the standard verification process, as described in the [Set up two-step verification](multi-factor-authentication-end-user-first-time.md) article.

## Next steps

- After you download and install the app, you must add your various accounts. For more information, see [Add your accounts](microsoft-authenticator-app-add-accounts-overview.md).<|MERGE_RESOLUTION|>--- conflicted
+++ resolved
@@ -3,12 +3,8 @@
 description: How to download, install, and use the Microsoft Authenticator app for two-factor verification.
 services: active-directory
 author: eross-msft
-<<<<<<< HEAD
-manager: mtillman
-=======
 manager: daveba
 ms.assetid: 3065a1ee-f253-41f0-a68d-2bd84af5ffba
->>>>>>> 60b820cd
 
 ms.service: active-directory
 ms.workload: identity
