--- conflicted
+++ resolved
@@ -81,18 +81,6 @@
 
 ## Add company branding to your directory
 
-<<<<<<< HEAD
-1. Sign in to [the Azure portal](https://portal.azure.com) with an account that's a global admin for the directory.
-2. Select **All services**, enter **Users and groups** in the text box, and then select **Enter**.
-
-   ![Opening user management](./media/customize-branding/user-management.png)
-3. On the **Users and groups** pane, select **Company branding**.
-4. On the **Users and groups - Company branding** pane, select the **Edit** command.
-
-    ![Edit custom branding](./media/customize-branding/edit-branding.png)
-5. Modify the elements you want to customize. All elements are optional.
-6. Click **Save**.
-=======
 1. Sign in to [the Azure AD admin center](https://aad.portal.azure.com) with an account that's a global admin for the tenant.
 2. Select **Users and groups** > **Company branding** > **Edit**.
   
@@ -101,26 +89,15 @@
   
   ![Edit custom branding](./media/customize-branding/edit-branding.png)
 5. When you're done, select **Save**.
->>>>>>> 7c2b9a5d
 
 It can take up to an hour for any changes you made to the sign-in page branding to appear.
 
 ## Add language-specific company branding to your directory
 
 1. Sign in to the [Azure AD admin center](https://aad.portal.azure.com) with an account that's a global admin for the directory.
-<<<<<<< HEAD
-2. Select **Users and groups** in the text box, and then select **Enter**.
-
-   ![Opening user management](./media/customize-branding/user-management.png)
-3. On the **Users and groups** pane, select **Company branding**.
-4. On the **Users and groups - Company branding** pane, select the **Add language** command.
-
-    ![Add language-specific branding elements](./media/customize-branding/add-language.png)
-=======
 2. Select **Users and groups** > **Company branding** > **New language**.
   
   ![Add language-specific branding elements](./media/customize-branding/add-language.png)
->>>>>>> 7c2b9a5d
 5. Modify the elements you want to customize. All elements are optional.
 6. When you're done, select **Save**.
 
