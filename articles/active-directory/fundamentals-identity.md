---
title: Azure Identity | Microsoft Docs
description: Learn about using Azure Active Directory.
services: active-directory
documentationcenter: ''
author: jeffgilb
manager: femila
editor: ''

ms.assetid: 30867693-9851-4551-b3d3-df583365207f
ms.service: active-directory
ms.workload: identity
ms.tgt_pltfrm: na
ms.devlang: na
ms.topic: article
<<<<<<< HEAD
ms.date: 02/13/2017
ms.author: curtand
=======
ms.date: 04/26/2017
ms.author: Jeff.Gilbert
>>>>>>> a42dbad0
ROBOTS: NOINDEX,NOFOLLOW
---
# The fundamentals of Azure identity management
[!INCLUDE [identity](../../includes/identity.md)]<|MERGE_RESOLUTION|>--- conflicted
+++ resolved
@@ -13,13 +13,8 @@
 ms.tgt_pltfrm: na
 ms.devlang: na
 ms.topic: article
-<<<<<<< HEAD
-ms.date: 02/13/2017
-ms.author: curtand
-=======
 ms.date: 04/26/2017
 ms.author: Jeff.Gilbert
->>>>>>> a42dbad0
 ROBOTS: NOINDEX,NOFOLLOW
 ---
 # The fundamentals of Azure identity management
