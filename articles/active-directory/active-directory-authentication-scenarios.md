
<properties
   pageTitle="Authentication Scenarios for Azure AD | Microsoft Azure"
   description="An overview of the five most common authentication scenarios for Azure Active Directory (AAD)"
   services="active-directory"
   documentationCenter="dev-center-name"
   authors="msmbaldwin"
   manager="mbaldwin"
   editor=""/>

<tags
   ms.service="active-directory"
   ms.devlang="na"
   ms.topic="article"
   ms.tgt_pltfrm="na"
   ms.workload="identity"
<<<<<<< HEAD
   ms.date="09/02/2015"
=======
   ms.date="09/17/2015"
>>>>>>> 08be3281
   ms.author="mbaldwin"/>

# Authentication Scenarios for Azure AD

Azure Active Directory (Azure AD) simplifies authentication for developers by providing identity as a service, with support for industry-standard protocols such as OAuth 2.0 and OpenID Connect, as well as open source libraries for different platforms to help you start coding quickly. This document will help you understand the various scenarios Azure AD supports and will show you how to get started. It’s divided into the following sections:

- [Basics of Authentication in Azure AD](#basics-of-authentication-in-azure-ad)

- [Claims in Azure AD Security Tokens](#claims-in-azure-ad-security-tokens)

- [Basics of Registering an Application in Azure AD](#basics-of-registering-an-application-in-azure-ad)

- [Application Types and Scenarios](#application-types-and-scenarios)

  - [Web Browser to Web Application](#web-browser-to-web-application)

  - [Single Page Application (SPA)](#single-page-application-spa)

  - [Native Application to Web API](#native-application-to-web-api)

  - [Web Application to Web API](#web-application-to-web-api)

  - [Daemon or Server Application to Web API](#daemon-or-server-application-to-web-api)



## Basics of Authentication in Azure AD

If you are unfamiliar with basic concepts of authentication in Azure AD, read this section. Otherwise, you may want to skip down to [Application Types and Scenarios](#application-types-and-scenarios).

Let’s consider the most basic scenario where identity is required: a user in a web browser needs to authenticate to a web application. This scenario is described in greater detail in the [Web Browser to Web Application](#web-browser-to-web-application) section, but it’s a useful starting point to illustrate the capabilities of Azure AD and conceptualize how the scenario works. Consider the following diagram for this scenario:

![Overview of sign-on to web application](./media/active-directory-authentication-scenarios/basics_of_auth_in_aad.png)

With the diagram above in mind, here’s what you need to know about its various components:

- Azure AD is the identity provider, responsible for verifying the identity of users and applications that exist in an organization’s directory, and ultimately issuing security tokens upon successful authentication of those users and applications.


- An application that wants to outsource authentication to Azure AD must be registered in Azure AD, which registers and uniquely identifies the app in the directory.


- Developers can use the open source Azure AD authentication libraries to make authentication easy by handling the protocol details for you. See [Azure Active Directory Authentication Libraries](active-directory-authentication-libraries.md) for more information.


• Once a user has been authenticated, the application must validate the user’s security token to ensure that authentication was successful for the intended parties. Developers can use the provided authentication libraries to handle validation of any token from Azure AD, including JSON Web Tokens (JWT) or SAML 2.0. If you want to perform validation manually, see the [JWT Token Handler](https://msdn.microsoft.com/library/dn205065.aspx) documentation.


> [AZURE.IMPORTANT] Azure AD uses public key cryptography to sign tokens and verify that they are valid. See [Important Information About Signing Key Rollover in Azure AD](https://msdn.microsoft.com/library/azure/dn641920.aspx) for more information on the necessary logic you must have in your application to ensure it’s always updated with the latest keys.


• The flow of requests and responses for the authentication process is determined by the authentication protocol that was used, such as OAuth 2.0, OpenID Connect, WS-Federation, or SAML 2.0. These protocols are discussed in more detail in the [Azure Active Directory Authentication Protocols](active-directory-authentication-protocols.md) topic and in the sections below.

> [AZURE.NOTE] Azure AD supports the OAuth 2.0 and OpenID Connect standards that make extensive use of bearer tokens, including bearer tokens represented as JWTs. A bearer token is a lightweight security token that grants the “bearer” access to a protected resource. In this sense, the “bearer” is any party that can present the token. Though a party must first authenticate with Azure AD to receive the bearer token, if the required steps are not taken to secure the token in transmission and storage, it can be intercepted and used by an unintended party. While some security tokens have a built-in mechanism for preventing unauthorized parties from using them, bearer tokens do not have this mechanism and must be transported in a secure channel such as transport layer security (HTTPS). If a bearer token is transmitted in the clear, a man-in the middle attack can be used by a malicious party to acquire the token and use it for an unauthorized access to a protected resource. The same security principles apply when storing or caching bearer tokens for later use. Always ensure that your application transmits and stores bearer tokens in a secure manner. For more security considerations on bearer tokens, see [RFC 6750 Section 5](http://tools.ietf.org/html/rfc6750).


Now that you have an overview of the basics, read the sections below to understand how provisioning works in Azure AD and the common scenarios Azure AD supports.


## Claims in Azure AD Security Tokens

Security tokens issued by Azure AD contain claims, or assertions of information about the subject that has been authenticated. These claims can be used by the application for various tasks. For example, they can be used to validate the token, identify the subject's directory tenant, display user information, determine the subject's authorization, and so on. The claims present in any given security token are dependent upon the type of token, the type of credential used to authenticate the user, and the application configuration. A brief description of each type of claim emitted by Azure AD is provided in the table below. For more information, refer to [Supported Token and Claim Types](active-directory-token-and-claims.md).


| Claim | Description |
|-------|-------------|
| Application ID | Identifies the application that is using the token.
| Audience | Identifies the recipient resource the token is intended for. |
| Application Authentication Context Class Reference | Indicates how the client was authenticated (public client vs. confidential client). |
| Authentication Instant | Records the date and time when the authentication occurred. |
| Authentication Method | Indicates how the subject of the token was authenticated (password, certificate, etc.). |
| First Name | Provides the given name of the user as set in Azure AD. |
| Groups | Contains object Ids of Azure AD groups the user is a member of. |
| Identity Provider | Records the identity provider that authenticated the subject of the token. |
| Issued At | Records the time at which the token was issued, often used for token freshness. |
| Issuer | Identifies the STS that emitted the token as well as the Azure AD tenant. |
| Last Name | Provides the surname of the user as set in Azure AD. |
| Name | Provides a human readable value that identifies the subject of the token. |
| Object Id | Contains an immutable, unique identifier of the subject in Azure AD. |
| Roles | Contains friendly names of Azure AD Application Roles that the user has been granted. |
| Scope | Indicates the permissions granted to the client application. |
| Subject | Indicates the principal about which the token asserts information. |
| Tenant Id | Contains an immutable, unique identifier of the directory tenant that issued the token. |
| Token Lifetime | Defines the time interval within which a token is valid. |
| User Principal Name | Contains the user principal name of the subject. |
| Version | Contains the version number of the token. |


## Basics of Registering an Application in Azure AD

Any application that outsources authentication to Azure AD must be registered in a directory. This step involves telling Azure AD about your application, including the URL where it’s located, the URL to send replies after authentication, the URI to identify your application, and more. This information is required for a few key reasons:

- Azure AD needs coordinates to communicate with the application when handling sign-on or exchanging tokens. These include the following:

  - Application ID URI: The identifier for an application. This value is sent to Azure AD during authentication to indicate which application the caller wants a token for. Additionally, this value is included in the token so that the application knows it was the intended target.


  - Reply URL and Redirect URI: In the case of a web API or web application, the Reply URL is the location to which Azure AD will send the authentication response, including a token if authentication was successful. In the case of a native application, the Redirect URI is a unique identifier to which Azure AD will redirect the user-agent in an OAuth 2.0 request.


  - Client ID: The ID for an application, which is generated by Azure AD when the application is registered. When requesting an authorization code or token, the client ID and key are sent to Azure AD during authentication.


  - Key: The key that is sent along with a client ID when authenticating to Azure AD to call a web API.


- Azure AD needs to ensure the application has the required permissions to access your directory data, other applications in your organization, and so on

Provisioning becomes clearer when you understand that there are two categories of applications that can be developed and integrated with Azure AD:

- Single tenant application: A single tenant application is intended for use in one organization. These are typically line-of-business (LoB) applications written by an enterprise developer. A single tenant application only needs to be accessed by users in one directory, and as a result, it only needs to be provisioned in one directory. These applications are typically registered by a developer in the organization.


- Multi-tenant application: A multi-tenant application is intended for use in many organizations, not just one organization. These are typically software-as-a-service (SaaS) applications written by an independent software vendor (ISV). Multi-tenant applications need to be provisioned in each directory where they will be used, which requires user or administrator consent to register them. This consent process starts when an application has been registered in the directory and is given access to the Graph API or perhaps another web API. When a user or administrator from a different organization signs up to use the application, they are presented with a dialog that displays the permissions the application requires. The user or administrator can then consent to the application, which gives the application access to the stated data, and finally registers the application in their directory. For more information, see [Overview of the Consent Framework](active-directory-integrating-applications.md#overview-of-the-consent-framework).

Some additional considerations arise when developing a multi-tenant application instead of a single tenant application. For example, if you are making your application available to users in multiple directories, you need a mechanism to determine which tenant they’re in. A single tenant application only needs to look in its own directory for a user, while a multi-tenant application needs to identify a specific user from all the directories in Azure AD. To accomplish this task, Azure AD provides a common authentication endpoint where any multi-tenant application can direct sign-in requests, instead of a tenant-specific endpoint. This endpoint is https://login.microsoftonline.com/common for all directories in Azure AD, whereas a tenant-specific endpoint might be https://login.microsoftonline.com/contoso.onmicrosoft.com. The common endpoint is especially important to consider when developing your application because you’ll need the necessary logic to handle multiple tenants during sign-in, sign-out, and token validation.

If you are currently developing a single tenant application but want to make it available to many organizations, you can easily make changes to the application and its configuration in Azure AD to make it multi-tenant capable. In addition, Azure AD uses the same signing key for all tokens in all directories, whether you are providing authentication in a single tenant or multi-tenant application.

Each scenario listed in this document includes a sub-section that describes its provisioning requirements. For more in-depth information about provisioning an application in Azure AD and the differences between single and multi-tenant applications, see [Integrating Applications with Azure Active Directory](active-directory-integrating-applications.md) for more information. Continue reading to understand the common application scenarios in Azure AD.

## Application Types and Scenarios

Each of the scenarios described in this document can be developed using various languages and platforms, and there are [complete code samples available on GitHub](https://github.com/AzureADSamples) for each of them. In addition, if your application needs a specific piece or segment of an end-to-end scenario, in most cases that functionality can be added independently. For example, if you have a native application that calls a web API, you can easily add a web application that also calls the web API. The following diagram illustrates these scenarios and application types, and how different components can be added:

![Application Types and scenarios](./media/active-directory-authentication-scenarios/application_types_and_scenarios.png)

These are the five primary application scenarios supported by Azure AD:

- [Web Browser to Web Application](#web-browser-to-web-application): A user needs to sign in to a web application that is secured by Azure AD.

- [Single Page Application (SPA)](#single-page-application-spa): A user needs to sign in to a single page application that is secured by Azure AD.

- [Native Application to Web API](#native-application-to-web-api): A native application that runs on a phone, tablet, or PC needs to authenticate a user to get resources from a web API that is secured by Azure AD.

- [Web Application to Web API](#web-application-to-web-api): A web application needs to get resources from a web API secured by Azure AD.

- [Daemon or Server Application to Web API](#daemon-or-server-application-to-web-api): A daemon application or a server application with no web user interface needs to get resources from a web API secured by Azure AD.

### Web Browser to Web Application

This section describes an application that authenticates a user in a web browser to a web application. In this scenario, the web application directs the user’s browser to sign them in to Azure AD. Azure AD returns a sign-in response through the user’s browser, which contains claims about the user in a security token. This scenario supports sign-on using the WS-Federation, SAML 2.0, and OpenID Connect protocols.


#### Diagram
![Authentication flow for browser to web application](./media/active-directory-authentication-scenarios/web_browser_to_web_api.png)


#### Description of Protocol Flow


1. When a user visits the application and needs to sign in, they are redirected via a sign-in request to the authentication endpoint in Azure AD.


2. The user signs in on the sign-in page.


3. If authentication is successful, Azure AD creates an authentication token and returns a sign-in response to the application’s Reply URL that was configured in the Azure Management Portal. For a production application, this Reply URL should be HTTPS. The returned token includes claims about the user and Azure AD that are required by the application to validate the token.


4. The application validates the token by using a public signing key and issuer information available at the federation metadata document for Azure AD. After the application validates the token, Azure AD starts a new session with the user. This session allows the user to access the application until it expires.


#### Code Samples


See the code samples for Web Browser to Web Application scenarios. And, check back frequently -- we add new samples all the time. [Web Browser to Web Application](active-directory-code-samples.md#web-browser-to-web-application).


#### Registering


- Single Tenant: If you are building an application just for your organization, it must be registered in your company’s directory by using the Azure Management Portal.


- Multi-Tenant: If you are building an application that can be used by users outside your organization, it must be registered in your company’s directory, but also must be registered in each organization’s directory that will be using the application. To make your application available in their directory, you can include a sign-up process for your customers that enables them to consent to your application. When they sign up for your application, they will be presented with a dialog that shows the permissions the application requires, and then the option to consent. Depending on the required permissions, an administrator in the other organization may be required to give consent. When the user or administrator consents, the application is registered in their directory. For more information, see [Integrating Applications with Azure Active Directory](active-directory-integrating-applications.md).


#### Token Expiration

The user’s session expires when the lifetime of the token issued by Azure AD expires. Your application can shorten this time period if desired, such as signing out users based on a period of inactivity. When the session expires, the user will be prompted to sign in again.





### Single Page Application (SPA)


This section describes authentication for a single page application that uses Azure AD to secure its web API back end. Single page applications are typically structured as a JavaScript presentation layer (front end) that runs in the browser and a web API back end that runs on a server and implements the application’s business logic. In this scenario, when the user signs in, the JavaScript front end uses [Active Directory Authentication Library for JavaScript (ADAL.JS)](https://github.com/AzureAD/azure-activedirectory-library-for-js/tree/dev) and the OAuth 2.0 Implicit Grant protocol to obtain an ID token (id_token) from Azure AD. The token is cached and the client attaches it to the request as the bearer token when making calls to its web API back end, which is secured using the OWIN middleware.


#### Diagram

![Single Page Application diagram](./media/active-directory-authentication-scenarios/single_page_app.png)

#### Description of Protocol Flow

1. The user navigates to the web application.


2. The application returns the JavaScript front end (presentation layer) to the browser.


3. The user initiates sign in, for example by clicking a sign in link. The browser sends a GET to the Azure AD authorization endpoint to request an ID token. This request includes the client ID and reply URL in the query parameters.


4. Azure AD validates the Reply URL against the registered Reply URL that was configured in the Azure Management Portal.


5. The user signs in on the sign-in page.


6. If authentication is successful, Azure AD creates an ID token and returns it as a URL fragment (#) to the application’s Reply URL. For a production application, this Reply URL should be HTTPS. The returned token includes claims about the user and Azure AD that are required by the application to validate the token.


7. The JavaScript client code running in the browser extracts the token from the response to use in securing calls to the application’s web API back end.


8. The browser calls the application’s web API back end with the access token in the authorization header.

#### Code Samples


See the code samples for Single Page Application (SPA) scenarios. Be sure to check back frequently -- we add new samples all the time. [Single Page Application (SPA)](active-directory-code-samples.md#single-page-application-spa).


#### Registering


- Single Tenant: If you are building an application just for your organization, it must be registered in your company’s directory by using the Azure Management Portal.


- Multi-Tenant: If you are building an application that can be used by users outside your organization, it must be registered in your company’s directory, but also must be registered in each organization’s directory that will be using the application. To make your application available in their directory, you can include a sign-up process for your customers that enables them to consent to your application. When they sign up for your application, they will be presented with a dialog that shows the permissions the application requires, and then the option to consent. Depending on the required permissions, an administrator in the other organization may be required to give consent. When the user or administrator consents, the application is registered in their directory. For more information, see [Integrating Applications with Azure Active Directory](active-directory-integrating-applications.md).

After registering the application, it must be configured to use OAuth 2.0 Implicit Grant protocol. By default, this protocol is disabled for applications. To enable the OAuth2 Implicit Grant protocol for your application, download its application manifest from the Azure Management Portal, set the “oauth2AllowImplicitFlow” value to true, and then upload the manifest back to the portal. For detailed instructions, see [Enabling OAuth 2.0 Implicit Grant for Single Page Applications](active-directory-integrating-applications.md).


#### Token Expiration

When you use ADAL.js to manage authentication with Azure AD, you benefit from several features that facilitate refreshing an expired token as well as getting tokens for additional web API resources that may be called by the application. When the user successfully authenticates with Azure AD, a session secured by a cookie is established for the user between the browser and Azure AD. It’s important to note that the session exists between the user and Azure AD and not between the user and the web application running on the server. When a token expires, ADAL.js uses this session to silently obtain another token. It does this by using a hidden iFrame to send and receive the request using the OAuth Implicit Grant protocol. ADAL.js can also use this same mechanism to silently obtain access tokens from Azure AD for other web API resources that the application calls as long as these resources support cross-origin resource sharing (CORS), are registered in the user’s directory, and any required consent was given by the user during sign-in.


### Native Application to Web API


This section describes a native application that calls a web API on behalf of a user. This scenario is built on the OAuth 2.0 authorization code grant type with a public client, as described in section 4.1 of the [OAuth 2.0 specification](http://tools.ietf.org/html/rfc6749). The native application obtains an access token for the user by using the OAuth 2.0 protocol. This access token is then sent in the request to the web API, which authorizes the user and returns the desired resource.

#### Diagram

![Native Application to Web API Diagram](./media/active-directory-authentication-scenarios/native_app_to_web_api.png)

#### Authentication flow for native application to API

#### Description of Protocol Flow


If you are using the AD Authentication Libraries, most of the protocol details described below are handled for you, such as the browser pop-up, token caching, and handling of refresh tokens.

1. Using a browser pop-up, the native application makes a request to the authorization endpoint in Azure AD. This request includes the client ID and the redirect URI of the native application as shown in the Management Portal, and the application ID URI for the web API. If the user hasn’t already signed in, they are prompted to sign in again


2. Azure AD authenticates the user. If it is a multi-tenant application and consent is required to use the application, the user will be required to consent if they haven’t already done so. After granting consent and upon successful authentication, Azure AD issues an authorization code response back to the client application’s redirect URI.


3. When Azure AD issues an authorization code response back to the redirect URI, the client application stops browser interaction and extracts the authorization code from the response. Using this authorization code, the client application sends a request to Azure AD’s token endpoint that includes the authorization code, details about the client application (client ID and redirect URI), and the desired resource (application ID URI for the web API).


4. The authorization code and information about the client application and web API are validated by Azure AD. Upon successful validation, Azure AD returns two tokens: a JWT access token and a JWT refresh token. In addition, Azure AD returns basic information about the user, such as their display name and tenant ID.


5. Over HTTPS, the client application uses the returned JWT access token to add the JWT string with a “Bearer” designation in the Authorization header of the request to the web API. The web API then validates the JWT token, and if validation is successful, returns the desired resource.


6. When the access token expires, the client application will receive an error that indicates the user needs to authenticate again. If the application has a valid refresh token, it can be used to acquire a new access token without prompting the user to sign in again. If the refresh token expires, the application will need to interactively authenticate the user once again.


> [AZURE.NOTE] The refresh token issued by Azure AD can be used to access multiple resources. For example, if you have a client application that has permission to call two web APIs, the refresh token can be used to get an access token to the other web API as well.


#### Code Samples


See the code samples for Native Application to Web API scenarios. And, check back frequently -- we add new samples all the time. [Native Application to Web API](active-directory-code-samples.md#native-application-to-web-api).


#### Registering


- Single Tenant: Both the native application and the web API must be registered in the same directory in Azure AD. The web API can be configured to expose a set of permissions, which are used to limit the native application’s access to its resources. The client application then selects the desired permissions from the “Permissions to Other Applications” drop-down menu in the Azure Management Portal.


- Multi-Tenant: First, the native application only ever registered in the developer or publisher’s directory. Second, the native application is configured to indicate the permissions it requires to be functional. This list of required permissions is shown in a dialog when a user or administrator in the destination directory gives consent to the application, which makes it available to their organization. Some applications require just user-level permissions, which any user in the organization can consent to. Other applications require administrator-level permissions, which a user in the organization cannot consent to. Only a directory administrator can give consent to applications that require this level of permissions. When the user or administrator consents, only the web API is registered in their directory. For more information, see [Integrating Applications with Azure Active Directory](active-directory-integrating-applications.md).


#### Token Expiration


When the native application uses its authorization code to get a JWT access token, it also receives a JWT refresh token. When the access token expires, the refresh token can be used to re-authenticate the user without requiring them to sign in again. This refresh token is then used to authenticate the user, which results in a new access token and refresh token.





### Web Application to Web API


This section describes a web application that needs to get resources from a web API. In this scenario, there are two identity types that the web application can use to authenticate and call the web API: an application identity, or a delegated user identity. For the application identity type, this scenario uses OAuth 2.0 client credentials grant to authenticate as the application and access the web API. When using an application identity, the web API can only detect that the web application is calling it, as the web API does not receive any information about the user. If the application receives information about the user, it will be sent via the application protocol, and it is not signed by Azure AD. The web API trusts that the web application authenticated the user. For this reason, this pattern is called a trusted subsystem.

For the delegated user identity type, the scenario can be accomplished in two ways: OpenID Connect, and OAuth 2.0 authorization code grant with a confidential client. The web application obtains an access token for the user, which proves to the web API that the user successfully authenticated to the web application and that the web application was able to obtain a delegated user identity to call the web API. This access token is sent in the request to the web API, which authorizes the user and returns the desired resource.

#### Diagram

![Web Application to Web API diagram](./media/active-directory-authentication-scenarios/web_app_to_web_api.png)



#### Description of Protocol Flow

Both the application identity and delegated user identity types are discussed in the flow below. The key difference between them is that the delegated user identity must first acquire an authorization code before the user can sign-in and gain access to the web API.

##### Application Identity with OAuth 2.0 Client Credentials Grant

1. A user is signed in to Azure AD in the web application (see the [Web Browser to Web Application](#web-browser-to-web-application) above).


2. The web application needs to acquire an access token so that it can authenticate to the web API and retrieve the desired resource. It makes a request to Azure AD’s token endpoint, providing the credential, client ID, and web API’s application ID URI.


3. Azure AD authenticates the application and returns a JWT access token that is used to call the web API.


4. Over HTTPS, the web application uses the returned JWT access token to add the JWT string with a “Bearer” designation in the Authorization header of the request to the web API. The web API then validates the JWT token, and if validation is successful, returns the desired resource.

##### Delegated User Identity with OpenID Connect

1. A user is signed in to a web application using Azure AD (see the [Web Browser to Web Application](#web-browser-to-web-application) section above). If the user of the web application has not yet consented to allowing the web application to call the web API on its behalf, the user will need to consent. The application will display the permissions it requires, and if any of these are administrator-level permissions, a normal user in the directory will not be able to consent. This consent process only applies to multi-tenant applications, not single tenant applications, as the application will already have the necessary permissions. When the user signed in, the web application received an ID token with information about the user, as well as an authorization code.


2. Using the authorization code issued by Azure AD, the web application sends a request to Azure AD’s token endpoint that includes the authorization code, details about the client application (client ID and redirect URI), and the desired resource (application ID URI for the web API).


3. The authorization code and information about the web application and web API are validated by Azure AD. Upon successful validation, Azure AD returns two tokens: a JWT access token and a JWT refresh token.


4. Over HTTPS, the web application uses the returned JWT access token to add the JWT string with a “Bearer” designation in the Authorization header of the request to the web API. The web API then validates the JWT token, and if validation is successful, returns the desired resource.

##### Delegated User Identity with OAuth 2.0 Authorization Code Grant

1. A user is already signed in to a web application, whose authentication mechanism is independent of Azure AD.


2. The web application requires an authorization code to acquire an access token, so it issues a request through the browser to Azure AD’s authorization endpoint, providing the client ID and redirect URI for the web application after successful authentication. The user signs in to Azure AD.


3. If the user of the web application has not yet consented to allowing the web application to call the web API on its behalf, the user will need to consent. The application will display the permissions it requires, and if any of these are administrator-level permissions, a normal user in the directory will not be able to consent. This consent process only applies to multi-tenant applications, not single tenant applications, as the application will already have the necessary permissions.


4. After the user has consented, the web application receives the authorization code that it needs to acquire an access token.


5. Using the authorization code issued by Azure AD, the web application sends a request to Azure AD’s token endpoint that includes the authorization code, details about the client application (client ID and redirect URI), and the desired resource (application ID URI for the web API).


6. The authorization code and information about the web application and web API are validated by Azure AD. Upon successful validation, Azure AD returns two tokens: a JWT access token and a JWT refresh token.


7. Over HTTPS, the web application uses the returned JWT access token to add the JWT string with a “Bearer” designation in the Authorization header of the request to the web API. The web API then validates the JWT token, and if validation is successful, returns the desired resource.

#### Code Samples

See the code samples for Web Application to Web API scenarios. And, check back frequently -- we add new samples all the time. Web [Application to Web API](active-directory-code-samples.md#web-application-to-web-api).


#### Registering

- Single Tenant: For both the application identity and delegated user identity cases, the web application and the web API must be registered in the same directory in Azure AD. The web API can be configured to expose a set of permissions, which are used to limit the web application’s access to its resources. If a delegated user identity type is being used, the web application needs to select the desired permissions from the “Permissions to Other Applications” drop-down menu in the Azure Management Portal. This step is not required if the application identity type is being used.


- Multi-Tenant: First, the web application is configured to indicate the permissions it requires to be functional. This list of required permissions is shown in a dialog when a user or administrator in the destination directory gives consent to the application, which makes it available to their organization. Some applications require just user-level permissions, which any user in the organization can consent to. Other applications require administrator-level permissions, which a user in the organization cannot consent to. Only a directory administrator can give consent to applications that require this level of permissions. When the user or administrator consents, the web application and the web API are both registered in their directory.

#### Token Expiration

When the web application uses its authorization code to get a JWT access token, it also receives a JWT refresh token. When the access token expires, the refresh token can be used to re-authenticate the user without requiring them to sign in again. This refresh token is then used to authenticate the user, which results in a new access token and refresh token.


### Daemon or Server Application to Web API


This section describes a daemon or server application that needs to get resources from a web API. There are two sub-scenarios that apply to this section: A daemon that needs to call a web API, built on OAuth 2.0 client credentials grant type; and a server application (such as a web API) that needs to call a web API, built on OAuth 2.0 On-Behalf-Of draft specification.

For the scenario when a daemon application needs to call a web API, it’s important to understand a few things. First, user interaction is not possible with a daemon application, which requires the application to have its own identity. An example of a daemon application is a batch job, or an operating system service running in the background. This type of application requests an access token by using its application identity and presenting its client ID, credential (password or certificate), and application ID URI to Azure AD. After successful authentication, the daemon receives an access token from Azure AD, which is then used to call the web API.

For the scenario when a server application needs to call a web API, it’s helpful to use an example. Imagine that a user has authenticated on a native application, and this native application needs to call a web API. Azure AD issues a JWT access token to call the web API. If the web API needs to call another downstream web API, it can use the on-behalf-of flow to delegate the user’s identity and authenticate to the second-tier web API.

#### Diagram

![Daemon or Server Application to Web API diagram](./media/active-directory-authentication-scenarios/daemon_server_app_to_web_api.png)

#### Description of Protocol Flow

##### Application Identity with OAuth 2.0 Client Credentials Grant

1. First, the server application needs to authenticate with Azure AD as itself, without any human interaction such as an interactive sign-on dialog. It makes a request to Azure AD’s token endpoint, providing the credential, client ID, and application ID URI.


2. Azure AD authenticates the application and returns a JWT access token that is used to call the web API.


3. Over HTTPS, the web application uses the returned JWT access token to add the JWT string with a “Bearer” designation in the Authorization header of the request to the web API. The web API then validates the JWT token, and if validation is successful, returns the desired resource.


##### Delegated User Identity with OAuth 2.0 On-Behalf-Of Draft Specification

The flow discussed below assumes that a user has been authenticated on another application (such as a native application), and their user identity has been used to acquire an access token to the first-tier web API.

1. The native application sends the access token to the first-tier web API.


2. The first-tier web API sends a request to Azure AD’s token endpoint, providing its client ID and credentials, as well as the user’s access token. In addition, the request is sent with an on_behalf_of parameter that indicates the web API is requesting new tokens to call a downstream web API on behalf of the original user.


3. Azure AD verifies that the first-tier web API has permissions to access the second-tier web API and validates the request, returning a JWT access token and a JWT refresh token to the first-tier web API.


4. Over HTTPS, the first-tier web API then calls the second-tier web API by appending the token string in the Authorization header in the request. The first-tier web API can continue to call the second-tier web API as long as the access token and refresh tokens are valid.

#### Code Samples

See the code samples for Daemon or Server Application to Web API scenarios. And, check back frequently -- we add new samples all the time. [Server or Daemon Application to Web API](active-directory-code-samples.md#server-or-daemon-application-to-web-api)

#### Registering

- Single Tenant: For both the application identity and delegated user identity cases, the daemon or server application must be registered in the same directory in Azure AD. The web API can be configured to expose a set of permissions, which are used to limit the daemon or server’s access to its resources. If a delegated user identity type is being used, the server application needs to select the desired permissions from the “Permissions to Other Applications” drop-down menu in the Azure Management Portal. This step is not required if the application identity type is being used.


- Multi-Tenant: First, the daemon or server application is configured to indicate the permissions it requires to be functional. This list of required permissions is shown in a dialog when a user or administrator in the destination directory gives consent to the application, which makes it available to their organization. Some applications require just user-level permissions, which any user in the organization can consent to. Other applications require administrator-level permissions, which a user in the organization cannot consent to. Only a directory administrator can give consent to applications that require this level of permissions. When the user or administrator consents, both of the web APIs registered in their directory.

#### Token Expiration

When the first application uses its authorization code to get a JWT access token, it also receives a JWT refresh token. When the access token expires, the refresh token can be used to re-authenticate the user without prompting for credentials. This refresh token is then used to authenticate the user, which results in a new access token and refresh token.

## See Also

[Azure Active Directory Developer's Guide](active-directory-developers-guide.md)

[Azure Active Directory Code Samples](active-directory-code-samples.md)

[Important Information About Signing Key Rollover in Azure AD](https://msdn.microsoft.com/library/azure/dn641920.aspx)

[OAuth 2.0 in Azure AD](https://msdn.microsoft.com/library/azure/dn645545.aspx)
<|MERGE_RESOLUTION|>--- conflicted
+++ resolved
@@ -1,472 +1,468 @@
-
-<properties
-   pageTitle="Authentication Scenarios for Azure AD | Microsoft Azure"
-   description="An overview of the five most common authentication scenarios for Azure Active Directory (AAD)"
-   services="active-directory"
-   documentationCenter="dev-center-name"
-   authors="msmbaldwin"
-   manager="mbaldwin"
-   editor=""/>
-
-<tags
-   ms.service="active-directory"
-   ms.devlang="na"
-   ms.topic="article"
-   ms.tgt_pltfrm="na"
-   ms.workload="identity"
-<<<<<<< HEAD
-   ms.date="09/02/2015"
-=======
-   ms.date="09/17/2015"
->>>>>>> 08be3281
-   ms.author="mbaldwin"/>
-
-# Authentication Scenarios for Azure AD
-
-Azure Active Directory (Azure AD) simplifies authentication for developers by providing identity as a service, with support for industry-standard protocols such as OAuth 2.0 and OpenID Connect, as well as open source libraries for different platforms to help you start coding quickly. This document will help you understand the various scenarios Azure AD supports and will show you how to get started. It’s divided into the following sections:
-
-- [Basics of Authentication in Azure AD](#basics-of-authentication-in-azure-ad)
-
-- [Claims in Azure AD Security Tokens](#claims-in-azure-ad-security-tokens)
-
-- [Basics of Registering an Application in Azure AD](#basics-of-registering-an-application-in-azure-ad)
-
-- [Application Types and Scenarios](#application-types-and-scenarios)
-
-  - [Web Browser to Web Application](#web-browser-to-web-application)
-
-  - [Single Page Application (SPA)](#single-page-application-spa)
-
-  - [Native Application to Web API](#native-application-to-web-api)
-
-  - [Web Application to Web API](#web-application-to-web-api)
-
-  - [Daemon or Server Application to Web API](#daemon-or-server-application-to-web-api)
-
-
-
-## Basics of Authentication in Azure AD
-
-If you are unfamiliar with basic concepts of authentication in Azure AD, read this section. Otherwise, you may want to skip down to [Application Types and Scenarios](#application-types-and-scenarios).
-
-Let’s consider the most basic scenario where identity is required: a user in a web browser needs to authenticate to a web application. This scenario is described in greater detail in the [Web Browser to Web Application](#web-browser-to-web-application) section, but it’s a useful starting point to illustrate the capabilities of Azure AD and conceptualize how the scenario works. Consider the following diagram for this scenario:
-
-![Overview of sign-on to web application](./media/active-directory-authentication-scenarios/basics_of_auth_in_aad.png)
-
-With the diagram above in mind, here’s what you need to know about its various components:
-
-- Azure AD is the identity provider, responsible for verifying the identity of users and applications that exist in an organization’s directory, and ultimately issuing security tokens upon successful authentication of those users and applications.
-
-
-- An application that wants to outsource authentication to Azure AD must be registered in Azure AD, which registers and uniquely identifies the app in the directory.
-
-
-- Developers can use the open source Azure AD authentication libraries to make authentication easy by handling the protocol details for you. See [Azure Active Directory Authentication Libraries](active-directory-authentication-libraries.md) for more information.
-
-
-• Once a user has been authenticated, the application must validate the user’s security token to ensure that authentication was successful for the intended parties. Developers can use the provided authentication libraries to handle validation of any token from Azure AD, including JSON Web Tokens (JWT) or SAML 2.0. If you want to perform validation manually, see the [JWT Token Handler](https://msdn.microsoft.com/library/dn205065.aspx) documentation.
-
-
-> [AZURE.IMPORTANT] Azure AD uses public key cryptography to sign tokens and verify that they are valid. See [Important Information About Signing Key Rollover in Azure AD](https://msdn.microsoft.com/library/azure/dn641920.aspx) for more information on the necessary logic you must have in your application to ensure it’s always updated with the latest keys.
-
-
-• The flow of requests and responses for the authentication process is determined by the authentication protocol that was used, such as OAuth 2.0, OpenID Connect, WS-Federation, or SAML 2.0. These protocols are discussed in more detail in the [Azure Active Directory Authentication Protocols](active-directory-authentication-protocols.md) topic and in the sections below.
-
-> [AZURE.NOTE] Azure AD supports the OAuth 2.0 and OpenID Connect standards that make extensive use of bearer tokens, including bearer tokens represented as JWTs. A bearer token is a lightweight security token that grants the “bearer” access to a protected resource. In this sense, the “bearer” is any party that can present the token. Though a party must first authenticate with Azure AD to receive the bearer token, if the required steps are not taken to secure the token in transmission and storage, it can be intercepted and used by an unintended party. While some security tokens have a built-in mechanism for preventing unauthorized parties from using them, bearer tokens do not have this mechanism and must be transported in a secure channel such as transport layer security (HTTPS). If a bearer token is transmitted in the clear, a man-in the middle attack can be used by a malicious party to acquire the token and use it for an unauthorized access to a protected resource. The same security principles apply when storing or caching bearer tokens for later use. Always ensure that your application transmits and stores bearer tokens in a secure manner. For more security considerations on bearer tokens, see [RFC 6750 Section 5](http://tools.ietf.org/html/rfc6750).
-
-
-Now that you have an overview of the basics, read the sections below to understand how provisioning works in Azure AD and the common scenarios Azure AD supports.
-
-
-## Claims in Azure AD Security Tokens
-
-Security tokens issued by Azure AD contain claims, or assertions of information about the subject that has been authenticated. These claims can be used by the application for various tasks. For example, they can be used to validate the token, identify the subject's directory tenant, display user information, determine the subject's authorization, and so on. The claims present in any given security token are dependent upon the type of token, the type of credential used to authenticate the user, and the application configuration. A brief description of each type of claim emitted by Azure AD is provided in the table below. For more information, refer to [Supported Token and Claim Types](active-directory-token-and-claims.md).
-
-
-| Claim | Description |
-|-------|-------------|
-| Application ID | Identifies the application that is using the token.
-| Audience | Identifies the recipient resource the token is intended for. |
-| Application Authentication Context Class Reference | Indicates how the client was authenticated (public client vs. confidential client). |
-| Authentication Instant | Records the date and time when the authentication occurred. |
-| Authentication Method | Indicates how the subject of the token was authenticated (password, certificate, etc.). |
-| First Name | Provides the given name of the user as set in Azure AD. |
-| Groups | Contains object Ids of Azure AD groups the user is a member of. |
-| Identity Provider | Records the identity provider that authenticated the subject of the token. |
-| Issued At | Records the time at which the token was issued, often used for token freshness. |
-| Issuer | Identifies the STS that emitted the token as well as the Azure AD tenant. |
-| Last Name | Provides the surname of the user as set in Azure AD. |
-| Name | Provides a human readable value that identifies the subject of the token. |
-| Object Id | Contains an immutable, unique identifier of the subject in Azure AD. |
-| Roles | Contains friendly names of Azure AD Application Roles that the user has been granted. |
-| Scope | Indicates the permissions granted to the client application. |
-| Subject | Indicates the principal about which the token asserts information. |
-| Tenant Id | Contains an immutable, unique identifier of the directory tenant that issued the token. |
-| Token Lifetime | Defines the time interval within which a token is valid. |
-| User Principal Name | Contains the user principal name of the subject. |
-| Version | Contains the version number of the token. |
-
-
-## Basics of Registering an Application in Azure AD
-
-Any application that outsources authentication to Azure AD must be registered in a directory. This step involves telling Azure AD about your application, including the URL where it’s located, the URL to send replies after authentication, the URI to identify your application, and more. This information is required for a few key reasons:
-
-- Azure AD needs coordinates to communicate with the application when handling sign-on or exchanging tokens. These include the following:
-
-  - Application ID URI: The identifier for an application. This value is sent to Azure AD during authentication to indicate which application the caller wants a token for. Additionally, this value is included in the token so that the application knows it was the intended target.
-
-
-  - Reply URL and Redirect URI: In the case of a web API or web application, the Reply URL is the location to which Azure AD will send the authentication response, including a token if authentication was successful. In the case of a native application, the Redirect URI is a unique identifier to which Azure AD will redirect the user-agent in an OAuth 2.0 request.
-
-
-  - Client ID: The ID for an application, which is generated by Azure AD when the application is registered. When requesting an authorization code or token, the client ID and key are sent to Azure AD during authentication.
-
-
-  - Key: The key that is sent along with a client ID when authenticating to Azure AD to call a web API.
-
-
-- Azure AD needs to ensure the application has the required permissions to access your directory data, other applications in your organization, and so on
-
-Provisioning becomes clearer when you understand that there are two categories of applications that can be developed and integrated with Azure AD:
-
-- Single tenant application: A single tenant application is intended for use in one organization. These are typically line-of-business (LoB) applications written by an enterprise developer. A single tenant application only needs to be accessed by users in one directory, and as a result, it only needs to be provisioned in one directory. These applications are typically registered by a developer in the organization.
-
-
-- Multi-tenant application: A multi-tenant application is intended for use in many organizations, not just one organization. These are typically software-as-a-service (SaaS) applications written by an independent software vendor (ISV). Multi-tenant applications need to be provisioned in each directory where they will be used, which requires user or administrator consent to register them. This consent process starts when an application has been registered in the directory and is given access to the Graph API or perhaps another web API. When a user or administrator from a different organization signs up to use the application, they are presented with a dialog that displays the permissions the application requires. The user or administrator can then consent to the application, which gives the application access to the stated data, and finally registers the application in their directory. For more information, see [Overview of the Consent Framework](active-directory-integrating-applications.md#overview-of-the-consent-framework).
-
-Some additional considerations arise when developing a multi-tenant application instead of a single tenant application. For example, if you are making your application available to users in multiple directories, you need a mechanism to determine which tenant they’re in. A single tenant application only needs to look in its own directory for a user, while a multi-tenant application needs to identify a specific user from all the directories in Azure AD. To accomplish this task, Azure AD provides a common authentication endpoint where any multi-tenant application can direct sign-in requests, instead of a tenant-specific endpoint. This endpoint is https://login.microsoftonline.com/common for all directories in Azure AD, whereas a tenant-specific endpoint might be https://login.microsoftonline.com/contoso.onmicrosoft.com. The common endpoint is especially important to consider when developing your application because you’ll need the necessary logic to handle multiple tenants during sign-in, sign-out, and token validation.
-
-If you are currently developing a single tenant application but want to make it available to many organizations, you can easily make changes to the application and its configuration in Azure AD to make it multi-tenant capable. In addition, Azure AD uses the same signing key for all tokens in all directories, whether you are providing authentication in a single tenant or multi-tenant application.
-
-Each scenario listed in this document includes a sub-section that describes its provisioning requirements. For more in-depth information about provisioning an application in Azure AD and the differences between single and multi-tenant applications, see [Integrating Applications with Azure Active Directory](active-directory-integrating-applications.md) for more information. Continue reading to understand the common application scenarios in Azure AD.
-
-## Application Types and Scenarios
-
-Each of the scenarios described in this document can be developed using various languages and platforms, and there are [complete code samples available on GitHub](https://github.com/AzureADSamples) for each of them. In addition, if your application needs a specific piece or segment of an end-to-end scenario, in most cases that functionality can be added independently. For example, if you have a native application that calls a web API, you can easily add a web application that also calls the web API. The following diagram illustrates these scenarios and application types, and how different components can be added:
-
-![Application Types and scenarios](./media/active-directory-authentication-scenarios/application_types_and_scenarios.png)
-
-These are the five primary application scenarios supported by Azure AD:
-
-- [Web Browser to Web Application](#web-browser-to-web-application): A user needs to sign in to a web application that is secured by Azure AD.
-
-- [Single Page Application (SPA)](#single-page-application-spa): A user needs to sign in to a single page application that is secured by Azure AD.
-
-- [Native Application to Web API](#native-application-to-web-api): A native application that runs on a phone, tablet, or PC needs to authenticate a user to get resources from a web API that is secured by Azure AD.
-
-- [Web Application to Web API](#web-application-to-web-api): A web application needs to get resources from a web API secured by Azure AD.
-
-- [Daemon or Server Application to Web API](#daemon-or-server-application-to-web-api): A daemon application or a server application with no web user interface needs to get resources from a web API secured by Azure AD.
-
-### Web Browser to Web Application
-
-This section describes an application that authenticates a user in a web browser to a web application. In this scenario, the web application directs the user’s browser to sign them in to Azure AD. Azure AD returns a sign-in response through the user’s browser, which contains claims about the user in a security token. This scenario supports sign-on using the WS-Federation, SAML 2.0, and OpenID Connect protocols.
-
-
-#### Diagram
-![Authentication flow for browser to web application](./media/active-directory-authentication-scenarios/web_browser_to_web_api.png)
-
-
-#### Description of Protocol Flow
-
-
-1. When a user visits the application and needs to sign in, they are redirected via a sign-in request to the authentication endpoint in Azure AD.
-
-
-2. The user signs in on the sign-in page.
-
-
-3. If authentication is successful, Azure AD creates an authentication token and returns a sign-in response to the application’s Reply URL that was configured in the Azure Management Portal. For a production application, this Reply URL should be HTTPS. The returned token includes claims about the user and Azure AD that are required by the application to validate the token.
-
-
-4. The application validates the token by using a public signing key and issuer information available at the federation metadata document for Azure AD. After the application validates the token, Azure AD starts a new session with the user. This session allows the user to access the application until it expires.
-
-
-#### Code Samples
-
-
-See the code samples for Web Browser to Web Application scenarios. And, check back frequently -- we add new samples all the time. [Web Browser to Web Application](active-directory-code-samples.md#web-browser-to-web-application).
-
-
-#### Registering
-
-
-- Single Tenant: If you are building an application just for your organization, it must be registered in your company’s directory by using the Azure Management Portal.
-
-
-- Multi-Tenant: If you are building an application that can be used by users outside your organization, it must be registered in your company’s directory, but also must be registered in each organization’s directory that will be using the application. To make your application available in their directory, you can include a sign-up process for your customers that enables them to consent to your application. When they sign up for your application, they will be presented with a dialog that shows the permissions the application requires, and then the option to consent. Depending on the required permissions, an administrator in the other organization may be required to give consent. When the user or administrator consents, the application is registered in their directory. For more information, see [Integrating Applications with Azure Active Directory](active-directory-integrating-applications.md).
-
-
-#### Token Expiration
-
-The user’s session expires when the lifetime of the token issued by Azure AD expires. Your application can shorten this time period if desired, such as signing out users based on a period of inactivity. When the session expires, the user will be prompted to sign in again.
-
-
-
-
-
-### Single Page Application (SPA)
-
-
-This section describes authentication for a single page application that uses Azure AD to secure its web API back end. Single page applications are typically structured as a JavaScript presentation layer (front end) that runs in the browser and a web API back end that runs on a server and implements the application’s business logic. In this scenario, when the user signs in, the JavaScript front end uses [Active Directory Authentication Library for JavaScript (ADAL.JS)](https://github.com/AzureAD/azure-activedirectory-library-for-js/tree/dev) and the OAuth 2.0 Implicit Grant protocol to obtain an ID token (id_token) from Azure AD. The token is cached and the client attaches it to the request as the bearer token when making calls to its web API back end, which is secured using the OWIN middleware.
-
-
-#### Diagram
-
-![Single Page Application diagram](./media/active-directory-authentication-scenarios/single_page_app.png)
-
-#### Description of Protocol Flow
-
-1. The user navigates to the web application.
-
-
-2. The application returns the JavaScript front end (presentation layer) to the browser.
-
-
-3. The user initiates sign in, for example by clicking a sign in link. The browser sends a GET to the Azure AD authorization endpoint to request an ID token. This request includes the client ID and reply URL in the query parameters.
-
-
-4. Azure AD validates the Reply URL against the registered Reply URL that was configured in the Azure Management Portal.
-
-
-5. The user signs in on the sign-in page.
-
-
-6. If authentication is successful, Azure AD creates an ID token and returns it as a URL fragment (#) to the application’s Reply URL. For a production application, this Reply URL should be HTTPS. The returned token includes claims about the user and Azure AD that are required by the application to validate the token.
-
-
-7. The JavaScript client code running in the browser extracts the token from the response to use in securing calls to the application’s web API back end.
-
-
-8. The browser calls the application’s web API back end with the access token in the authorization header.
-
-#### Code Samples
-
-
-See the code samples for Single Page Application (SPA) scenarios. Be sure to check back frequently -- we add new samples all the time. [Single Page Application (SPA)](active-directory-code-samples.md#single-page-application-spa).
-
-
-#### Registering
-
-
-- Single Tenant: If you are building an application just for your organization, it must be registered in your company’s directory by using the Azure Management Portal.
-
-
-- Multi-Tenant: If you are building an application that can be used by users outside your organization, it must be registered in your company’s directory, but also must be registered in each organization’s directory that will be using the application. To make your application available in their directory, you can include a sign-up process for your customers that enables them to consent to your application. When they sign up for your application, they will be presented with a dialog that shows the permissions the application requires, and then the option to consent. Depending on the required permissions, an administrator in the other organization may be required to give consent. When the user or administrator consents, the application is registered in their directory. For more information, see [Integrating Applications with Azure Active Directory](active-directory-integrating-applications.md).
-
-After registering the application, it must be configured to use OAuth 2.0 Implicit Grant protocol. By default, this protocol is disabled for applications. To enable the OAuth2 Implicit Grant protocol for your application, download its application manifest from the Azure Management Portal, set the “oauth2AllowImplicitFlow” value to true, and then upload the manifest back to the portal. For detailed instructions, see [Enabling OAuth 2.0 Implicit Grant for Single Page Applications](active-directory-integrating-applications.md).
-
-
-#### Token Expiration
-
-When you use ADAL.js to manage authentication with Azure AD, you benefit from several features that facilitate refreshing an expired token as well as getting tokens for additional web API resources that may be called by the application. When the user successfully authenticates with Azure AD, a session secured by a cookie is established for the user between the browser and Azure AD. It’s important to note that the session exists between the user and Azure AD and not between the user and the web application running on the server. When a token expires, ADAL.js uses this session to silently obtain another token. It does this by using a hidden iFrame to send and receive the request using the OAuth Implicit Grant protocol. ADAL.js can also use this same mechanism to silently obtain access tokens from Azure AD for other web API resources that the application calls as long as these resources support cross-origin resource sharing (CORS), are registered in the user’s directory, and any required consent was given by the user during sign-in.
-
-
-### Native Application to Web API
-
-
-This section describes a native application that calls a web API on behalf of a user. This scenario is built on the OAuth 2.0 authorization code grant type with a public client, as described in section 4.1 of the [OAuth 2.0 specification](http://tools.ietf.org/html/rfc6749). The native application obtains an access token for the user by using the OAuth 2.0 protocol. This access token is then sent in the request to the web API, which authorizes the user and returns the desired resource.
-
-#### Diagram
-
-![Native Application to Web API Diagram](./media/active-directory-authentication-scenarios/native_app_to_web_api.png)
-
-#### Authentication flow for native application to API
-
-#### Description of Protocol Flow
-
-
-If you are using the AD Authentication Libraries, most of the protocol details described below are handled for you, such as the browser pop-up, token caching, and handling of refresh tokens.
-
-1. Using a browser pop-up, the native application makes a request to the authorization endpoint in Azure AD. This request includes the client ID and the redirect URI of the native application as shown in the Management Portal, and the application ID URI for the web API. If the user hasn’t already signed in, they are prompted to sign in again
-
-
-2. Azure AD authenticates the user. If it is a multi-tenant application and consent is required to use the application, the user will be required to consent if they haven’t already done so. After granting consent and upon successful authentication, Azure AD issues an authorization code response back to the client application’s redirect URI.
-
-
-3. When Azure AD issues an authorization code response back to the redirect URI, the client application stops browser interaction and extracts the authorization code from the response. Using this authorization code, the client application sends a request to Azure AD’s token endpoint that includes the authorization code, details about the client application (client ID and redirect URI), and the desired resource (application ID URI for the web API).
-
-
-4. The authorization code and information about the client application and web API are validated by Azure AD. Upon successful validation, Azure AD returns two tokens: a JWT access token and a JWT refresh token. In addition, Azure AD returns basic information about the user, such as their display name and tenant ID.
-
-
-5. Over HTTPS, the client application uses the returned JWT access token to add the JWT string with a “Bearer” designation in the Authorization header of the request to the web API. The web API then validates the JWT token, and if validation is successful, returns the desired resource.
-
-
-6. When the access token expires, the client application will receive an error that indicates the user needs to authenticate again. If the application has a valid refresh token, it can be used to acquire a new access token without prompting the user to sign in again. If the refresh token expires, the application will need to interactively authenticate the user once again.
-
-
-> [AZURE.NOTE] The refresh token issued by Azure AD can be used to access multiple resources. For example, if you have a client application that has permission to call two web APIs, the refresh token can be used to get an access token to the other web API as well.
-
-
-#### Code Samples
-
-
-See the code samples for Native Application to Web API scenarios. And, check back frequently -- we add new samples all the time. [Native Application to Web API](active-directory-code-samples.md#native-application-to-web-api).
-
-
-#### Registering
-
-
-- Single Tenant: Both the native application and the web API must be registered in the same directory in Azure AD. The web API can be configured to expose a set of permissions, which are used to limit the native application’s access to its resources. The client application then selects the desired permissions from the “Permissions to Other Applications” drop-down menu in the Azure Management Portal.
-
-
-- Multi-Tenant: First, the native application only ever registered in the developer or publisher’s directory. Second, the native application is configured to indicate the permissions it requires to be functional. This list of required permissions is shown in a dialog when a user or administrator in the destination directory gives consent to the application, which makes it available to their organization. Some applications require just user-level permissions, which any user in the organization can consent to. Other applications require administrator-level permissions, which a user in the organization cannot consent to. Only a directory administrator can give consent to applications that require this level of permissions. When the user or administrator consents, only the web API is registered in their directory. For more information, see [Integrating Applications with Azure Active Directory](active-directory-integrating-applications.md).
-
-
-#### Token Expiration
-
-
-When the native application uses its authorization code to get a JWT access token, it also receives a JWT refresh token. When the access token expires, the refresh token can be used to re-authenticate the user without requiring them to sign in again. This refresh token is then used to authenticate the user, which results in a new access token and refresh token.
-
-
-
-
-
-### Web Application to Web API
-
-
-This section describes a web application that needs to get resources from a web API. In this scenario, there are two identity types that the web application can use to authenticate and call the web API: an application identity, or a delegated user identity. For the application identity type, this scenario uses OAuth 2.0 client credentials grant to authenticate as the application and access the web API. When using an application identity, the web API can only detect that the web application is calling it, as the web API does not receive any information about the user. If the application receives information about the user, it will be sent via the application protocol, and it is not signed by Azure AD. The web API trusts that the web application authenticated the user. For this reason, this pattern is called a trusted subsystem.
-
-For the delegated user identity type, the scenario can be accomplished in two ways: OpenID Connect, and OAuth 2.0 authorization code grant with a confidential client. The web application obtains an access token for the user, which proves to the web API that the user successfully authenticated to the web application and that the web application was able to obtain a delegated user identity to call the web API. This access token is sent in the request to the web API, which authorizes the user and returns the desired resource.
-
-#### Diagram
-
-![Web Application to Web API diagram](./media/active-directory-authentication-scenarios/web_app_to_web_api.png)
-
-
-
-#### Description of Protocol Flow
-
-Both the application identity and delegated user identity types are discussed in the flow below. The key difference between them is that the delegated user identity must first acquire an authorization code before the user can sign-in and gain access to the web API.
-
-##### Application Identity with OAuth 2.0 Client Credentials Grant
-
-1. A user is signed in to Azure AD in the web application (see the [Web Browser to Web Application](#web-browser-to-web-application) above).
-
-
-2. The web application needs to acquire an access token so that it can authenticate to the web API and retrieve the desired resource. It makes a request to Azure AD’s token endpoint, providing the credential, client ID, and web API’s application ID URI.
-
-
-3. Azure AD authenticates the application and returns a JWT access token that is used to call the web API.
-
-
-4. Over HTTPS, the web application uses the returned JWT access token to add the JWT string with a “Bearer” designation in the Authorization header of the request to the web API. The web API then validates the JWT token, and if validation is successful, returns the desired resource.
-
-##### Delegated User Identity with OpenID Connect
-
-1. A user is signed in to a web application using Azure AD (see the [Web Browser to Web Application](#web-browser-to-web-application) section above). If the user of the web application has not yet consented to allowing the web application to call the web API on its behalf, the user will need to consent. The application will display the permissions it requires, and if any of these are administrator-level permissions, a normal user in the directory will not be able to consent. This consent process only applies to multi-tenant applications, not single tenant applications, as the application will already have the necessary permissions. When the user signed in, the web application received an ID token with information about the user, as well as an authorization code.
-
-
-2. Using the authorization code issued by Azure AD, the web application sends a request to Azure AD’s token endpoint that includes the authorization code, details about the client application (client ID and redirect URI), and the desired resource (application ID URI for the web API).
-
-
-3. The authorization code and information about the web application and web API are validated by Azure AD. Upon successful validation, Azure AD returns two tokens: a JWT access token and a JWT refresh token.
-
-
-4. Over HTTPS, the web application uses the returned JWT access token to add the JWT string with a “Bearer” designation in the Authorization header of the request to the web API. The web API then validates the JWT token, and if validation is successful, returns the desired resource.
-
-##### Delegated User Identity with OAuth 2.0 Authorization Code Grant
-
-1. A user is already signed in to a web application, whose authentication mechanism is independent of Azure AD.
-
-
-2. The web application requires an authorization code to acquire an access token, so it issues a request through the browser to Azure AD’s authorization endpoint, providing the client ID and redirect URI for the web application after successful authentication. The user signs in to Azure AD.
-
-
-3. If the user of the web application has not yet consented to allowing the web application to call the web API on its behalf, the user will need to consent. The application will display the permissions it requires, and if any of these are administrator-level permissions, a normal user in the directory will not be able to consent. This consent process only applies to multi-tenant applications, not single tenant applications, as the application will already have the necessary permissions.
-
-
-4. After the user has consented, the web application receives the authorization code that it needs to acquire an access token.
-
-
-5. Using the authorization code issued by Azure AD, the web application sends a request to Azure AD’s token endpoint that includes the authorization code, details about the client application (client ID and redirect URI), and the desired resource (application ID URI for the web API).
-
-
-6. The authorization code and information about the web application and web API are validated by Azure AD. Upon successful validation, Azure AD returns two tokens: a JWT access token and a JWT refresh token.
-
-
-7. Over HTTPS, the web application uses the returned JWT access token to add the JWT string with a “Bearer” designation in the Authorization header of the request to the web API. The web API then validates the JWT token, and if validation is successful, returns the desired resource.
-
-#### Code Samples
-
-See the code samples for Web Application to Web API scenarios. And, check back frequently -- we add new samples all the time. Web [Application to Web API](active-directory-code-samples.md#web-application-to-web-api).
-
-
-#### Registering
-
-- Single Tenant: For both the application identity and delegated user identity cases, the web application and the web API must be registered in the same directory in Azure AD. The web API can be configured to expose a set of permissions, which are used to limit the web application’s access to its resources. If a delegated user identity type is being used, the web application needs to select the desired permissions from the “Permissions to Other Applications” drop-down menu in the Azure Management Portal. This step is not required if the application identity type is being used.
-
-
-- Multi-Tenant: First, the web application is configured to indicate the permissions it requires to be functional. This list of required permissions is shown in a dialog when a user or administrator in the destination directory gives consent to the application, which makes it available to their organization. Some applications require just user-level permissions, which any user in the organization can consent to. Other applications require administrator-level permissions, which a user in the organization cannot consent to. Only a directory administrator can give consent to applications that require this level of permissions. When the user or administrator consents, the web application and the web API are both registered in their directory.
-
-#### Token Expiration
-
-When the web application uses its authorization code to get a JWT access token, it also receives a JWT refresh token. When the access token expires, the refresh token can be used to re-authenticate the user without requiring them to sign in again. This refresh token is then used to authenticate the user, which results in a new access token and refresh token.
-
-
-### Daemon or Server Application to Web API
-
-
-This section describes a daemon or server application that needs to get resources from a web API. There are two sub-scenarios that apply to this section: A daemon that needs to call a web API, built on OAuth 2.0 client credentials grant type; and a server application (such as a web API) that needs to call a web API, built on OAuth 2.0 On-Behalf-Of draft specification.
-
-For the scenario when a daemon application needs to call a web API, it’s important to understand a few things. First, user interaction is not possible with a daemon application, which requires the application to have its own identity. An example of a daemon application is a batch job, or an operating system service running in the background. This type of application requests an access token by using its application identity and presenting its client ID, credential (password or certificate), and application ID URI to Azure AD. After successful authentication, the daemon receives an access token from Azure AD, which is then used to call the web API.
-
-For the scenario when a server application needs to call a web API, it’s helpful to use an example. Imagine that a user has authenticated on a native application, and this native application needs to call a web API. Azure AD issues a JWT access token to call the web API. If the web API needs to call another downstream web API, it can use the on-behalf-of flow to delegate the user’s identity and authenticate to the second-tier web API.
-
-#### Diagram
-
-![Daemon or Server Application to Web API diagram](./media/active-directory-authentication-scenarios/daemon_server_app_to_web_api.png)
-
-#### Description of Protocol Flow
-
-##### Application Identity with OAuth 2.0 Client Credentials Grant
-
-1. First, the server application needs to authenticate with Azure AD as itself, without any human interaction such as an interactive sign-on dialog. It makes a request to Azure AD’s token endpoint, providing the credential, client ID, and application ID URI.
-
-
-2. Azure AD authenticates the application and returns a JWT access token that is used to call the web API.
-
-
-3. Over HTTPS, the web application uses the returned JWT access token to add the JWT string with a “Bearer” designation in the Authorization header of the request to the web API. The web API then validates the JWT token, and if validation is successful, returns the desired resource.
-
-
-##### Delegated User Identity with OAuth 2.0 On-Behalf-Of Draft Specification
-
-The flow discussed below assumes that a user has been authenticated on another application (such as a native application), and their user identity has been used to acquire an access token to the first-tier web API.
-
-1. The native application sends the access token to the first-tier web API.
-
-
-2. The first-tier web API sends a request to Azure AD’s token endpoint, providing its client ID and credentials, as well as the user’s access token. In addition, the request is sent with an on_behalf_of parameter that indicates the web API is requesting new tokens to call a downstream web API on behalf of the original user.
-
-
-3. Azure AD verifies that the first-tier web API has permissions to access the second-tier web API and validates the request, returning a JWT access token and a JWT refresh token to the first-tier web API.
-
-
-4. Over HTTPS, the first-tier web API then calls the second-tier web API by appending the token string in the Authorization header in the request. The first-tier web API can continue to call the second-tier web API as long as the access token and refresh tokens are valid.
-
-#### Code Samples
-
-See the code samples for Daemon or Server Application to Web API scenarios. And, check back frequently -- we add new samples all the time. [Server or Daemon Application to Web API](active-directory-code-samples.md#server-or-daemon-application-to-web-api)
-
-#### Registering
-
-- Single Tenant: For both the application identity and delegated user identity cases, the daemon or server application must be registered in the same directory in Azure AD. The web API can be configured to expose a set of permissions, which are used to limit the daemon or server’s access to its resources. If a delegated user identity type is being used, the server application needs to select the desired permissions from the “Permissions to Other Applications” drop-down menu in the Azure Management Portal. This step is not required if the application identity type is being used.
-
-
-- Multi-Tenant: First, the daemon or server application is configured to indicate the permissions it requires to be functional. This list of required permissions is shown in a dialog when a user or administrator in the destination directory gives consent to the application, which makes it available to their organization. Some applications require just user-level permissions, which any user in the organization can consent to. Other applications require administrator-level permissions, which a user in the organization cannot consent to. Only a directory administrator can give consent to applications that require this level of permissions. When the user or administrator consents, both of the web APIs registered in their directory.
-
-#### Token Expiration
-
-When the first application uses its authorization code to get a JWT access token, it also receives a JWT refresh token. When the access token expires, the refresh token can be used to re-authenticate the user without prompting for credentials. This refresh token is then used to authenticate the user, which results in a new access token and refresh token.
-
-## See Also
-
-[Azure Active Directory Developer's Guide](active-directory-developers-guide.md)
-
-[Azure Active Directory Code Samples](active-directory-code-samples.md)
-
-[Important Information About Signing Key Rollover in Azure AD](https://msdn.microsoft.com/library/azure/dn641920.aspx)
-
-[OAuth 2.0 in Azure AD](https://msdn.microsoft.com/library/azure/dn645545.aspx)
+
+<properties
+   pageTitle="Authentication Scenarios for Azure AD | Microsoft Azure"
+   description="An overview of the five most common authentication scenarios for Azure Active Directory (AAD)"
+   services="active-directory"
+   documentationCenter="dev-center-name"
+   authors="msmbaldwin"
+   manager="mbaldwin"
+   editor=""/>
+
+<tags
+   ms.service="active-directory"
+   ms.devlang="na"
+   ms.topic="article"
+   ms.tgt_pltfrm="na"
+   ms.workload="identity"
+   ms.date="09/17/2015"
+   ms.author="mbaldwin"/>
+
+# Authentication Scenarios for Azure AD
+
+Azure Active Directory (Azure AD) simplifies authentication for developers by providing identity as a service, with support for industry-standard protocols such as OAuth 2.0 and OpenID Connect, as well as open source libraries for different platforms to help you start coding quickly. This document will help you understand the various scenarios Azure AD supports and will show you how to get started. It’s divided into the following sections:
+
+- [Basics of Authentication in Azure AD](#basics-of-authentication-in-azure-ad)
+
+- [Claims in Azure AD Security Tokens](#claims-in-azure-ad-security-tokens)
+
+- [Basics of Registering an Application in Azure AD](#basics-of-registering-an-application-in-azure-ad)
+
+- [Application Types and Scenarios](#application-types-and-scenarios)
+
+  - [Web Browser to Web Application](#web-browser-to-web-application)
+
+  - [Single Page Application (SPA)](#single-page-application-spa)
+
+  - [Native Application to Web API](#native-application-to-web-api)
+
+  - [Web Application to Web API](#web-application-to-web-api)
+
+  - [Daemon or Server Application to Web API](#daemon-or-server-application-to-web-api)
+
+
+
+## Basics of Authentication in Azure AD
+
+If you are unfamiliar with basic concepts of authentication in Azure AD, read this section. Otherwise, you may want to skip down to [Application Types and Scenarios](#application-types-and-scenarios).
+
+Let’s consider the most basic scenario where identity is required: a user in a web browser needs to authenticate to a web application. This scenario is described in greater detail in the [Web Browser to Web Application](#web-browser-to-web-application) section, but it’s a useful starting point to illustrate the capabilities of Azure AD and conceptualize how the scenario works. Consider the following diagram for this scenario:
+
+![Overview of sign-on to web application](./media/active-directory-authentication-scenarios/basics_of_auth_in_aad.png)
+
+With the diagram above in mind, here’s what you need to know about its various components:
+
+- Azure AD is the identity provider, responsible for verifying the identity of users and applications that exist in an organization’s directory, and ultimately issuing security tokens upon successful authentication of those users and applications.
+
+
+- An application that wants to outsource authentication to Azure AD must be registered in Azure AD, which registers and uniquely identifies the app in the directory.
+
+
+- Developers can use the open source Azure AD authentication libraries to make authentication easy by handling the protocol details for you. See [Azure Active Directory Authentication Libraries](active-directory-authentication-libraries.md) for more information.
+
+
+• Once a user has been authenticated, the application must validate the user’s security token to ensure that authentication was successful for the intended parties. Developers can use the provided authentication libraries to handle validation of any token from Azure AD, including JSON Web Tokens (JWT) or SAML 2.0. If you want to perform validation manually, see the [JWT Token Handler](https://msdn.microsoft.com/library/dn205065.aspx) documentation.
+
+
+> [AZURE.IMPORTANT] Azure AD uses public key cryptography to sign tokens and verify that they are valid. See [Important Information About Signing Key Rollover in Azure AD](https://msdn.microsoft.com/library/azure/dn641920.aspx) for more information on the necessary logic you must have in your application to ensure it’s always updated with the latest keys.
+
+
+• The flow of requests and responses for the authentication process is determined by the authentication protocol that was used, such as OAuth 2.0, OpenID Connect, WS-Federation, or SAML 2.0. These protocols are discussed in more detail in the [Azure Active Directory Authentication Protocols](active-directory-authentication-protocols.md) topic and in the sections below.
+
+> [AZURE.NOTE] Azure AD supports the OAuth 2.0 and OpenID Connect standards that make extensive use of bearer tokens, including bearer tokens represented as JWTs. A bearer token is a lightweight security token that grants the “bearer” access to a protected resource. In this sense, the “bearer” is any party that can present the token. Though a party must first authenticate with Azure AD to receive the bearer token, if the required steps are not taken to secure the token in transmission and storage, it can be intercepted and used by an unintended party. While some security tokens have a built-in mechanism for preventing unauthorized parties from using them, bearer tokens do not have this mechanism and must be transported in a secure channel such as transport layer security (HTTPS). If a bearer token is transmitted in the clear, a man-in the middle attack can be used by a malicious party to acquire the token and use it for an unauthorized access to a protected resource. The same security principles apply when storing or caching bearer tokens for later use. Always ensure that your application transmits and stores bearer tokens in a secure manner. For more security considerations on bearer tokens, see [RFC 6750 Section 5](http://tools.ietf.org/html/rfc6750).
+
+
+Now that you have an overview of the basics, read the sections below to understand how provisioning works in Azure AD and the common scenarios Azure AD supports.
+
+
+## Claims in Azure AD Security Tokens
+
+Security tokens issued by Azure AD contain claims, or assertions of information about the subject that has been authenticated. These claims can be used by the application for various tasks. For example, they can be used to validate the token, identify the subject's directory tenant, display user information, determine the subject's authorization, and so on. The claims present in any given security token are dependent upon the type of token, the type of credential used to authenticate the user, and the application configuration. A brief description of each type of claim emitted by Azure AD is provided in the table below. For more information, refer to [Supported Token and Claim Types](active-directory-token-and-claims.md).
+
+
+| Claim | Description |
+|-------|-------------|
+| Application ID | Identifies the application that is using the token.
+| Audience | Identifies the recipient resource the token is intended for. |
+| Application Authentication Context Class Reference | Indicates how the client was authenticated (public client vs. confidential client). |
+| Authentication Instant | Records the date and time when the authentication occurred. |
+| Authentication Method | Indicates how the subject of the token was authenticated (password, certificate, etc.). |
+| First Name | Provides the given name of the user as set in Azure AD. |
+| Groups | Contains object Ids of Azure AD groups the user is a member of. |
+| Identity Provider | Records the identity provider that authenticated the subject of the token. |
+| Issued At | Records the time at which the token was issued, often used for token freshness. |
+| Issuer | Identifies the STS that emitted the token as well as the Azure AD tenant. |
+| Last Name | Provides the surname of the user as set in Azure AD. |
+| Name | Provides a human readable value that identifies the subject of the token. |
+| Object Id | Contains an immutable, unique identifier of the subject in Azure AD. |
+| Roles | Contains friendly names of Azure AD Application Roles that the user has been granted. |
+| Scope | Indicates the permissions granted to the client application. |
+| Subject | Indicates the principal about which the token asserts information. |
+| Tenant Id | Contains an immutable, unique identifier of the directory tenant that issued the token. |
+| Token Lifetime | Defines the time interval within which a token is valid. |
+| User Principal Name | Contains the user principal name of the subject. |
+| Version | Contains the version number of the token. |
+
+
+## Basics of Registering an Application in Azure AD
+
+Any application that outsources authentication to Azure AD must be registered in a directory. This step involves telling Azure AD about your application, including the URL where it’s located, the URL to send replies after authentication, the URI to identify your application, and more. This information is required for a few key reasons:
+
+- Azure AD needs coordinates to communicate with the application when handling sign-on or exchanging tokens. These include the following:
+
+  - Application ID URI: The identifier for an application. This value is sent to Azure AD during authentication to indicate which application the caller wants a token for. Additionally, this value is included in the token so that the application knows it was the intended target.
+
+
+  - Reply URL and Redirect URI: In the case of a web API or web application, the Reply URL is the location to which Azure AD will send the authentication response, including a token if authentication was successful. In the case of a native application, the Redirect URI is a unique identifier to which Azure AD will redirect the user-agent in an OAuth 2.0 request.
+
+
+  - Client ID: The ID for an application, which is generated by Azure AD when the application is registered. When requesting an authorization code or token, the client ID and key are sent to Azure AD during authentication.
+
+
+  - Key: The key that is sent along with a client ID when authenticating to Azure AD to call a web API.
+
+
+- Azure AD needs to ensure the application has the required permissions to access your directory data, other applications in your organization, and so on
+
+Provisioning becomes clearer when you understand that there are two categories of applications that can be developed and integrated with Azure AD:
+
+- Single tenant application: A single tenant application is intended for use in one organization. These are typically line-of-business (LoB) applications written by an enterprise developer. A single tenant application only needs to be accessed by users in one directory, and as a result, it only needs to be provisioned in one directory. These applications are typically registered by a developer in the organization.
+
+
+- Multi-tenant application: A multi-tenant application is intended for use in many organizations, not just one organization. These are typically software-as-a-service (SaaS) applications written by an independent software vendor (ISV). Multi-tenant applications need to be provisioned in each directory where they will be used, which requires user or administrator consent to register them. This consent process starts when an application has been registered in the directory and is given access to the Graph API or perhaps another web API. When a user or administrator from a different organization signs up to use the application, they are presented with a dialog that displays the permissions the application requires. The user or administrator can then consent to the application, which gives the application access to the stated data, and finally registers the application in their directory. For more information, see [Overview of the Consent Framework](active-directory-integrating-applications.md#overview-of-the-consent-framework).
+
+Some additional considerations arise when developing a multi-tenant application instead of a single tenant application. For example, if you are making your application available to users in multiple directories, you need a mechanism to determine which tenant they’re in. A single tenant application only needs to look in its own directory for a user, while a multi-tenant application needs to identify a specific user from all the directories in Azure AD. To accomplish this task, Azure AD provides a common authentication endpoint where any multi-tenant application can direct sign-in requests, instead of a tenant-specific endpoint. This endpoint is https://login.microsoftonline.com/common for all directories in Azure AD, whereas a tenant-specific endpoint might be https://login.microsoftonline.com/contoso.onmicrosoft.com. The common endpoint is especially important to consider when developing your application because you’ll need the necessary logic to handle multiple tenants during sign-in, sign-out, and token validation.
+
+If you are currently developing a single tenant application but want to make it available to many organizations, you can easily make changes to the application and its configuration in Azure AD to make it multi-tenant capable. In addition, Azure AD uses the same signing key for all tokens in all directories, whether you are providing authentication in a single tenant or multi-tenant application.
+
+Each scenario listed in this document includes a sub-section that describes its provisioning requirements. For more in-depth information about provisioning an application in Azure AD and the differences between single and multi-tenant applications, see [Integrating Applications with Azure Active Directory](active-directory-integrating-applications.md) for more information. Continue reading to understand the common application scenarios in Azure AD.
+
+## Application Types and Scenarios
+
+Each of the scenarios described in this document can be developed using various languages and platforms, and there are [complete code samples available on GitHub](https://github.com/AzureADSamples) for each of them. In addition, if your application needs a specific piece or segment of an end-to-end scenario, in most cases that functionality can be added independently. For example, if you have a native application that calls a web API, you can easily add a web application that also calls the web API. The following diagram illustrates these scenarios and application types, and how different components can be added:
+
+![Application Types and scenarios](./media/active-directory-authentication-scenarios/application_types_and_scenarios.png)
+
+These are the five primary application scenarios supported by Azure AD:
+
+- [Web Browser to Web Application](#web-browser-to-web-application): A user needs to sign in to a web application that is secured by Azure AD.
+
+- [Single Page Application (SPA)](#single-page-application-spa): A user needs to sign in to a single page application that is secured by Azure AD.
+
+- [Native Application to Web API](#native-application-to-web-api): A native application that runs on a phone, tablet, or PC needs to authenticate a user to get resources from a web API that is secured by Azure AD.
+
+- [Web Application to Web API](#web-application-to-web-api): A web application needs to get resources from a web API secured by Azure AD.
+
+- [Daemon or Server Application to Web API](#daemon-or-server-application-to-web-api): A daemon application or a server application with no web user interface needs to get resources from a web API secured by Azure AD.
+
+### Web Browser to Web Application
+
+This section describes an application that authenticates a user in a web browser to a web application. In this scenario, the web application directs the user’s browser to sign them in to Azure AD. Azure AD returns a sign-in response through the user’s browser, which contains claims about the user in a security token. This scenario supports sign-on using the WS-Federation, SAML 2.0, and OpenID Connect protocols.
+
+
+#### Diagram
+![Authentication flow for browser to web application](./media/active-directory-authentication-scenarios/web_browser_to_web_api.png)
+
+
+#### Description of Protocol Flow
+
+
+1. When a user visits the application and needs to sign in, they are redirected via a sign-in request to the authentication endpoint in Azure AD.
+
+
+2. The user signs in on the sign-in page.
+
+
+3. If authentication is successful, Azure AD creates an authentication token and returns a sign-in response to the application’s Reply URL that was configured in the Azure Management Portal. For a production application, this Reply URL should be HTTPS. The returned token includes claims about the user and Azure AD that are required by the application to validate the token.
+
+
+4. The application validates the token by using a public signing key and issuer information available at the federation metadata document for Azure AD. After the application validates the token, Azure AD starts a new session with the user. This session allows the user to access the application until it expires.
+
+
+#### Code Samples
+
+
+See the code samples for Web Browser to Web Application scenarios. And, check back frequently -- we add new samples all the time. [Web Browser to Web Application](active-directory-code-samples.md#web-browser-to-web-application).
+
+
+#### Registering
+
+
+- Single Tenant: If you are building an application just for your organization, it must be registered in your company’s directory by using the Azure Management Portal.
+
+
+- Multi-Tenant: If you are building an application that can be used by users outside your organization, it must be registered in your company’s directory, but also must be registered in each organization’s directory that will be using the application. To make your application available in their directory, you can include a sign-up process for your customers that enables them to consent to your application. When they sign up for your application, they will be presented with a dialog that shows the permissions the application requires, and then the option to consent. Depending on the required permissions, an administrator in the other organization may be required to give consent. When the user or administrator consents, the application is registered in their directory. For more information, see [Integrating Applications with Azure Active Directory](active-directory-integrating-applications.md).
+
+
+#### Token Expiration
+
+The user’s session expires when the lifetime of the token issued by Azure AD expires. Your application can shorten this time period if desired, such as signing out users based on a period of inactivity. When the session expires, the user will be prompted to sign in again.
+
+
+
+
+
+### Single Page Application (SPA)
+
+
+This section describes authentication for a single page application that uses Azure AD to secure its web API back end. Single page applications are typically structured as a JavaScript presentation layer (front end) that runs in the browser and a web API back end that runs on a server and implements the application’s business logic. In this scenario, when the user signs in, the JavaScript front end uses [Active Directory Authentication Library for JavaScript (ADAL.JS)](https://github.com/AzureAD/azure-activedirectory-library-for-js/tree/dev) and the OAuth 2.0 Implicit Grant protocol to obtain an ID token (id_token) from Azure AD. The token is cached and the client attaches it to the request as the bearer token when making calls to its web API back end, which is secured using the OWIN middleware.
+
+
+#### Diagram
+
+![Single Page Application diagram](./media/active-directory-authentication-scenarios/single_page_app.png)
+
+#### Description of Protocol Flow
+
+1. The user navigates to the web application.
+
+
+2. The application returns the JavaScript front end (presentation layer) to the browser.
+
+
+3. The user initiates sign in, for example by clicking a sign in link. The browser sends a GET to the Azure AD authorization endpoint to request an ID token. This request includes the client ID and reply URL in the query parameters.
+
+
+4. Azure AD validates the Reply URL against the registered Reply URL that was configured in the Azure Management Portal.
+
+
+5. The user signs in on the sign-in page.
+
+
+6. If authentication is successful, Azure AD creates an ID token and returns it as a URL fragment (#) to the application’s Reply URL. For a production application, this Reply URL should be HTTPS. The returned token includes claims about the user and Azure AD that are required by the application to validate the token.
+
+
+7. The JavaScript client code running in the browser extracts the token from the response to use in securing calls to the application’s web API back end.
+
+
+8. The browser calls the application’s web API back end with the access token in the authorization header.
+
+#### Code Samples
+
+
+See the code samples for Single Page Application (SPA) scenarios. Be sure to check back frequently -- we add new samples all the time. [Single Page Application (SPA)](active-directory-code-samples.md#single-page-application-spa).
+
+
+#### Registering
+
+
+- Single Tenant: If you are building an application just for your organization, it must be registered in your company’s directory by using the Azure Management Portal.
+
+
+- Multi-Tenant: If you are building an application that can be used by users outside your organization, it must be registered in your company’s directory, but also must be registered in each organization’s directory that will be using the application. To make your application available in their directory, you can include a sign-up process for your customers that enables them to consent to your application. When they sign up for your application, they will be presented with a dialog that shows the permissions the application requires, and then the option to consent. Depending on the required permissions, an administrator in the other organization may be required to give consent. When the user or administrator consents, the application is registered in their directory. For more information, see [Integrating Applications with Azure Active Directory](active-directory-integrating-applications.md).
+
+After registering the application, it must be configured to use OAuth 2.0 Implicit Grant protocol. By default, this protocol is disabled for applications. To enable the OAuth2 Implicit Grant protocol for your application, download its application manifest from the Azure Management Portal, set the “oauth2AllowImplicitFlow” value to true, and then upload the manifest back to the portal. For detailed instructions, see [Enabling OAuth 2.0 Implicit Grant for Single Page Applications](active-directory-integrating-applications.md).
+
+
+#### Token Expiration
+
+When you use ADAL.js to manage authentication with Azure AD, you benefit from several features that facilitate refreshing an expired token as well as getting tokens for additional web API resources that may be called by the application. When the user successfully authenticates with Azure AD, a session secured by a cookie is established for the user between the browser and Azure AD. It’s important to note that the session exists between the user and Azure AD and not between the user and the web application running on the server. When a token expires, ADAL.js uses this session to silently obtain another token. It does this by using a hidden iFrame to send and receive the request using the OAuth Implicit Grant protocol. ADAL.js can also use this same mechanism to silently obtain access tokens from Azure AD for other web API resources that the application calls as long as these resources support cross-origin resource sharing (CORS), are registered in the user’s directory, and any required consent was given by the user during sign-in.
+
+
+### Native Application to Web API
+
+
+This section describes a native application that calls a web API on behalf of a user. This scenario is built on the OAuth 2.0 authorization code grant type with a public client, as described in section 4.1 of the [OAuth 2.0 specification](http://tools.ietf.org/html/rfc6749). The native application obtains an access token for the user by using the OAuth 2.0 protocol. This access token is then sent in the request to the web API, which authorizes the user and returns the desired resource.
+
+#### Diagram
+
+![Native Application to Web API Diagram](./media/active-directory-authentication-scenarios/native_app_to_web_api.png)
+
+#### Authentication flow for native application to API
+
+#### Description of Protocol Flow
+
+
+If you are using the AD Authentication Libraries, most of the protocol details described below are handled for you, such as the browser pop-up, token caching, and handling of refresh tokens.
+
+1. Using a browser pop-up, the native application makes a request to the authorization endpoint in Azure AD. This request includes the client ID and the redirect URI of the native application as shown in the Management Portal, and the application ID URI for the web API. If the user hasn’t already signed in, they are prompted to sign in again
+
+
+2. Azure AD authenticates the user. If it is a multi-tenant application and consent is required to use the application, the user will be required to consent if they haven’t already done so. After granting consent and upon successful authentication, Azure AD issues an authorization code response back to the client application’s redirect URI.
+
+
+3. When Azure AD issues an authorization code response back to the redirect URI, the client application stops browser interaction and extracts the authorization code from the response. Using this authorization code, the client application sends a request to Azure AD’s token endpoint that includes the authorization code, details about the client application (client ID and redirect URI), and the desired resource (application ID URI for the web API).
+
+
+4. The authorization code and information about the client application and web API are validated by Azure AD. Upon successful validation, Azure AD returns two tokens: a JWT access token and a JWT refresh token. In addition, Azure AD returns basic information about the user, such as their display name and tenant ID.
+
+
+5. Over HTTPS, the client application uses the returned JWT access token to add the JWT string with a “Bearer” designation in the Authorization header of the request to the web API. The web API then validates the JWT token, and if validation is successful, returns the desired resource.
+
+
+6. When the access token expires, the client application will receive an error that indicates the user needs to authenticate again. If the application has a valid refresh token, it can be used to acquire a new access token without prompting the user to sign in again. If the refresh token expires, the application will need to interactively authenticate the user once again.
+
+
+> [AZURE.NOTE] The refresh token issued by Azure AD can be used to access multiple resources. For example, if you have a client application that has permission to call two web APIs, the refresh token can be used to get an access token to the other web API as well.
+
+
+#### Code Samples
+
+
+See the code samples for Native Application to Web API scenarios. And, check back frequently -- we add new samples all the time. [Native Application to Web API](active-directory-code-samples.md#native-application-to-web-api).
+
+
+#### Registering
+
+
+- Single Tenant: Both the native application and the web API must be registered in the same directory in Azure AD. The web API can be configured to expose a set of permissions, which are used to limit the native application’s access to its resources. The client application then selects the desired permissions from the “Permissions to Other Applications” drop-down menu in the Azure Management Portal.
+
+
+- Multi-Tenant: First, the native application only ever registered in the developer or publisher’s directory. Second, the native application is configured to indicate the permissions it requires to be functional. This list of required permissions is shown in a dialog when a user or administrator in the destination directory gives consent to the application, which makes it available to their organization. Some applications require just user-level permissions, which any user in the organization can consent to. Other applications require administrator-level permissions, which a user in the organization cannot consent to. Only a directory administrator can give consent to applications that require this level of permissions. When the user or administrator consents, only the web API is registered in their directory. For more information, see [Integrating Applications with Azure Active Directory](active-directory-integrating-applications.md).
+
+
+#### Token Expiration
+
+
+When the native application uses its authorization code to get a JWT access token, it also receives a JWT refresh token. When the access token expires, the refresh token can be used to re-authenticate the user without requiring them to sign in again. This refresh token is then used to authenticate the user, which results in a new access token and refresh token.
+
+
+
+
+
+### Web Application to Web API
+
+
+This section describes a web application that needs to get resources from a web API. In this scenario, there are two identity types that the web application can use to authenticate and call the web API: an application identity, or a delegated user identity. For the application identity type, this scenario uses OAuth 2.0 client credentials grant to authenticate as the application and access the web API. When using an application identity, the web API can only detect that the web application is calling it, as the web API does not receive any information about the user. If the application receives information about the user, it will be sent via the application protocol, and it is not signed by Azure AD. The web API trusts that the web application authenticated the user. For this reason, this pattern is called a trusted subsystem.
+
+For the delegated user identity type, the scenario can be accomplished in two ways: OpenID Connect, and OAuth 2.0 authorization code grant with a confidential client. The web application obtains an access token for the user, which proves to the web API that the user successfully authenticated to the web application and that the web application was able to obtain a delegated user identity to call the web API. This access token is sent in the request to the web API, which authorizes the user and returns the desired resource.
+
+#### Diagram
+
+![Web Application to Web API diagram](./media/active-directory-authentication-scenarios/web_app_to_web_api.png)
+
+
+
+#### Description of Protocol Flow
+
+Both the application identity and delegated user identity types are discussed in the flow below. The key difference between them is that the delegated user identity must first acquire an authorization code before the user can sign-in and gain access to the web API.
+
+##### Application Identity with OAuth 2.0 Client Credentials Grant
+
+1. A user is signed in to Azure AD in the web application (see the [Web Browser to Web Application](#web-browser-to-web-application) above).
+
+
+2. The web application needs to acquire an access token so that it can authenticate to the web API and retrieve the desired resource. It makes a request to Azure AD’s token endpoint, providing the credential, client ID, and web API’s application ID URI.
+
+
+3. Azure AD authenticates the application and returns a JWT access token that is used to call the web API.
+
+
+4. Over HTTPS, the web application uses the returned JWT access token to add the JWT string with a “Bearer” designation in the Authorization header of the request to the web API. The web API then validates the JWT token, and if validation is successful, returns the desired resource.
+
+##### Delegated User Identity with OpenID Connect
+
+1. A user is signed in to a web application using Azure AD (see the [Web Browser to Web Application](#web-browser-to-web-application) section above). If the user of the web application has not yet consented to allowing the web application to call the web API on its behalf, the user will need to consent. The application will display the permissions it requires, and if any of these are administrator-level permissions, a normal user in the directory will not be able to consent. This consent process only applies to multi-tenant applications, not single tenant applications, as the application will already have the necessary permissions. When the user signed in, the web application received an ID token with information about the user, as well as an authorization code.
+
+
+2. Using the authorization code issued by Azure AD, the web application sends a request to Azure AD’s token endpoint that includes the authorization code, details about the client application (client ID and redirect URI), and the desired resource (application ID URI for the web API).
+
+
+3. The authorization code and information about the web application and web API are validated by Azure AD. Upon successful validation, Azure AD returns two tokens: a JWT access token and a JWT refresh token.
+
+
+4. Over HTTPS, the web application uses the returned JWT access token to add the JWT string with a “Bearer” designation in the Authorization header of the request to the web API. The web API then validates the JWT token, and if validation is successful, returns the desired resource.
+
+##### Delegated User Identity with OAuth 2.0 Authorization Code Grant
+
+1. A user is already signed in to a web application, whose authentication mechanism is independent of Azure AD.
+
+
+2. The web application requires an authorization code to acquire an access token, so it issues a request through the browser to Azure AD’s authorization endpoint, providing the client ID and redirect URI for the web application after successful authentication. The user signs in to Azure AD.
+
+
+3. If the user of the web application has not yet consented to allowing the web application to call the web API on its behalf, the user will need to consent. The application will display the permissions it requires, and if any of these are administrator-level permissions, a normal user in the directory will not be able to consent. This consent process only applies to multi-tenant applications, not single tenant applications, as the application will already have the necessary permissions.
+
+
+4. After the user has consented, the web application receives the authorization code that it needs to acquire an access token.
+
+
+5. Using the authorization code issued by Azure AD, the web application sends a request to Azure AD’s token endpoint that includes the authorization code, details about the client application (client ID and redirect URI), and the desired resource (application ID URI for the web API).
+
+
+6. The authorization code and information about the web application and web API are validated by Azure AD. Upon successful validation, Azure AD returns two tokens: a JWT access token and a JWT refresh token.
+
+
+7. Over HTTPS, the web application uses the returned JWT access token to add the JWT string with a “Bearer” designation in the Authorization header of the request to the web API. The web API then validates the JWT token, and if validation is successful, returns the desired resource.
+
+#### Code Samples
+
+See the code samples for Web Application to Web API scenarios. And, check back frequently -- we add new samples all the time. Web [Application to Web API](active-directory-code-samples.md#web-application-to-web-api).
+
+
+#### Registering
+
+- Single Tenant: For both the application identity and delegated user identity cases, the web application and the web API must be registered in the same directory in Azure AD. The web API can be configured to expose a set of permissions, which are used to limit the web application’s access to its resources. If a delegated user identity type is being used, the web application needs to select the desired permissions from the “Permissions to Other Applications” drop-down menu in the Azure Management Portal. This step is not required if the application identity type is being used.
+
+
+- Multi-Tenant: First, the web application is configured to indicate the permissions it requires to be functional. This list of required permissions is shown in a dialog when a user or administrator in the destination directory gives consent to the application, which makes it available to their organization. Some applications require just user-level permissions, which any user in the organization can consent to. Other applications require administrator-level permissions, which a user in the organization cannot consent to. Only a directory administrator can give consent to applications that require this level of permissions. When the user or administrator consents, the web application and the web API are both registered in their directory.
+
+#### Token Expiration
+
+When the web application uses its authorization code to get a JWT access token, it also receives a JWT refresh token. When the access token expires, the refresh token can be used to re-authenticate the user without requiring them to sign in again. This refresh token is then used to authenticate the user, which results in a new access token and refresh token.
+
+
+### Daemon or Server Application to Web API
+
+
+This section describes a daemon or server application that needs to get resources from a web API. There are two sub-scenarios that apply to this section: A daemon that needs to call a web API, built on OAuth 2.0 client credentials grant type; and a server application (such as a web API) that needs to call a web API, built on OAuth 2.0 On-Behalf-Of draft specification.
+
+For the scenario when a daemon application needs to call a web API, it’s important to understand a few things. First, user interaction is not possible with a daemon application, which requires the application to have its own identity. An example of a daemon application is a batch job, or an operating system service running in the background. This type of application requests an access token by using its application identity and presenting its client ID, credential (password or certificate), and application ID URI to Azure AD. After successful authentication, the daemon receives an access token from Azure AD, which is then used to call the web API.
+
+For the scenario when a server application needs to call a web API, it’s helpful to use an example. Imagine that a user has authenticated on a native application, and this native application needs to call a web API. Azure AD issues a JWT access token to call the web API. If the web API needs to call another downstream web API, it can use the on-behalf-of flow to delegate the user’s identity and authenticate to the second-tier web API.
+
+#### Diagram
+
+![Daemon or Server Application to Web API diagram](./media/active-directory-authentication-scenarios/daemon_server_app_to_web_api.png)
+
+#### Description of Protocol Flow
+
+##### Application Identity with OAuth 2.0 Client Credentials Grant
+
+1. First, the server application needs to authenticate with Azure AD as itself, without any human interaction such as an interactive sign-on dialog. It makes a request to Azure AD’s token endpoint, providing the credential, client ID, and application ID URI.
+
+
+2. Azure AD authenticates the application and returns a JWT access token that is used to call the web API.
+
+
+3. Over HTTPS, the web application uses the returned JWT access token to add the JWT string with a “Bearer” designation in the Authorization header of the request to the web API. The web API then validates the JWT token, and if validation is successful, returns the desired resource.
+
+
+##### Delegated User Identity with OAuth 2.0 On-Behalf-Of Draft Specification
+
+The flow discussed below assumes that a user has been authenticated on another application (such as a native application), and their user identity has been used to acquire an access token to the first-tier web API.
+
+1. The native application sends the access token to the first-tier web API.
+
+
+2. The first-tier web API sends a request to Azure AD’s token endpoint, providing its client ID and credentials, as well as the user’s access token. In addition, the request is sent with an on_behalf_of parameter that indicates the web API is requesting new tokens to call a downstream web API on behalf of the original user.
+
+
+3. Azure AD verifies that the first-tier web API has permissions to access the second-tier web API and validates the request, returning a JWT access token and a JWT refresh token to the first-tier web API.
+
+
+4. Over HTTPS, the first-tier web API then calls the second-tier web API by appending the token string in the Authorization header in the request. The first-tier web API can continue to call the second-tier web API as long as the access token and refresh tokens are valid.
+
+#### Code Samples
+
+See the code samples for Daemon or Server Application to Web API scenarios. And, check back frequently -- we add new samples all the time. [Server or Daemon Application to Web API](active-directory-code-samples.md#server-or-daemon-application-to-web-api)
+
+#### Registering
+
+- Single Tenant: For both the application identity and delegated user identity cases, the daemon or server application must be registered in the same directory in Azure AD. The web API can be configured to expose a set of permissions, which are used to limit the daemon or server’s access to its resources. If a delegated user identity type is being used, the server application needs to select the desired permissions from the “Permissions to Other Applications” drop-down menu in the Azure Management Portal. This step is not required if the application identity type is being used.
+
+
+- Multi-Tenant: First, the daemon or server application is configured to indicate the permissions it requires to be functional. This list of required permissions is shown in a dialog when a user or administrator in the destination directory gives consent to the application, which makes it available to their organization. Some applications require just user-level permissions, which any user in the organization can consent to. Other applications require administrator-level permissions, which a user in the organization cannot consent to. Only a directory administrator can give consent to applications that require this level of permissions. When the user or administrator consents, both of the web APIs registered in their directory.
+
+#### Token Expiration
+
+When the first application uses its authorization code to get a JWT access token, it also receives a JWT refresh token. When the access token expires, the refresh token can be used to re-authenticate the user without prompting for credentials. This refresh token is then used to authenticate the user, which results in a new access token and refresh token.
+
+## See Also
+
+[Azure Active Directory Developer's Guide](active-directory-developers-guide.md)
+
+[Azure Active Directory Code Samples](active-directory-code-samples.md)
+
+[Important Information About Signing Key Rollover in Azure AD](https://msdn.microsoft.com/library/azure/dn641920.aspx)
+
+[OAuth 2.0 in Azure AD](https://msdn.microsoft.com/library/azure/dn645545.aspx)