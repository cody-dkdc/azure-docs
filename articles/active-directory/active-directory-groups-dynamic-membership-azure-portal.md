---

title: Attribute-based dynamic group membership in Azure Active Directory | Microsoft Docs
description: How to create advanced rules for dynamic group membership including supported expression rule operators and parameters.
services: active-directory
documentationcenter: ''
author: curtand
manager: femila
editor: ''

ms.assetid: fb434cc2-9a91-4ebf-9753-dd81e289787e
ms.service: active-directory
ms.workload: identity
ms.tgt_pltfrm: na
ms.devlang: na
ms.topic: article
ms.date: 08/18/2017
ms.author: curtand
ms.reviewer: piotrci

ms.custom: H1Hack27Feb2017

---
# Create attribute-based rules for dynamic group membership in Azure Active Directory
In Azure Active Directory (Azure AD), you can create advanced rules to enable complex attribute-based dynamic memberships for groups. This article details the attributes and syntax to create dynamic membership rules for users or devices.

When any attributes of a user or device change, the system evaluates all dynamic group rules in a directory to see if the change would trigger any group adds or removes. If a user or device satisfies a rule on a group, they are added as a member of that group. If they no longer satisfy the rule, they are removed.
<<<<<<< HEAD

> [!NOTE]
> - You can set up a rule for dynamic membership on security groups or Office 365 groups.
>
> - This feature requires an Azure AD Premium P1 license for each user member added to at least one dynamic group.
>
> - You can create a dynamic group for devices or users, but you cannot create a rule that contains both user and device objects.

> - At the moment it is not possible to create a device group based on owning user's attributes. Device membership rules can only reference immediate attributes of device objects in the directory.

## To create an advanced rule
1. Sign in to the [Azure portal](https://portal.azure.com) with an account that is a global administrator or a user account administrator.
2. Select **More services**, enter **Users and groups** in the text box, and then select **Enter**.
=======
>>>>>>> 7e950a10

> [!NOTE]
> - You can set up a rule for dynamic membership on security groups or Office 365 groups.
>
> - This feature requires an Azure AD Premium P1 license for each user member added to at least one dynamic group.
>
> - You can create a dynamic group for devices or users, but you cannot create a rule that contains both user and device objects.

> - At the moment it is not possible to create a device group based on owning user's attributes. Device membership rules can only reference immediate attributes of device objects in the directory.

## To create an advanced rule
1. Sign in to the [Azure AD admin center](https://aad.portal.azure.com) with an account that is a global administrator or a user account administrator.
2. Select **Users and groups**.
3. Select **All groups**.

   ![Opening the groups blade](./media/active-directory-groups-dynamic-membership-azure-portal/view-groups-blade.png)
4. In **All groups**, select **New group**.

   ![Add new group](./media/active-directory-groups-dynamic-membership-azure-portal/add-group-type.png)
5. On the **Group** blade, enter a name and description for the new group. Select a **Membership type** of either **Dynamic User** or **Dynamic Device**, depending on whether you want to create a rule for users or devices, and then select **Add dynamic query**. For the attributes used for device rules, see [Using attributes to create rules for device objects](#using-attributes-to-create-rules-for-device-objects).

   ![Add dynamic membership rule](./media/active-directory-groups-dynamic-membership-azure-portal/add-dynamic-group-rule.png)
6. On the **Dynamic membership rules** blade, enter your rule into the **Add dynamic membership advanced rule** box, press Enter, and then select **Create** at the bottom of the blade.
7. Select **Create** on the **Group** blade to create the group.

## Constructing the body of an advanced rule
The advanced rule that you can create for the dynamic memberships for groups is essentially a binary expression that consists of three parts and results in a true or false outcome. The three parts are:

* Left parameter
* Binary operator
* Right constant

A complete advanced rule looks similar to this: (leftParameter binaryOperator "RightConstant"), where the opening and closing parenthesis are optional for the entire binary expression, double quotes are optional as well, only required for the right constant when it is string, and the syntax for the left parameter is user.property. An advanced rule can consist of more than one binary expressions separated by the -and, -or, and -not logical operators.

The following are examples of a properly constructed advanced rule:
```
(user.department -eq "Sales") -or (user.department -eq "Marketing")
(user.department -eq "Sales") -and -not (user.jobTitle -contains "SDE")
```
For the complete list of supported parameters and expression rule operators, see sections below. For the attributes used for device rules, see [Using attributes to create rules for device objects](#using-attributes-to-create-rules-for-device-objects).

The total length of the body of your advanced rule cannot exceed 2048 characters.

> [!NOTE]
> String and regex operations are not case sensitive. You can also perform Null checks, using $null as a constant, for example, user.department -eq $null.
> Strings containing quotes " should be escaped using 'character, for example, user.department -eq \`"Sales".

## Supported expression rule operators
The following table lists all the supported expression rule operators and their syntax to be used in the body of the advanced rule:

| Operator | Syntax |
| --- | --- |
| Not Equals |-ne |
| Equals |-eq |
| Not Starts With |-notStartsWith |
| Starts With |-startsWith |
| Not Contains |-notContains |
| Contains |-contains |
| Not Match |-notMatch |
| Match |-match |
| In | -in |
| Not In | -notIn |

## Operator precedence

<<<<<<< HEAD
All Operators are listed below per precedence from lower to higher, operator in same line are in equal precedence
=======
All Operators are listed below per precedence from lower to higher. Operators on same line are in equal precedence:
````
>>>>>>> 7e950a10
-any -all
-or
-and
-not
-eq -ne -startsWith -notStartsWith -contains -notContains -match –notMatch -in -notIn
<<<<<<< HEAD

All operators can be used with or without hyphen prefix.

Note that parenthesis are not always needed, you only need to add parenthesis when precedence does not meet your requirements.
=======
````
All operators can be used with or without the hyphen prefix. Parentheses are needed only when precedence does not meet your requirements.
>>>>>>> 7e950a10
For example:
```
   user.department –eq "Marketing" –and user.country –eq "US"
```
is equivalent to:
```
   (user.department –eq "Marketing") –and (user.country –eq "US")
```
## Using the -In and -notIn operators

If you want to compare the value of a user attribute against a number of different values you can use the -In or -notIn operators. Here is an example using the -In operator:
```
	user.department -In [ "50001", "50002", "50003", “50005”, “50006”, “50007”, “50008”, “50016”, “50020”, “50024”, “50038”, “50039”, “51100” ]
```
Note the use of the "[" and "]" at the beginning and end of the list of values. This condition evaluates to True of the value of user.department equals one of the values in the list.


## Query error remediation
The following table lists potential errors and how to correct them if they occur

| Query Parse Error | Error Usage | Corrected Usage |
| --- | --- | --- |
| Error: Attribute not supported. |(user.invalidProperty -eq "Value") |(user.department -eq "value")<br/>Property should match one from the [supported properties list](#supported-properties). |
| Error: Operator is not supported on attribute. |(user.accountEnabled -contains true) |(user.accountEnabled -eq true)<br/>Property is of type boolean. Use the supported operators (-eq or -ne) on boolean type from the above list. |
| Error: Query compilation error. |(user.department -eq "Sales") -and (user.department -eq "Marketing")(user.userPrincipalName -match "*@domain.ext") |(user.department -eq "Sales") -and (user.department -eq "Marketing")<br/>Logical operator should match one from the supported properties list above.(user.userPrincipalName -match ".*@domain.ext")or(user.userPrincipalName -match "@domain.ext$")Error in regular expression. |
| Error: Binary expression is not in right format. |(user.department –eq “Sales”) (user.department -eq "Sales")(user.department-eq"Sales") |(user.accountEnabled -eq true) -and (user.userPrincipalName -contains "alias@domain")<br/>Query has multiple errors. Parenthesis not in right place. |
| Error: Unknown error occurred during setting up dynamic memberships. |(user.accountEnabled -eq "True" AND user.userPrincipalName -contains "alias@domain") |(user.accountEnabled -eq true) -and (user.userPrincipalName -contains "alias@domain")<br/>Query has multiple errors. Parenthesis not in right place. |

## Supported properties
The following are all the user properties that you can use in your advanced rule:

### Properties of type boolean
Allowed operators

* -eq
* -ne

| Properties | Allowed values | Usage |
| --- | --- | --- |
| accountEnabled |true false |user.accountEnabled -eq true |
| dirSyncEnabled |true false |user.dirSyncEnabled -eq true |

### Properties of type string
Allowed operators

* -eq
* -ne
* -notStartsWith
* -StartsWith
* -contains
* -notContains
* -match
* -notMatch
* -in
* -notIn

| Properties | Allowed values | Usage |
| --- | --- | --- |
| city |Any string value or $null |(user.city -eq "value") |
| country |Any string value or $null |(user.country -eq "value") |
| companyName | Any string value or $null | (user.companyName -eq "value") |
| department |Any string value or $null |(user.department -eq "value") |
| displayName |Any string value |(user.displayName -eq "value") |
| facsimileTelephoneNumber |Any string value or $null |(user.facsimileTelephoneNumber -eq "value") |
| givenName |Any string value or $null |(user.givenName -eq "value") |
| jobTitle |Any string value or $null |(user.jobTitle -eq "value") |
| mail |Any string value or $null (SMTP address of the user) |(user.mail -eq "value") |
| mailNickName |Any string value (mail alias of the user) |(user.mailNickName -eq "value") |
| mobile |Any string value or $null |(user.mobile -eq "value") |
| objectId |GUID of the user object |(user.objectId -eq "1111111-1111-1111-1111-111111111111") |
| onPremisesSecurityIdentifier | On-premises security identifier (SID) for users who were synchronized from on-premises to the cloud. |(user.onPremisesSecurityIdentifier -eq "S-1-1-11-1111111111-1111111111-1111111111-1111111") |
| passwordPolicies |None DisableStrongPassword DisablePasswordExpiration DisablePasswordExpiration, DisableStrongPassword |(user.passwordPolicies -eq "DisableStrongPassword") |
| physicalDeliveryOfficeName |Any string value or $null |(user.physicalDeliveryOfficeName -eq "value") |
| postalCode |Any string value or $null |(user.postalCode -eq "value") |
| preferredLanguage |ISO 639-1 code |(user.preferredLanguage -eq "en-US") |
| sipProxyAddress |Any string value or $null |(user.sipProxyAddress -eq "value") |
| state |Any string value or $null |(user.state -eq "value") |
| streetAddress |Any string value or $null |(user.streetAddress -eq "value") |
| surname |Any string value or $null |(user.surname -eq "value") |
| telephoneNumber |Any string value or $null |(user.telephoneNumber -eq "value") |
| usageLocation |Two lettered country code |(user.usageLocation -eq "US") |
| userPrincipalName |Any string value |(user.userPrincipalName -eq "alias@domain") |
| userType |member guest $null |(user.userType -eq "Member") |

### Properties of type string collection
Allowed operators

* -contains
* -notContains

| Properties | Allowed values | Usage |
| --- | --- | --- |
| otherMails |Any string value |(user.otherMails -contains "alias@domain") |
| proxyAddresses |SMTP: alias@domain smtp: alias@domain |(user.proxyAddresses -contains "SMTP: alias@domain") |

## Multi-value properties
Allowed operators

* -any (satisfied when at least one item in the collection matches the condition)
* -all (satisfied when all items in the collection match the condition)

| Properties | Values | Usage |
| --- | --- | --- |
| assignedPlans |Each object in the collection exposes the following string properties: capabilityStatus, service, servicePlanId |user.assignedPlans -any (assignedPlan.servicePlanId -eq "efb87545-963c-4e0d-99df-69c6916d9eb0" -and assignedPlan.capabilityStatus -eq "Enabled") |

Multi-value properties are collections of objects of the same type. You can use -any and -all operators to apply a condition to one or all of the items in the collection, respectively. For example:

assignedPlans is a multi-value property that lists all service plans assigned to the user. The below expression will select users who have the Exchange Online (Plan 2) service plan that is also in Enabled state:

```
user.assignedPlans -any (assignedPlan.servicePlanId -eq "efb87545-963c-4e0d-99df-69c6916d9eb0" -and assignedPlan.capabilityStatus -eq "Enabled")
```

(The Guid identifier identifies the Exchange Online (Plan 2) service plan.)

> [!NOTE]
> This is useful if you want to identify all users for whom an Office 365 (or other Microsoft Online Service) capability has been enabled, for example to target them with a certain set of policies.

The following expression will select all users who have any service plan that is associated with the Intune service (identified by service name "SCO"):
```
user.assignedPlans -any (assignedPlan.service -eq "SCO" -and assignedPlan.capabilityStatus -eq "Enabled")
```

## Use of Null values

To specify a null value in a rule, you can use "null" or $null. Example:
```
   user.mail –ne null
```
is equivalent to
```
   user.mail –ne $null
   ```

## Extension attributes and custom attributes
Extension attributes and custom attributes are supported in dynamic membership rules.

Extension attributes are synced from on-premises Window Server AD and take the format of "ExtensionAttributeX", where X equals 1 - 15.
An example of a rule that uses an extension attribute would be
```
(user.extensionAttribute15 -eq "Marketing")
```
Custom Attributes are synced from on-premises Windows Server AD or from a connected SaaS application and the the format of "user.extension_[GUID]\__[Attribute]", where [GUID] is the unique identifier in AAD for the application that created the attribute in AAD and [Attribute] is the name of the attribute as it was created.
An example of a rule that uses a custom attribute is
```
user.extension_c272a57b722d4eb29bfe327874ae79cb__OfficeNumber  
```
The custom attribute name can be found in the directory by querying a user's attribute using Graph Explorer and searching for the attribute name.

## "Direct Reports" Rule
You can create a group containing all direct reports of a manager. When the manager's direct reports change in the future, the group's membership will be adjusted automatically.

> [!NOTE]
> 1. For the rule to work, make sure the **Manager ID** property is set correctly on users in your tenant. You can check the current value for a user on their **Profile tab**.
> 2. This rule only supports **direct** reports. It is currently not possible to create a group for a nested hierarchy, e.g. a group that includes direct reports and their reports.

**To configure the group**

1. Follow steps 1-5 from section [To create the advanced rule](#to-create-the-advanced-rule), and select a **Membership type** of **Dynamic User**.
2. On the **Dynamic membership rules** blade, enter the rule with the following syntax:

    *Direct Reports for "{obectID_of_manager}"*

    An example of a valid rule:
```
                    Direct Reports for "62e19b97-8b3d-4d4a-a106-4ce66896a863"
```
    where “62e19b97-8b3d-4d4a-a106-4ce66896a863” is the objectID of the manager. The object ID can be found on manager's **Profile tab**.
3. After saving the rule, all users with the specified Manager ID value will be added to the group.

## Using attributes to create rules for device objects
<<<<<<< HEAD
You can also create a rule that selects device objects for membership in a group. The following device attributes can be used:

| Properties              | Allowed values                  | Usage                                                       |
|-------------------------|---------------------------------|-------------------------------------------------------------|
| accountEnabled          | true false                      | (device.accountEnabled -eq true)                            |
| displayName             | any string value                | (device.displayName -eq "Rob Iphone”)                       |
| deviceOSType            | any string value                | (device.deviceOSType -eq "IOS")                             |
| deviceOSVersion         | any string value                | (device.OSVersion -eq "9.1")                                |
| deviceCategory          | any string value                | (device.deviceCategory -eq "")                              |
| deviceManufacturer      | any string value                | (device.deviceManufacturer -eq "Microsoft")                 |
| deviceModel             | any string value                | (device.deviceModel -eq "IPhone 7+")                        |
| deviceOwnership         | any string value                | (device.deviceOwnership -eq "")                             |
| domainName              | any string value                | (device.domainName -eq "contoso.com")                       |
| enrollmentProfileName   | any string value                | (device.enrollmentProfileName -eq "")                       |
| isRooted                | true false                      | (device.deviceOSType -eq true)                              |
| managementType          | any string value                | (device.managementType -eq "")                              |
| organizationalUnit      | any string value                | (device.organizationalUnit -eq "")                          |
| deviceId                | a valid deviceId                | (device.deviceId -eq "d4fe7726-5966-431c-b3b8-cddc8fdb717d") |
| objectId                | a valid AAD objectId            | (device.objectId -eq "76ad43c9-32c5-45e8-a272-7b58b58f596d") |
=======
You can also create a rule that selects device objects for membership in a group. The following device attributes can be used.

 Device attribute  | Values | Example
 ----- | ----- | ----------------
 accountEnabled | true false | (device.accountEnabled -eq true)
 displayName | any string value |(device.displayName -eq "Rob Iphone”)
 deviceOSType | any string value | (device.deviceOSType -eq "IOS")
 deviceOSVersion | any string value | (device.OSVersion -eq "9.1")
 deviceCategory | a valid device category name | (device.deviceCategory -eq "BYOD")
 deviceManufacturer | any string value | (device.deviceManufacturer -eq "Samsung")
 deviceModel | any string value | (device.deviceModel -eq "iPad Air")
 deviceOwnership | Personal, Company | (device.deviceOwnership -eq "Company")
 domainName | any string value | (device.domainName -eq "contoso.com")
 enrollmentProfileName | Apple Device Enrollment Profile name | (device.enrollmentProfileName -eq "DEP iPhones")
 isRooted | true false | (device.isRooted -eq true)
 managementType | MDM (for mobile devices)<br>PC (for computers managed by the Intune PC agent) | (device.managementType -eq "MDM")
 organizationalUnit | any string value matching the name of the organizational unit set by an on-premises Active Directory | (device.organizationalUnit -eq "US PCs")
 deviceId | a valid Azure AD device ID | (device.deviceId -eq "d4fe7726-5966-431c-b3b8-cddc8fdb717d")
 objectId | a valid Azure AD object ID |  (device.objectId -eq 76ad43c9-32c5-45e8-a272-7b58b58f596d")
>>>>>>> 7e950a10




## Next steps
These articles provide additional information on groups in Azure Active Directory.

* [See existing groups](active-directory-groups-view-azure-portal.md)
* [Create a new group and adding members](active-directory-groups-create-azure-portal.md)
* [Manage settings of a group](active-directory-groups-settings-azure-portal.md)
* [Manage memberships of a group](active-directory-groups-membership-azure-portal.md)
* [Manage dynamic rules for users in a group](active-directory-groups-dynamic-membership-azure-portal.md)<|MERGE_RESOLUTION|>--- conflicted
+++ resolved
@@ -25,22 +25,6 @@
 In Azure Active Directory (Azure AD), you can create advanced rules to enable complex attribute-based dynamic memberships for groups. This article details the attributes and syntax to create dynamic membership rules for users or devices.
 
 When any attributes of a user or device change, the system evaluates all dynamic group rules in a directory to see if the change would trigger any group adds or removes. If a user or device satisfies a rule on a group, they are added as a member of that group. If they no longer satisfy the rule, they are removed.
-<<<<<<< HEAD
-
-> [!NOTE]
-> - You can set up a rule for dynamic membership on security groups or Office 365 groups.
->
-> - This feature requires an Azure AD Premium P1 license for each user member added to at least one dynamic group.
->
-> - You can create a dynamic group for devices or users, but you cannot create a rule that contains both user and device objects.
-
-> - At the moment it is not possible to create a device group based on owning user's attributes. Device membership rules can only reference immediate attributes of device objects in the directory.
-
-## To create an advanced rule
-1. Sign in to the [Azure portal](https://portal.azure.com) with an account that is a global administrator or a user account administrator.
-2. Select **More services**, enter **Users and groups** in the text box, and then select **Enter**.
-=======
->>>>>>> 7e950a10
 
 > [!NOTE]
 > - You can set up a rule for dynamic membership on security groups or Office 365 groups.
@@ -106,26 +90,15 @@
 
 ## Operator precedence
 
-<<<<<<< HEAD
-All Operators are listed below per precedence from lower to higher, operator in same line are in equal precedence
-=======
 All Operators are listed below per precedence from lower to higher. Operators on same line are in equal precedence:
 ````
->>>>>>> 7e950a10
 -any -all
 -or
 -and
 -not
 -eq -ne -startsWith -notStartsWith -contains -notContains -match –notMatch -in -notIn
-<<<<<<< HEAD
-
-All operators can be used with or without hyphen prefix.
-
-Note that parenthesis are not always needed, you only need to add parenthesis when precedence does not meet your requirements.
-=======
 ````
 All operators can be used with or without the hyphen prefix. Parentheses are needed only when precedence does not meet your requirements.
->>>>>>> 7e950a10
 For example:
 ```
    user.department –eq "Marketing" –and user.country –eq "US"
@@ -297,27 +270,6 @@
 3. After saving the rule, all users with the specified Manager ID value will be added to the group.
 
 ## Using attributes to create rules for device objects
-<<<<<<< HEAD
-You can also create a rule that selects device objects for membership in a group. The following device attributes can be used:
-
-| Properties              | Allowed values                  | Usage                                                       |
-|-------------------------|---------------------------------|-------------------------------------------------------------|
-| accountEnabled          | true false                      | (device.accountEnabled -eq true)                            |
-| displayName             | any string value                | (device.displayName -eq "Rob Iphone”)                       |
-| deviceOSType            | any string value                | (device.deviceOSType -eq "IOS")                             |
-| deviceOSVersion         | any string value                | (device.OSVersion -eq "9.1")                                |
-| deviceCategory          | any string value                | (device.deviceCategory -eq "")                              |
-| deviceManufacturer      | any string value                | (device.deviceManufacturer -eq "Microsoft")                 |
-| deviceModel             | any string value                | (device.deviceModel -eq "IPhone 7+")                        |
-| deviceOwnership         | any string value                | (device.deviceOwnership -eq "")                             |
-| domainName              | any string value                | (device.domainName -eq "contoso.com")                       |
-| enrollmentProfileName   | any string value                | (device.enrollmentProfileName -eq "")                       |
-| isRooted                | true false                      | (device.deviceOSType -eq true)                              |
-| managementType          | any string value                | (device.managementType -eq "")                              |
-| organizationalUnit      | any string value                | (device.organizationalUnit -eq "")                          |
-| deviceId                | a valid deviceId                | (device.deviceId -eq "d4fe7726-5966-431c-b3b8-cddc8fdb717d") |
-| objectId                | a valid AAD objectId            | (device.objectId -eq "76ad43c9-32c5-45e8-a272-7b58b58f596d") |
-=======
 You can also create a rule that selects device objects for membership in a group. The following device attributes can be used.
 
  Device attribute  | Values | Example
@@ -337,7 +289,6 @@
  organizationalUnit | any string value matching the name of the organizational unit set by an on-premises Active Directory | (device.organizationalUnit -eq "US PCs")
  deviceId | a valid Azure AD device ID | (device.deviceId -eq "d4fe7726-5966-431c-b3b8-cddc8fdb717d")
  objectId | a valid Azure AD object ID |  (device.objectId -eq 76ad43c9-32c5-45e8-a272-7b58b58f596d")
->>>>>>> 7e950a10
 
 
 
