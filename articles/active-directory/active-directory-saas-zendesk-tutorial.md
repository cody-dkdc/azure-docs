--- conflicted
+++ resolved
@@ -263,14 +263,8 @@
 ## Additional resources
 
 * [List of Tutorials on How to Integrate SaaS Apps with Azure Active Directory](active-directory-saas-tutorial-list.md)
-<<<<<<< HEAD
-* [What is application access and single sign-on with Azure Active Directory?](active-directory-appssoaccess-whatis.md)
+* [What is application access and single sign-on with Azure Active Directory?](manage-apps/what-is-single-sign-on.md)
 * [Configure User Provisioning](active-directory-saas-zendesk-provisioning-tutorial.md)
-=======
-* [What is application access and single sign-on with Azure Active Directory?](manage-apps/what-is-single-sign-on.md)
->>>>>>> 073d8ff4
-
-
 
 <!--Image references-->
 
