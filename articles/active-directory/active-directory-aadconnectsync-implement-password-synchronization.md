--- conflicted
+++ resolved
@@ -1,258 +1,3 @@
 ---
-<<<<<<< HEAD
-title: Implementing password synchronization with Azure AD Connect sync | Microsoft Docs
-description: Provides information about how password synchronization works and how to enable it.
-services: active-directory
-documentationcenter: ''
-author: MarkusVi
-manager: femila
-editor: ''
-
-ms.assetid: 05f16c3e-9d23-45dc-afca-3d0fa9dbf501
-ms.service: active-directory
-ms.workload: identity
-ms.tgt_pltfrm: na
-ms.devlang: na
-ms.topic: article
-ms.date: 12/15/2016
-ms.author: markvi;andkjell
-
----
-# Implementing password synchronization with Azure AD Connect sync
-This topic provides you with the information you need to synchronize your user passwords from an on-premises Active Directory (AD) to a cloud-based Azure Active Directory (Azure AD).
-
-## What is password synchronization
-The probability that you are blocked from getting your work done due to a forgotten password is related to the number of different passwords you need to remember. The more passwords you need to remember, the higher the probability to forget one. Questions and calls about password resets and other password-related issues demand the most helpdesk resources.
-
-Password synchronization is a feature to synchronize user passwords from an on-premises Active Directory to a cloud-based Azure Active Directory (Azure AD).
-This feature enables you to sign in to Azure Active Directory services (such as Office 365, Microsoft Intune, CRM Online, and Azure AD Domain Services) using the same password you are using to sign in to your on-premises Active Directory.
-
-![What is Azure AD Connect](./media/active-directory-aadconnectsync-implement-password-synchronization/arch1.png)
-
-By reducing the number of passwords your users need to maintain to just one, password synchronization helps you to:
-
-* Improve the productivity of your users
-* Reduce your helpdesk costs  
-
-Also, if you select to use [**Federation with AD FS**](https://channel9.msdn.com/Series/Azure-Active-Directory-Videos-Demos/Configuring-AD-FS-for-user-sign-in-with-Azure-AD-Connect), you can optionally enable password synchronization as a backup in case your AD FS infrastructure fails.
-
-Password synchronization is an extension to the directory synchronization feature implemented by Azure AD Connect sync. To use password synchronization in your environment, you need to:
-
-* Install Azure AD Connect  
-* Configure directory synchronization between your on-premises AD and your Azure Active Directory
-* Enable password synchronization
-
-For more details, see [Integrating your on-premises identities with Azure Active Directory](active-directory-aadconnect.md)
-
-> [!NOTE]
-> For more details about Active Directory Domain Services that are configured for FIPS and password synchronization, see [Password Sync and FIPS](#password-synchronization-and-fips).
->
->
-
-## How password synchronization works
-The Active Directory domain service stores passwords in form of a hash value representation of the actual user password. A hash value is a result of a one-way mathematical function (the "*hashing algorithm*"). There is no method to revert the result of a one-way function to the plain text version of a password. You cannot use a password hash to sign in to your on-premises network.
-
-To synchronize your password, Azure AD Connect sync extracts your password hash from the on-premises Active Directory. Extra security processing is applied to the password hash before it is synchronized to the Azure Active Directory authentication service. Passwords are synchronized on a per-user basis and in chronological order.
-
-The actual data flow of the password synchronization process is similar to the synchronization of user data such as DisplayName or Email Addresses. However, passwords are synchronized more frequently than the standard directory synchronization window for other attributes. The password synchronization process runs every 2 minutes. You cannot modify the frequency of this process. When you synchronize a password, it overwrites the existing cloud password.
-
-The first time, you enable the password synchronization feature, it performs an initial synchronization of the passwords of all in-scope users. You cannot explicitly define a subset of user passwords you want to synchronize.
-
-When you change an on-premises password, the updated password is synchronized, most often in a matter of minutes.
-The password synchronization feature automatically retries failed synchronization attempts. If an error occurs during an attempt to synchronize a password, an error is logged in your event viewer.
-
-The synchronization of a password has no impact on the currently logged on user.
-Your current cloud service session is not immediately affected by a synchronized password change that occurs while you are signed in to a cloud service. However, when the cloud service requires you to authenticate again, you need to provide your new password.
-
-> [!NOTE]
-> Password sync is only supported for the object type user in Active Directory. It is not supported for the iNetOrgPerson object type.
->
->
-
-### How password synchronization works with Azure AD Domain Services
-You can also use the password synchronization feature to synchronize your on-premises passwords to the [Azure AD Domain Services](../active-directory-domain-services/active-directory-ds-overview.md). This scenario allows the Azure AD Domain Services to authenticate your users in the cloud with all the methods available in your on-premises AD. The experience of this scenario is similar to using the Active Directory Migration Tool (ADMT) in an on-premises environment.
-
-### Security considerations
-When synchronizing passwords, the plain-text version of your password is not exposed to the password synchronization feature, to Azure AD, or any of the associated services.
-
-Also, there is no requirement on the on-premises Active Directory to store the password in a reversibly encrypted format. A digest of the Active Directory password hash is used for the transmission between the on-premises AD and Azure Active Directory. The digest of the password hash cannot be used to access resources in your on-premises environment.
-
-### Password policy considerations
-There are two types of password policies that are affected by enabling password synchronization:
-
-1. Password Complexity Policy
-2. Password Expiration Policy
-
-**Password complexity policy**  
-When you enable password synchronization, the password complexity policies in your on-premises Active Directory override complexity policies in the cloud for synchronized users. You can use all valid passwords of your on-premises Active Directory to access Azure AD services.
-
-> [!NOTE]
-> Passwords for users that are created directly in the cloud are still subject to password policies as defined in the cloud.
->
->
-
-**Password expiration policy**  
-If a user is in the scope of password synchronization, the cloud account password is set to "*Never Expire*".
-You can continue to sign in to your cloud services using a synchronized password that has been expired in your on-premises environment. Your cloud password is updated the next time you change the password in the on-premises environment.
-
-### Overwriting synchronized passwords
-An administrator can manually reset your password using Windows PowerShell.
-
-In this case, the new password overrides your synchronized password and all password policies defined in the cloud are applied to the new password.
-
-If you change your on-premises password again, the new password is synchronized to the cloud, and overrides the manually updated password.
-
-## Enabling password synchronization
-Password synchronization is automatically enabled, when you install Azure AD Connect using the **Express Settings**. For more details, see [Getting started with Azure AD Connect using express settings](connect/active-directory-aadconnect-get-started-express.md).
-
-If you use custom settings when you install Azure AD Connect, you enable password synchronization on the user sign-in page. For more details, see [Custom installation of Azure AD Connect](connect/active-directory-aadconnect-get-started-custom.md).
-
-![Enabling password synchronization](./media/active-directory-aadconnectsync-implement-password-synchronization/usersignin.png)
-
-### Password synchronization and FIPS
-If your server has been locked down according to Federal Information Processing Standard (FIPS), then MD5 has been disabled.
-
-**To enable MD5 for password synchronization, perform the following steps:**
-
-1. Go to **%programfiles%\Azure AD Sync\Bin**.
-2. Open **miiserver.exe.config**.
-3. Go to the **configuration/runtime** node (at the end of the file).
-4. Add the following node: `<enforceFIPSPolicy enabled="false"/>`
-5. Save your changes.
-
-For reference, this snip is how it should look like:
-
-```
-    <configuration>
-        <runtime>
-            <enforceFIPSPolicy enabled="false"/>
-        </runtime>
-    </configuration>
-```
-
-For information about security and FIPS see [AAD Password Sync, Encryption and FIPS compliance](https://blogs.technet.microsoft.com/enterprisemobility/2014/06/28/aad-password-sync-encryption-and-fips-compliance/)
-
-## Troubleshooting password synchronization
-If passwords are not synchronizing as expected, it can either be for a subset of users or for all users.
-
-* If you have an issue with individual objects, then see [Troubleshoot one object that is not synchronizing passwords](#troubleshoot-one-object-that-is-not-synchronizing-passwords).
-* If you have an issue where no passwords are synchronized, see [Troubleshoot issues where no passwords are synchronized](#troubleshoot-issues-where-no-passwords-are-synchronized).
-
-### Troubleshoot one object that is not synchronizing passwords
-You can easily troubleshoot password synchronization issues by reviewing the status of an object.
-
-Start in **Active Directory Users and Computers**. Find the user and verify that **User must change password at next logon** is unselected.
-![Active Directory productive passwords](./media/active-directory-aadconnectsync-implement-password-synchronization/adprodpassword.png)  
-If it is selected, then ask the user to sign in and change the password. Temporary passwords are not synchronized to Azure AD.
-
-If it looks correct in Active Directory, then the next step is to follow the user in the sync engine. By following the user from on-premises Active Directory to Azure AD, you can see if there is a descriptive error on the object.
-
-1. Start the **[Synchronization Service Manager](active-directory-aadconnectsync-service-manager-ui.md)**.
-2. Click **Connectors**.
-3. Select the **Active Directory Connector** the user is located in.
-4. Select **Search Connector Space**.
-5. Locate the user you are looking for.
-6. Select the **lineage** tab and make sure that at least one Sync Rule shows **Password Sync** as **True**. In the default configuration, the name of the Sync Rule is **In from AD - User AccountEnabled**.  
-    ![Lineage information about a user](./media/active-directory-aadconnectsync-implement-password-synchronization/cspasswordsync.png)  
-7. Then [follow the user](active-directory-aadconnectsync-service-manager-ui-connectors.md#follow-an-object-and-its-data-through-the-system) through the metaverse to the Azure AD Connector space. The connector space object should have an outbound rule with **Password Sync** set to **True**. In the default configuration, the name of the sync rule is **Out to AAD - User Join**.  
-    ![Connector space properties of a user](./media/active-directory-aadconnectsync-implement-password-synchronization/cspasswordsync2.png)  
-8. To see the password sync details of the object for the past week, click **Log...**.  
-    ![Object log details](./media/active-directory-aadconnectsync-implement-password-synchronization/csobjectlog.png)  
-
-The status column can have the following values:
-
-| Status | Description |
-| --- | --- |
-| Success |Password has been successfully synchronized. |
-| FilteredByTarget |Password is set to **User must change password at next logon**. Password has not been synchronized. |
-| NoTargetConnection |No object in the metaverse or in the Azure AD connector space. |
-| SourceConnectorNotPresent |No object found in the on-premises Active Directory connector space. |
-| TargetNotExportedToDirectory |The object in the Azure AD connector space has not yet been exported. |
-| MigratedCheckDetailsForMoreInfo |Log entry was created before build 1.0.9125.0 and is shown in its legacy state. |
-
-### Troubleshoot issues where no passwords are synchronized
-Start by running the script in the section [Get the status of password sync settings](#get-the-status-of-password-sync-settings). It gives you an overview of the password sync configuration.  
-![PowerShell script output from password sync settings](./media/active-directory-aadconnectsync-implement-password-synchronization/psverifyconfig.png)  
-If the feature is not enabled in Azure AD or if the sync channel status is not enabled, then run the Connect installation wizard. Select **Customize synchronization options** and unselect password sync. This change temporarily disables the feature. Then run the wizard again and re-enable password sync. Run the script again to verify that the configuration is correct.
-
-If the script shows that there is no heartbeat, then run the script in [Trigger a full sync of all passwords](#trigger-a-full-sync-of-all-passwords). This script can also be used for other scenarios where the configuration is correct but passwords are not synchronized.
-
-#### Get the status of password sync settings
-```
-Import-Module ADSync
-$connectors = Get-ADSyncConnector
-$aadConnectors = $connectors | Where-Object {$_.SubType -eq "Windows Azure Active Directory (Microsoft)"}
-$adConnectors = $connectors | Where-Object {$_.ConnectorTypeName -eq "AD"}
-if ($aadConnectors -ne $null -and $adConnectors -ne $null)
-{
-    if ($aadConnectors.Count -eq 1)
-    {
-        $features = Get-ADSyncAADCompanyFeature -ConnectorName $aadConnectors[0].Name
-        Write-Host
-        Write-Host "Password sync feature enabled in your Azure AD directory: "  $features.PasswordHashSync
-        foreach ($adConnector in $adConnectors)
-        {
-            Write-Host
-            Write-Host "Password sync channel status BEGIN ------------------------------------------------------- "
-            Write-Host
-            Get-ADSyncAADPasswordSyncConfiguration -SourceConnector $adConnector.Name
-            Write-Host
-            $pingEvents =
-                Get-EventLog -LogName "Application" -Source "Directory Synchronization" -InstanceId 654  -After (Get-Date).AddHours(-3) |
-                    Where-Object { $_.Message.ToUpperInvariant().Contains($adConnector.Identifier.ToString("D").ToUpperInvariant()) } |
-                    Sort-Object { $_.Time } -Descending
-            if ($pingEvents -ne $null)
-            {
-                Write-Host "Latest heart beat event (within last 3 hours). Time " $pingEvents[0].TimeWritten
-            }
-            else
-            {
-                Write-Warning "No ping event found within last 3 hours."
-            }
-            Write-Host
-            Write-Host "Password sync channel status END ------------------------------------------------------- "
-            Write-Host
-        }
-    }
-    else
-    {
-        Write-Warning "More than one Azure AD Connectors found. Please update the script to use the appropriate Connector."
-    }
-}
-Write-Host
-if ($aadConnectors -eq $null)
-{
-    Write-Warning "No Azure AD Connector was found."
-}
-if ($adConnectors -eq $null)
-{
-    Write-Warning "No AD DS Connector was found."
-}
-Write-Host
-```
-
-#### Trigger a full sync of all passwords
-You can trigger a full sync of all passwords using the following script:
-
-```
-$adConnector = "<CASE SENSITIVE AD CONNECTOR NAME>"
-$aadConnector = "<CASE SENSITIVE AAD CONNECTOR NAME>"
-Import-Module adsync
-$c = Get-ADSyncConnector -Name $adConnector
-$p = New-Object Microsoft.IdentityManagement.PowerShell.ObjectModel.ConfigurationParameter "Microsoft.Synchronize.ForceFullPasswordSync", String, ConnectorGlobal, $null, $null, $null
-$p.Value = 1
-$c.GlobalParameters.Remove($p.Name)
-$c.GlobalParameters.Add($p)
-$c = Add-ADSyncConnector -Connector $c
-Set-ADSyncAADPasswordSyncConfiguration -SourceConnector $adConnector -TargetConnector $aadConnector -Enable $false
-Set-ADSyncAADPasswordSyncConfiguration -SourceConnector $adConnector -TargetConnector $aadConnector -Enable $true
-```
-
-
-## Next steps
-* [Azure AD Connect Sync: Customizing Synchronization options](active-directory-aadconnectsync-whatis.md)
-* [Integrating your on-premises identities with Azure Active Directory](active-directory-aadconnect.md)
-=======
 redirect_url: /azure/active-directory/connect/active-directory-aadconnectsync-implement-password-synchronization
----
->>>>>>> d4e05799
+---