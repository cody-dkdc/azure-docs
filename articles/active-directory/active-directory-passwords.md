--- conflicted
+++ resolved
@@ -1,338 +1,253 @@
-<<<<<<< HEAD
-<properties
-	pageTitle="What is it: Azure AD Password Management | Microsoft Azure"
-	description="Description of password management capabilities in Azure AD, including password reset, change, password management reporting, and writeback to your local on-premises Active Directory."
-	services="active-directory"
-	documentationCenter=""
-	authors="asteen"
-	manager="kbrint"
-	editor="billmath"/>
-
-<tags
-	ms.service="active-directory"
-	ms.workload="identity"
-	ms.tgt_pltfrm="na"
-	ms.devlang="na"
-	ms.topic="article"
-	ms.date="09/18/2015" 
-	ms.author="asteen"/>
-
-# Manage your passwords from anywhere
-Self-service has long been a key goal for IT departments across the world as a cost-reduction and labor-saving measure.  Indeed, the market is flooded with products that let you manage your on-premises groups, passwords, or user profiles from the cloud or on-premises. Azure AD sets itself apart from these offerings by providing some of the easiest to use and and most powerful self-service capabilities available today.
-
-**Azure AD Password Management** is a set of capabilities that allow your users to manage any password from any device, at any time, from any location, while remaining in compliance with the security policies you define.
-
-## Overview
-You can get started with a pilot of Azure AD Password Management in under five minutes, and can have it deployed to your entire organization in hours.  Below are some helpful resources to get you going with the service:
-
-* [**How it works**](active-directory-passwords-how-it-works.md) - learn about the six different components of the service and what each does
-* [**Getting started**](active-directory-passwords-getting-started.md) - learn how to allow you users to reset and change their cloud or on-premises passwords
-* [**Customize**](active-directory-passwords-customize.md) - learn how to customize the look & feel and behavior of the service to your organization's needs
-* [**Best practices**](active-directory-passwords-best-practices.md) - learn how to quickly deploy and effectively manage passwords in your organization
-* [**Get insights**](active-directory-passwords-get-insights.md) - learn about our integrated reporting capabilities
-* [**FAQ**](active-directory-passwords-faq.md) - get answers to frequently asked questions
-* [**Troubleshooting**](active-directory-passwords-troubleshoot.md) - learn how to quickly troubleshoot problems with the service
-* [**Learn more**](active-directory-passwords-learn-more.md) - go deep into the technical details of how the service works
-
-
-## What is possible with Azure AD Password Management?
-Here are some of the things you can do with Azure AD's password management capabilities.
-
-- **Self-service password change** allows end users or administrators to change their expired or non-expired passwords without calling an administrator or helpdesk for support.
-- **Self-service password reset** allows end users or administrators to reset their passwords automatically without calling an administrator or helpdesk for support. Self-service password reset requires Azure AD Premium or Basic. For more information, see Azure Active Directory Editions.
-- **Administrator-initiated password reset** allows an administrator to reset an end user’s or another administrator’s password from within the [Azure Management Portal](https://manage.windowsazure.com).
-- **Password management activity reports** give administrators insights into password reset and registration activity occurring in their organization.
-- **Password Writeback** allows management of on-premises passwords from the cloud so all of the above scenarios can be performed by, or on the behalf of, federated or password synchronized users. Password Writeback requires Azure AD Premium. For more information, see Getting started with Azure AD Premium.
-
-## Why use Azure AD Password Management?
-Here are some of the reasons you should use Azure AD's password management capabilities
-
-- **Reduce costs** - support-assisted password reset is typically 20% of organization's IT spend
-- **Improve user experiences** - users don't want to call helpdesk and spend an hour on the phone every time they forget their passwords
-- **Lower helpdesk volumes** - password management is the single largest helpdesk driver for most organizations
-- **Enable mobility** - users can reset their passwords from wherever they are
-
-## Recent updates
-**Branded SSPR Registration** - April 2015
-
-- The password reset reigstration page is now branded with your company logo!
-
-**Security Questions** - March 2015
-
-- We released security questions to GA!
-
-**Account Unlock** - March 2015
-
-- Now users can unlock their accounts when password reset occurs
-
-<br/>
-<br/>
-<br/>
-
-**Additional Resources**
-
-
-* [How Password Management works](active-directory-passwords-how-it-works.md)
-* [Getting started with Password Mangement](active-directory-passwords-getting-started.md)
-* [Customize Password Management](active-directory-passwords-customize.md)
-* [Password Management Best Practices](active-directory-passwords-best-practices.md)
-* [How to get Operational Insights with Password Management Reports](active-directory-passwords-get-insights.md)
-* [Password Management FAQ](active-directory-passwords-faq.md)
-* [Troubleshoot Password Management](active-directory-passwords-troubleshoot.md)
-* [Learn More](active-directory-passwords-learn-more.md)
-* [Password Management on MSDN](https://msdn.microsoft.com/library/azure/dn510386.aspx)
-=======
-<properties 
-	pageTitle="Azure AD Password Reset | Microsoft Azure"
-	description="Description of password management capabilities in Azure AD, including password reset, change, password management reporting, and writeback to your local on-premises Active Directory." 
-	services="active-directory" 
-	documentationCenter="" 
-	authors="asteen" 
-	manager="kbrint" 
-	editor="billmath"/>
-
-<tags 
-	ms.service="active-directory" 
-	ms.workload="identity" 
-	ms.tgt_pltfrm="na" 
-	ms.devlang="na" 
-	ms.topic="article" 
-	ms.date="11/16/2015" 
-	ms.author="asteen"/>
-	
-
-# Azure AD Password Reset for Users and Admins
-
-  >[AZURE.IMPORTANT] Are you here because you want to reset your Azure or O365 password?  If so, please [skip to this section](#users-how-to-manage-your-own-password).
-  
-Self-service has long been a key goal for IT departments across the world as a cost-reduction and labor-saving measure.  Indeed, the market is flooded with products that let you manage your on-premises groups, passwords, or user profiles from the cloud or on-premises. Azure AD sets itself apart from these offerings by providing some of the easiest to use and and most powerful self-service capabilities available today.
-
-**Azure AD Password Management** is a set of capabilities that allow your users to manage any password from any device, at any time, from any location, while remaining in compliance with the security policies you define.
-
-##USERS: How to manage your own password
-If you're a user (not an admin) in an organization that uses Office 365 or Microsoft Accounts to access work resources, click the links below to learn how to fix common problems with your password. 
-
-| Topic |  |
-| --------- | --------- |
-| I want to register for password reset | [How to register for password reset](active-directory-passwords-update-your-own-password.md#how-to-register-for-password-reset) |
-| I want to change my password from O365 | [How to change your password from Office365](active-directory-passwords-update-your-own-password.md#how-to-change-your-password-from-o365) |
-| I want to change my password from myapps.microsoft.com | [How to change your password from the access panel](active-directory-passwords-update-your-own-password.md#how-to-change-your-password-from-the-access-panel) |
-| I forgot my password and want to reset it | [How to reset your password](active-directory-passwords-update-your-own-password.md#how-to-reset-your-password) |
-| I can't sign in and want to unlock my account | [How to unlock your on-premises account](active-directory-passwords-update-your-own-password.md#how-to-unlock-your-account) |
-| I want help troubleshooting a failed password reset | [Common problems and their solutions](active-directory-passwords-update-your-own-password.md#common-problems-and-their-solutions) |
-
-##ADMINS: Learn about how to get started with Azure AD Password Reset
-If you're an admin who wants to enable Azure AD Password Reset, or just learn more about it, start with the links below to get to what you're interested in.
-
-| Topic |  |
-| --------- | --------- |
-| Supported scenarios | [What is possible with Azure AD Password Reset?](#what-is-possible-with-azure-ad-password-reset) |
-| Why use it? | [Why use Azure AD Password Reset?](#why-use-azure-ad-password-reset) |
-| Pricing and availability | [Pricing and availability](#pricing-and-availability) |
-| Enable password reset  | [Enable password reset for your users](#enable-password-reset-for-your-users) |
-| Customize how it works | [Customize password reset behavior](#customize-password-reset-behavior) |
-| Roll it out to my users | [Configure your users to use password reset](#configure-your-users-to-use-password-reset) |
-| View reports  | [View password reset activity with integrated reports](#view-password-reset-activity-with-integrated-reports) |
-| Reset a user's password  | [Manage your users' passwords](#manage-your-users-passwords) |
-| Set my organization's password policies | [Set password policies](#set-password-policies) |
-| Troubleshoot a problem  | [Troubleshoot a problem](#troubleshoot-a-problem) |
-| FAQ | [Read a FAQ](#read-a-faq) |
-| Technical details | [Understand the technical details](#understand-the-technical-details) |
-| Newly released features | [Recent service updates](#recent-service-updates) |
-| Links to other documentation | [Links to password reset documentation](#links-to-password-reset-documentation) |
-
-### What is possible with Azure AD Password Reset?
-Here are some of the things you can do with Azure AD's password management capabilities.
-
-- **Self-service password change** allows end users or administrators to change their expired or non-expired passwords without calling an administrator or helpdesk for support.
-- **Self-service password reset** allows end users or administrators to reset their passwords automatically without calling an administrator or helpdesk for support. Self-service password reset requires Azure AD Premium or Basic. For more information, see Azure Active Directory Editions.
-- **Administrator-initiated password reset** allows an administrator to reset an end user’s or another administrator’s password from within the [Azure Management Portal](https://manage.windowsazure.com).
-- **Password management activity reports** give administrators insights into password reset and registration activity occurring in their organization. 
-- **Password Writeback** allows management of on-premises passwords from the cloud so all of the above scenarios can be performed by, or on the behalf of, federated or password synchronized users. Password Writeback requires Azure AD Premium. For more information, see Getting started with Azure AD Premium.
-
-### Why use Azure AD Password Reset?
-Here are some of the reasons you should use Azure AD's password management capabilities
-
-- **Reduce costs** - support-assisted password reset is typically 20% of organization's IT spend
-- **Improve user experiences** - users don't want to call helpdesk and spend an hour on the phone every time they forget their passwords
-- **Lower helpdesk volumes** - password management is the single largest helpdesk driver for most organizations
-- **Enable mobility** - users can reset their passwords from wherever they are
-
-### Pricing and availability
-Azure AD Password Reset is available in 3 tiers, depending on which subscription you have:
-
-- **Azure AD Free** - cloud-only administrators can reset their own passwords
-- **Azure AD Basic or any Paid O365 Subscription** - cloud-only users and cloud-only administrators can reset their own passwords
-- **Azure AD Premium** - any user or administrator, including cloud-only, federated, or password synced users, can reset their own passwords (requires [password writeback to be enabled](active-directory-passwords-getting-started.md#enable-users-to-reset-or-change-their-ad-passwords))
-
-For more information on Azure AD Premium or Basic pricing, visit the [Active Directory Pricing Details](https://azure.microsoft.com/pricing/details/active-directory/) page.
-
-##Enable password reset for your users
-| Topic |  |
-| --------- | --------- |
-| How do I enable password reset for cloud users? | [Enable users to reset their cloud Azure Active Directory passwords](active-directory-passwords-getting-started.md#enable-users-to-reset-their-azure-ad-passwords) |
-| How do I enable password reset and change for on-premises users? | [Enable users to reset or change their on-premises Active Directory passwords](active-directory-passwords-getting-started.md#enable-users-to-reset-or-change-their-ad-passwords) |
-| How do I scope password reset to a specific set of users? | [Restrict password reset to specific users](active-directory-passwords-customize.md#restrict-access-to-password-reset) |
-| How do I test cloud password reset? | [Reset your Azure AD password as a user](active-directory-passwords-getting-started.md#step-3-reset-your-azure-ad-password-as-a-user) |
-| How do I test on-premises password reset? | [Reset your on-premises AD password as a user](active-directory-passwords-getting-started.md#step-5-reset-your-ad-password-as-a-user) |
-| How do I disable password reset at a later time? | [Setting: users enabled for password reset](active-directory-passwords-customize.md#users-enabled-for-password-reset) |
-
-
-##Customize password reset behavior
-| Topic |  |
-| --------- | --------- |
-| How do I change what authentication methods are supported? | [Setting: authentication methods available to users](active-directory-passwords-customize.md#authentication-methods-available-to-users) |
-| How do I change number of authentication methods required? | [Setting: number of authentication methods required](active-directory-passwords-customize.md#number-of-authentication-methods-required) |
-| How do I set up custom security questions? | [Setting: custom security questions](active-directory-passwords-customize.md#custom-security-questions) |
-| How do I set up pre-canned localized security questions? | [Setting: knowledge-based security questions](active-directory-passwords-customize.md#knowledge-based-security-questions) |
-| How can I change how many security questions are required? | [Setting: number of security questions for registration or reset](active-directory-passwords-customize.md#number-of-questions-required-to-register) |
-| How can I customize how a user gets in touch with an admin? | [Setting: customize the "contact your administrator" link](active-directory-passwords-customize.md#customize-the-contact-your-administrator-link) |
-| How can I allow users to unlock AD accounts without resetting a password? | [Setting: enable users to unlock their AD accounts without resetting a password](active-directory-passwords-customize.md#allow-users-to-unlock-accounts-without-resetting-their-password) |
-| How can I enable password reset notifications for users? | [Setting: notify users when their passwords have been reset](active-directory-passwords-customize.md#notify-users-and-admins-when-their-own-password-has-been-reset) |
-| How can I enable password reset notifications for admins? | [Setting: notify other admins when an admin reset their own password](active-directory-passwords-customize.md#notify-admins-when-other-admins-reset-their-own-passwords) |
-| How can I customize password reset look and feel? | [Setting: company name, branding, and logo ](active-directory-passwords-customize.md#password-managment-look-and-feel) |
-
-
-##Configure your users to use password reset
-| Topic |  |
-| --------- | --------- |
-| How do I know if an account is configured for password reset? | [What makes an account configured for password reset?](active-directory-passwords-best-practices.md#what-makes-an-account-configured) |
-| How do I get my users configured for password reset? | [Ways to populate password reset authentication data for your users](active-directory-passwords-best-practices.md#ways-to-populate-authentication-data) |
-| How do I manually upload data for my users? | [Uploading password reset data yourself](active-directory-passwords-best-practices.md#uploading-data-yourself) |
-| How do I use PowerShell to read or set data for my users? | [How to access password reset data for your users](active-directory-passwords-learn-more.md#how-to-access-password-reset-data-for-your-users) |
-| How can I synchronize password reset data from on-premises? | [What data is used by password reset](active-directory-passwords-learn-more.md#what-data-is-used-by-password-reset) |
-| How can I use an email campagin to get my users to register for and use password reset? | [Email-based rollout of password reset](active-directory-passwords-best-practices.md#email-based-rollout) |
-| How can I force my users to register when signing in? | [Enforced registration-based rollout of password reset](active-directory-passwords-customize.md#require-users-to-register-when-signing-in) |
-| How can I force my users to re-confirm their registered periodically? | [Setting: number of days before users must re-confirm their authentication data](active-directory-passwords-customize.md#number-of-days-before-users-must-confirm-their-contact-data) |
-| What are best practices around communicating password reset to end users? | [Creating your own password portal for your users to use](active-directory-passwords-best-practices.md#creating-your-own-password-portal) |
-
-
-##View password reset activity with integrated reports
-| Topic |  |
-| --------- | --------- |
-| Where do I go to see password reset reports? | [Overview of password management reports](active-directory-passwords-get-insights.md#overview-of-password-management-reports) |
-| Where can I see how users are using password reset in my organziation? | [View password reset activity](active-directory-passwords-get-insights.md#view-password-reset-activity) |
-| Where can I see how many users are registering, and what they are registering for? | [View password reset registration activity](active-directory-passwords-get-insights.md#view-password-reset-registration-activity) |
-| How can I get password reset reports from an API? | [Creating an azure ad application to access the reporting API](active-directory-reporting-api-getting-started.md#creating-an-azure-ad-application-to-access-the-api) |
-| What kind of password reset reporting information is available through an API? | [Password reset and registration events available in the reporting API](https://msdn.microsoft.com/Library/Azure/Ad/Graph/howto/azure-ad-reports-and-events-preview#SsprActivityEvent) |
-
-
-##Manage your users' passwords
-| Topic |  |
-| --------- | --------- |
-| How do I reset a user's password from the O365 management portal? | [Reset a user's password in Office 365](https://support.office.com/article/Reset-a-user-s-password-7A5D073B-7FAE-4AA5-8F96-9ECD041ABA9C) |
-| How do I reset a user's password using PowerShell? | [Reset a user's password with Set-MsolUserPassword](https://msdn.microsoft.com/library/azure/dn194140.aspx) |
-
-
-##Set password policies
-| Topic |  |
-| --------- | --------- |
-| How do I set organization password expiration policy from Office 365? | [Set password expiration policy](https://support.office.com/article/Set-a-user-s-password-expiration-policy-0f54736f-eb22-414c-8273-498a0918678f) |
-| How do I set a specific user's passwords to never expire with PowerShell? | [Set individual user's password to never expire using PowerShell](https://support.office.com/article/Set-an-individual-user-s-password-to-never-expire-f493e3af-e1d8-4668-9211-230c245a0466) |
-| How do I find out whether a user's password is set to never expire using PowerShell | [Check individual user's password expiration status using PowerShell](https://support.office.com/article/Set-an-individual-user-s-password-to-never-expire-f493e3af-e1d8-4668-9211-230c245a0466#__toc378845827) |
-
-
-##Troubleshoot a problem
-| Topic |  |
-| --------- | --------- |
-| What information should I provide to support if I need help? | [Information to include when you need help](active-directory-passwords-troubleshoot.md#information-to-include-when-you-need-help) |
-| How can I fix a problem with password reset | [Troubleshoot the password reset portal](active-directory-passwords-troubleshoot.md#troubleshoot-the-password-reset-portal) |
-| How can I fix a problem with password writeback | [Troubleshoot password writeback](active-directory-passwords-troubleshoot.md#troubleshoot-password-writeback) |
-| How can I fix a problem with password writeback connectivity | [Troubleshoot password writeback connectivity](active-directory-passwords-troubleshoot.md#troubleshoot-password-writeback-connectivity) |
-| How can I fix a problem with password reset configuration | [Troubleshoot password reset configuration in the azure management portal](active-directory-passwords-troubleshoot.md#troubleshoot-password-reset-configuration-in-the-azure-management-portal) |
-| How can I fix a problem with password reset reports | [Troubleshoot password management reports in the azure management portal](active-directory-passwords-troubleshoot.md#troubleshoot-password-management-reports-in-the-azure-management-portal) |
-| How can I fix a problem with password reset registration | [Troubleshoot the password reset registration portal](active-directory-passwords-troubleshoot.md#troubleshoot-the-password-reset-registration-portal) |
-| Password writeback event log error codes | [Password writeback event log error codes](active-directory-passwords-troubleshoot.md#password-writeback-event-log-error-codes) |
-
-
-##Read a FAQ
-| Topic |  |
-| --------- | --------- |
-| I want to read a FAQ about password reset registration | [Password reset registration FAQ](active-directory-passwords-faq.md#password-reset-registration) |
-| I want to read a FAQ about password reset | [Password reset FAQ](active-directory-passwords-faq.md#password-reset) |
-| I want to read a FAQ about password reset reports | [Password management reports FAQ](active-directory-passwords-faq.md#password-management-reports) |
-| I want to read a FAQ about password writeback | [Password writeback FAQ](active-directory-passwords-faq.md#password-writeback) |
-
-
-##Understand the technical details
-
-| Topic |  |
-| --------- | --------- |
-| I want to learn about what password writeback is | [Password writeback overview](active-directory-passwords-learn-more.md#password-writeback-overview) |
-| I want to learn about how password writeback works | [How does password writeback work?](active-directory-passwords-learn-more.md#how-password-writeback-works) |
-| I want to learn about what scenarios are supported by password writeback | [Scenarios supported for password writeback](active-directory-passwords-learn-more.md#scenarios-supported-for-password-writeback) |
-| I want to learn about how password writeback is secured | [Password writeback security model](active-directory-passwords-learn-more.md#password-writeback-security-model) |
-| I want to learn about how the password reset portal works | [How does the password reset portal work?](active-directory-passwords-learn-more.md#how-does-the-password-reset-portal-work) |
-| I want to learn  about what data is used by password reset | [What data is used by password reset?](active-directory-passwords-learn-more.md#what-data-is-used-by-password-reset) |
-
-## Recent service updates
-
-####Enforce Password Reset Registration at Sign-In to Office 365 Apps - November 2015
-
-- Now, after enabling the  [enforced registration](active-directory-passwords-customize.md#require-users-to-register-when-signing-in) feature, your users will be required to register from anywhere they sign in with a work or school account.  This dramatically increases the speed at which many organizations can onboard to password reset.  With this new feature we've seen large organizations onboarding in as little as 2 weeks!
-
-####Support for Unlocking Active Directory Accounts without Resetting a Password - November 2015
-
-- Unlock only (without reset) is a huge helpdesk driver these days.  In fact, many organizations spend up to 70% of their password reset budget unlocking accounts!  To meet this demand, now with Azure AD Password reset, you can enable a feature to let your users unlock AD accounts separately from password reset.  Check out how to turn it on here: [Setting: enable users to unlock their AD accounts without resetting a password](active-directory-passwords-customize.md#allow-users-to-unlock-accounts-without-resetting-their-password).
-
-####Usability updates to Registration Page - October 2015
-
-- Now, when a user has data already registered, he or she can just click "looks good" to update the data without needing to re-send the email or phone call.
-
-####Improved Reliability of Password Writeback - September 2015
-
-- As of the September release of Azure AD Connect, the password writeback agent will now more agressively retry connections and additional, more robust, failover capabilities.
-
-####API for Retrieving Password Reset Reporting Data - August 2015
-
-- Now, the data behind the password reset reports can be retrieved directly from the [Azure AD Reports and Events API](https://msdn.microsoft.com/library/azure/mt126081.aspx#BKMK_SsprActivityEvent).
-
-####Support for Azure AD Password Reset During Cloud Domain Join - August 2015
-
-- Now, any cloud user can reset his or her password right from the Windows 10 sign in screen during the cloud domain join onboarding experience.  Note, this is not yet exposed on the Windows 10 sign in screen.
-
-####Enforce Password Reset Registration at Sign-In to Azure and Federated Apps - July 2015
-
-- In addition to enforcing registration when signing into myapps.microsoft.com, we now support enforcing registration during  sign ins to the Azure Management Portal and any of your federated single-sign on applications
-
-####Security Question Localization Support - May 2015
-
-- Now, you have the option to select pre-defined security questions which are localized in the full O365 language set when configuring Security Questions for password reset.
-
-####Account Unlock Support during Password Reset - June 2015
-
-- If you're using password writeback and you reset your password when your account is locked, we'll automatically unlock your Active Directory account!
-
-####Branded SSPR Registration - April 2015
-
-- The password reset reigstration page is now branded with your company logo!
-
-####Security Questions - March 2015
-
-- We released security questions to GA!
-
-####Account Unlock - March 2015
-
-- Now users can unlock their accounts when password reset occurs
-
-## Coming soon
-
-Below are some of the cool features we're working on right now!
-
-**Support for Reminding Users to Update their Registered Data During Sign-in** - Work in progress
-
-- Today, we support reminding users to update their registered data when accessing myapps.microsoft.com, but we're working on the ability to do so for all sign ins.
-
-## Links to password reset documentation
-Below are links to all of the Azure AD Password Reset documentation pages: 
-
-* [**Reset your own password**](active-directory-passwords-update-your-own-password.md) - learn about how to reset or change your own password as a user of the system
-* [**How it works**](active-directory-passwords-how-it-works.md) - learn about the six different components of the service and what each does
-* [**Getting started**](active-directory-passwords-getting-started.md) - learn how to allow you users to reset and change their cloud or on-premises passwords
-* [**Customize**](active-directory-passwords-customize.md) - learn how to customize the look & feel and behavior of the service to your organization's needs
-* [**Best practices**](active-directory-passwords-best-practices.md) - learn how to quickly deploy and effectively manage passwords in your organization
-* [**Get insights**](active-directory-passwords-get-insights.md) - learn about our integrated reporting capabilities
-* [**FAQ**](active-directory-passwords-faq.md) - get answers to frequently asked questions
-* [**Troubleshooting**](active-directory-passwords-troubleshoot.md) - learn how to quickly troubleshoot problems with the service
-* [**Learn more**](active-directory-passwords-learn-more.md) - go deep into the technical details of how the service works
->>>>>>> 08be3281
+<properties 
+	pageTitle="Azure AD Password Reset | Microsoft Azure"
+	description="Description of password management capabilities in Azure AD, including password reset, change, password management reporting, and writeback to your local on-premises Active Directory." 
+	services="active-directory" 
+	documentationCenter="" 
+	authors="asteen" 
+	manager="kbrint" 
+	editor="billmath"/>
+
+<tags 
+	ms.service="active-directory" 
+	ms.workload="identity" 
+	ms.tgt_pltfrm="na" 
+	ms.devlang="na" 
+	ms.topic="article" 
+	ms.date="11/16/2015" 
+	ms.author="asteen"/>
+	
+
+# Azure AD Password Reset for Users and Admins
+
+  >[AZURE.IMPORTANT] Are you here because you want to reset your Azure or O365 password?  If so, please [skip to this section](#users-how-to-manage-your-own-password).
+  
+Self-service has long been a key goal for IT departments across the world as a cost-reduction and labor-saving measure.  Indeed, the market is flooded with products that let you manage your on-premises groups, passwords, or user profiles from the cloud or on-premises. Azure AD sets itself apart from these offerings by providing some of the easiest to use and and most powerful self-service capabilities available today.
+
+**Azure AD Password Management** is a set of capabilities that allow your users to manage any password from any device, at any time, from any location, while remaining in compliance with the security policies you define.
+
+##USERS: How to manage your own password
+If you're a user (not an admin) in an organization that uses Office 365 or Microsoft Accounts to access work resources, click the links below to learn how to fix common problems with your password. 
+
+| Topic |  |
+| --------- | --------- |
+| I want to register for password reset | [How to register for password reset](active-directory-passwords-update-your-own-password.md#how-to-register-for-password-reset) |
+| I want to change my password from O365 | [How to change your password from Office365](active-directory-passwords-update-your-own-password.md#how-to-change-your-password-from-o365) |
+| I want to change my password from myapps.microsoft.com | [How to change your password from the access panel](active-directory-passwords-update-your-own-password.md#how-to-change-your-password-from-the-access-panel) |
+| I forgot my password and want to reset it | [How to reset your password](active-directory-passwords-update-your-own-password.md#how-to-reset-your-password) |
+| I can't sign in and want to unlock my account | [How to unlock your on-premises account](active-directory-passwords-update-your-own-password.md#how-to-unlock-your-account) |
+| I want help troubleshooting a failed password reset | [Common problems and their solutions](active-directory-passwords-update-your-own-password.md#common-problems-and-their-solutions) |
+
+##ADMINS: Learn about how to get started with Azure AD Password Reset
+If you're an admin who wants to enable Azure AD Password Reset, or just learn more about it, start with the links below to get to what you're interested in.
+
+| Topic |  |
+| --------- | --------- |
+| Supported scenarios | [What is possible with Azure AD Password Reset?](#what-is-possible-with-azure-ad-password-reset) |
+| Why use it? | [Why use Azure AD Password Reset?](#why-use-azure-ad-password-reset) |
+| Pricing and availability | [Pricing and availability](#pricing-and-availability) |
+| Enable password reset  | [Enable password reset for your users](#enable-password-reset-for-your-users) |
+| Customize how it works | [Customize password reset behavior](#customize-password-reset-behavior) |
+| Roll it out to my users | [Configure your users to use password reset](#configure-your-users-to-use-password-reset) |
+| View reports  | [View password reset activity with integrated reports](#view-password-reset-activity-with-integrated-reports) |
+| Reset a user's password  | [Manage your users' passwords](#manage-your-users-passwords) |
+| Set my organization's password policies | [Set password policies](#set-password-policies) |
+| Troubleshoot a problem  | [Troubleshoot a problem](#troubleshoot-a-problem) |
+| FAQ | [Read a FAQ](#read-a-faq) |
+| Technical details | [Understand the technical details](#understand-the-technical-details) |
+| Newly released features | [Recent service updates](#recent-service-updates) |
+| Links to other documentation | [Links to password reset documentation](#links-to-password-reset-documentation) |
+
+### What is possible with Azure AD Password Reset?
+Here are some of the things you can do with Azure AD's password management capabilities.
+
+- **Self-service password change** allows end users or administrators to change their expired or non-expired passwords without calling an administrator or helpdesk for support.
+- **Self-service password reset** allows end users or administrators to reset their passwords automatically without calling an administrator or helpdesk for support. Self-service password reset requires Azure AD Premium or Basic. For more information, see Azure Active Directory Editions.
+- **Administrator-initiated password reset** allows an administrator to reset an end user’s or another administrator’s password from within the [Azure Management Portal](https://manage.windowsazure.com).
+- **Password management activity reports** give administrators insights into password reset and registration activity occurring in their organization. 
+- **Password Writeback** allows management of on-premises passwords from the cloud so all of the above scenarios can be performed by, or on the behalf of, federated or password synchronized users. Password Writeback requires Azure AD Premium. For more information, see Getting started with Azure AD Premium.
+
+### Why use Azure AD Password Reset?
+Here are some of the reasons you should use Azure AD's password management capabilities
+
+- **Reduce costs** - support-assisted password reset is typically 20% of organization's IT spend
+- **Improve user experiences** - users don't want to call helpdesk and spend an hour on the phone every time they forget their passwords
+- **Lower helpdesk volumes** - password management is the single largest helpdesk driver for most organizations
+- **Enable mobility** - users can reset their passwords from wherever they are
+
+### Pricing and availability
+Azure AD Password Reset is available in 3 tiers, depending on which subscription you have:
+
+- **Azure AD Free** - cloud-only administrators can reset their own passwords
+- **Azure AD Basic or any Paid O365 Subscription** - cloud-only users and cloud-only administrators can reset their own passwords
+- **Azure AD Premium** - any user or administrator, including cloud-only, federated, or password synced users, can reset their own passwords (requires [password writeback to be enabled](active-directory-passwords-getting-started.md#enable-users-to-reset-or-change-their-ad-passwords))
+
+For more information on Azure AD Premium or Basic pricing, visit the [Active Directory Pricing Details](https://azure.microsoft.com/pricing/details/active-directory/) page.
+
+##Enable password reset for your users
+| Topic |  |
+| --------- | --------- |
+| How do I enable password reset for cloud users? | [Enable users to reset their cloud Azure Active Directory passwords](active-directory-passwords-getting-started.md#enable-users-to-reset-their-azure-ad-passwords) |
+| How do I enable password reset and change for on-premises users? | [Enable users to reset or change their on-premises Active Directory passwords](active-directory-passwords-getting-started.md#enable-users-to-reset-or-change-their-ad-passwords) |
+| How do I scope password reset to a specific set of users? | [Restrict password reset to specific users](active-directory-passwords-customize.md#restrict-access-to-password-reset) |
+| How do I test cloud password reset? | [Reset your Azure AD password as a user](active-directory-passwords-getting-started.md#step-3-reset-your-azure-ad-password-as-a-user) |
+| How do I test on-premises password reset? | [Reset your on-premises AD password as a user](active-directory-passwords-getting-started.md#step-5-reset-your-ad-password-as-a-user) |
+| How do I disable password reset at a later time? | [Setting: users enabled for password reset](active-directory-passwords-customize.md#users-enabled-for-password-reset) |
+
+
+##Customize password reset behavior
+| Topic |  |
+| --------- | --------- |
+| How do I change what authentication methods are supported? | [Setting: authentication methods available to users](active-directory-passwords-customize.md#authentication-methods-available-to-users) |
+| How do I change number of authentication methods required? | [Setting: number of authentication methods required](active-directory-passwords-customize.md#number-of-authentication-methods-required) |
+| How do I set up custom security questions? | [Setting: custom security questions](active-directory-passwords-customize.md#custom-security-questions) |
+| How do I set up pre-canned localized security questions? | [Setting: knowledge-based security questions](active-directory-passwords-customize.md#knowledge-based-security-questions) |
+| How can I change how many security questions are required? | [Setting: number of security questions for registration or reset](active-directory-passwords-customize.md#number-of-questions-required-to-register) |
+| How can I customize how a user gets in touch with an admin? | [Setting: customize the "contact your administrator" link](active-directory-passwords-customize.md#customize-the-contact-your-administrator-link) |
+| How can I allow users to unlock AD accounts without resetting a password? | [Setting: enable users to unlock their AD accounts without resetting a password](active-directory-passwords-customize.md#allow-users-to-unlock-accounts-without-resetting-their-password) |
+| How can I enable password reset notifications for users? | [Setting: notify users when their passwords have been reset](active-directory-passwords-customize.md#notify-users-and-admins-when-their-own-password-has-been-reset) |
+| How can I enable password reset notifications for admins? | [Setting: notify other admins when an admin reset their own password](active-directory-passwords-customize.md#notify-admins-when-other-admins-reset-their-own-passwords) |
+| How can I customize password reset look and feel? | [Setting: company name, branding, and logo ](active-directory-passwords-customize.md#password-managment-look-and-feel) |
+
+
+##Configure your users to use password reset
+| Topic |  |
+| --------- | --------- |
+| How do I know if an account is configured for password reset? | [What makes an account configured for password reset?](active-directory-passwords-best-practices.md#what-makes-an-account-configured) |
+| How do I get my users configured for password reset? | [Ways to populate password reset authentication data for your users](active-directory-passwords-best-practices.md#ways-to-populate-authentication-data) |
+| How do I manually upload data for my users? | [Uploading password reset data yourself](active-directory-passwords-best-practices.md#uploading-data-yourself) |
+| How do I use PowerShell to read or set data for my users? | [How to access password reset data for your users](active-directory-passwords-learn-more.md#how-to-access-password-reset-data-for-your-users) |
+| How can I synchronize password reset data from on-premises? | [What data is used by password reset](active-directory-passwords-learn-more.md#what-data-is-used-by-password-reset) |
+| How can I use an email campagin to get my users to register for and use password reset? | [Email-based rollout of password reset](active-directory-passwords-best-practices.md#email-based-rollout) |
+| How can I force my users to register when signing in? | [Enforced registration-based rollout of password reset](active-directory-passwords-customize.md#require-users-to-register-when-signing-in) |
+| How can I force my users to re-confirm their registered periodically? | [Setting: number of days before users must re-confirm their authentication data](active-directory-passwords-customize.md#number-of-days-before-users-must-confirm-their-contact-data) |
+| What are best practices around communicating password reset to end users? | [Creating your own password portal for your users to use](active-directory-passwords-best-practices.md#creating-your-own-password-portal) |
+
+
+##View password reset activity with integrated reports
+| Topic |  |
+| --------- | --------- |
+| Where do I go to see password reset reports? | [Overview of password management reports](active-directory-passwords-get-insights.md#overview-of-password-management-reports) |
+| Where can I see how users are using password reset in my organziation? | [View password reset activity](active-directory-passwords-get-insights.md#view-password-reset-activity) |
+| Where can I see how many users are registering, and what they are registering for? | [View password reset registration activity](active-directory-passwords-get-insights.md#view-password-reset-registration-activity) |
+| How can I get password reset reports from an API? | [Creating an azure ad application to access the reporting API](active-directory-reporting-api-getting-started.md#creating-an-azure-ad-application-to-access-the-api) |
+| What kind of password reset reporting information is available through an API? | [Password reset and registration events available in the reporting API](https://msdn.microsoft.com/Library/Azure/Ad/Graph/howto/azure-ad-reports-and-events-preview#SsprActivityEvent) |
+
+
+##Manage your users' passwords
+| Topic |  |
+| --------- | --------- |
+| How do I reset a user's password from the O365 management portal? | [Reset a user's password in Office 365](https://support.office.com/article/Reset-a-user-s-password-7A5D073B-7FAE-4AA5-8F96-9ECD041ABA9C) |
+| How do I reset a user's password using PowerShell? | [Reset a user's password with Set-MsolUserPassword](https://msdn.microsoft.com/library/azure/dn194140.aspx) |
+
+
+##Set password policies
+| Topic |  |
+| --------- | --------- |
+| How do I set organization password expiration policy from Office 365? | [Set password expiration policy](https://support.office.com/article/Set-a-user-s-password-expiration-policy-0f54736f-eb22-414c-8273-498a0918678f) |
+| How do I set a specific user's passwords to never expire with PowerShell? | [Set individual user's password to never expire using PowerShell](https://support.office.com/article/Set-an-individual-user-s-password-to-never-expire-f493e3af-e1d8-4668-9211-230c245a0466) |
+| How do I find out whether a user's password is set to never expire using PowerShell | [Check individual user's password expiration status using PowerShell](https://support.office.com/article/Set-an-individual-user-s-password-to-never-expire-f493e3af-e1d8-4668-9211-230c245a0466#__toc378845827) |
+
+
+##Troubleshoot a problem
+| Topic |  |
+| --------- | --------- |
+| What information should I provide to support if I need help? | [Information to include when you need help](active-directory-passwords-troubleshoot.md#information-to-include-when-you-need-help) |
+| How can I fix a problem with password reset | [Troubleshoot the password reset portal](active-directory-passwords-troubleshoot.md#troubleshoot-the-password-reset-portal) |
+| How can I fix a problem with password writeback | [Troubleshoot password writeback](active-directory-passwords-troubleshoot.md#troubleshoot-password-writeback) |
+| How can I fix a problem with password writeback connectivity | [Troubleshoot password writeback connectivity](active-directory-passwords-troubleshoot.md#troubleshoot-password-writeback-connectivity) |
+| How can I fix a problem with password reset configuration | [Troubleshoot password reset configuration in the azure management portal](active-directory-passwords-troubleshoot.md#troubleshoot-password-reset-configuration-in-the-azure-management-portal) |
+| How can I fix a problem with password reset reports | [Troubleshoot password management reports in the azure management portal](active-directory-passwords-troubleshoot.md#troubleshoot-password-management-reports-in-the-azure-management-portal) |
+| How can I fix a problem with password reset registration | [Troubleshoot the password reset registration portal](active-directory-passwords-troubleshoot.md#troubleshoot-the-password-reset-registration-portal) |
+| Password writeback event log error codes | [Password writeback event log error codes](active-directory-passwords-troubleshoot.md#password-writeback-event-log-error-codes) |
+
+
+##Read a FAQ
+| Topic |  |
+| --------- | --------- |
+| I want to read a FAQ about password reset registration | [Password reset registration FAQ](active-directory-passwords-faq.md#password-reset-registration) |
+| I want to read a FAQ about password reset | [Password reset FAQ](active-directory-passwords-faq.md#password-reset) |
+| I want to read a FAQ about password reset reports | [Password management reports FAQ](active-directory-passwords-faq.md#password-management-reports) |
+| I want to read a FAQ about password writeback | [Password writeback FAQ](active-directory-passwords-faq.md#password-writeback) |
+
+
+##Understand the technical details
+
+| Topic |  |
+| --------- | --------- |
+| I want to learn about what password writeback is | [Password writeback overview](active-directory-passwords-learn-more.md#password-writeback-overview) |
+| I want to learn about how password writeback works | [How does password writeback work?](active-directory-passwords-learn-more.md#how-password-writeback-works) |
+| I want to learn about what scenarios are supported by password writeback | [Scenarios supported for password writeback](active-directory-passwords-learn-more.md#scenarios-supported-for-password-writeback) |
+| I want to learn about how password writeback is secured | [Password writeback security model](active-directory-passwords-learn-more.md#password-writeback-security-model) |
+| I want to learn about how the password reset portal works | [How does the password reset portal work?](active-directory-passwords-learn-more.md#how-does-the-password-reset-portal-work) |
+| I want to learn  about what data is used by password reset | [What data is used by password reset?](active-directory-passwords-learn-more.md#what-data-is-used-by-password-reset) |
+
+## Recent service updates
+
+####Enforce Password Reset Registration at Sign-In to Office 365 Apps - November 2015
+
+- Now, after enabling the  [enforced registration](active-directory-passwords-customize.md#require-users-to-register-when-signing-in) feature, your users will be required to register from anywhere they sign in with a work or school account.  This dramatically increases the speed at which many organizations can onboard to password reset.  With this new feature we've seen large organizations onboarding in as little as 2 weeks!
+
+####Support for Unlocking Active Directory Accounts without Resetting a Password - November 2015
+
+- Unlock only (without reset) is a huge helpdesk driver these days.  In fact, many organizations spend up to 70% of their password reset budget unlocking accounts!  To meet this demand, now with Azure AD Password reset, you can enable a feature to let your users unlock AD accounts separately from password reset.  Check out how to turn it on here: [Setting: enable users to unlock their AD accounts without resetting a password](active-directory-passwords-customize.md#allow-users-to-unlock-accounts-without-resetting-their-password).
+
+####Usability updates to Registration Page - October 2015
+
+- Now, when a user has data already registered, he or she can just click "looks good" to update the data without needing to re-send the email or phone call.
+
+####Improved Reliability of Password Writeback - September 2015
+
+- As of the September release of Azure AD Connect, the password writeback agent will now more agressively retry connections and additional, more robust, failover capabilities.
+
+####API for Retrieving Password Reset Reporting Data - August 2015
+
+- Now, the data behind the password reset reports can be retrieved directly from the [Azure AD Reports and Events API](https://msdn.microsoft.com/library/azure/mt126081.aspx#BKMK_SsprActivityEvent).
+
+####Support for Azure AD Password Reset During Cloud Domain Join - August 2015
+
+- Now, any cloud user can reset his or her password right from the Windows 10 sign in screen during the cloud domain join onboarding experience.  Note, this is not yet exposed on the Windows 10 sign in screen.
+
+####Enforce Password Reset Registration at Sign-In to Azure and Federated Apps - July 2015
+
+- In addition to enforcing registration when signing into myapps.microsoft.com, we now support enforcing registration during  sign ins to the Azure Management Portal and any of your federated single-sign on applications
+
+####Security Question Localization Support - May 2015
+
+- Now, you have the option to select pre-defined security questions which are localized in the full O365 language set when configuring Security Questions for password reset.
+
+####Account Unlock Support during Password Reset - June 2015
+
+- If you're using password writeback and you reset your password when your account is locked, we'll automatically unlock your Active Directory account!
+
+####Branded SSPR Registration - April 2015
+
+- The password reset reigstration page is now branded with your company logo!
+
+####Security Questions - March 2015
+
+- We released security questions to GA!
+
+####Account Unlock - March 2015
+
+- Now users can unlock their accounts when password reset occurs
+
+## Coming soon
+
+Below are some of the cool features we're working on right now!
+
+**Support for Reminding Users to Update their Registered Data During Sign-in** - Work in progress
+
+- Today, we support reminding users to update their registered data when accessing myapps.microsoft.com, but we're working on the ability to do so for all sign ins.
+
+## Links to password reset documentation
+Below are links to all of the Azure AD Password Reset documentation pages: 
+
+* [**Reset your own password**](active-directory-passwords-update-your-own-password.md) - learn about how to reset or change your own password as a user of the system
+* [**How it works**](active-directory-passwords-how-it-works.md) - learn about the six different components of the service and what each does
+* [**Getting started**](active-directory-passwords-getting-started.md) - learn how to allow you users to reset and change their cloud or on-premises passwords
+* [**Customize**](active-directory-passwords-customize.md) - learn how to customize the look & feel and behavior of the service to your organization's needs
+* [**Best practices**](active-directory-passwords-best-practices.md) - learn how to quickly deploy and effectively manage passwords in your organization
+* [**Get insights**](active-directory-passwords-get-insights.md) - learn about our integrated reporting capabilities
+* [**FAQ**](active-directory-passwords-faq.md) - get answers to frequently asked questions
+* [**Troubleshooting**](active-directory-passwords-troubleshoot.md) - learn how to quickly troubleshoot problems with the service
+* [**Learn more**](active-directory-passwords-learn-more.md) - go deep into the technical details of how the service works