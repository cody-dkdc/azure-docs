--- conflicted
+++ resolved
@@ -70,9 +70,5 @@
         href: msi-tutorial-windows-vm-access-nonaad.md
       - name: With a Linux VM
         href: msi-tutorial-linux-vm-access-nonaad.md
-<<<<<<< HEAD
-    - name: Known issues
-=======
     - name: FAQs and known issues
->>>>>>> a28a8d27
       href: msi-known-issues.md