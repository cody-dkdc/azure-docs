---
title: Troubleshoot Kerberos constrained delegation configurations for Application Proxy | Microsoft Docs
description: Troubleshoot Kerberos Constrained Delegation configurations for Application Proxy
services: active-directory
documentationcenter: ''
author: barbkess
manager: mtillman

ms.assetid: 
ms.service: active-directory
ms.component: app-mgmt
ms.workload: identity
ms.tgt_pltfrm: na
ms.devlang: na
ms.topic: article
ms.date: 05/24/2018
ms.author: barbkess
ms.reviewer: harshja

---

# Troubleshoot Kerberos constrained delegation configurations for Azure Active Directory Application Proxy

The methods available for achieving SSO to published applications can vary from one application to another. One option that Azure AD Application Proxy offers by default is Kerberos constrained delegation (KCD). You can configure a connector, for your users, to run constrained Kerberos authentication to back-end applications.

The procedure for enabling KCD is straightforward. It requires no more than a general understanding of the various components and authentication flow that support SSO. But sometimes, KCD SSO doesn’t function as expected. You need good sources of information to troubleshoot these scenarios.

This article provides a single point of reference that helps troubleshoot and self-remediate some of the most common issues. It also covers diagnosis of more complex implementation problems.

This article makes the following assumptions:

-   Deployment of Azure AD Application Proxy per [Get started with Application Proxy](manage-apps/application-proxy-enable.md) and general access to non-KCD applications work as expected.

-   The published target application is based on Microsoft Internet Information Services (IIS) and Microsoft’s implementation of Kerberos.

-   The server and application hosts reside in a single Azure Active Directory domain. For detailed information on cross-domain and forest scenarios, see the [KCD whitepaper](https://aka.ms/KCDPaper).

-   The subject application is published in an Azure tenant with pre-authentication enabled. Users are expected to authenticate to Azure via forms-based authentication. Rich client authentication scenarios aren't covered by this article. They might be added at some point in the future.

## Prerequisites

Azure AD Application Proxy can be deployed into many types of infrastructures or environments. The architectures vary from organization to organization. The most common causes of KCD-related issues aren't the environments. Simple misconfigurations or general mistakes cause most issues.

For this reason, it's best to make sure you've met all the prerequisites in [Using KCD SSO with the Application Proxy](manage-apps/application-proxy-configure-single-sign-on-with-kcd.md) before you start troubleshooting. Note the section on configuring Kerberos constrained delegation on 2012R2. This process employs a different approach to configuring KCD on previous versions of Windows. Also, be mindful of these considerations:

-   It's not uncommon for a domain member server to open a secure channel dialog with a specific domain controller (DC). Then the server might move to another dialog at any given time. So connector hosts aren't restricted to communication with only specific local site DCs.

-   Cross-domain scenarios rely on referrals that direct a connector host to DCs that might be outside of the local network perimeter. In these cases, it's equally important to also send traffic onward to DCs that represent other respective domains. If not, delegation fails.

-   Where possible, avoid placing any active IPS or IDS devices between connector hosts and DCs. These devices are sometimes overintrusive and interfere with core RPC traffic.

Test delegation in simple scenarios. The more variables you introduce, the more you might have to contend with. To save time, limit your testing to a single connector. Add additional connectors after the issue has been resolved.

Some environmental factors might also contribute to an issue. To avoid these factors, minimize architecture as much as possible during testing. For example, misconfigured internal firewall ACLs are common. If possible, send all traffic from a connector straight through to the DCs and back-end application.

The best place to position connectors is as close as possible to their targets. A firewall that sits inline when testing adds unnecessary complexity and can prolong your investigations.

What shows a KCD problem? There are several common indications that KCD SSO is failing. The first signs of an issue appear in the browser.

   ![Incorrect KCD configuration error](./media/application-proxy-back-end-kerberos-constrained-delegation-how-to/graphic1.png)

   ![Authorization failed because of missing permissions](./media/application-proxy-back-end-kerberos-constrained-delegation-how-to/graphic2.png)

Both of these images show the same symptom: SSO failure. User access to the application is denied.

## Troubleshooting

How you troubleshoot depends on the issue and the symptoms you observe. Before going any farther, explore the following articles. They provide useful troubleshooting information:

-   [Troubleshoot Application Proxy problems and error messages](active-directory-application-proxy-troubleshoot.md)

-   [Kerberos errors and symptoms](active-directory-application-proxy-troubleshoot.md#kerberos-errors)

-   [Working with SSO when on-premises and cloud identities aren't identical](manage-apps/application-proxy-configure-single-sign-on-with-kcd.md#working-with-different-on-premises-and-cloud-identities)

If you’ve got to this point, then your main issue exists. To start, separate the flow into three distinct stages that you can troubleshoot.

**Client pre-authentication**. The external user authenticating to Azure via a browser. The ability to pre-authenticate to Azure is necessary for KCD SSO to function. Test and address this ability if there are any issues. The pre-authentication stage isn't related to KCD or the published application. It's easy to correct any discrepancies by sanity checking that the subject account exists in Azure. Also check that it's not disabled or blocked. The error response in the browser is descriptive enough to explain the cause. If you're uncertain, check other Microsoft troubleshooting articles to verify.

**Delegation service**. The Azure Proxy connector that gets a Kerberos service ticket for users from a Kerberos Key Distribution Center (KCD).

The external communications between the client and the Azure front end have no bearing on KCD. These communications only make sure that KCD works. The Azure Proxy service is provided a valid user ID that is used to get a Kerberos ticket. Without this ID, KCD isn't possible and fails.

As mentioned previously, the browser error messages provides some good clues about why things fail. Make sure to note down the activity ID and timestamp in the response. This information helps you correlate the behavior to actual events in the Azure Proxy event log.

   ![Incorrect KCD configuration error](./media/application-proxy-back-end-kerberos-constrained-delegation-how-to/graphic3.png)

The corresponding entries seen in the event log show as events 13019 or 12027. Find the connector event logs in **Applications and Services Logs** &gt; **Microsoft** &gt; **AadApplicationProxy** &gt; **Connector** &gt; **Admin**.

   ![Event 13019 from Application Proxy event log](./media/application-proxy-back-end-kerberos-constrained-delegation-how-to/graphic4.png)

   ![Event 12027 from Application Proxy event log](./media/application-proxy-back-end-kerberos-constrained-delegation-how-to/graphic5.png)

1.   Use an **A** record in your internal DNS for the application’s address, not a **CName**.

2.   Reconfirm that the connector host has been granted the right to delegate to the designated target account’s SPN. Reconfirm that **Use any authentication protocol** is selected. For more information, see [SSO configuration article](manage-apps/application-proxy-configure-single-sign-on-with-kcd.md).

3.   Verify that there's only one instance of the SPN in existence in Azure AD. Issue a `setspn -x` from a command prompt on any domain member host.

4.   Check that a domain policy is enforced that limits the [maximum size of issued Kerberos tokens](https://blogs.technet.microsoft.com/askds/2012/09/12/maxtokensize-and-windows-8-and-windows-server-2012/). This policy stops the connector from getting a token if it's found to be excessive.

A network trace that captures the exchanges between the connector host and a domain KDC is the next best step to get more low-level detail on the issues. For more information, see [deep dive Troubleshoot paper](https://aka.ms/proxytshootpaper).

If ticketing looks good, you see an event in the logs stating that authentication failed because the application returned a 401. This event indicates that the target application rejected your ticket. Go to the next step:

**Target application**. The consumer of the Kerberos ticket provided by the connector. At this stage, expect the connector to have sent a Kerberos service ticket to the back end. This ticket is a header in the first application request.

1.   By using the application’s internal URL defined in the portal, validate that the application is accessible directly from the browser on the connector host. Then you can sign in successfully. Details can be found on the connector **Troubleshoot** page.

2.   Still on the connector host, confirm that the authentication between the browser and the application uses Kerberos. Take one of the following actions:

3.  Run DevTools (**F12**) in Internet Explorer, or use [Fiddler](https://blogs.msdn.microsoft.com/crminthefield/2012/10/10/using-fiddler-to-check-for-kerberos-auth/) from the connector host. Go to the application by using the internal URL. Inspect the offered WWW authorization headers returned in the response from the application to make sure that either negotiate or Kerberos is present. 

    a. The next Kerberos blob that is returned in the response from the browser to the application starts with **YII**. These letters tell you that Kerberos is running. Microsoft NT LAN Manager (NTLM), on the other hand, always starts with **TlRMTVNTUAAB**, which reads NTLM Security Support Provider (NTLMSSP) when decoded from Base64. If you see **TlRMTVNTUAAB** at the start of the blob, Kerberos is not available. If you don’t see **TlRMTVNTUAAB**, Kerberos is likely available.

        > [!NOTE]
        > If you use Fiddler, this method requires that you temporarily disable extended protection on the application’s configuration in IIS.

        ![Browser network inspection window](./media/application-proxy-back-end-kerberos-constrained-delegation-how-to/graphic6.png)

    b. The blob in this figure doesn't start with **TIRMTVNTUAAB**. So in this example, Kerberos is available, and the Kerberos blob doesn’t start with **YII**.

4.  Temporarily remove NTLM from the providers list on the IIS site. Access the app directly from IE on the connector host. NTLM is no longer in the providers list. You can access the application by using Kerberos only. If access fails, there might be a problem with the application’s configuration. Kerberos authentication isn't functioning.

    a. If Kerberos isn't available, check the application’s authentication settings in IIS. Make sure **Negotiate** is listed at the top, with NTLM just beneath it. If you see **Not Negotiate**, **Kerberos or Negotiate**, or **PKU2U**, continue only if Kerberos is functional.

        ![Windows authentication providers](./media/application-proxy-back-end-kerberos-constrained-delegation-how-to/graphic7.png)
   
    b.   With Kerberos and NTLM in place, temporarily disable pre-authentication for the application in the portal. Try to access it from the Internet by using the external URL. You're prompted to authenticate. You're able to do so with the same account used in the previous step. If not, there's a problem with the back-end application, not KCD.

    c.   Re-enable pre-authentication in the portal. Authenticate through Azure by attempting to connect to the application via its external URL. If SSO fails, you see a forbidden error message in the browser and event 13022 in the log:

        *Microsoft AAD Application Proxy Connector cannot authenticate the user because the backend server responds to Kerberos authentication attempts with an HTTP 401 error.*

        ![HTTTP 401 forbidden error](./media/application-proxy-back-end-kerberos-constrained-delegation-how-to/graphic8.png)

    d.   Check the IIS application. Make sure that the configured application pool and the SPN are configured to use the same account in Azure AD. Navigate in IIS as shown in the following illustration:

        ![IIS application configuration window](./media/application-proxy-back-end-kerberos-constrained-delegation-how-to/graphic9.png)

        Once you know the identity, make sure this account is configured with the SPN in question. An example is `setspn –q http/spn.wacketywack.com`. Enter the following text in a command prompt:

        ![SetSPN command window](./media/application-proxy-back-end-kerberos-constrained-delegation-how-to/graphic10.png)

    e.   Check the SPN defined against the application’s settings in the portal. Make sure that the same SPN configured against the target Azure AD account is used by the application’s app pool.

        ![SPN configuration in Azure portal](./media/application-proxy-back-end-kerberos-constrained-delegation-how-to/graphic11.png)
   
    f.   Go into IIS and select the **Configuration Editor** option for the application. Navigate to **system.webServer/security/authentication/windowsAuthentication**. Make sure the value **UseAppPoolCredentials** is **True**.

        ![IIS configuration app pools credential option](./media/application-proxy-back-end-kerberos-constrained-delegation-how-to/graphic12.png)

        Change this value to **True**. Remove all cached Kerberos tickets from the back-end server by running the following command:

        ```powershell
        Get-WmiObject Win32_LogonSession | Where-Object {$_.AuthenticationPackage -ne 'NTLM'} | ForEach-Object {klist.exe purge -li ([Convert]::ToString($_.LogonId, 16))}
        ``` 

For more information, see [Purge the Kerberos client ticket cache for all sessions](https://gallery.technet.microsoft.com/scriptcenter/Purge-the-Kerberos-client-b56987bf).



If you leave Kernel mode enabled, it improves the performance of Kerberos operations. But it also causes the ticket for the requested service to be decrypted by using the machine account. This account is also called the Local system. Set this value to **True** to break KCD when the application is hosted across more than one server in a farm.

-   As an additional check, disable **Extended** protection too. In some scenarios, **Extended** protection broke KCD when it was enabled in specific configurations. In those cases, an application was published as a subfolder of the default website. This application is configured for anonymous authentication only. All the dialogs are grayed out, which suggests child objects wouldn't inherit any active settings. We recommend that you test, but don’t forget to restore this value to **enabled**, where possible.

    This additional check puts you on track to use your published application. You can spin up additional connectors that are also configured to delegate. For more information, read the more in-depth technical walk-through, [Troubleshooting the Azure AD Application Proxy](https://aka.ms/proxytshootpaper).

If you still can't make progress, Microsoft support can assist you. Create a support ticket directly within the portal. An engineer will contact you.

## Other scenarios

<<<<<<< HEAD
-   Azure AD Application Proxy requests a Kerberos ticket before sending its request to an application. Some third-party applications such as Tableau Server don't support this method of authenticating. They're designed for more conventional negotiations. The first request is anonymous, so the application can respond with the authentication types that it supports through a 401.

-   Double-hop authentication is commonly used when an application is tiered, with a back end and front end. Both require authentication such as SQL Reporting Services.
=======
- Azure Application Proxy requests a Kerberos ticket before sending its request to an application. Some third-party applications such as Tableau Server do not like this method of authenticating, and expect the more conventional negotiations to take place. The first request is anonymous, allowing the application to respond with the authentication types that it supports through a 401.

- Multi-hop authentication is commonly used in scenarios where an application is tiered, with a backend and front end, and both require authentication, such as SQL Reporting Services. To configure the multi-hop scenario, see the support article [Kerberos Constrained Delegation May Require Protocol Transition in Multi-hop Scenarios](https://support.microsoft.com/help/2005838/kerberos-constrained-delegation-may-require-protocol-transition-in-mul).
>>>>>>> a574ed6e

## Next steps
[Configure KCD on a managed domain](../active-directory-domain-services/active-directory-ds-enable-kcd.md).
<|MERGE_RESOLUTION|>--- conflicted
+++ resolved
@@ -1,184 +1,178 @@
----
-title: Troubleshoot Kerberos constrained delegation configurations for Application Proxy | Microsoft Docs
-description: Troubleshoot Kerberos Constrained Delegation configurations for Application Proxy
-services: active-directory
-documentationcenter: ''
-author: barbkess
-manager: mtillman
-
-ms.assetid: 
-ms.service: active-directory
-ms.component: app-mgmt
-ms.workload: identity
-ms.tgt_pltfrm: na
-ms.devlang: na
-ms.topic: article
-ms.date: 05/24/2018
-ms.author: barbkess
-ms.reviewer: harshja
-
----
-
-# Troubleshoot Kerberos constrained delegation configurations for Azure Active Directory Application Proxy
-
-The methods available for achieving SSO to published applications can vary from one application to another. One option that Azure AD Application Proxy offers by default is Kerberos constrained delegation (KCD). You can configure a connector, for your users, to run constrained Kerberos authentication to back-end applications.
-
-The procedure for enabling KCD is straightforward. It requires no more than a general understanding of the various components and authentication flow that support SSO. But sometimes, KCD SSO doesn’t function as expected. You need good sources of information to troubleshoot these scenarios.
-
-This article provides a single point of reference that helps troubleshoot and self-remediate some of the most common issues. It also covers diagnosis of more complex implementation problems.
-
-This article makes the following assumptions:
-
--   Deployment of Azure AD Application Proxy per [Get started with Application Proxy](manage-apps/application-proxy-enable.md) and general access to non-KCD applications work as expected.
-
--   The published target application is based on Microsoft Internet Information Services (IIS) and Microsoft’s implementation of Kerberos.
-
--   The server and application hosts reside in a single Azure Active Directory domain. For detailed information on cross-domain and forest scenarios, see the [KCD whitepaper](https://aka.ms/KCDPaper).
-
--   The subject application is published in an Azure tenant with pre-authentication enabled. Users are expected to authenticate to Azure via forms-based authentication. Rich client authentication scenarios aren't covered by this article. They might be added at some point in the future.
-
-## Prerequisites
-
-Azure AD Application Proxy can be deployed into many types of infrastructures or environments. The architectures vary from organization to organization. The most common causes of KCD-related issues aren't the environments. Simple misconfigurations or general mistakes cause most issues.
-
-For this reason, it's best to make sure you've met all the prerequisites in [Using KCD SSO with the Application Proxy](manage-apps/application-proxy-configure-single-sign-on-with-kcd.md) before you start troubleshooting. Note the section on configuring Kerberos constrained delegation on 2012R2. This process employs a different approach to configuring KCD on previous versions of Windows. Also, be mindful of these considerations:
-
--   It's not uncommon for a domain member server to open a secure channel dialog with a specific domain controller (DC). Then the server might move to another dialog at any given time. So connector hosts aren't restricted to communication with only specific local site DCs.
-
--   Cross-domain scenarios rely on referrals that direct a connector host to DCs that might be outside of the local network perimeter. In these cases, it's equally important to also send traffic onward to DCs that represent other respective domains. If not, delegation fails.
-
--   Where possible, avoid placing any active IPS or IDS devices between connector hosts and DCs. These devices are sometimes overintrusive and interfere with core RPC traffic.
-
-Test delegation in simple scenarios. The more variables you introduce, the more you might have to contend with. To save time, limit your testing to a single connector. Add additional connectors after the issue has been resolved.
-
-Some environmental factors might also contribute to an issue. To avoid these factors, minimize architecture as much as possible during testing. For example, misconfigured internal firewall ACLs are common. If possible, send all traffic from a connector straight through to the DCs and back-end application.
-
-The best place to position connectors is as close as possible to their targets. A firewall that sits inline when testing adds unnecessary complexity and can prolong your investigations.
-
-What shows a KCD problem? There are several common indications that KCD SSO is failing. The first signs of an issue appear in the browser.
-
-   ![Incorrect KCD configuration error](./media/application-proxy-back-end-kerberos-constrained-delegation-how-to/graphic1.png)
-
-   ![Authorization failed because of missing permissions](./media/application-proxy-back-end-kerberos-constrained-delegation-how-to/graphic2.png)
-
-Both of these images show the same symptom: SSO failure. User access to the application is denied.
-
-## Troubleshooting
-
-How you troubleshoot depends on the issue and the symptoms you observe. Before going any farther, explore the following articles. They provide useful troubleshooting information:
-
--   [Troubleshoot Application Proxy problems and error messages](active-directory-application-proxy-troubleshoot.md)
-
--   [Kerberos errors and symptoms](active-directory-application-proxy-troubleshoot.md#kerberos-errors)
-
--   [Working with SSO when on-premises and cloud identities aren't identical](manage-apps/application-proxy-configure-single-sign-on-with-kcd.md#working-with-different-on-premises-and-cloud-identities)
-
-If you’ve got to this point, then your main issue exists. To start, separate the flow into three distinct stages that you can troubleshoot.
-
-**Client pre-authentication**. The external user authenticating to Azure via a browser. The ability to pre-authenticate to Azure is necessary for KCD SSO to function. Test and address this ability if there are any issues. The pre-authentication stage isn't related to KCD or the published application. It's easy to correct any discrepancies by sanity checking that the subject account exists in Azure. Also check that it's not disabled or blocked. The error response in the browser is descriptive enough to explain the cause. If you're uncertain, check other Microsoft troubleshooting articles to verify.
-
-**Delegation service**. The Azure Proxy connector that gets a Kerberos service ticket for users from a Kerberos Key Distribution Center (KCD).
-
-The external communications between the client and the Azure front end have no bearing on KCD. These communications only make sure that KCD works. The Azure Proxy service is provided a valid user ID that is used to get a Kerberos ticket. Without this ID, KCD isn't possible and fails.
-
-As mentioned previously, the browser error messages provides some good clues about why things fail. Make sure to note down the activity ID and timestamp in the response. This information helps you correlate the behavior to actual events in the Azure Proxy event log.
-
-   ![Incorrect KCD configuration error](./media/application-proxy-back-end-kerberos-constrained-delegation-how-to/graphic3.png)
-
-The corresponding entries seen in the event log show as events 13019 or 12027. Find the connector event logs in **Applications and Services Logs** &gt; **Microsoft** &gt; **AadApplicationProxy** &gt; **Connector** &gt; **Admin**.
-
-   ![Event 13019 from Application Proxy event log](./media/application-proxy-back-end-kerberos-constrained-delegation-how-to/graphic4.png)
-
-   ![Event 12027 from Application Proxy event log](./media/application-proxy-back-end-kerberos-constrained-delegation-how-to/graphic5.png)
-
-1.   Use an **A** record in your internal DNS for the application’s address, not a **CName**.
-
-2.   Reconfirm that the connector host has been granted the right to delegate to the designated target account’s SPN. Reconfirm that **Use any authentication protocol** is selected. For more information, see [SSO configuration article](manage-apps/application-proxy-configure-single-sign-on-with-kcd.md).
-
-3.   Verify that there's only one instance of the SPN in existence in Azure AD. Issue a `setspn -x` from a command prompt on any domain member host.
-
-4.   Check that a domain policy is enforced that limits the [maximum size of issued Kerberos tokens](https://blogs.technet.microsoft.com/askds/2012/09/12/maxtokensize-and-windows-8-and-windows-server-2012/). This policy stops the connector from getting a token if it's found to be excessive.
-
-A network trace that captures the exchanges between the connector host and a domain KDC is the next best step to get more low-level detail on the issues. For more information, see [deep dive Troubleshoot paper](https://aka.ms/proxytshootpaper).
-
-If ticketing looks good, you see an event in the logs stating that authentication failed because the application returned a 401. This event indicates that the target application rejected your ticket. Go to the next step:
-
-**Target application**. The consumer of the Kerberos ticket provided by the connector. At this stage, expect the connector to have sent a Kerberos service ticket to the back end. This ticket is a header in the first application request.
-
-1.   By using the application’s internal URL defined in the portal, validate that the application is accessible directly from the browser on the connector host. Then you can sign in successfully. Details can be found on the connector **Troubleshoot** page.
-
-2.   Still on the connector host, confirm that the authentication between the browser and the application uses Kerberos. Take one of the following actions:
-
-3.  Run DevTools (**F12**) in Internet Explorer, or use [Fiddler](https://blogs.msdn.microsoft.com/crminthefield/2012/10/10/using-fiddler-to-check-for-kerberos-auth/) from the connector host. Go to the application by using the internal URL. Inspect the offered WWW authorization headers returned in the response from the application to make sure that either negotiate or Kerberos is present. 
-
-    a. The next Kerberos blob that is returned in the response from the browser to the application starts with **YII**. These letters tell you that Kerberos is running. Microsoft NT LAN Manager (NTLM), on the other hand, always starts with **TlRMTVNTUAAB**, which reads NTLM Security Support Provider (NTLMSSP) when decoded from Base64. If you see **TlRMTVNTUAAB** at the start of the blob, Kerberos is not available. If you don’t see **TlRMTVNTUAAB**, Kerberos is likely available.
-
-        > [!NOTE]
-        > If you use Fiddler, this method requires that you temporarily disable extended protection on the application’s configuration in IIS.
-
-        ![Browser network inspection window](./media/application-proxy-back-end-kerberos-constrained-delegation-how-to/graphic6.png)
-
-    b. The blob in this figure doesn't start with **TIRMTVNTUAAB**. So in this example, Kerberos is available, and the Kerberos blob doesn’t start with **YII**.
-
-4.  Temporarily remove NTLM from the providers list on the IIS site. Access the app directly from IE on the connector host. NTLM is no longer in the providers list. You can access the application by using Kerberos only. If access fails, there might be a problem with the application’s configuration. Kerberos authentication isn't functioning.
-
-    a. If Kerberos isn't available, check the application’s authentication settings in IIS. Make sure **Negotiate** is listed at the top, with NTLM just beneath it. If you see **Not Negotiate**, **Kerberos or Negotiate**, or **PKU2U**, continue only if Kerberos is functional.
-
-        ![Windows authentication providers](./media/application-proxy-back-end-kerberos-constrained-delegation-how-to/graphic7.png)
-   
-    b.   With Kerberos and NTLM in place, temporarily disable pre-authentication for the application in the portal. Try to access it from the Internet by using the external URL. You're prompted to authenticate. You're able to do so with the same account used in the previous step. If not, there's a problem with the back-end application, not KCD.
-
-    c.   Re-enable pre-authentication in the portal. Authenticate through Azure by attempting to connect to the application via its external URL. If SSO fails, you see a forbidden error message in the browser and event 13022 in the log:
-
-        *Microsoft AAD Application Proxy Connector cannot authenticate the user because the backend server responds to Kerberos authentication attempts with an HTTP 401 error.*
-
-        ![HTTTP 401 forbidden error](./media/application-proxy-back-end-kerberos-constrained-delegation-how-to/graphic8.png)
-
-    d.   Check the IIS application. Make sure that the configured application pool and the SPN are configured to use the same account in Azure AD. Navigate in IIS as shown in the following illustration:
-
-        ![IIS application configuration window](./media/application-proxy-back-end-kerberos-constrained-delegation-how-to/graphic9.png)
-
-        Once you know the identity, make sure this account is configured with the SPN in question. An example is `setspn –q http/spn.wacketywack.com`. Enter the following text in a command prompt:
-
-        ![SetSPN command window](./media/application-proxy-back-end-kerberos-constrained-delegation-how-to/graphic10.png)
-
-    e.   Check the SPN defined against the application’s settings in the portal. Make sure that the same SPN configured against the target Azure AD account is used by the application’s app pool.
-
-        ![SPN configuration in Azure portal](./media/application-proxy-back-end-kerberos-constrained-delegation-how-to/graphic11.png)
-   
-    f.   Go into IIS and select the **Configuration Editor** option for the application. Navigate to **system.webServer/security/authentication/windowsAuthentication**. Make sure the value **UseAppPoolCredentials** is **True**.
-
-        ![IIS configuration app pools credential option](./media/application-proxy-back-end-kerberos-constrained-delegation-how-to/graphic12.png)
-
-        Change this value to **True**. Remove all cached Kerberos tickets from the back-end server by running the following command:
-
-        ```powershell
-        Get-WmiObject Win32_LogonSession | Where-Object {$_.AuthenticationPackage -ne 'NTLM'} | ForEach-Object {klist.exe purge -li ([Convert]::ToString($_.LogonId, 16))}
-        ``` 
-
-For more information, see [Purge the Kerberos client ticket cache for all sessions](https://gallery.technet.microsoft.com/scriptcenter/Purge-the-Kerberos-client-b56987bf).
-
-
-
-If you leave Kernel mode enabled, it improves the performance of Kerberos operations. But it also causes the ticket for the requested service to be decrypted by using the machine account. This account is also called the Local system. Set this value to **True** to break KCD when the application is hosted across more than one server in a farm.
-
--   As an additional check, disable **Extended** protection too. In some scenarios, **Extended** protection broke KCD when it was enabled in specific configurations. In those cases, an application was published as a subfolder of the default website. This application is configured for anonymous authentication only. All the dialogs are grayed out, which suggests child objects wouldn't inherit any active settings. We recommend that you test, but don’t forget to restore this value to **enabled**, where possible.
-
-    This additional check puts you on track to use your published application. You can spin up additional connectors that are also configured to delegate. For more information, read the more in-depth technical walk-through, [Troubleshooting the Azure AD Application Proxy](https://aka.ms/proxytshootpaper).
-
-If you still can't make progress, Microsoft support can assist you. Create a support ticket directly within the portal. An engineer will contact you.
-
-## Other scenarios
-
-<<<<<<< HEAD
--   Azure AD Application Proxy requests a Kerberos ticket before sending its request to an application. Some third-party applications such as Tableau Server don't support this method of authenticating. They're designed for more conventional negotiations. The first request is anonymous, so the application can respond with the authentication types that it supports through a 401.
-
--   Double-hop authentication is commonly used when an application is tiered, with a back end and front end. Both require authentication such as SQL Reporting Services.
-=======
-- Azure Application Proxy requests a Kerberos ticket before sending its request to an application. Some third-party applications such as Tableau Server do not like this method of authenticating, and expect the more conventional negotiations to take place. The first request is anonymous, allowing the application to respond with the authentication types that it supports through a 401.
-
-- Multi-hop authentication is commonly used in scenarios where an application is tiered, with a backend and front end, and both require authentication, such as SQL Reporting Services. To configure the multi-hop scenario, see the support article [Kerberos Constrained Delegation May Require Protocol Transition in Multi-hop Scenarios](https://support.microsoft.com/help/2005838/kerberos-constrained-delegation-may-require-protocol-transition-in-mul).
->>>>>>> a574ed6e
-
-## Next steps
-[Configure KCD on a managed domain](../active-directory-domain-services/active-directory-ds-enable-kcd.md).
+---
+title: Troubleshoot Kerberos constrained delegation configurations for Application Proxy | Microsoft Docs
+description: Troubleshoot Kerberos Constrained Delegation configurations for Application Proxy
+services: active-directory
+documentationcenter: ''
+author: barbkess
+manager: mtillman
+
+ms.assetid: 
+ms.service: active-directory
+ms.component: app-mgmt
+ms.workload: identity
+ms.tgt_pltfrm: na
+ms.devlang: na
+ms.topic: article
+ms.date: 05/24/2018
+ms.author: barbkess
+ms.reviewer: harshja
+
+---
+
+# Troubleshoot Kerberos constrained delegation configurations for Azure Active Directory Application Proxy
+
+The methods available for achieving SSO to published applications can vary from one application to another. One option that Azure AD Application Proxy offers by default is Kerberos constrained delegation (KCD). You can configure a connector, for your users, to run constrained Kerberos authentication to back-end applications.
+
+The procedure for enabling KCD is straightforward. It requires no more than a general understanding of the various components and authentication flow that support SSO. But sometimes, KCD SSO doesn’t function as expected. You need good sources of information to troubleshoot these scenarios.
+
+This article provides a single point of reference that helps troubleshoot and self-remediate some of the most common issues. It also covers diagnosis of more complex implementation problems.
+
+This article makes the following assumptions:
+
+-   Deployment of Azure AD Application Proxy per [Get started with Application Proxy](manage-apps/application-proxy-enable.md) and general access to non-KCD applications work as expected.
+
+-   The published target application is based on Microsoft Internet Information Services (IIS) and Microsoft’s implementation of Kerberos.
+
+-   The server and application hosts reside in a single Azure Active Directory domain. For detailed information on cross-domain and forest scenarios, see the [KCD whitepaper](https://aka.ms/KCDPaper).
+
+-   The subject application is published in an Azure tenant with pre-authentication enabled. Users are expected to authenticate to Azure via forms-based authentication. Rich client authentication scenarios aren't covered by this article. They might be added at some point in the future.
+
+## Prerequisites
+
+Azure AD Application Proxy can be deployed into many types of infrastructures or environments. The architectures vary from organization to organization. The most common causes of KCD-related issues aren't the environments. Simple misconfigurations or general mistakes cause most issues.
+
+For this reason, it's best to make sure you've met all the prerequisites in [Using KCD SSO with the Application Proxy](manage-apps/application-proxy-configure-single-sign-on-with-kcd.md) before you start troubleshooting. Note the section on configuring Kerberos constrained delegation on 2012R2. This process employs a different approach to configuring KCD on previous versions of Windows. Also, be mindful of these considerations:
+
+-   It's not uncommon for a domain member server to open a secure channel dialog with a specific domain controller (DC). Then the server might move to another dialog at any given time. So connector hosts aren't restricted to communication with only specific local site DCs.
+
+-   Cross-domain scenarios rely on referrals that direct a connector host to DCs that might be outside of the local network perimeter. In these cases, it's equally important to also send traffic onward to DCs that represent other respective domains. If not, delegation fails.
+
+-   Where possible, avoid placing any active IPS or IDS devices between connector hosts and DCs. These devices are sometimes overintrusive and interfere with core RPC traffic.
+
+Test delegation in simple scenarios. The more variables you introduce, the more you might have to contend with. To save time, limit your testing to a single connector. Add additional connectors after the issue has been resolved.
+
+Some environmental factors might also contribute to an issue. To avoid these factors, minimize architecture as much as possible during testing. For example, misconfigured internal firewall ACLs are common. If possible, send all traffic from a connector straight through to the DCs and back-end application.
+
+The best place to position connectors is as close as possible to their targets. A firewall that sits inline when testing adds unnecessary complexity and can prolong your investigations.
+
+What shows a KCD problem? There are several common indications that KCD SSO is failing. The first signs of an issue appear in the browser.
+
+   ![Incorrect KCD configuration error](./media/application-proxy-back-end-kerberos-constrained-delegation-how-to/graphic1.png)
+
+   ![Authorization failed because of missing permissions](./media/application-proxy-back-end-kerberos-constrained-delegation-how-to/graphic2.png)
+
+Both of these images show the same symptom: SSO failure. User access to the application is denied.
+
+## Troubleshooting
+
+How you troubleshoot depends on the issue and the symptoms you observe. Before going any farther, explore the following articles. They provide useful troubleshooting information:
+
+-   [Troubleshoot Application Proxy problems and error messages](active-directory-application-proxy-troubleshoot.md)
+
+-   [Kerberos errors and symptoms](active-directory-application-proxy-troubleshoot.md#kerberos-errors)
+
+-   [Working with SSO when on-premises and cloud identities aren't identical](manage-apps/application-proxy-configure-single-sign-on-with-kcd.md#working-with-different-on-premises-and-cloud-identities)
+
+If you’ve got to this point, then your main issue exists. To start, separate the flow into three distinct stages that you can troubleshoot.
+
+**Client pre-authentication**. The external user authenticating to Azure via a browser. The ability to pre-authenticate to Azure is necessary for KCD SSO to function. Test and address this ability if there are any issues. The pre-authentication stage isn't related to KCD or the published application. It's easy to correct any discrepancies by sanity checking that the subject account exists in Azure. Also check that it's not disabled or blocked. The error response in the browser is descriptive enough to explain the cause. If you're uncertain, check other Microsoft troubleshooting articles to verify.
+
+**Delegation service**. The Azure Proxy connector that gets a Kerberos service ticket for users from a Kerberos Key Distribution Center (KCD).
+
+The external communications between the client and the Azure front end have no bearing on KCD. These communications only make sure that KCD works. The Azure Proxy service is provided a valid user ID that is used to get a Kerberos ticket. Without this ID, KCD isn't possible and fails.
+
+As mentioned previously, the browser error messages provides some good clues about why things fail. Make sure to note down the activity ID and timestamp in the response. This information helps you correlate the behavior to actual events in the Azure Proxy event log.
+
+   ![Incorrect KCD configuration error](./media/application-proxy-back-end-kerberos-constrained-delegation-how-to/graphic3.png)
+
+The corresponding entries seen in the event log show as events 13019 or 12027. Find the connector event logs in **Applications and Services Logs** &gt; **Microsoft** &gt; **AadApplicationProxy** &gt; **Connector** &gt; **Admin**.
+
+   ![Event 13019 from Application Proxy event log](./media/application-proxy-back-end-kerberos-constrained-delegation-how-to/graphic4.png)
+
+   ![Event 12027 from Application Proxy event log](./media/application-proxy-back-end-kerberos-constrained-delegation-how-to/graphic5.png)
+
+1.   Use an **A** record in your internal DNS for the application’s address, not a **CName**.
+
+2.   Reconfirm that the connector host has been granted the right to delegate to the designated target account’s SPN. Reconfirm that **Use any authentication protocol** is selected. For more information, see [SSO configuration article](manage-apps/application-proxy-configure-single-sign-on-with-kcd.md).
+
+3.   Verify that there's only one instance of the SPN in existence in Azure AD. Issue a `setspn -x` from a command prompt on any domain member host.
+
+4.   Check that a domain policy is enforced that limits the [maximum size of issued Kerberos tokens](https://blogs.technet.microsoft.com/askds/2012/09/12/maxtokensize-and-windows-8-and-windows-server-2012/). This policy stops the connector from getting a token if it's found to be excessive.
+
+A network trace that captures the exchanges between the connector host and a domain KDC is the next best step to get more low-level detail on the issues. For more information, see [deep dive Troubleshoot paper](https://aka.ms/proxytshootpaper).
+
+If ticketing looks good, you see an event in the logs stating that authentication failed because the application returned a 401. This event indicates that the target application rejected your ticket. Go to the next step:
+
+**Target application**. The consumer of the Kerberos ticket provided by the connector. At this stage, expect the connector to have sent a Kerberos service ticket to the back end. This ticket is a header in the first application request.
+
+1.   By using the application’s internal URL defined in the portal, validate that the application is accessible directly from the browser on the connector host. Then you can sign in successfully. Details can be found on the connector **Troubleshoot** page.
+
+2.   Still on the connector host, confirm that the authentication between the browser and the application uses Kerberos. Take one of the following actions:
+
+3.  Run DevTools (**F12**) in Internet Explorer, or use [Fiddler](https://blogs.msdn.microsoft.com/crminthefield/2012/10/10/using-fiddler-to-check-for-kerberos-auth/) from the connector host. Go to the application by using the internal URL. Inspect the offered WWW authorization headers returned in the response from the application to make sure that either negotiate or Kerberos is present. 
+
+    a. The next Kerberos blob that is returned in the response from the browser to the application starts with **YII**. These letters tell you that Kerberos is running. Microsoft NT LAN Manager (NTLM), on the other hand, always starts with **TlRMTVNTUAAB**, which reads NTLM Security Support Provider (NTLMSSP) when decoded from Base64. If you see **TlRMTVNTUAAB** at the start of the blob, Kerberos is not available. If you don’t see **TlRMTVNTUAAB**, Kerberos is likely available.
+
+        > [!NOTE]
+        > If you use Fiddler, this method requires that you temporarily disable extended protection on the application’s configuration in IIS.
+
+        ![Browser network inspection window](./media/application-proxy-back-end-kerberos-constrained-delegation-how-to/graphic6.png)
+
+    b. The blob in this figure doesn't start with **TIRMTVNTUAAB**. So in this example, Kerberos is available, and the Kerberos blob doesn’t start with **YII**.
+
+4.  Temporarily remove NTLM from the providers list on the IIS site. Access the app directly from IE on the connector host. NTLM is no longer in the providers list. You can access the application by using Kerberos only. If access fails, there might be a problem with the application’s configuration. Kerberos authentication isn't functioning.
+
+    a. If Kerberos isn't available, check the application’s authentication settings in IIS. Make sure **Negotiate** is listed at the top, with NTLM just beneath it. If you see **Not Negotiate**, **Kerberos or Negotiate**, or **PKU2U**, continue only if Kerberos is functional.
+
+        ![Windows authentication providers](./media/application-proxy-back-end-kerberos-constrained-delegation-how-to/graphic7.png)
+   
+    b.   With Kerberos and NTLM in place, temporarily disable pre-authentication for the application in the portal. Try to access it from the Internet by using the external URL. You're prompted to authenticate. You're able to do so with the same account used in the previous step. If not, there's a problem with the back-end application, not KCD.
+
+    c.   Re-enable pre-authentication in the portal. Authenticate through Azure by attempting to connect to the application via its external URL. If SSO fails, you see a forbidden error message in the browser and event 13022 in the log:
+
+        *Microsoft AAD Application Proxy Connector cannot authenticate the user because the backend server responds to Kerberos authentication attempts with an HTTP 401 error.*
+
+        ![HTTTP 401 forbidden error](./media/application-proxy-back-end-kerberos-constrained-delegation-how-to/graphic8.png)
+
+    d.   Check the IIS application. Make sure that the configured application pool and the SPN are configured to use the same account in Azure AD. Navigate in IIS as shown in the following illustration:
+
+        ![IIS application configuration window](./media/application-proxy-back-end-kerberos-constrained-delegation-how-to/graphic9.png)
+
+        Once you know the identity, make sure this account is configured with the SPN in question. An example is `setspn –q http/spn.wacketywack.com`. Enter the following text in a command prompt:
+
+        ![SetSPN command window](./media/application-proxy-back-end-kerberos-constrained-delegation-how-to/graphic10.png)
+
+    e.   Check the SPN defined against the application’s settings in the portal. Make sure that the same SPN configured against the target Azure AD account is used by the application’s app pool.
+
+        ![SPN configuration in Azure portal](./media/application-proxy-back-end-kerberos-constrained-delegation-how-to/graphic11.png)
+   
+    f.   Go into IIS and select the **Configuration Editor** option for the application. Navigate to **system.webServer/security/authentication/windowsAuthentication**. Make sure the value **UseAppPoolCredentials** is **True**.
+
+        ![IIS configuration app pools credential option](./media/application-proxy-back-end-kerberos-constrained-delegation-how-to/graphic12.png)
+
+        Change this value to **True**. Remove all cached Kerberos tickets from the back-end server by running the following command:
+
+        ```powershell
+        Get-WmiObject Win32_LogonSession | Where-Object {$_.AuthenticationPackage -ne 'NTLM'} | ForEach-Object {klist.exe purge -li ([Convert]::ToString($_.LogonId, 16))}
+        ``` 
+
+For more information, see [Purge the Kerberos client ticket cache for all sessions](https://gallery.technet.microsoft.com/scriptcenter/Purge-the-Kerberos-client-b56987bf).
+
+
+
+If you leave Kernel mode enabled, it improves the performance of Kerberos operations. But it also causes the ticket for the requested service to be decrypted by using the machine account. This account is also called the Local system. Set this value to **True** to break KCD when the application is hosted across more than one server in a farm.
+
+-   As an additional check, disable **Extended** protection too. In some scenarios, **Extended** protection broke KCD when it was enabled in specific configurations. In those cases, an application was published as a subfolder of the default website. This application is configured for anonymous authentication only. All the dialogs are grayed out, which suggests child objects wouldn't inherit any active settings. We recommend that you test, but don’t forget to restore this value to **enabled**, where possible.
+
+    This additional check puts you on track to use your published application. You can spin up additional connectors that are also configured to delegate. For more information, read the more in-depth technical walk-through, [Troubleshooting the Azure AD Application Proxy](https://aka.ms/proxytshootpaper).
+
+If you still can't make progress, Microsoft support can assist you. Create a support ticket directly within the portal. An engineer will contact you.
+
+## Other scenarios
+
+- Azure Application Proxy requests a Kerberos ticket before sending its request to an application. Some third-party applications like Tableau Server don't like this method of authenticating. These applications expect the more conventional negotiations to take place. The first request is anonymous, which allows the application to respond with the authentication types that it supports through a 401.
+
+- Multi-hop authentication is commonly used in scenarios where an application is tiered, with a back end and front end, where both require authentication, such as SQL Reporting Services. To configure the multihop scenario, see the support article [Kerberos Constrained Delegation May Require Protocol Transition in Multi-hop Scenarios](https://support.microsoft.com/help/2005838/kerberos-constrained-delegation-may-require-protocol-transition-in-mul).
+
+## Next steps
+[Configure KCD on a managed domain](../active-directory-domain-services/active-directory-ds-enable-kcd.md).