---

title: Integrate Azure Active Directory single sign-on with SaaS apps | Microsoft Docs
description: Enable single sign-on authentication and user provisioning centralized access management of SaaS apps in Azure Active Directory. An overview of how to integrate Azure Active Directory to SaaS apps.
services: active-directory
keywords: integrate Azure AD with SaaS apps
documentationcenter: ''
author: curtand
manager: femila
editor: ''

ms.assetid: 53b9d341-d1fc-4bbb-ac7c-3f4c68fcf00a
ms.service: active-directory
ms.devlang: na
ms.topic: article
ms.tgt_pltfrm: na
ms.workload: identity
ms.date: 08/17/2017
ms.author: curtand
<<<<<<< HEAD
ms.reviewer: 
=======
ms.reviewer: aaronsm
>>>>>>> c0422dc8

---
# Integrate Azure Active Directory single sign-on with SaaS apps
> [!div class="op_single_selector"]
> * [Azure portal](active-directory-enterprise-apps-manage-sso.md)
> * [Azure classic portal](active-directory-sso-integrate-saas-apps.md)
>
>

[!INCLUDE [active-directory-sso-use-case-intro](../../includes/active-directory-sso-use-case-intro.md)]

To get started setting up single sign-on for an app that you’re bringing into your organization, you will be using an existing directory in Azure Active Directory (Azure AD). You can use an Azure AD directory that you obtain through Microsoft Azure, Office 365, or Windows Intune. If you have two or more of these, see [Administer your Azure AD directory](active-directory-administer.md) to determine which one to use.

> [!IMPORTANT]
> Microsoft recommends that you manage Azure AD using the [Azure AD admin center](https://aad.portal.azure.com) in the Azure portal instead of using the Azure classic portal referenced in this article. For how to assign administrator roles in the Azure AD admin center, see [Assigning administrator roles in Azure Active Directory](active-directory-enterprise-apps-manage-sso.md).

## Authentication
For applications that support the SAML 2.0, WS-Federation, or OpenID Connect protocols, Azure Active Directory uses signing certificates to establish trust relationships. For more information about this, see [Managing certificates for federated single sign-on](active-directory-sso-certs.md).

For applications that support only HTML forms-based sign-in, Azure Active Directory uses ‘password vaulting’ to establish trust relationships. This enables the users in your organization to be automatically signed in to a SaaS application by Azure AD using the user account information from the SaaS application. Azure AD collects and securely stores the user account information and the related password. For more information, see [Password-based single sign-on](active-directory-appssoaccess-whatis.md#password-based-single-sign-on).

## Authorization
A provisioned account enables a user to be authorized to use an application after they have authenticated through single sign-on. User provisioning can be done manually, or in some cases you can add and remove user information from the SaaS app based on changes made in Azure Active Directory. For more information on using existing Azure AD connectors for automated provisioning, see  [Automated user provisioning and de-provisioning for SaaS applications](active-directory-saas-app-provisioning.md).

Otherwise, you can manually add user information to an app, or use other provisioning solutions that are available in the marketplace.

## Access
Azure AD provides several customizable ways to deploy applications to end users in your organization. You are not locked into any particular deployment or access solution. You can use [the solution that best suits your needs](active-directory-appssoaccess-whatis.md#deploying-azure-ad-integrated-applications-to-users).

## Additional considerations for applications already in use
Setting up single sign on for an application that your organization already uses is a different process from the process of creating new accounts for a new application. There are a couple of preliminary steps including: mapping user identities in the application to Azure AD identities, and understanding how users will experience logging in to an application after it is integrated.

> [!NOTE]
> To set up SSO for an existing application, you need to have global administrator rights in both Azure AD and the SaaS application.
>
>

### Mapping user accounts
A user's identity typically has a unique identifier that could be an email address, or user principal name (UPN). You will need to link (map) each user's application identity to their respective Azure AD identity. There are a couple of ways to accomplish this depending on how the requirement of your application authentication.

For more information about mapping application identities with Azure AD identities, see [Customizing claims issued in the SAML token](http://social.technet.microsoft.com/wiki/contents/articles/31257.azure-active-directory-customizing-claims-issued-in-the-saml-token-for-pre-integrated-apps.aspx) and [Customizing attribute mappings for provisioning](active-directory-saas-customizing-attribute-mappings.md).

### Understanding the user's log in experience
When you integrate SSO for an application that’s already in use, it’s important to realize that the user experience will be affected. For all applications, users will start using their Azure AD credentials to sign in. It could also be that they must use a different portal to access the applications.

SSO for some applications can be done on the application's sign in interface, but for other applications, the user will have to go through a central portal such as ([My Apps](http://myapps.microsoft.com) or [Office365](http://portal.office.com/myapps)) to sign in. Learn more about the different types of SSO and their user experiences in [What is application access and single sign-on with Azure Active Directory](active-directory-appssoaccess-whatis.md).

Another valuable resource is *Suppressing user consent* in the [Guiding developers](active-directory-applications-guiding-developers-for-lob-applications.md) article.

## Next steps
For SaaS apps that you find in the App Gallery, Azure AD provides a number of [tutorials on how to integrate SaaS apps](active-directory-saas-tutorial-list.md).

If app is not in App Gallery, you can [add it to the Azure AD App Gallery as a custom application](http://blogs.technet.com/b/ad/archive/2015/06/17/bring-your-own-app-with-azure-ad-self-service-saml-configuration-gt-now-in-preview.aspx).

There is much more detail on all of these issues in the Azure.com library,
beginning with [What is application access and single sign-on with Azure Active Directory?](active-directory-appssoaccess-whatis.md).

Plus, don't miss the [Article Index for Application Management in Azure Active Directory](active-directory-apps-index.md).<|MERGE_RESOLUTION|>--- conflicted
+++ resolved
@@ -17,11 +17,7 @@
 ms.workload: identity
 ms.date: 08/17/2017
 ms.author: curtand
-<<<<<<< HEAD
-ms.reviewer: 
-=======
 ms.reviewer: aaronsm
->>>>>>> c0422dc8
 
 ---
 # Integrate Azure Active Directory single sign-on with SaaS apps
