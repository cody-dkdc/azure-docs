<properties
	pageTitle="Troubleshoot Application Proxy | Microsoft Azure"
	description="Covers how to troubleshoot errors in Azure AD Application Proxy."
	services="active-directory"
	documentationCenter=""
<<<<<<< HEAD
	authors="rkarlin"
	manager="msStevenPo"
=======
	authors="kgremban"
	manager="stevenpo"
>>>>>>> 08be3281
	editor=""/>

<tags
	ms.service="active-directory"
	ms.workload="identity"
	ms.tgt_pltfrm="na"
	ms.devlang="na"
	ms.topic="article"
<<<<<<< HEAD
	ms.date="09/09/2015"
	ms.author="rkarlin"/>
=======
	ms.date="10/19/2015"
	ms.author="kgremban"/>
>>>>>>> 08be3281



# Troubleshoot Application Proxy


> [AZURE.IMPORTANT] Application Proxy is a feature that is available only if you upgraded to the Premium or Basic edition of Azure Active Directory. For more information, see [Azure Active Directory editions](active-directory-editions.md).

If errors occur in accessing a published application or in publishing applications, check the following options to see if Microsoft Azure AD Application Proxy is working correctly:

- Open the Windows Services console and verify that the “Microsoft AAD Application Proxy Connector” service is enabled and running. You may also want to look at the Application Proxy service properties page, as shown in the following image:

<<<<<<< HEAD
![Microsoft AAD Application Proxy Connector Properties screenshot][connectorproperties.png]

- Open Event Viewer and look for events related to the Application Proxy connector located under **Applications and Services Logs** > **Microsoft** > **AadApplicationProxy** > **Connector** > **Admin**.
- If needed, more detailed logs are available by turning on analytics and debugging logs and turning on the Application Proxy connector session log, as shown in the following image:

![Application Proxy Connector session log screenshot][sessionlog.png]
=======
![](./media/active-directory-application-proxy-troubleshoot/connectorproperties.png)

- Open Event Viewer and look for events related to the Application Proxy connector located under **Applications and Services Logs** > **Microsoft** > **AadApplicationProxy** > **Connector** > **Admin**.
- If needed, more detailed logs are available by turning on analytics and debugging logs and turning on the Application Proxy connector session log.
>>>>>>> 08be3281


## General errors

Error | Description | Resolution
--- | --- | ---
This corporate app can’t be accessed. You are not authorized to access this application. Authorization failed. Make sure to assign the user with access to this application. | You may not have assigned the user for this application. | Go to the Application tab, and under Users and Groups, assign this user or user group to this application.
This corporate app can’t be accessed. You are not authorized to access this application. Authorization failed. Make sure that the user has a license for Azure Active Directory Premium or Basic. | Your user may get this error when trying to access the app you published if the user who tried to access the application was not explicitly assigned with a Premium/Basic license by the subscriber’s administrator. | Go to the subscriber’s Active Directory **Licenses** tab and make sure that this user or user group is assigned a Premium or Basic license.


## Connector troubleshooting
If registration fails during the Connector wizard installation, you can view the reason for the failure either by looking in the event log under **Windows Logs** > **Application**, or by running the following Windows PowerShell command.

    Get-EventLog application –source “Microsoft AAD Application Proxy Connector” –EntryType “Error” –Newest 1

| Error | Description | Resolution |
| --- | --- | --- |
| Connector registration failed: Make sure you enabled Application Proxy in the Azure Management Portal and that you entered your Active Directory user name and password correctly. Error: 'One or more errors occurred.' | You closed the registration window without performing login to Azure AD. | Run the Connector wizard again and register the Connector. |
| Connector registration failed: Make sure you enabled Application Proxy in the Azure Management Portal and that you entered your Active Directory user name and password correctly. Error: 'AADSTS50001: Resource `https://proxy.cloudwebappproxy.net/registerapp` is disabled.' | Application Proxy is disabled.  | Make sure you enable Application Proxy in the Azure AD portal before trying to register the Connector. For more information on enabling Application Proxy, see [Enable Application Proxy services](active-directory-application-proxy-enable.md). |
| Connector registration failed: Make sure you enabled Application Proxy in the Azure Management Portal and that you entered your Active Directory user name and password correctly. Error: 'One or more errors occurred.' | If the registration window opens and then immediately closes without allowing you to log in, you will probably get this error. This error occurs when there is some sort of networking error on your system. | Make sure that it is possible to connect from a browser to a public website and that the ports are open as specified in [Application Proxy prerequisites](active-directory-application-proxy-enable.md). |
| Connector registration failed: Make sure your computer is connected to the Internet. Error: 'There was no endpoint listening at `https://connector.msappproxy.net:9090/register/RegisterConnector` that could accept the message. This is often caused by an incorrect address or SOAP action. See InnerException, if present, for more details.' | If you log in using your Azure AD username and password but then you receive this error, it may be that all ports above 8081 are blocked. | Make sure that the necessary ports are open. For more information see [Application Proxy prerequisites](active-directory-application-proxy-enable.md). |
| Clear error is presented in the registration window. Cannot proceed – only to close the window | You entered the wrong username or password. | Try again. |
| Connector registration failed: Make sure you enabled Application Proxy in the Azure Management Portal and that you entered your Active Directory user name and password correctly. Error: 'AADSTS50059: No tenant-identifying information found in either the request or implied by any provided credentials and search by service principle URI has failed. | You are trying to log in using a Microsoft Account and not a domain that is part of the organization ID of the directory you are trying to access. | Make sure that the admin is part of the same domain name as the tenant domain, for example, if the Azure AD domain is contoso.com, the admin should be admin@contoso.com. |
| Failed to retrieve the current execution policy for running PowerShell scripts | If the Connector installation fails, check to make sure that PowerShell execution policy is not disabled. | Open the Group Policy Editor. Go to Computer Configuration > Administrative Templates > Windows Components > Windows PowerShell and double click on Turn on Script Execution. This can be set to either Not Configured or Enabled. If set to Enabled, make sure that under Options, the Execution Policy is set to either **Allow local scripts and remote signed scripts** or to **Allow all scripts**. |
| Connector failed to download the configuration | The Connector’s client certificate, which is used for authentication, expired. This may also occur if you have the Connector installed behind a proxy. In this case the Connector cannot access the Internet and will not be able to provide applications to remote users. | Renew trust manually using the `Register-AppProxyConnector` cmdlet in Windows PowerShell. If your Connector is behind a proxy, it is necessary to grant Internet access to the Connector accounts “network services” and “local system”. This can be accomplished either by granting them access to the Proxy or by setting them to bypass the proxy. |
| Connector registration failed: Make sure you are a Global Administrator of your Active Directory to register the Connector. Error: 'The registration request was denied.' | The alias you're trying to log in with isn't an admin on this domain. Your Connector is always installed for the directory that owns the user’s domain. | Make sure that the admin you are trying to log in as has global permissions to the Azure AD tenant.|


## Kerberos errors

| Error | Description | Resolution |
| --- | --- | --- |
| Failed to retrieve the current execution policy for running PowerShell scripts | If the Connector installation fails, check to make sure that PowerShell execution policy is not disabled. | Open the Group Policy Editor. Go to Computer Configuration > Administrative Templates > Windows Components > Windows PowerShell and double click on Turn on Script Execution. This can be set to either Not Configured or Enabled. If set to Enabled, make sure that under Options, the Execution Policy is set to either **Allow local scripts and remote signed scripts** or to **Allow all scripts**. |
| 12008 - Azure AD exceeded the maximum number of permitted Kerberos authentication attempts to the backend server. | This event may indicate incorrect configuration between Azure AD and the backend application server, or a problem in time and date configuration on both machines. | The backend server declined the Kerberos ticket created by Azure AD. Verify that the configuration of the Azure AD and the backend application server are configured correctly. Make sure that the time and date configuration on the Azure AD and the backend application server are synchronized. |
| 13016 - Azure AD cannot retrieve a Kerberos ticket on behalf of the user because there is no UPN in the edge token or in the access cookie. | There is a problem with the STS configuration. | Fix the UPN claim configuration in the STS. |
| 13019 - Azure AD cannot retrieve a Kerberos ticket on behalf of the user because of the following general API error. | This event may indicate incorrect configuration between Azure AD and the domain controller server, or a problem in time and date configuration on both machines. | The domain controller declined the Kerberos ticket created by Azure AD. Verify that the configuration of the Azure AD and the backend application server are configured correctly, especially the SPN configuration. Make sure the Azure AD is domain joined to the same domain as the domain controller to ensure that the domain controller establishes trust with Azure AD. Make sure that the time and date configuration on the Azure AD and the domain controller are synchronized. |
| 13020 - Azure AD cannot retrieve a Kerberos ticket on behalf of the user because the backend server SPN is not defined. | This event may indicate incorrect configuration between Azure AD and the domain controller server, or a problem in time and date configuration on both machines. | The domain controller declined the Kerberos ticket created by Azure AD. Verify that the configuration of the Azure AD and the backend application server are configured correctly, especially the SPN configuration. Make sure the Azure AD is domain joined to the same domain as the domain controller to ensure that the domain controller establishes trust with Azure AD. Make sure that the time and date configuration on the Azure AD and the domain controller are synchronized. |
| 13022 - Azure AD cannot authenticate the user because the backend server responds to Kerberos authentication attempts with an HTTP 401 error. | This event may indicate incorrect configuration between Azure AD and the backend application server, or a problem in time and date configuration on both machines. | The backend server declined the Kerberos ticket created by Azure AD. Verify that the configuration of the Azure AD and the backend application server are configured correctly. Make sure that the time and date configuration on the Azure AD and the backend application server are synchronized. |
| The website cannot display the page. | Your user may get this error when trying to access the app you published if the application is an IWA application, the defined SPN for this application may be incorrect. | For IWA apps: Make sure that the SPN configured for this application is correct. |
| The website cannot display the page. | Your user may get this error when trying to access the app you published if the application is an OWA application, this could be caused by one of the following: | The steps to mitigate accordingly: |
| | The defined SPN for this application is incorrect. | Make sure that the SPN configured for this application is correct. |
| | The user who tried to access the application is using a Microsoft account rather than the proper corporate account to sign in, or the user is a guest user. | Make sure the user signs in using their corporate account that matches the domain of the published application. Microsoft Account users and guest cannot access IWA applications. |
| | The user who tried to access the application is not properly defined for this application on the on-prem side. | Make sure that this user has the proper permissions as defined for this backend application on the on-prem machine. |
| This corporate app can’t be accessed. You are not authorized to access this application. Authorization failed. Make sure to assign the user with access to this application. | Your user may get this error when trying to access the app you published if the user who tried to access the application is using a Microsoft Account rather than the proper corporate account to sign in, or the user is a guest user. | Microsoft Account users and guest cannot access IWA applications. Make sure the user signs in using their corporate account that matches the domain of the published application. |
| This corporate app can’t be accessed right now. Please try again later…The connector timed out. | Your user may get this error when trying to access the app you published if the user who tried to access the application is not properly defined for this application on the on-prem side. | Make sure that this user has the proper permissions as defined for this backend application on the on-prem machine. |


## See also
There's a lot more you can do with Application Proxy:


- [Publish applications with Application Proxy](active-directory-application-proxy-publish.md)
- [Publish applications using your own domain name](active-directory-application-proxy-custom-domains.md)
- [Enable single-sign on](active-directory-application-proxy-sso-using-kcd.md)
- [Enable conditional access](active-directory-application-proxy-conditional-access.md)
- [Working with claims aware applications](active-directory-application-proxy-claims-aware-apps.md)

## Learn more about Application Proxy
- [Take a look here at our online help](active-directory-application-proxy-enable.md)
- [Check out the Application Proxy blog](http://blogs.technet.com/b/applicationproxyblog/)
- [Watch our videos on Channel 9!](http://channel9.msdn.com/events/Ignite/2015/BRK3864)

<!--Image references-->
[1]: ./media/active-directory-application-proxy-troubleshoot/connectorproperties.png
[2]: ./media/active-directory-application-proxy-troubleshoot/sessionlog.png<|MERGE_RESOLUTION|>--- conflicted
+++ resolved
@@ -3,13 +3,8 @@
 	description="Covers how to troubleshoot errors in Azure AD Application Proxy."
 	services="active-directory"
 	documentationCenter=""
-<<<<<<< HEAD
-	authors="rkarlin"
-	manager="msStevenPo"
-=======
 	authors="kgremban"
 	manager="stevenpo"
->>>>>>> 08be3281
 	editor=""/>
 
 <tags
@@ -18,13 +13,8 @@
 	ms.tgt_pltfrm="na"
 	ms.devlang="na"
 	ms.topic="article"
-<<<<<<< HEAD
-	ms.date="09/09/2015"
-	ms.author="rkarlin"/>
-=======
 	ms.date="10/19/2015"
 	ms.author="kgremban"/>
->>>>>>> 08be3281
 
 
 
@@ -37,19 +27,10 @@
 
 - Open the Windows Services console and verify that the “Microsoft AAD Application Proxy Connector” service is enabled and running. You may also want to look at the Application Proxy service properties page, as shown in the following image:
 
-<<<<<<< HEAD
-![Microsoft AAD Application Proxy Connector Properties screenshot][connectorproperties.png]
-
-- Open Event Viewer and look for events related to the Application Proxy connector located under **Applications and Services Logs** > **Microsoft** > **AadApplicationProxy** > **Connector** > **Admin**.
-- If needed, more detailed logs are available by turning on analytics and debugging logs and turning on the Application Proxy connector session log, as shown in the following image:
-
-![Application Proxy Connector session log screenshot][sessionlog.png]
-=======
 ![](./media/active-directory-application-proxy-troubleshoot/connectorproperties.png)
 
 - Open Event Viewer and look for events related to the Application Proxy connector located under **Applications and Services Logs** > **Microsoft** > **AadApplicationProxy** > **Connector** > **Admin**.
 - If needed, more detailed logs are available by turning on analytics and debugging logs and turning on the Application Proxy connector session log.
->>>>>>> 08be3281
 
 
 ## General errors
