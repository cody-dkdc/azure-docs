<properties
	pageTitle="Azure AD Connect sync: Understand and customize synchronization | Microsoft Azure"
	description="Explains how Azure AD Connect sync works and how to customize."
	services="active-directory"
	documentationCenter=""
	authors="markusvi"
	manager="stevenpo"
	editor=""/>

<tags
	ms.service="active-directory"
	ms.workload="identity"
	ms.tgt_pltfrm="na"
	ms.devlang="na"
	ms.topic="article"
<<<<<<< HEAD
	ms.date="09/08/2015"
=======
	ms.date="10/13/2015"
>>>>>>> 08be3281
	ms.author="markusvi;andkjell"/>


# Azure AD Connect sync: Understand and customize synchronization

The Azure Active Directory Connect synchronization services (Azure AD Connect sync) is a main component of Azure AD Connect that takes care of all the operations that are related to synchronizing identity data between your on-premises environment and Azure AD in the cloud. From a synchronization perspective, Azure AD Connect sync is the successor of DirSync, Azure AD Sync and Forefront Identity Manager with the Azure Active Directory Connector configured.

<center>![Azure AD Connect sync](./media/active-directory-aadconnectsync-whatis/sync01.png)
</center>


The objective of this topic is to provide you with links to topics that are related to Auzre AD Connect sync.

What do you want to do next?:

- For an overview of the technical concepts, see [Technical Concepts](active-directory-aadconnectsync-technical-concepts.md).
- For an overview of topologies and scenarios supported by Azure AD Connect sync, see [Topologies for Azure AD Connect](active-directory-aadconnect-topologies.md).
- If you want to learn about how implement a filter, see [Configure Filtering](active-directory-aadconnectsync-configure-filtering.md).
- If you want to know more about password synchronization, see [Implement password synchronization](active-directory-aadconnectsync-implement-password-synchronization.md).
- If you want to understand the default configuration in Azure AD Connect sync, see [Understanding the default configuration](active-directory-aadconnectsync-understanding-default-configuration.md).
- If you want to know more about users and contacts in Azure AD Connect sync, see [Understanding Users and Contacts](active-directory-aadconnectsync-understanding-users-and-contacts.md).
- If you want to change the default configuration, see [Best practices for changing the default configuration](active-directory-aadconnectsync-best-practices-changing-default-configuration.md)
- If you want to know more about how to operate the sync server, see [Operational tasks and considerations](active-directory-aadconnectsync-operations.md)
- If you want to explore the attributes that are synchronized to Azure AD, see [Attributes synchronized to Azure Active Directory](active-directory-aadconnectsync-attributes-synchronized.md)
- If you want to learn more about declarative provisioning, see [Understanding Declarative Provisioning Expressions](active-directory-aadconnectsync-understanding-declarative-provisioning-expressions.md)
- To explore the declarative provisioning functions, see [Functions Reference](active-directory-aadconnectsync-functions-reference.md)


## Additional Resources

* [Integrating your on-premises identities with Azure Active Directory](active-directory-aadconnect.md)<|MERGE_RESOLUTION|>--- conflicted
+++ resolved
@@ -13,11 +13,7 @@
 	ms.tgt_pltfrm="na"
 	ms.devlang="na"
 	ms.topic="article"
-<<<<<<< HEAD
-	ms.date="09/08/2015"
-=======
 	ms.date="10/13/2015"
->>>>>>> 08be3281
 	ms.author="markusvi;andkjell"/>
 
 
