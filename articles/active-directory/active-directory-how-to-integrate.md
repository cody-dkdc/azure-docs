--- conflicted
+++ resolved
@@ -30,14 +30,7 @@
 
 **Reduce sign in friction and reduce support costs.** By using Azure AD to sign in to your application, your users won't have one more name and password to remember.  As a developer, you'll have one less password to store and protect.  Not having to handle forgotten password resets may be a significant savings alone.  Azure AD powers sign in for some of the world's most popular cloud applications, including Office 365 and Microsoft Azure.  With hundreds of millions users from millions of organizations, chances are your user is already signed in to Azure AD.  Learn more about [adding support for Azure AD sign in](active-directory-authentication-scenarios.md).
 
-<<<<<<< HEAD
-**Simplify sign up for your application.**  During sign up for your application, Azure AD can send essential information about a user so that you can pre-fill your sign up form or eliminate it completely.  Users can sign up for your application using their Azure AD account via a familiar consent experience similar to those found in social media and mobile applications.  Any user can sign up and sign in to an application that is integrated with Azure AD without requiring IT involvement.  Learn more about [signing up your application for Azure AD Account login](../app-service-mobile/app-service-mobile-how-to-configure-active-directory-authentication.md) .
-=======
-**Simplify sign up for your application.**  During sign up for your application, Azure AD can send essential information about a user so that you can
-pre-fill your sign up form or eliminate it completely.  Users can sign up for your application using their Azure AD account via a familiar consent
-experience similar to those found in social media and mobile applications.  Any user can sign up and sign in to an application that is integrated with
-Azure AD without requiring IT involvement.  Learn more about [signing up your application for Azure AD Account login](../app-service-mobile/app-service-mobile-how-to-configure-active-directory-authentication.md) .
->>>>>>> 885ab3e9
+**Simplify sign up for your application.**  During sign up for your application, Azure AD can send essential information about a user so that you can pre-fill your sign up form or eliminate it completely.  Users can sign up for your application using their Azure AD account via a familiar consent experience similar to those found in social media and mobile applications.  Any user can sign up and sign in to an application that is integrated with Azure AD without requiring IT involvement.  Learn more about [signing-up your application for Azure AD Account login](../app-service-mobile/app-service-mobile-how-to-configure-active-directory-authentication.md).
 
 ### Browse for Users, Manage User Provisioning, and Control Access to Your Application
 
