---
title: Enable remote access to SharePoint with Azure AD Application Proxy | Microsoft Docs
description: Covers the basics about how to integrate an on-premises SharePoint server with Azure AD Application Proxy.
services: active-directory
documentationcenter: ''
author: kgremban
manager: femila

ms.assetid:
ms.service: active-directory
ms.workload: identity
ms.tgt_pltfrm: na
ms.devlang: na
ms.topic: article
<<<<<<< HEAD
ms.date: 08/31/2017
=======
ms.date: 09/06/2017
>>>>>>> 701dfc34
ms.author: kgremban
ms.reviewer: harshja
ms.custom: it-pro
---

# Enable remote access to SharePoint with Azure AD Application Proxy

This article discusses how to integrate an on-premises SharePoint server with Azure Active Directory (Azure AD) Application Proxy.

To enable remote access to SharePoint with Azure AD Application Proxy, follow the sections in this article step by step.

## Prerequisites

This article assumes that you already have SharePoint 2013 or newer in your environment. In addition, consider the following prerequisites:

* SharePoint includes native Kerberos support. Therefore, users who are accessing internal sites remotely through Azure AD Application Proxy can assume to have a single sign-on (SSO) experience.

* This scenario includes configuration changes to your SharePoint server. We recommend using a staging environment. This way, you can make updates to your staging server first, and then facilitate a testing cycle before going into production.

* We require SSL on the published URL. You need to have SSL enabled on your internal site to ensure that links are sent/mapped correctly. If you haven't configured SSL, see [Configure SSL for SharePoint 2013](https://blogs.msdn.microsoft.com/fabdulwahab/2013/01/20/configure-ssl-for-sharepoint-2013) for instructions. Also, make sure that the connector machine trusts the certificate that you issue. (The certificate does not need to be publicly issued.)

## Step 1: Set up single sign-on to SharePoint

<<<<<<< HEAD
For on-premises applications that use Windows authentication, you can achieve single sign-on (SSO) with the Kerberos authentication protocol and a feature called Kerberos constrained delegation (KCD). KCD, when configured, allows the Application Proxy connector to obtain a windows token for a user, even if the user hasn’t signed in to Windows directly. To learn more about KCD, see [Kerberos Constrained Delegation Overview](https://technet.microsoft.com/library/jj553400.aspx).
=======
For on-premises applications that use Windows authentication, you can achieve single sign-on (SSO) with the Kerberos authentication protocol and a feature called Kerberos constrained delegation (KCD). KCD, when configured, allows the Application Proxy connector to obtain a Windows token for a user, even if the user hasn’t signed in to Windows directly. To learn more about KCD, see [Kerberos Constrained Delegation Overview](https://technet.microsoft.com/library/jj553400.aspx).
>>>>>>> 701dfc34

To set up KCD for a SharePoint server, use the procedures in the following sequential sections:

### Ensure that SharePoint is running under a service account

First, make sure that SharePoint is running under a defined service account--not local system, local service, or network service. Do this so that you can attach service principal names (SPNs) to a valid account. SPNs are how the Kerberos protocol identifies different services. And you will need the account later to configure the KCD.

> [!NOTE]
You need to have a previously created Azure AD account for the service. We suggest that you allow for an automatic password change. For more information about the full set of steps and troubleshooting issues, see [Configure automatic password change in SharePoint 2013](https://technet.microsoft.com/library/ff724280.aspx).

To ensure that your sites are running under a defined service account, perform the following steps:

1. Open the **SharePoint 2013 Central Administration** site.
2. Go to **Security** and select **Configure service accounts**.
3. Select **Web Application Pool - SharePoint - 80**. The options may be slightly different based on the name of your web pool, or if the web pool uses SSL by default.

  ![Choices for configuring a service account](./media/application-proxy-remote-sharepoint/service-web-application.png)

4. If **Select an account for this component** field is set to **Local Service** or **Network Service**, you need to create an account. If not, you're finished and can move to the next section.
5. Select **Register new managed account**. After your account is created, you must set **Web Application Pool** before you can use the account.

### Configure SharePoint for Kerberos

You use KCD to perform single sign-on to the SharePoint server.

To configure your SharePoint site for Kerberos authentication:

1. Open the **SharePoint 2013 Central Administration** site.
2. Go to **Application Management**, select **Manage web applications**, and select your SharePoint site. In this example, it is **SharePoint - 80**.

  ![Selecting the SharePoint site](./media/application-proxy-remote-sharepoint/manage-web-applications.png)

3. Click **Authentication Providers** on the toolbar.
4. In the **Authentication Providers** box, click **Default Zone** to view the settings.
5. In the **Edit Authentication** dialog box, scroll down until you see **Claims Authentication Types**. Ensure that both **Enable Windows Authentication** and **Integrated Windows Authentication** are selected.
6. In the drop-down box for the Integrated Windows Authentication field, make sure that **Negotiate (Kerberos)** is selected.

  ![Edit Authentication dialog box](./media/application-proxy-remote-sharepoint/service-edit-authentication.png)

7. At the bottom of the **Edit Authentication** dialog box, click **Save**.

### Set a service principal name for the SharePoint service account

Before you configure  KCD, you need to identify the SharePoint service running as the service account that you've configured. Identify the service by setting an SPN. For more information, see [Service Principal Names](https://technet.microsoft.com/library/cc961723.aspx).

The SPN format is:

```
<service class>/<host>:<port>
```

In the SPN format:

* _service class_ is a unique name for the service. For SharePoint, you use **HTTP**.

* _host_ is the fully qualified domain or NetBIOS name of the host that the service is running on. For a SharePoint site, this text might need to be the URL of the site, depending on the version of IIS that you're using.

* _port_ is optional.

If the FQDN of the SharePoint server is:

```
sharepoint.demo.o365identity.us
```

Then the SPN is:

```
HTTP/sharepoint.demo.o365identity.us demo
```

You might also need to set SPNs for specific sites on your server. For more information, see [Configure Kerberos authentication](https://technet.microsoft.com/library/cc263449(v=office.12).aspx). Pay close attention to the "Create Service Principal Names for your Web applications using Kerberos authentication" section.

The easiest way for you to set SPNs is to follow the SPN formats that may already be present for your sites. Copy those SPNs to register against the service account. To do this:

1. Browse to the site with the SPN from another machine.
 When you do, the relevant set of Kerberos tickets is cached on the machine. These tickets contain the SPN of the target site that you browsed to.

2. You can pull the SPN for that site by using a tool called [Klist](http://web.mit.edu/kerberos/krb5-devel/doc/user/user_commands/klist.html). In a command window that's running in the same context as the user who accessed the site in the browser, run the following command:
```
Klist
```
Klist then returns the set of target SPNs. In this example, the highlighted value is the SPN that's needed:

  ![Example Klist results](./media/application-proxy-remote-sharepoint/remote-sharepoint-target-service.png)

4. Now that you have the SPN, make sure that it's configured correctly on the service account that you set up for the web application earlier. Run the following command from the command prompt as an administrator of the domain:

 ```
 setspn -S http/sharepoint.demo.o365identity.us demo\sp_svc
 ```

 This command sets the SPN for the SharePoint service account running as _demo\sp_svc_.

 Replace _http/sharepoint.demo.o365identity.us_ with the SPN for your server and _demo\sp_svc_ with the service account in your environment. The Setspn command searches for the SPN before it adds it. In this case, you might see a **Duplicate SPN Value** error. If you see this error, make sure that the value is associated with the service account.

You can verify that the SPN was added by running the Setspn command with the -l option. To learn more about this command, see [Setspn](https://technet.microsoft.com/library/cc731241.aspx).

### Ensure that the connector is set as a trusted delegate to SharePoint

Configure the KCD so that the Azure AD Application Proxy service can delegate user identities to the SharePoint service. Configure KCD by enabling the Application Proxy connector to retrieve Kerberos tickets for your users who have been authenticated in Azure AD. Then that server passes the context to the target application, or SharePoint in this case.

To configure the KCD, repeat the following steps for each connector machine:

1. Log in as a domain administrator to a DC, and then open **Active Directory Users and Computers**.
2. Find the computer that the connector is running on. In this example, it's the same SharePoint server.
3. Double-click the computer, and then click the **Delegation** tab.
4. Ensure that the delegation settings are set to **Trust this computer for delegation to the specified services only**. Then, select **Use any authentication protocol**.

  ![Delegation settings](./media/application-proxy-remote-sharepoint/delegation-box.png)

5. Click the **Add** button, click **Users or Computers**, and locate the service account.

  ![Adding the SPN for the service account](./media/application-proxy-remote-sharepoint/users-computers.png)

6. In the list of SPNs, select the one that you created earlier for the service account.
7. Click **OK**. Click **OK** again to save the changes.

## Step 2: Enable remote access to SharePoint

Now that you’ve enabled SharePoint for Kerberos and configured KCD, you're ready to publish the SharePoint farm for remote access through Azure AD Application Proxy.

1. Publish your SharePoint site with the following settings. For step-by-step instructions, see [Publishing applications using Azure AD Application Proxy](application-proxy-publish-azure-portal.md). 
   - **Internal URL**: the URL of the SharePoint site internally, such as **https://SharePoint/**. In this example, make sure to use **https**
   - **Preauthentication Method**: Azure Active Directory
   - **Translate URL in Headers**: NO

   >[!TIP]
   >SharePoint uses the _Host Header_ value to look up the site. It also generates links based on this value. The net effect is that any link that SharePoint generates is a published URL that is correctly set to use the external URL. Setting the value to **YES** also enables the connector to forward the request to the back-end application. However, setting the value to **NO** means that the connector will not send the internal host name. Instead, the connector sends the host header as the published URL to the back-end application.

   ![Publish SharePoint as application](./media/application-proxy-remote-sharepoint/publish-app.png)

2. Once your app is published, configure the single sign-on settings with the following steps:

   1. On the application page in the portal, select **Single sign-on**.
   2. For Single Sign-on Mode, select **Integrated Windows Authentication**.
   3. Set Internal Application SPN to the value that you set earlier. For this example, that would be **http/sharepoint.demo.o365identity.us**.

   ![Configure Integrated Windows Authentication for SSO](./media/application-proxy-remote-sharepoint/configure-iwa.png)

3. To finish setting up your application, go to the **Users and groups** section and assign users to access this application. 

## Step 3: Ensure that SharePoint knows about the external URL

Your last step is to ensure that SharePoint can find the site based on the external URL, so that it renders links based on that external URL. You do this by configuring alternate access mappings for the SharePoint site.

1. Open the **SharePoint 2013 Central Administration** site.
2. Under **System Settings**, select **Configure Alternate Access Mappings**. The Alternate Access Mappings box opens.

  ![Alternate Access Mappings box](./media/application-proxy-remote-sharepoint/alternate-access1.png)

3. In the drop-down list beside **Alternate Access Mapping Collection**, select **Change Alternate Access Mapping Collection**.
4. Select your site--for example, **SharePoint - 80**.
5. You can choose to add the published URL as either an internal URL or a public URL. This example uses a public URL as the extranet.
6. Click **Edit Public URLs** in the **Extranet** path, and then enter the External URL that was created when you published the application. For example, enter **https://sharepoint-iddemo.msappproxy.net**.

  ![Entering the path](./media/application-proxy-remote-sharepoint/alternate-access3.png)

7. Click **Save**.

You can now access the SharePoint site externally via Azure AD Application Proxy.

## Next steps

- [Working with custom domains in Azure AD Application Proxy](active-directory-application-proxy-custom-domains.md)
- [Understand Azure AD Application Proxy connectors](application-proxy-understand-connectors.md)
<|MERGE_RESOLUTION|>--- conflicted
+++ resolved
@@ -12,11 +12,7 @@
 ms.tgt_pltfrm: na
 ms.devlang: na
 ms.topic: article
-<<<<<<< HEAD
-ms.date: 08/31/2017
-=======
 ms.date: 09/06/2017
->>>>>>> 701dfc34
 ms.author: kgremban
 ms.reviewer: harshja
 ms.custom: it-pro
@@ -40,11 +36,7 @@
 
 ## Step 1: Set up single sign-on to SharePoint
 
-<<<<<<< HEAD
-For on-premises applications that use Windows authentication, you can achieve single sign-on (SSO) with the Kerberos authentication protocol and a feature called Kerberos constrained delegation (KCD). KCD, when configured, allows the Application Proxy connector to obtain a windows token for a user, even if the user hasn’t signed in to Windows directly. To learn more about KCD, see [Kerberos Constrained Delegation Overview](https://technet.microsoft.com/library/jj553400.aspx).
-=======
 For on-premises applications that use Windows authentication, you can achieve single sign-on (SSO) with the Kerberos authentication protocol and a feature called Kerberos constrained delegation (KCD). KCD, when configured, allows the Application Proxy connector to obtain a Windows token for a user, even if the user hasn’t signed in to Windows directly. To learn more about KCD, see [Kerberos Constrained Delegation Overview](https://technet.microsoft.com/library/jj553400.aspx).
->>>>>>> 701dfc34
 
 To set up KCD for a SharePoint server, use the procedures in the following sequential sections:
 
