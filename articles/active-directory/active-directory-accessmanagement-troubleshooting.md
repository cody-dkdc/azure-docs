<<<<<<< HEAD

=======
>>>>>>> f1ea3417
---
title: Troubleshooting dynamic membership for groups | Microsoft Docs
description: Troubleshooting tips for dynamic membership for groups in Azure AD.
services: active-directory
documentationcenter: ''
author: curtand
manager: femila
editor: ''

ms.assetid: 89bb04b6-a379-49c2-8465-fe386641816a
ms.service: active-directory
ms.workload: identity
ms.tgt_pltfrm: na
ms.devlang: na
ms.topic: article
ms.date: 11/01/2016
ms.author: curtand

---
# Troubleshooting dynamic memberships for groups
**I configured a rule on a group but no memberships get updated in the group**<br/>Verify that the **Enable delegated group management** setting is set to **Yes** in the **Configure** tab. You will see this setting only if you are signed in as a user to whom an Azure Active Directory Premium license is assigned. Verify the values for user attributes on the rule: are there users that satisfy the rule?

**I configured a rule, but now the existing members of the rule are removed**<br/>This is expected behavior. Existing members of the group are removed when a rule is enabled or changed. The users returned from evaluation of the rule are added as members to the group.     

**I don’t see membership changes instantly when I add or change a rule, why not?**<br/>Dedicated membership evaluation is done periodically in an asynchronous background process. How long the process takes is determined by the number of users in your directory and the size of the group created as a result of the rule. Typically, directories with small numbers of users will see the group membership changes in less than a few minutes. Directories with a large number of users can take 30 minutes or longer to populate.

These articles provide additional information on Azure Active Directory.

* [Managing access to resources with Azure Active Directory groups](active-directory-manage-groups.md)
* [Article Index for Application Management in Azure Active Directory](active-directory-apps-index.md)
* [What is Azure Active Directory?](active-directory-whatis.md)
* [Integrating your on-premises identities with Azure Active Directory](active-directory-aadconnect.md)
<|MERGE_RESOLUTION|>--- conflicted
+++ resolved
@@ -1,7 +1,3 @@
-<<<<<<< HEAD
-
-=======
->>>>>>> f1ea3417
 ---
 title: Troubleshooting dynamic membership for groups | Microsoft Docs
 description: Troubleshooting tips for dynamic membership for groups in Azure AD.
