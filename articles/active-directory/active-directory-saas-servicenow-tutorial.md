--- conflicted
+++ resolved
@@ -11,11 +11,7 @@
     ms.topic="article" 
     ms.tgt_pltfrm="na" 
     ms.workload="identity" 
-<<<<<<< HEAD
-    ms.date="10/30/2015" 
-=======
     ms.date="11/02/2015" 
->>>>>>> e21c384c
     ms.author="markvi" />
 
 #Tutorial: Azure Active Directory integration with ServiceNow
@@ -87,15 +83,9 @@
 
     ![Configure app URL](./media/active-directory-saas-servicenow-tutorial/IC769497.png "Configure app URL")
 
-<<<<<<< HEAD
-    a. in the **ServiceNow Sign On URL** textbox, type your URL used by your users to sign-on to your ServiceNow application (e.g.: *https://<InstanceName>.service-now.com*).
-
-    b. In the **Issuer URL** textbox,type your URL used by your users to sign-on to your ServiceNow application (e.g.: *https://<InstanceName>.service-now.com*).
-=======
     a. in the **ServiceNow Sign On URL** textbox, type your URL used by your users to sign-on to your ServiceNow application (e.g.: *https://\<InstanceName\>.service-now.com*).
 
     b. In the **Issuer URL** textbox,type your URL used by your users to sign-on to your ServiceNow application (e.g.: *https://\<InstanceName\>.service-now.com*).
->>>>>>> e21c384c
 
     c. Click **Next**
 
