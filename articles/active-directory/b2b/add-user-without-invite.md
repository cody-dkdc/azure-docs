--- conflicted
+++ resolved
@@ -13,11 +13,7 @@
 
 ms.author: mimart
 author: msmimart
-<<<<<<< HEAD
-manager: daveba
-=======
 manager: celestedg
->>>>>>> 6a383dfd
 ms.reviewer: sasubram
 
 ms.collection: M365-identity-device-management
