---
<<<<<<< HEAD
title: Delegate invitations for B2B collaboration - Azure Active Directory | Microsoft Docs
description: Azure Active Directory B2B collaboration user properties are configurable
=======
title: Enable B2B external collaboration settings - Azure Active Directory | Microsoft Docs
description: Learn how to enable Active Directory B2B external collaboration and manage who can invite guest users. Use the Guest Inviter role to delegate invitations.
>>>>>>> 6a383dfd

services: active-directory
ms.service: active-directory
ms.subservice: B2B
ms.topic: conceptual
ms.date: 04/11/2019

ms.author: mimart
author: msmimart
<<<<<<< HEAD
manager: daveba
ms.reviewer: sasubram
=======
manager: celestedg
ms.reviewer: mal
>>>>>>> 6a383dfd

ms.collection: M365-identity-device-management
---

# Enable B2B external collaboration and manage who can invite guests

This article describes how to enable Azure Active Directory (Azure AD) B2B collaboration and determine who can invite guests. By default, all users and guests in your directory can invite guests even if they're not assigned to an admin role. External collaboration settings let you turn guest invitations on or off for different types of users in your organization. You can also delegate invitations to individual users by assigning roles that allow them to invite guests.

## Configure B2B external collaboration settings

With Azure AD B2B collaboration, a tenant admin can set the following invitation policies:

- Turn off invitations
- Only admins and users in the Guest Inviter role can invite
- Admins, the Guest Inviter role, and members can invite
- All users, including guests, can invite

By default, all users, including guests, can invite guest users.

### To configure external collaboration settings:

1. Sign in to the [Azure portal](https://portal.azure.com) as a tenant administrator.
2. Select **Azure Active Directory** > **Users** > **User settings**.
3. Under **External users**, select **Manage external collaboration settings**.
   > [!NOTE]
   > The **External collaboration settings** are also available from the **Organizational relationships** page. In Azure Active Directory, under **Manage**, go to **Organizational relationships** > **Settings**.
4. On the **External collaboration settings** page, choose the policies you want to enable.

   ![External collaboration settings](./media/delegate-invitations/control-who-to-invite.png)

  - **Guest users permissions are limited**: This policy determines permissions for guests in your directory. Select **Yes** to block guests from certain directory tasks, like enumerating users, groups, or other directory resources. Select **No** to give guests the same access to directory data as  regular users in your directory.
   - **Admins and users in the guest inviter role can invite**: To allow admins and users in the "Guest Inviter" role to invite guests, set this policy to **Yes**.
   - **Members can invite**: To allow non-admin members of your directory to invite guests, set this policy to **Yes**.
   - **Guests can invite**: To allow guests to invite other guests, set this policy to **Yes**.
   - **Enable Email One-Time Passcode for guests (Preview)**: For more information about the one-time passcode feature, see [Email one-time passcode authentication (preview)](one-time-passcode.md).
   - **Collaboration restrictions**: For more information about allowing or blocking invitations to specific domains, see [Allow or block invitations to B2B users from specific organizations](allow-deny-list.md).

## Assign the Guest Inviter role to a user

With the Guest Inviter role, you can give individual users the ability to invite guests without assigning them a global administrator or other admin role. Assign the Guest inviter role to individuals. Then make sure you set **Admins and users in the guest inviter role can invite** to **Yes**.

Here's an example that shows how to use PowerShell to add a user to the Guest Inviter role:

```
Add-MsolRoleMember -RoleObjectId 95e79109-95c0-4d8e-aee3-d01accf2d47b -RoleMemberEmailAddress <RoleMemberEmailAddress>
```

## Next steps

See the following articles on Azure AD B2B collaboration:

- [What is Azure AD B2B collaboration?](what-is-b2b.md)
- [Add B2B collaboration guest users without an invitation](add-user-without-invite.md)
- [Adding a B2B collaboration user to a role](add-guest-to-role.md)

<|MERGE_RESOLUTION|>--- conflicted
+++ resolved
@@ -1,11 +1,6 @@
 ---
-<<<<<<< HEAD
-title: Delegate invitations for B2B collaboration - Azure Active Directory | Microsoft Docs
-description: Azure Active Directory B2B collaboration user properties are configurable
-=======
 title: Enable B2B external collaboration settings - Azure Active Directory | Microsoft Docs
 description: Learn how to enable Active Directory B2B external collaboration and manage who can invite guest users. Use the Guest Inviter role to delegate invitations.
->>>>>>> 6a383dfd
 
 services: active-directory
 ms.service: active-directory
@@ -15,13 +10,8 @@
 
 ms.author: mimart
 author: msmimart
-<<<<<<< HEAD
-manager: daveba
-ms.reviewer: sasubram
-=======
 manager: celestedg
 ms.reviewer: mal
->>>>>>> 6a383dfd
 
 ms.collection: M365-identity-device-management
 ---
