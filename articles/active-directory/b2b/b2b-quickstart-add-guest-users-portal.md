--- conflicted
+++ resolved
@@ -10,11 +10,7 @@
 
 ms.author: mimart
 author: msmimart
-<<<<<<< HEAD
-manager: daveba
-=======
 manager: celestedg
->>>>>>> 6a383dfd
 ms.reviewer: mal
 #Customer intent: As a tenant admin, I want to walk through the B2B  invitation workflow so that I can understand how to add a guest user in the portal, and understand the end user experience.
 ms.custom: "it-pro, seo-update-azuread-jan"
