--- conflicted
+++ resolved
@@ -9,15 +9,9 @@
 ms.date: 05/25/2017
 
 ms.author: mimart
-<<<<<<< HEAD
-author: msmimart
-manager: daveba
-ms.reviewer: sasubram
-=======
 author: v-miegge
 manager: celestedg
 ms.reviewer: mal
->>>>>>> 6a383dfd
 ms.custom: "it-pro, seo-update-azuread-jan"
 ms.collection: M365-identity-device-management
 ---
@@ -30,13 +24,8 @@
 
 In cases where external users are not populated in the list, the object might take a few minutes to replicate.
 
-<<<<<<< HEAD
-## A B2B guest user is not showing up in SharePoint Online/OneDrive people picker 
- 
-=======
 ## A B2B guest user is not showing up in SharePoint Online/OneDrive people picker
 
->>>>>>> 6a383dfd
 The ability to search for existing guest users in the SharePoint Online (SPO) people picker is OFF by default to match legacy behavior.
 
 You can enable this feature by using the setting 'ShowPeoplePickerSuggestionsForGuestUsers' at the tenant and site collection level. You can set the feature using the Set-SPOTenant and Set-SPOSite cmdlets, which allow members to search all existing guest users in the directory. Changes in the tenant scope do not affect already provisioned SPO sites.
@@ -86,8 +75,6 @@
 
 If this scenario is important to you, you can suppress our API invitation email, and send it through the email mechanism of your choice. Consult your organization’s legal counsel to make sure any email you send this way also complies with privacy laws.
 
-<<<<<<< HEAD
-=======
 ## You receive an “AADSTS65005” error when you try to log in to an Azure resource
 
 A user who has a guest account cannot log on, and is receiving the following error message:
@@ -98,7 +85,6 @@
 
 To resolve this problem, you must take over the abandoned tenant. Refer to  [Take over an unmanaged directory as administrator in Azure Active Directory](https://docs.microsoft.com/azure/active-directory/users-groups-roles/domains-admin-takeover). You must also access the internet-facing DNS for the domain suffix in question in order to provide direct evidence that you are in control of the namespace. After the tenant is returned to a managed state, please discuss with the customer whether leaving the users and verified domain name is the best option for their organization.
 
->>>>>>> 6a383dfd
 ## A guest user with a just-in-time or "viral" tenant is unable to reset their password
 
 If the identity tenant is a just-in-time (JIT) or viral tenant (meaning it's a separate, unmanaged Azure tenant), only the guest user can reset their password. Sometimes an organization will [take over management of viral tenants](https://docs.microsoft.com/azure/active-directory/users-groups-roles/domains-admin-takeover) that are created when employees use their work email addresses to sign up for services. After the organization takes over a viral tenant, only an administrator in that organization can reset the user's password or enable SSPR. If necessary, as the inviting organization, you can remove the guest user account from your directory and resend an invitation.
