---
title: 'Azure AD Connect sync: Make a configuration change in Azure AD Connect sync | Microsoft Docs'
description: Walks you through how to make a change to the configuration in Azure AD Connect sync.
services: active-directory
documentationcenter: ''
author: billmath
manager: mtillman
editor: ''
ms.assetid: 7b9df836-e8a5-4228-97da-2faec9238b31
ms.service: active-directory
ms.workload: identity
ms.tgt_pltfrm: na
ms.devlang: na
ms.topic: article
ms.date: 01/13/2018
ms.author: billmath

---
# Azure AD Connect sync: Make a change to the default configuration
<<<<<<< HEAD
The purpose of this topic is to walk you through how to make changes to the default configuration in Azure Active Directory (Azure AD) Connect sync. It provides steps for some common scenarios. With this knowledge, you should be able to make simple changes to your own configuration based on your own business rules.
=======
The purpose of this article is to walk you through how to make changes to the default configuration in Azure Active Directory (Azure AD) Connect sync. It provides steps for some common scenarios. With this knowledge, you should be able to make simple changes to your own configuration based on your own business rules.
>>>>>>> 3bd3efda

## Synchronization Rules Editor
The Synchronization Rules Editor is used to see and change the default configuration. You can find it in the Start menu under the **Azure AD Connect** group.  
![Start menu with Sync Rule Editor](./media/active-directory-aadconnectsync-change-the-configuration/startmenu2.png)

When you open the editor, you see the default out-of-box rules.

![Sync Rule Editor](./media/active-directory-aadconnectsync-change-the-configuration/sre2.png)

### Navigating in the editor
Using the drop-downs at the top of the editor, you can quickly find a specific rule. For example, if you want to see the rules where the attribute proxyAddresses is included, you would change the drop-downs to the following:  
![SRE filtering](./media/active-directory-aadconnectsync-change-the-configuration/filtering.png)  
To reset filtering and load a fresh configuration, press F5 on the keyboard.

In the top right is the **Add new rule** button. You use this button to create your own custom rule.

At the bottom are buttons for acting on a selected sync rule. **Edit** and **Delete** do what you expect them to. **Export** produces a PowerShell script for re-creating the sync rule. With this procedure, you can move a sync rule from one server to another.

## Create your first custom rule
The most common changes are to the attribute flows. The data in your source directory might not be the same as in Azure AD. In the example in this section, make sure the given name of a user is always in **proper case**.

### Disable the scheduler
The [scheduler](active-directory-aadconnectsync-feature-scheduler.md) runs every 30 minutes by default. Make sure it is not starting while you are making changes and troubleshooting your new rules. To temporarily disable the scheduler, start PowerShell and run `Set-ADSyncScheduler -SyncCycleEnabled $false`.

![Disable the scheduler](./media/active-directory-aadconnectsync-change-the-configuration/schedulerdisable.png)  

### Create the rule
1. Click **Add new rule**.
2. On the **Description** page, enter the following:  
   ![Inbound rule filtering](./media/active-directory-aadconnectsync-change-the-configuration/description2.png)  
   * **Name**: Give the rule a descriptive name.
   * **Description**: Give some clarification so someone else can understand what the rule is for.
   * **Connected System**: This is the system in which the object can be found. In this case, select the **Active Directory Connector**.
   * **Connected System/Metaverse Object Type**: Select **User** and **Person**, respectively.
   * **Link Type**: Change this value to **Join**.
   * **Precedence**: Provide a value that is unique in the system. A lower numeric value indicates higher precedence.
   * **Tag**: Leave this empty. Only out-of-box rules from Microsoft should have this box populated with a value.
3. On the **Scoping filter** page, enter **givenName ISNOTNULL**.  
   ![Inbound rule scoping filter](./media/active-directory-aadconnectsync-change-the-configuration/scopingfilter.png)  
   This section is used to define to which objects the rule should apply. If left empty, the rule would apply to all user objects. However, that would include conference rooms, service accounts, and other non-people user objects.
4. On the **Join rules** page, leave the field empty.
5. On the **Transformations** page, change the FlowType to **Expression**. Select the Target Attribute **givenName**, and in Source, enter `PCase([givenName])`.
   ![Inbound rule transformations](./media/active-directory-aadconnectsync-change-the-configuration/transformations.png)  
   The sync engine is case-sensitive for both the function name and the name of the attribute. If you type something wrong, you see a warning when you add the rule. You can save and continue, but you need to re-open and correct the rule.
6. Click **Add** to save the rule.

Your new custom rule should be visible with the other sync rules in the system.

### Verify the change
With this new change, you want to make sure it is working as expected and is not throwing any errors. Depending on the number of objects you have, there are two ways to do this step:

- Run a full sync on all objects.
- Run a preview and full sync on a single object.

Open the **Synchronization Service** from the Start menu. The steps in this section are all in this tool.

**Full sync on all objects**  

   1. Select **Connectors** at the top. Identify the connector you made a change to in the previous section, in this case, the Active Directory Domain Services, and select it. 
   2. Select **Run** from Actions.
   3. Select **Full Synchronization**, and then **OK**.
   ![Full sync](./media/active-directory-aadconnectsync-change-the-configuration/fullsync.png)  
   The objects are now updated in the metaverse. Verify your changes by looking at the object in the metaverse.

**Preview and full sync on a single object**  

   1. Select **Connectors** at the top. Identify the connector you made a change to in the previous section, in this case, the Active Directory Domain Services, and select it.
   2. Select **Search Connector Space**. 
   3. Use Scope to find an object you want to use to test the change. Select the object and click **Preview**. 
   4. In the new screen, select **Commit Preview**.  
   ![Commit preview](./media/active-directory-aadconnectsync-change-the-configuration/commitpreview.png)  
   The change is now committed to the metaverse.

**View the object in the metaverse**  

1. Pick a few sample objects to make sure the value is expected and that the rule applied. 
2. Select **Metaverse Search** from the top. Add any filter you need to find the relevant objects. 
3. From the search result, open an object. Look at the attribute values, and also verify in the **Sync Rules** column that the rule applied as expected.  
![Metaverse search](./media/active-directory-aadconnectsync-change-the-configuration/mvsearch.png)  

### Enable the scheduler
If everything is as expected, you can enable the scheduler again. From PowerShell, run `Set-ADSyncScheduler -SyncCycleEnabled $true`.

## Other common attribute flow changes
The previous section described how to make changes to an attribute flow. In this section, some additional examples are provided. The steps for how to create the sync rule is abbreviated, but you can find the full steps in the previous section.

### Use an attribute other than the default
In this Fabrikam scenario, there is a forest where the local alphabet is used for given name, surname, and display name. The Latin character representation of these attributes can be found in the extension attributes. For building a global address list in Azure AD and Office 365, the organization wants to use these attributes instead.

With a default configuration, an object from the local forest looks like this:  
![Attribute flow 1](./media/active-directory-aadconnectsync-change-the-configuration/attributeflowjp1.png)

To create a rule with other attribute flows, do the following:

1. Open the **Synchronization Rules Editor** from the Start menu.
2. With **Inbound** still selected to the left, click the **Add new rule** button.
3. Give the rule a name and description. Select the on-premises Active Directory and the relevant object types. In **Link Type**, select **Join**. For **Precedence**, pick a number that is not used by another rule. The out-of-box rules start with 100, so the value 50 can be used in this example.
  ![Attribute flow 2](./media/active-directory-aadconnectsync-change-the-configuration/attributeflowjp2.png)
4. Leave **Scoping filter** empty (that is, should apply to all user objects in the forest).
5. Leave **Join rules** empty (that is, let the out-of-box rule handle any joins).
6. In **Transformations**, create the following flows:  
  ![Attribute flow 3](./media/active-directory-aadconnectsync-change-the-configuration/attributeflowjp3.png)
7. Click **Add** to save the rule.
8. Go to **Synchronization Service Manager**. On **Connectors**, select the connector where you added the rule. Select **Run**, and then **Full Synchronization**. A full synchronization recalculates all objects by using the current rules.

This is the result for the same object with this custom rule:  
![Attribute flow 4](./media/active-directory-aadconnectsync-change-the-configuration/attributeflowjp4.png)

### Length of attributes
String attributes are indexable by default, and the maximum length is 448 characters. If you are working with string attributes that might contain more, make sure to include the following in the attribute flow:  
`attributeName` <- `Left([attributeName],448)`.

### Changing the userPrincipalSuffix
The userPrincipalName attribute in Active Directory is not always known by the users and might not be suitable as the sign-in ID. With the Azure AD Connect sync installation wizard,you can choose a different attribute, for example, *mail*. But in some cases, the attribute must be calculated.

For example, the company Contoso has two Azure AD directories, one for production and one for testing. They want the users in their test tenant to use another suffix in the sign-in ID:  
`userPrincipalName` <- `Word([userPrincipalName],1,"@") & "@contosotest.com"`.

In this expression, take everything left of the first @-sign (Word) and concatenate with a fixed string.

### Convert a multi-value attribute to single value
Some attributes in Active Directory are multi-valued in the schema, even though they look single-valued in Active Directory Users and Computers. An example is the description attribute:  
`description` <- `IIF(IsNullOrEmpty([description]),NULL,Left(Trim(Item([description],1)),448))`.

In this expression, if the attribute has a value, take the first item (*Item*) in the attribute, remove leading and trailing spaces (*Trim*), and then keep the first 448 characters (*Left*) in the string.

### Do not flow an attribute
For background on the scenario for this section, see [Control the attribute flow process](active-directory-aadconnectsync-understanding-declarative-provisioning.md#control-the-attribute-flow-process).

There are two ways to not flow an attribute. The first is by using the installation wizard to [remove selected attributes](active-directory-aadconnect-get-started-custom.md#azure-ad-app-and-attribute-filtering). This option works if you have never synchronized the attribute before. However, if you have started to synchronize this attribute and later remove it with this feature, the sync engine stops managing the attribute and the existing values are left in Azure AD.

If you want to remove the value of an attribute and make sure it does not flow in the future, you need create a custom rule.

In this Fabrikam scenario, we have realized that some of the attributes we synchronize to the cloud should not be there. We want to make sure these attributes are removed from Azure AD.  
![Bad extension attributes](./media/active-directory-aadconnectsync-change-the-configuration/badextensionattribute.png)

1. Create a new inbound synchronization rule and populate the description.
  ![Descriptions](./media/active-directory-aadconnectsync-change-the-configuration/syncruledescription.png)
2. Create attribute flows with the FlowType **Expression** and with the Source **AuthoritativeNull**. The literal **AuthoritativeNull** indicates that the value should be empty in the metaverse even if a lower precedence sync rule tries to populate the value.
  ![Transformation for extension attributes](./media/active-directory-aadconnectsync-change-the-configuration/syncruletransformations.png)
3. Save the sync rule. Start the **Synchronization Service**, find the connector, select **Run**, and then **Full Synchronization**. This step recalculates all attribute flows.
4. Verify that the intended changes are about to be exported by searching the Connector Space.
  ![Staged delete](./media/active-directory-aadconnectsync-change-the-configuration/deletetobeexported.png)

## Create rules with PowerShell
Using the sync rule editor works fine when you only have a few changes to make. If you need to make many changes, PowerShell might be a better option. Some advanced features are only available with PowerShell.

### Get the PowerShell script for an out-of-box rule
To see the PowerShell script that created an out-of-box rule, select the rule in the sync rules editor and click **Export**. This action gives you the PowerShell script that created the rule.

### Advanced precedence
The out-of-box sync rules start with a precedence value of 100. If you have many forests and you need to make many custom changes, then 99 sync rules might not be enough.

You can instruct the sync engine that you want additional rules inserted before the out-of-box rules. To get this behavior, follow these steps:

1. Mark the first out-of-box sync rule (**In from AD-User Join**) in the sync rules editor and select **Export**. Copy the SR Identifier value.  
![PowerShell before change](./media/active-directory-aadconnectsync-change-the-configuration/powershell1.png)  
2. Create the new sync rule. You can use the sync rules editor to create it. Export the rule to a PowerShell script.
3. In the property **PrecedenceBefore**, insert the Identifier value from the out-of-box rule. Set the **Precedence** to **0**. Make sure the Identifier attribute is unique and that you are not reusing a GUID from another rule. Also make sure that the **ImmutableTag** property is not set; this property should only be set for an out-of-box rule.
4. Save the PowerShell script and run it. The result is that your custom rule is assigned the precedence value of 100 and all other out-of-box rules are incremented.  
![PowerShell after change](./media/active-directory-aadconnectsync-change-the-configuration/powershell2.png)  

You can have many custom sync rules by using the same **PrecedenceBefore** value when needed.

## Enable synchronization of UserType
Azure AD Connect supports synchronization of the **UserType** attribute for **User** objects in version 1.1.524.0 and later. More specifically, the following changes have been introduced:

- The schema of the object type **User** in the Azure AD Connector is extended to include the UserType attribute, which is of the type string and is single-valued.
- The schema of the object type **Person** in the metaverse is extended to include the UserType attribute, which is of the type string and is single-valued.

By default, the UserType attribute is not enabled for synchronization because there is no corresponding UserType attribute in on-premises Active Directory. You must manually enable synchronization. Before doing this, you must take note of the following behavior enforced by Azure AD:

- Azure AD only accepts two values for the UserType attribute: **Member** and **Guest**.
- If the UserType attribute is not enabled for synchronization in Azure AD Connect, Azure AD users created through directory synchronization would have the UserType attribute set to **Member**.
- Azure AD does not permit the UserType attribute on existing Azure AD users to be changed by Azure AD Connect. It can only be set during the creation of the Azure AD users.

Before enabling synchronization of the UserType attribute, you must first decide how the attribute is derived from on-premises Active Directory. The following are the most common approaches:

- Designate an unused on-premises AD attribute (such as extensionAttribute1) to be used as the source attribute. The designated on-premises AD attribute should be of the type **string**, be single-valued, and contain the value **Member** or **Guest**. 

    If you choose this approach, you must ensure that the designated attribute is populated with the correct value for all existing user objects in on-premises Active Directory that are synchronized to Azure AD before enabling synchronization of the UserType attribute.

- Alternatively, you can derive the value for the UserType attribute from other properties. For example, you want to synchronize all users as **Guest** if their on-premises AD userPrincipalName attribute ends with domain part *@partners.fabrikam123.org*. 

    As mentioned previously, Azure AD Connect does not permit the UserType attribute on existing Azure AD users to be changed by Azure AD Connect. Therefore, you must ensure that the logic you have decided is consistent with how the UserType attribute is already configured for all existing Azure AD users in your tenant.

The steps to enable synchronization of the UserType attribute can be summarized as:

1.	Disable the **sync scheduler** and verify there is no synchronization in progress.
2.	Add the **source attribute** to the on-premises AD Connector schema.
3.	Add the **UserType** to the Azure AD Connector schema.
4.	Create an inbound synchronization rule to flow the attribute value from on-premises Active Directory.
5.	Create an outbound synchronization rule to flow the attribute value to Azure AD.
6.	Run a **full synchronization** cycle.
7.	Enable the **sync scheduler**.

>[!NOTE]
> The rest of this section covers these steps. They are described in the context of an Azure AD deployment with single-forest topology and without custom synchronization rules. If you have multi-forest topology, custom synchronization rules configured, or have a staging server, you need to adjust the steps accordingly.

### Step 1: Disable the sync scheduler and verify there is no synchronization in progress
Ensure no synchronization takes place while you are in the middle of updating synchronization rules to avoid unintended changes being exported to Azure AD. To disable the built-in sync scheduler:

 1. Start a PowerShell session on the Azure AD Connect server.
 2. Disable scheduled synchronization by running the cmdlet: `Set-ADSyncScheduler -SyncCycleEnabled $false`.
 3. Open the **Synchronization Service Manager** by going to Start > Synchronization Service.
 4. Go to the **Operations** tab and confirm there is no operation with a status of *in progress.*

### Step 2: Add the source attribute to the on-premises AD Connector schema
Not all Azure AD attributes are imported into the on-premises AD Connector Space. To add the source attribute to the list of the imported attributes:

 1. Go to the **Connectors** tab in the Synchronization Service Manager.
 2. Right-click the **on-premises AD Connector** and select **Properties**.
 3. In the pop-up dialog box, go to the **Select Attributes** tab.
 4. Make sure the source attribute is checked in the attribute list.
 5. Click **OK** to save.
![Add source attribute to on-premises AD Connector schema](./media/active-directory-aadconnectsync-change-the-configuration/usertype1.png)

### Step 3: Add the UserType to the Azure AD Connector schema
By default, the UserType attribute is not imported into the Azure AD Connect Space. To add the UserType attribute to the list of imported attributes:

 1. Go to the **Connectors** tab in the Synchronization Service Manager.
 2. Right-click the **Azure AD Connector** and select **Properties**.
 3. In the pop-up dialog box, go to the **Select Attributes** tab.
 4. Make sure the PreferredDataLocation attribute is checked in the attribute list.
 5. Click **OK** to save.

![Add source attribute to Azure AD Connector schema](./media/active-directory-aadconnectsync-change-the-configuration/usertype2.png)

### Step 4: Create an inbound synchronization rule to flow the attribute value from on-premises Active Directory
The inbound synchronization rule permits the attribute value to flow from the source attribute from on-premises Active Directory to the metaverse:

1. Open the **Synchronization Rules Editor** by going to Start > Synchronization Rules Editor.
2. Set the search filter **Direction** to be **Inbound**.
3. Click the **Add new rule** button to create a new inbound rule.
4. Under the **Description** tab, provide the following configuration:

    | Attribute | Value | Details |
    | --- | --- | --- |
    | Name | *Provide a name* | For example, *In from AD – User UserType* |
    | Description | *Provide a description* |  |
    | Connected System | *Pick the on-premises AD connector* |  |
    | Connected System Object Type | **User** |  |
    | Metaverse Object Type | **Person** |  |
    | Link Type | **Join** |  |
    | Precedence | *Choose a number between 1–99* | 1–99 is reserved for custom sync rules. Do not pick a value that is used by another synchronization rule. |

5. Go to the **Scoping filter** tab and add a **single scoping filter group** with the following clause:

    | Attribute | Operator | Value |
    | --- | --- | --- |
    | adminDescription | NOTSTARTWITH | User\_ |

    The scoping filter determines to which on-premises AD objects this inbound synchronization rule is applied. In this example, we use the same scoping filter used in the *In from AD – User Common* out-of-box synchronization rule, which prevents the synchronization rule from being applied to User objects created through the Azure AD User writeback feature. You might need to tweak the scoping filter according to your Azure AD Connect deployment.

6. Go to the **Transformation tab** and implement the desired transformation rule. For example, if you have designated an unused on-premises AD attribute (such as extensionAttribute1) as the source attribute for the UserType, you can implement a direct attribute flow:

    | Flow Type | Target Attribute | Source | Apply Once | Merge Type |
    | --- | --- | --- | --- | --- |
    | Direct | UserType | extensionAttribute1 | Unchecked | Update |

    In another example, you want to derive the value for the UserType attribute from other properties. For example, you want to synchronize all users as Guest if their on-premises AD userPrincipalName attribute ends with domain part *@partners.fabrikam123.org*. You can implement an expression like this:

    | Flow Type | Target Attribute | Source | Apply Once | Merge Type |
    | --- | --- | --- | --- | --- |
    | Direct | UserType | IIF(IsPresent([userPrincipalName]),IIF(CBool(InStr(LCase([userPrincipalName]),"@partners.fabrikam123.org")=0),"Member","Guest"),Error("UserPrincipalName is not present to determine UserType")) | Unchecked | Update |

7. Click **Add** to create the inbound rule.

![Create inbound synchronization rule](./media/active-directory-aadconnectsync-change-the-configuration/usertype3.png)

### Step 5: Create an outbound synchronization rule to flow the attribute value to Azure AD
The outbound synchronization rule permits the attribute value to flow from the metaverse to the PreferredDataLocation attribute in Azure AD:

1. Go to the **Synchronization Rules Editor**.
2. Set the search filter **Direction** to be **Outbound**.
3. Click the **Add new rule** button.
4. Under the **Description** tab, provide the following configuration:

    | Attribute | Value | Details |
    | ----- | ------ | --- |
    | Name | *Provide a name* | For example, *Out to AAD – User UserType* |
    | Description | *Provide a description* ||
    | Connected System | *Select the AAD connector* ||
    | Connected System Object Type | **User** ||
    | Metaverse Object Type | **Person** ||
    | Link Type | **Join** ||
    | Precedence | *Choose a number between 1–99* | 1–99 is reserved for custom sync rules. Do not pick a value that is used by another synchronization rule. |

5. Go to the **Scoping filter** tab and add a **single scoping filter group** with two clauses:

    | Attribute | Operator | Value |
    | --- | --- | --- |
    | sourceObjectType | EQUAL | User |
    | cloudMastered | NOTEQUAL | True |

    The scoping filter determines to which Azure AD objects this outbound synchronization rule is applied. In this example, we use the same scoping filter from the *Out to AD – User Identity* out-of-box synchronization rule. It prevents the synchronization rule from being applied to User objects that are not synchronized from on-premises Active Directory. You might need to tweak the scoping filter according to your Azure AD Connect deployment.

6. Go to the **Transformation** tab and implement the following transformation rule:

    | Flow Type | Target Attribute | Source | Apply Once | Merge Type |
    | --- | --- | --- | --- | --- |
    | Direct | UserType | UserType | Unchecked | Update |

7. Click **Add** to create the outbound rule.

![Create outbound synchronization rule](./media/active-directory-aadconnectsync-change-the-configuration/usertype4.png)

### Step 6: Run a full synchronization cycle
In general, a full synchronization cycle is required because we have added new attributes to both the Active Directory and Azure AD Connector schema, and introduced custom synchronization rules. You want to verify the changes before exporting them to Azure AD. 

You can use the following steps to verify the changes while manually running the steps that make up a full synchronization cycle.

1. Run a **Full import** on the **on-premises AD Connector**:

   1. Go to the **Operations** tab in the Synchronization Service Manager.
   2. Right-click the **on-premises AD Connector** and select **Run...**
   3. In the pop-up dialog box, select **Full Import** and then click **OK**.
   4. Wait for the operation to complete.

    > [!NOTE]
    > You can skip a full import on the on-premises AD Connector if the source attribute is already included in the list of imported attributes. In other words, you did not have to make any changes during [Step 2: Add the source attribute to the on-premises AD Connector schema](#step-2-add-the-source-attribute-to-the-on-premises-ad-connector-schema).

2. Run a **Full import** on the **Azure AD Connector**:

   1. Right-click the **Azure AD Connector** and select **Run...**
   2. In the pop-up dialog box, select **Full Import** and then click **OK**.
   3. Wait for the operation to complete.

3. Verify the synchronization rule changes on an existing User object:

    The source attribute from on-premises Active Directory and the UserType from Azure AD have been imported into their respective Connector Spaces. Before proceeding with a full synchronization, do a **Preview** on an existing User object in the on-premises AD Connector Space. The object you chose should have the source attribute populated.
    
    A successful **Preview** with the UserType populated in the metaverse is a good indicator that you have configured the synchronization rules correctly. For information about how to do a **Preview**, refer to the section [Verify the change](#verify-the-change).

4. Run a **Full Synchronization** on the **on-premises AD Connector**:

   1. Right-click the **on-premises AD Connector** and select **Run...**
   2. In the pop-up dialog box, select **Full Synchronization** and then click **OK**.
   3. Wait for the operation to complete.

5. Verify **Pending Exports** to Azure AD:

   1. Right-click the **Azure AD Connector** and select **Search Connector Space**.
   2. In the Search Connector Space pop-up dialog box:

      - Set **Scope** to **Pending Export**.
      - Check all three checkboxes: **Add, Modify, and Delete**.
      - Click the **Search** button to get the list of objects with changes to be exported. To examine the changes for a given object, double-click the object.
      - Verify that the changes are expected.

6. Run **Export** on the **Azure AD Connector**:

   1. Right-click the **Azure AD Connector** and select **Run...**
   2. In the Run Connector pop-up dialog box, select **Export** and then click **OK**.
   3. Wait for the export to Azure AD to complete.

> [!NOTE]
> These steps do not include the Full Synchronization and Export steps on the Azure AD Connector. These steps are not required because the attribute values are flowing from on-premises Active Directory to Azure AD only.

### Step 7: Re-enable the sync scheduler
Re-enable the built-in sync scheduler:

1. Start a PowerShell session.
2. Re-enable scheduled synchronization by running the cmdlet: `Set-ADSyncScheduler -SyncCycleEnabled $true`.


## Next steps
* Read more about the configuration model in [Understanding Declarative Provisioning](active-directory-aadconnectsync-understanding-declarative-provisioning.md).
* Read more about the expression language in [Understanding Declarative Provisioning Expressions](active-directory-aadconnectsync-understanding-declarative-provisioning-expressions.md).

**Overview topics**

* [Azure AD Connect sync: Understand and customize synchronization](active-directory-aadconnectsync-whatis.md)
* [Integrating your on-premises identities with Azure Active Directory](active-directory-aadconnect.md)<|MERGE_RESOLUTION|>--- conflicted
+++ resolved
@@ -17,11 +17,7 @@
 
 ---
 # Azure AD Connect sync: Make a change to the default configuration
-<<<<<<< HEAD
-The purpose of this topic is to walk you through how to make changes to the default configuration in Azure Active Directory (Azure AD) Connect sync. It provides steps for some common scenarios. With this knowledge, you should be able to make simple changes to your own configuration based on your own business rules.
-=======
 The purpose of this article is to walk you through how to make changes to the default configuration in Azure Active Directory (Azure AD) Connect sync. It provides steps for some common scenarios. With this knowledge, you should be able to make simple changes to your own configuration based on your own business rules.
->>>>>>> 3bd3efda
 
 ## Synchronization Rules Editor
 The Synchronization Rules Editor is used to see and change the default configuration. You can find it in the Start menu under the **Azure AD Connect** group.  
