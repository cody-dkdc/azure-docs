--- conflicted
+++ resolved
@@ -13,11 +13,7 @@
 ms.topic: article
 ms.tgt_pltfrm: na
 ms.workload: identity
-<<<<<<< HEAD
 ms.date: 08/18/2017
-=======
-ms.date: 08/17/2017
->>>>>>> 3278a19c
 ms.author: fimguy
 
 ---
@@ -38,24 +34,16 @@
 * [PowerShell Connector](active-directory-aadconnectsync-connector-powershell.md) reference documentation
 * [Lotus Domino Connector](active-directory-aadconnectsync-connector-domino.md) reference documentation
 
-<<<<<<< HEAD
+
 ## 1.1.604.0 (AADConnect 1.1.XXX.0)
-=======
-## 1.1.604.0 (AADConnect 1.1.604.0)
->>>>>>> 3278a19c
-
-### Fixed issues:
-
-* Generic Web Services:
-<<<<<<< HEAD
+
+
+### Fixed issues:
+
+* Generic Web Services:
   * Fixed an issue preventing a SOAP project from being created when there were two or more endpoints.
 * Generic SQL:
   * In the operation of import the GSQL was not converting time correctly, when saved to connector space. The default date and time format for connector space of the GSQL was changed from 'yyyy-MM-dd hh:mm:ssZ' to 'yyyy-MM-dd HH:mm:ssZ'.
-=======
-  * SOAP project could not be created if created form scratch and there are two endpoints or more then empty cloneconfig cause the problem
-* Generic SQL:
-  * In the operation of import the GSQL was not converting time correctly, when saved to connector space. The default date and time format for connector space of the GSQL was changed from 'yyyy-MM-dd hh:mm:ssZ' to 'yyyy-MM-dd HH:mm:ssZ'
->>>>>>> 3278a19c
 
 ## 1.1.551.0 (AADConnect 1.1.553.0)
 
