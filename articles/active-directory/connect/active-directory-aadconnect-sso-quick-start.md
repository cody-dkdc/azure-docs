--- conflicted
+++ resolved
@@ -130,11 +130,7 @@
 
 #### Safari (Mac OS)
 
-<<<<<<< HEAD
-Ensure that the machine running the Mac OS is joined to AD. For instructions on joining AD, see [Best Practices for Integrating OS X with Active Directory](http://training.apple.com/pdf/Best_Practices_for_Integrating_OS_X_with_Active_Directory.pdf).
-=======
-Ensure that the machine running the Mac OS is joined to Azure AD. For instructions on joining Azure AD, see [Best Practices for Integrating OS X with Active Directory](http://www.isaca.org/Groups/Professional-English/identity-management/GroupDocuments/Integrating-OS-X-with-Active-Directory.pdf).
->>>>>>> f1691f5c
+Ensure that the machine running the Mac OS is joined to AD. For instructions on joining AD, see [Best Practices for Integrating OS X with Active Directory](http://www.isaca.org/Groups/Professional-English/identity-management/GroupDocuments/Integrating-OS-X-with-Active-Directory.pdf).
 
 #### Google Chrome (all platforms)
 
