---
title: 'Azure AD Connect: Pass-through authentication | Microsoft Docs'
description: This article describes Azure Active Directory (Azure AD) pass-through authentication and how it allows Azure AD sign-ins by validating users' passwords against on-premises Active Directory.
services: active-directory
keywords: what is Azure AD Connect Pass-through authentication, install Active Directory, required components for Azure AD, SSO, Single Sign-on
documentationcenter: ''
author: swkrish
manager: femila
ms.assetid: 9f994aca-6088-40f5-b2cc-c753a4f41da7
ms.service: active-directory
ms.workload: identity
ms.tgt_pltfrm: na
ms.devlang: na
ms.topic: article
ms.date: 04/24/2017
ms.author: billmath
---

# Configure user sign-in with Azure Active Directory pass-through authentication

## What is Azure Active Directory pass-through authentication?

Allowing your users to use the same credentials (passwords) to sign into both on-premises resources and cloud-based services benefits them and your organization. Users have one less password to remember, which provides a better user experience. It also reduces the chances that users will forget how to sign in. Your help-desk costs then decrease, since password-related issues typically consume the most support resources.

One way many organizations provide users with the same credentials across on-premises resources and cloud-based services is by using [Azure Active Directory (Azure AD) password synchronization](active-directory-aadconnectsync-implement-password-synchronization.md). This is a feature of [Azure AD Connect](active-directory-aadconnect.md) that synchronizes users' passwords from on-premises Active Directory to Azure AD. However, other organizations require that passwords, even in a hashed form, do not leave their internal organizational boundaries.

The Azure AD pass-through authentication feature provides a simple solution for these organizations. When users sign in to Azure AD, this feature ensures that users' passwords are directly validated against on-premises Active Directory. This feature also provides the following benefits:

- Easy to use
  - Password validation is performed without the need for complex on-premises deployments or network configuration.
  - The lightweight on-premises connector listens for and responds to password validation requests.
  - The on-premises connector automatically receives feature improvements and bug fixes.
  - It can be configured along with [Azure AD Connect](active-directory-aadconnect.md). The lightweight on-premises connector is installed on the same server as Azure AD Connect.
- Secure
  - On-premises passwords are never stored in the cloud in any form.
  - The lightweight on-premises connector makes only outbound connections from within your network. Therefore, there is no requirement to install the connector in a perimeter network, also known as a DMZ.
  - Pass-through authentication works seamlessly with Azure Multi-Factor Authentication.
- Reliable and scalable
  - Additional lightweight on-premises connectors can be installed on multiple servers to achieve high availability of sign-in requests.

![Azure AD Pass-through Authentication](./media/active-directory-aadconnect-pass-through-authentication/pta1.png)

You can combine pass-through authentication with the [seamless single sign-on](active-directory-aadconnect-sso.md) feature. This way, when your users are on their corporate machines within your corporate network, they won't even need to type in their passwords to sign in to Azure AD--a truly integrated experience.

## What's available during preview?

>[!NOTE]
<<<<<<< HEAD
>Azure AD pass-through authentication is currently in preview. It is a free feature, and you don't need any paid editions of Azure AD to use it. 
=======
>Azure AD pass-through authentication is currently in preview. It is a free feature and you don't need any paid editions of Azure AD to use it.
>>>>>>> 32bf2a6b

The following scenarios are fully supported during preview:

- All web browser-based applications
- Office 365 client applications that support [modern authentication](https://aka.ms/modernauthga)

The following scenarios are _not_ supported during preview:

- Legacy Office client applications and Exchange ActiveSync (that is, native email applications on mobile devices).  
  Organizations are encouraged to switch to modern authentication, if possible. This allows for pass-through authentication support, but also helps you secure your identities by using [conditional access](../active-directory-conditional-access.md) features such as Multi-Factor Authentication.
- Azure AD Join for Windows 10 devices.

>[!IMPORTANT]
>There is a workaround for scenarios that the pass-through authentication feature doesn't support today (legacy Office client applications, Exchange ActiveSync, and Azure AD Join for Window 10 devices). In these cases, password synchronization is also enabled by default when you enable pass-through authentication. 

>Password synchronization acts as a fallback in these specific scenarios only. If you don't need it, you can turn off password synchronization on the [Optional Features](active-directory-aadconnect-get-started-custom.md#optional-features) page in the Azure AD Connect wizard.

## How do I enable Azure AD pass-through authentication?

### Prerequisites

Before you can enable Azure AD pass-through authentication, you need to have a few things in place:

- An Azure AD tenant for which you are a global administrator.

  >[!NOTE]
  >We highly recommended that the Global Administrator account be a cloud-only account. This way, you can manage the configuration of your tenant should your on-premises services fail or become unavailable. Learn about [adding a cloud-only Global Administrator account](../active-directory-users-create-azure-portal.md).

- Azure AD Connect version 1.1.486.0 or later. We recommend that you use the [latest version of Azure AD Connect](https://www.microsoft.com/download/details.aspx?id=47594).
- A server running Windows Server 2012 R2 or later on which to run Azure AD Connect.
  - This server must be a member of the same AD forest as the users whose passwords need to be validated.
  - A pass-through authentication connector is installed on the same server as Azure AD Connect. Verify that the connector version is 1.5.58.0 or later.

    >[!NOTE]
    >Multi-forest environments are supported if there are forest trusts between the AD forests, and name suffix routing is correctly configured.

- If you want high availability, you will need additional servers running Windows Server 2012 R2 or later to install standalone connectors. (The connector version needs to be 1.5.58.0 or later).
- If there is a firewall between any of the connectors and Azure AD:
	- If URL filtering is enabled, ensure that the connectors can communicate with the following URLs:
		-  \*.msappproxy.net
		-  \*.servicebus.windows.net
	- Ensure that the connectors also make direct IP connections to the [Azure data center IP ranges](https://www.microsoft.com/en-us/download/details.aspx?id=41653).
	- Ensure that the firewall does not perform SSL inspection, because the connectors use client certificates to communicate with Azure AD.
	- Ensure that the connectors can make outbound requests to Azure AD over ports 80 and 443.
      - If your firewall enforces rules according to originating users, open these ports for traffic coming from Windows services running as a network service.
      - The connectors make HTTP requests over port 80 for downloading SSL certificate revocation lists. This is also needed for the automatic update capability to function properly.
      - The connectors make HTTPS requests over port 443 for all other operations such as enabling and disabling the feature, registering connectors, downloading connector updates, and handling all user sign-in requests.

     >[!NOTE]
     >We have recently made improvements to reduce the number of ports required by the connectors to communicate with our service. If you are running older versions of Azure AD Connect and/or standalone connectors, you should continue to keep those additional ports (5671, 8080, 9090, 9091, 9350, 9352, 10100-10120) open.

### Enable Azure AD pass-through authentication

Azure AD pass-through authentication can be enabled via Azure AD Connect.

If you are newly installing Azure AD Connect, choose [custom installation path](active-directory-aadconnect-get-started-custom.md). On the "User sign-in" page, select **Pass-through authentication**. This installs a pass-through authentication connector on the same server as Azure AD Connect. It also enables the pass-through authentication feature on your tenant.

![Azure AD Connect - user sign-in](./media/active-directory-aadconnect-sso/sso3.png)

If you have already installed Azure AD Connect, set up pass-through authentication by using the [express installation](active-directory-aadconnect-get-started-express.md) or the [custom installation](active-directory-aadconnect-get-started-custom.md) path. Select **Change user sign-in page** on Azure AD Connect, and click **Next**. Then select **Pass-through authentication** to install a pass-through authentication connector on the same server as Azure AD Connect and enable the feature on your tenant.

![Azure AD Connect - Change user sign-in](./media/active-directory-aadconnect-user-signin/changeusersignin.png)

>[!IMPORTANT]
>Azure AD pass-through authentication is a tenant-level feature. It affects user sign-in across all managed domains in your tenant. 

>However, users from federated domains will continue to sign in by using Active Directory Federation Services (AD FS) or any other federation provider that you have previously configured. If you convert a domain from federated to managed, all users in that domain automatically start signing in by using pass-through authentication. Cloud-only users are not affected by pass-through authentication.

### Ensure high availability

If you are planning to use pass-through authentication in a production deployment, we highly recommend that you install a second connector on a server other than the one that is running Azure AD Connect and the first connector. This ensures that you have high availability of sign-in requests. You can install as many additional connectors as you need, based on the peak and average number of sign-in requests that your tenant handles.

Follow these instructions to deploy a standalone connector.

#### Step 1: Download and install the connector

In this step, you download and install the connector software on your server.

1.	[Download](https://go.microsoft.com/fwlink/?linkid=837580) the latest connector. Verify that the connector version is 1.5.58.0 or later.
2.	Open the command prompt as an administrator.
3.	Run the following command. The **/q** option means "quiet installation"--the installation does not prompt you to accept the End User License Agreement:
`
AADApplicationProxyConnectorInstaller.exe REGISTERCONNECTOR="false" /q
`

>[!NOTE]
>You can install only a single connector per server.

#### Step 2: Register the connector with Azure AD for pass-through authentication

In this step, you register the installed connector on your server with our service and make it available to receive sign-in requests.

1.	Open a PowerShell window as an administrator.
2.	Navigate to **C:\Program Files\Microsoft AAD App Proxy Connector** and run the script as follows:
`.\RegisterConnector.ps1 -modulePath "C:\Program Files\Microsoft AAD App Proxy Connector\Modules\" -moduleName "AppProxyPSModule" -Feature PassthroughAuthentication`
3.	When prompted, enter the credentials of the Global Administrator account on your Azure AD tenant.

## How does Azure AD pass-through authentication work?

When a user attempts to sign into Azure AD (and if pass-through authentication is enabled on the tenant), the following occurs:

1. The user enters their username and password into the Azure AD sign-in page. Our service places the username and password (encrypted by using a public key) on a queue for validation.
2. One of the available on-premises connectors makes an outbound call to the queue and retrieves the username and password.
3. The connector then validates the username and password against Active Directory by using standard Windows APIs (a similar mechanism to what is used by AD FS). Note that the username can be either the on-premises default username (usually, "userPrincipalName") or another attribute (known as "Alternate ID") configured in Azure AD Connect.
4. The on-premises domain controller then evaluates the request and returns a response (success or failure) to the connector.
5. The connector, in turn, returns this response back to Azure AD.
6. Azure AD then evaluates the response and responds to the user as appropriate. For example, it issues a token back to the application or asks for Multi-Factor Authentication.

The following diagram illustrates the various steps. All requests and responses are made over the HTTPS channel.

![Pass-through authentication](./media/active-directory-aadconnect-pass-through-authentication/pta2.png)

### Password writeback

<<<<<<< HEAD
There might be a case where you have configured password writeback on your tenant for a specific user. In such a case, if the user signs in by using pass-through authentication, they are able to change or reset their passwords as before. The passwords are written back to on-premises Active Directory as expected.
=======
In case you have configured [password writeback](../active-directory-passwords-update-your-own-password.md) on your tenant and for a specific user, if the user signs in using pass-through authentication, they will be able to change or reset their passwords as before. The passwords will be written back to your on-premises Active Directory as expected.
>>>>>>> 32bf2a6b

However, if password writeback is not configured on your tenant or the user doesn't have a valid Azure AD license assigned to them, then the user will not be allowed to update their password in the cloud. This is true even if their password has expired. The user will instead see this message: "Your organization doesn't allow you to update your password on this site. Please update it according to the method recommended by your organization, or ask your admin if you need help."

## How do I troubleshoot installation of pass-through authentication?

This section describes some common issues encountered during the installation, registration, or uninstallation of pass-through authentication connectors (either via Azure AD Connect or standalone). It also describes issues you might encounter during the enabling and operating of pass-through authentication on your tenant.

### Issues during installation of connectors (either via Azure AD Connect or standalone)

#### An Azure AD Application Proxy connector already exists

A pass-through authentication connector cannot be installed on the same server as an [Azure AD Application Proxy](../../active-directory/active-directory-application-proxy-get-started.md) connector. You need to install the pass-through authentication connector on a separate server.

#### An unexpected error occurred

[Collect connector logs](#collecting-pass-through-authentication-connector-logs) from the server and contact Microsoft Support with your issue.

### Issues during registration of connectors

#### Registration of the connecter failed due to blocked port(s)

Ensure that the server on which the connector has been installed can communicate with our [service URLs and ports](#pre-requisites).

#### Registration of the connector failed due to token or account authorization errors

Ensure that you use a cloud-only Global Administrator account for all Azure AD Connect or standalone connector installation and registration operations. There is a known issue with Global Administrator accounts enabled for Multi-Factor Authentication. As a workaround, turn off Multi-Factor Authentication temporarily (only to complete the operations).

#### An unexpected error occurred

[Collect connector logs](#collecting-pass-through-authentication-connector-logs) from the server and contact Microsoft Support with your issue.

### Issues during uninstallation of connectors

#### Warning message when uninstalling Azure AD Connect

If you have pass-through authentication enabled on your tenant and you try to uninstall Azure AD Connect, you get the following warning message: "Users will not be able to sign-in to Azure AD unless you have other pass-through authentication agents installed on other servers."

You need to have a [high availability](#ensuring-high-availability) setup in place before you uninstall Azure AD Connect to avoid breaking user sign-in.

### Issues with enabling the pass-through authentication feature

#### The enabling of the feature failed because there were no connectors available

You need to have at least one active connector to enable pass-through authentication on your tenant. You can install a connector by either installing Azure AD Connect or a standalone connector.

#### The enabling of the feature failed due to blocked port(s)

Ensure that the server on which Azure AD Connect is installed can communicate with our [service URLs and ports](#pre-requisites).

#### The enabling of the feature failed due to token or account authorization errors

Use a cloud-only Global Administrator account when enabling the feature. There is a known issue with Global Administrator accounts that have Multi-Factor Authentication turned on. Turn it off temporarily (only to complete the operation) as a workaround.

### Issues while operating the pass-through authentication feature

#### User-facing sign-in errors

The pass-through authentication feature reports user-facing errors on the Azure AD sign-in screen. The following table describes these errors and how to resolve them.

|Error|Description|Resolution
| --- | --- | ---
|AADSTS80001|Unable to connect to Active Directory.|Ensure that connector servers are members of the same AD forest as the users whose passwords need to be validated and that they are able to connect to Active Directory.  
|AADSTS8002|A time-out occurred while connecting to Active Directory.|Ensure that Active Directory is available and is responding to requests from the connectors.
|AADSTS80004|The username that was passed to the connector was not valid.|Ensure that the user is attempting to sign in with the right username.
|AADSTS80005|Validation encountered an unpredictable WebException.|This is likely a transient error. Retry the request. If it continues to fail, contact Microsoft Support.
|AADSTS80007|An error occurred while communicating with Active Directory.|Check the connector logs for more information, and verify that Active Directory is operating as expected.

### Collect pass-through authentication connector logs

The type of issue you encounter determines where you need to look for pass-through authentication connector logs.

#### Connector event logs

For errors related to the connector, open up the Event Viewer application on the server and check under **Application and Service Logs\Microsoft\AadApplicationProxy\Connector\Admin**.

To view detailed analytics and debugging logs, enable the "Session" log. During normal operations, don't run the connector with this log enabled; use it only for troubleshooting. Note that log contents are visible only after the "Session" log is disabled again.

#### Detailed trace logs

To troubleshoot user sign-in failures, look for trace logs at **C:\Programdata\Microsoft\Microsoft AAD Application Proxy Connector\Trace**. These logs include the reasons that a specific user sign-in failed while using the pass-through authentication feature. Here is an example log entry:

```
	ApplicationProxyConnectorService.exe Error: 0 : Passthrough Authentication request failed. RequestId: 'df63f4a4-68b9-44ae-8d81-6ad2d844d84e'. Reason: '1328'.
	    ThreadId=5
	    DateTime=xxxx-xx-xxTxx:xx:xx.xxxxxxZ
```

You can get descriptive details of the error ('1328' in this example) by opening the command prompt and running the following command. Replace '1328' with the actual error number that you see in your logs:

`Net helpmsg 1328`

The result should look something like this:

![Pass-through authentication](./media/active-directory-aadconnect-pass-through-authentication/pta3.png)

#### Domain controller logs

If audit logging is enabled, additional information can be found in the security logs of your domain controllers. A simple way to query sign-in requests sent by pass-through authentication connectors is as follows:

```
    <QueryList>
    <Query Id="0" Path="Security">
    <Select Path="Security">*[EventData[Data[@Name='ProcessName'] and (Data='C:\Program Files\Microsoft AAD App Proxy Connector\ApplicationProxyConnectorService.exe')]]</Select>
    </Query>
    </QueryList>
```

## Feedback

Your feedback is important to us. You can email us at [aadopauthfeedback@microsoft.com](mailto:aadopauthfeedback@microsoft.com). If you have requests for new features, use our [UserVoice forum](https://feedback.azure.com/forums/169401-azure-active-directory/category/160611-directory-synchronization-aad-connect)--we're listening.<|MERGE_RESOLUTION|>--- conflicted
+++ resolved
@@ -45,11 +45,7 @@
 ## What's available during preview?
 
 >[!NOTE]
-<<<<<<< HEAD
->Azure AD pass-through authentication is currently in preview. It is a free feature, and you don't need any paid editions of Azure AD to use it. 
-=======
 >Azure AD pass-through authentication is currently in preview. It is a free feature and you don't need any paid editions of Azure AD to use it.
->>>>>>> 32bf2a6b
 
 The following scenarios are fully supported during preview:
 
@@ -164,11 +160,7 @@
 
 ### Password writeback
 
-<<<<<<< HEAD
-There might be a case where you have configured password writeback on your tenant for a specific user. In such a case, if the user signs in by using pass-through authentication, they are able to change or reset their passwords as before. The passwords are written back to on-premises Active Directory as expected.
-=======
-In case you have configured [password writeback](../active-directory-passwords-update-your-own-password.md) on your tenant and for a specific user, if the user signs in using pass-through authentication, they will be able to change or reset their passwords as before. The passwords will be written back to your on-premises Active Directory as expected.
->>>>>>> 32bf2a6b
+There might be a case where you have configured [password writeback](../active-directory-passwords-update-your-own-password.md) on your tenant for a specific user. In such a case, if the user signs in by using pass-through authentication, they will be able to change or reset their passwords as before. The passwords are written back to on-premises Active Directory as expected.
 
 However, if password writeback is not configured on your tenant or the user doesn't have a valid Azure AD license assigned to them, then the user will not be allowed to update their password in the cloud. This is true even if their password has expired. The user will instead see this message: "Your organization doesn't allow you to update your password on this site. Please update it according to the method recommended by your organization, or ask your admin if you need help."
 
