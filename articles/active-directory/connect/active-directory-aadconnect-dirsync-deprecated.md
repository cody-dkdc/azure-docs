---
title: Upgrade from DirSync and Azure AD Sync | Microsoft Docs
description: Describes how to upgrade from DirSync and Azure AD Sync to Azure AD Connect.
services: active-directory
documentationcenter: ''
author: andkjell
manager: femila
editor: ''

ms.assetid: bd68fb88-110b-4d76-978a-233e15590803
ms.service: active-directory
ms.workload: identity
ms.tgt_pltfrm: na
ms.devlang: na
ms.topic: article
ms.date: 07/13/2017
ms.author: billmath
ms.custom: H1Hack27Feb2017
---

# Upgrade Windows Azure Active Directory Sync and Azure Active Directory Sync
Azure AD Connect is the best way to connect your on-premises directory with Azure AD and Office 365. This is a great time to upgrade to Azure AD Connect from Windows Azure Active Directory Sync (DirSync) or Azure AD Sync as these tools are now deprecated and are no longer supported as of April 13, 2017.

The two identity synchronization tools that are deprecated were offered for single forest customers (DirSync) and for multi-forest and other advanced customers (Azure AD Sync). These older tools have been replaced with a single solution that is available for all scenarios: Azure AD Connect. It offers new functionality, feature enhancements, and support for new scenarios. To be able to continue to synchronize your on-premises identity data to Azure AD and Office 365, we strongly recommend that you upgrade to Azure AD Connect. Microsoft does not guarantee these older versions to work after December 31, 2017.

The last release of DirSync was released in July 2014 and the last release of Azure AD Sync was released in May 2015.

## What is Azure AD Connect
Azure AD Connect is the successor to DirSync and Azure AD Sync. It combines all scenarios these two supported. You can read more about it in [Integrating your on-premises identities with Azure Active Directory](active-directory-aadconnect.md).

## Deprecation schedule
| Date | Comment |
| --- | --- |
| April 13, 2016 |Windows Azure Active Directory Sync (“DirSync”) and Microsoft Azure Active Directory Sync (“Azure AD Sync”) are announced as deprecated. |
| April 13, 2017 |Support ends. Customers will no longer be able to open a support case without upgrading to Azure AD Connect first. |
<<<<<<< HEAD
|December 31, 2017|Azure AD may no longer accept communications from Windows Azure Active Directory Sync (“DirSync”) and Microsoft Azure Active Directory Sync (“Azure AD Sync”).
=======
|December 31, 2017|Azure AD may no longer accept communications from Windows Azure Active Directory Sync ("DirSync") and Microsoft Azure Active Directory Sync ("Azure AD Sync").
>>>>>>> cdc9c888

## How to transition to Azure AD Connect
If you are running DirSync, there are two ways you can upgrade: In-place upgrade and parallel deployment. An in-place upgrade is recommended for most customers and if you have a recent operating system and less than 50,000 objects. In other cases, it is recommended to do a parallel deployment where your DirSync configuration is moved to a new server running Azure AD Connect.

>[!NOTE]
>In place upgrade form DirSync to Azure AD Connect is no longer supported after December 31, 2017, and you may need to do a parallel deployment to upgrade.

If you use Azure AD Sync, then an in-place upgrade is recommended. If you want to, it is possible to install a new Azure AD Connect server in parallel and do a swing migration from your Azure AD Sync server to Azure AD Connect.

| Solution | Scenario |
| --- | --- |
| [Upgrade from DirSync](active-directory-aadconnect-dirsync-upgrade-get-started.md) |<li>If you have an existing DirSync server already running.</li> |
| [Upgrade from Azure AD Sync](active-directory-aadconnect-upgrade-previous-version.md) |<li>If you are moving from Azure AD Sync.</li> |

If you want to see how to do an in-place upgrade from DirSync to Azure AD Connect, then see this Channel 9 video:

> [!VIDEO https://channel9.msdn.com/Series/Azure-Active-Directory-Videos-Demos/Azure-Active-Directory-Connect-in-place-upgrade-from-legacy-tools/player]
>
>

## FAQ
**Q: I have received an email notification from the Azure Team and/or a message from the Office 365 message center, but I am using Connect.**  
The notification was also sent to customers using Azure AD Connect with a build number 1.0.\*.0 (using a pre-1.1 release). Microsoft recommends customers to stay current with Azure AD Connect releases. The [automatic upgrade](active-directory-aadconnect-feature-automatic-upgrade.md) feature introduced in 1.1 makes it easy to always have a recent version of Azure AD Connect installed.

**Q: Will DirSync/Azure AD Sync stop working on April 13, 2017?**  
<<<<<<< HEAD
DirSync/Azure AD Sync will continue to work on April 13, 2017.  However, Azure AD will no longer accept communications from DirSync/Azure AD Sync after December 31, 2017.
=======
DirSync/Azure AD Sync will continue to work on April 13th 2017.  However, Azure AD may no longer accept communications from DirSync/Azure AD Sync after December 31st 2017.
>>>>>>> cdc9c888

**Q: Which DirSync versions can I upgrade from?**  
It is supported to upgrade from any DirSync release currently being used. Note that in-place upgrade from DirSync to Azure AD Connect is not supported after December 31st 2017. Customers who are using DirSync after that date and want to move to Azure AD Connect may have to do a fresh installation of Azure AD Connect instead.

**Q: What about the Azure AD Connector for FIM/MIM?**  
The Azure AD Connector for FIM/MIM has **not** been announced as deprecated. It is at **feature freeze**; no new functionality is added and it receives no bug fixes. Microsoft recommends customers using it to plan to move from it to Azure AD Connect. It is strongly recommended to not start any new deployments using it. This Connector will be announced deprecated in the future.

## Additional Resources
* [Integrating your on-premises identities with Azure Active Directory](active-directory-aadconnect.md)<|MERGE_RESOLUTION|>--- conflicted
+++ resolved
@@ -33,11 +33,7 @@
 | --- | --- |
 | April 13, 2016 |Windows Azure Active Directory Sync (“DirSync”) and Microsoft Azure Active Directory Sync (“Azure AD Sync”) are announced as deprecated. |
 | April 13, 2017 |Support ends. Customers will no longer be able to open a support case without upgrading to Azure AD Connect first. |
-<<<<<<< HEAD
-|December 31, 2017|Azure AD may no longer accept communications from Windows Azure Active Directory Sync (“DirSync”) and Microsoft Azure Active Directory Sync (“Azure AD Sync”).
-=======
 |December 31, 2017|Azure AD may no longer accept communications from Windows Azure Active Directory Sync ("DirSync") and Microsoft Azure Active Directory Sync ("Azure AD Sync").
->>>>>>> cdc9c888
 
 ## How to transition to Azure AD Connect
 If you are running DirSync, there are two ways you can upgrade: In-place upgrade and parallel deployment. An in-place upgrade is recommended for most customers and if you have a recent operating system and less than 50,000 objects. In other cases, it is recommended to do a parallel deployment where your DirSync configuration is moved to a new server running Azure AD Connect.
@@ -63,11 +59,7 @@
 The notification was also sent to customers using Azure AD Connect with a build number 1.0.\*.0 (using a pre-1.1 release). Microsoft recommends customers to stay current with Azure AD Connect releases. The [automatic upgrade](active-directory-aadconnect-feature-automatic-upgrade.md) feature introduced in 1.1 makes it easy to always have a recent version of Azure AD Connect installed.
 
 **Q: Will DirSync/Azure AD Sync stop working on April 13, 2017?**  
-<<<<<<< HEAD
 DirSync/Azure AD Sync will continue to work on April 13, 2017.  However, Azure AD will no longer accept communications from DirSync/Azure AD Sync after December 31, 2017.
-=======
-DirSync/Azure AD Sync will continue to work on April 13th 2017.  However, Azure AD may no longer accept communications from DirSync/Azure AD Sync after December 31st 2017.
->>>>>>> cdc9c888
 
 **Q: Which DirSync versions can I upgrade from?**  
 It is supported to upgrade from any DirSync release currently being used. Note that in-place upgrade from DirSync to Azure AD Connect is not supported after December 31st 2017. Customers who are using DirSync after that date and want to move to Azure AD Connect may have to do a fresh installation of Azure AD Connect instead.
