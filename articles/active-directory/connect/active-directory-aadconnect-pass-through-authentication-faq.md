--- conflicted
+++ resolved
@@ -28,39 +28,35 @@
 
 Pass-through Authentication is a free feature, and you don't need any paid editions of Azure AD to use it.
 
-## Is Pass-through Authentication available in [Microsoft Cloud Germany](http://www.microsoft.de/cloud-deutschland) and [Microsoft Azure Government cloud](https://azure.microsoft.com/features/gov/)?
+## Is Pass-through Authentication available in the [Microsoft Azure Germany cloud](http://www.microsoft.de/cloud-deutschland) and the [Microsoft Azure Government cloud](https://azure.microsoft.com/features/gov/)?
 
-No, Pass-through Authentication is only available in the world-wide instance of Azure AD.
+No. Pass-through Authentication is only available in the world-wide instance of Azure AD.
 
-<<<<<<< HEAD
-## Does [conditional access](../active-directory-conditional-access.md) work with Pass-through Authentication?
-=======
-## Does [Conditional Access](../active-directory-conditional-access-azure-portal.md) work with Pass-through Authentication?
->>>>>>> 626340f2
+## Does [conditional access](../active-directory-conditional-access-azure-portal.md) work with Pass-through Authentication?
 
-Yes, all conditional access capabilities, including Azure Multi-Factor Authentication, work with Pass-through Authentication.
+Yes. All conditional access capabilities, including Azure Multi-Factor Authentication, work with Pass-through Authentication.
 
 ## Does Pass-through Authentication support "Alternate ID" as the username, instead of "userPrincipalName"?
 
-Yes. Pass-through Authentication supports `Alternate ID` as the username when configured in Azure AD Connect as discussed in the [Custom installation of Azure AD Connect](active-directory-aadconnect-get-started-custom.md) article. Not all Office 365 applications support `Alternate ID`. Refer to the specific application's documentation support statement.
+Yes. Pass-through Authentication supports `Alternate ID` as the username when configured in Azure AD Connect. For more information, see [Custom installation of Azure AD Connect](active-directory-aadconnect-get-started-custom.md). Not all Office 365 applications support `Alternate ID`. Refer to the specific application's documentation support statement.
 
 ## Does password hash synchronization act as a fallback to Pass-through Authentication?
 
-No, Pass-through Authentication _does not_ automatically failover to password hash synchronization. It only acts as a fallback for [scenarios that Pass-through Authentication doesn't support today](active-directory-aadconnect-pass-through-authentication-current-limitations.md#unsupported-scenarios). To avoid user sign-in failures, you should configure Pass-through Authentication for [high availability](active-directory-aadconnect-pass-through-authentication-quick-start.md#step-5-ensure-high-availability).
+No. Pass-through Authentication _does not_ automatically failover to password hash synchronization. It only acts as a fallback for [scenarios that Pass-through Authentication doesn't support today](active-directory-aadconnect-pass-through-authentication-current-limitations.md#unsupported-scenarios). To avoid user sign-in failures, you should configure Pass-through Authentication for [high availability](active-directory-aadconnect-pass-through-authentication-quick-start.md#step-5-ensure-high-availability).
 
 ## Can I install an [Azure AD Application Proxy](../active-directory-application-proxy-get-started.md) connector on the same server as a Pass-through Authentication Agent?
 
-Yes, the rebranded versions of the Pass-through Authentication Agent, versions 1.5.193.0 or later, support this configuration.
+Yes. The rebranded versions of the Pass-through Authentication Agent, versions 1.5.193.0 or later, support this configuration.
 
 ## What versions of Azure AD Connect and Pass-through Authentication Agent do you need?
 
-You need version 1.1.486.0 or later for Azure AD Connect and 1.5.58.0 or later for the Pass-through Authentication Agent for this feature to work. Install all the software on servers with Windows Server 2012 R2 or later.
+For this feature to work, you need version 1.1.486.0 or later for Azure AD Connect and 1.5.58.0 or later for the Pass-through Authentication Agent. Install all the software on servers with Windows Server 2012 R2 or later.
 
 ## What happens if my user's password has expired and they try to sign in by using Pass-through Authentication?
 
 If you have configured [password writeback](../active-directory-passwords-update-your-own-password.md) for a specific user, and if the user signs in by using Pass-through Authentication, they can change or reset their passwords. The passwords are written back to the on-premises Active Directory as expected.
 
-However, if you have not configured password writeback for a specific user or if the user doesn't have a valid Azure AD license assigned, the user can't update their password in the cloud. They can't update their password, even if their password has expired. The user instead sees this message: "Your organization doesn't allow you to update your password on this site. Update it according to the method recommended by your organization, or ask your admin if you need help." The user or the administrator must reset their password in your on-premises Active Directory.
+If you have not configured password writeback for a specific user or if the user doesn't have a valid Azure AD license assigned, the user can't update their password in the cloud. They can't update their password, even if their password has expired. The user instead sees this message: "Your organization doesn't allow you to update your password on this site. Update it according to the method recommended by your organization, or ask your admin if you need help." The user or the administrator must reset their password in your on-premises Active Directory.
 
 ## How does Pass-through Authentication protect you against brute-force password attacks?
 
@@ -80,24 +76,24 @@
 
 ## Can I install two or more Pass-through Authentication Agents on the same server?
 
-No, you can only install one Pass-through Authentication Agent on a single server. If you want to configure Pass-through Authentication for high availability, follow the instructions in [Azure Active Directory Pass-through Authentication: Quick start](active-directory-aadconnect-pass-through-authentication-quick-start.md#step-5-ensure-high-availability) instead.
+No, you can only install one Pass-through Authentication Agent on a single server. If you want to configure Pass-through Authentication for high availability, follow the instructions in [Azure Active Directory Pass-through Authentication: Quick start](active-directory-aadconnect-pass-through-authentication-quick-start.md#step-5-ensure-high-availability).
 
 ## I already use AD FS to sign in to Azure AD. How do I switch it to Pass-through Authentication?
 
 If you have configured AD FS as your method to sign in through the Azure AD Connect wizard, change the method the user uses to sign in to Pass-through Authentication. This change enables Pass-through Authentication on the tenant and converts _all_ your federated domains into managed domains. Pass-through Authentication handles all subsequent requests to sign in to your tenant. Currently, there is no supported way within Azure AD Connect to use a combination of AD FS and Pass-through Authentication across different domains.
 
-If AD FS was configured as the method to sign in to _outside_ of the Azure AD Connect wizard, change the user sign-in method to Pass-through Authentication. You can make this change from the **Do not configure** option. This change enables Pass-through Authentication on the tenant. However, all your federated domains will continue to use AD FS for sign in. Use PowerShell to manually convert some or all of these federated domains to managed domains. After you make that change, *only* Pass-through Authentication handles all requests to sign in tn the managed domains.
+If AD FS was configured as the method to sign in _outside_ of the Azure AD Connect wizard, change the user sign-in method to Pass-through Authentication. You can make this change from the **Do not configure** option. This change enables Pass-through Authentication on the tenant. But all your federated domains will continue to use AD FS for sign-in. Use PowerShell to manually convert some or all of these federated domains to managed domains. After you make that change, *only* Pass-through Authentication handles all requests to sign in to the managed domains.
 
 >[!IMPORTANT]
 >Pass-through Authentication doesn't handle sign in for cloud-only Azure AD users.
 
-## Can I use Pass-through Authentication in a multi-forest AD environment?
+## Can I use Pass-through Authentication in a multi-forest Active Directory environment?
 
 Yes. Multi-forest environments are supported if there are forest trusts between your Active Directory forests and if name suffix routing is correctly configured.
 
 ## How many Pass-through Authentication Agents do I need to install?
 
-Installing multiple Pass-through Authentication Agents ensures [high availability](active-directory-aadconnect-pass-through-authentication-quick-start.md#step-5-ensure-high-availability). However, it does not provide deterministic load balancing between the Authentication Agents.
+Installing multiple Pass-through Authentication Agents ensures [high availability](active-directory-aadconnect-pass-through-authentication-quick-start.md#step-5-ensure-high-availability). But, it does not provide deterministic load balancing between the Authentication Agents.
 
 Consider the peak and average load of sign-in requests that you expect to see on your tenant. As a benchmark, a single Authentication Agent can handle 300,000 to 400,000 authentications per second on a standard 4-core CPU, 16-GB RAM server. For most customers, two or three Authentication Agents in total are sufficient for high availability and capacity.
 
