--- conflicted
+++ resolved
@@ -16,12 +16,7 @@
 ms.author: cshoe
 ms.custom: aaddev
 ---
-<<<<<<< HEAD
 # Azure AD Node.js web API getting started
-=======
-
-# Azure AD Node.js Web API Getting Started
->>>>>>> 4c8a3f32
 
 This article demonstrates how to secure a [Restify](http://restify.com/) API endpoint with [Passport](http://passportjs.org/) using the [passport-azure-ad](https://github.com/AzureAD/passport-azure-ad) module to handle communication with Azure Active Directory (AAD). 
 
