--- conflicted
+++ resolved
@@ -14,13 +14,8 @@
 ms.topic: article
 ms.tgt_pltfrm: na
 ms.workload: identity
-<<<<<<< HEAD
 ms.date: 05/14/2018
 ms.author: bryanla
-=======
-ms.date: 05/09/2018
-ms.author: celested
->>>>>>> 5ea64a03
 ms.custom: aaddev
 
 ---
