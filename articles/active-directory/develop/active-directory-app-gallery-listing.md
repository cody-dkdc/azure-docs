--- conflicted
+++ resolved
@@ -23,11 +23,7 @@
 
 ##	What is the Azure AD application gallery?
 
-<<<<<<< HEAD
 Azure Active Directory (Azure AD) is a cloud-based identity service. The [Azure AD application gallery](https://azure.microsoft.com/marketplace/active-directory/all/) is in the Azure Marketplace app store, where all application connectors are published for single sign-on and user provisioning. Customers who use Azure AD as an identity provider find the different SaaS application connectors published here. IT administrators add connectors from the app gallery, and then configure and use the connectors for single sign-on and provisioning. Azure AD supports all major federation protocols for single sign-on, including SAML 2.0, OpenID Connect, OAuth, and WS-Fed.
-=======
-Azure Active Directory (Azure AD) is a cloud-based identity service. The [Azure AD application gallery](https://azure.microsoft.com/marketplace/active-directory/all/) is in the Azure Marketplace app store, where all application connectors are published for single sign-on and user provisioning. Customers who use Azure AD as an identity provider find the different SaaS application connectors published here. IT administrators add connectors from the app gallery, and then configure and use the connectors for single sign-on and provisioning. Azure AD supports all major federation protocols for single sign-on, including SAML 2.0, OpenID Connect, OAuth, and WS-Fed. 
->>>>>>> 166a2d90
 
 ## What are the benefits of listing an application in the gallery?
 
@@ -46,17 +42,12 @@
 
 ##	Prerequisites: Implement federation protocol
 
-<<<<<<< HEAD
 a. To list an application in the Azure AD app gallery, you first need to implement one of the following federation protocols supported by Azure AD. Read the terms and conditions of the Azure AD application gallery from here. 
-=======
-To list an application in the Azure AD app gallery, you first need to implement one of the following federation protocols supported by Azure AD. Read the terms and conditions of the Azure AD application gallery from here. 
->>>>>>> 166a2d90
 
 *   **OpenID Connect**: Create the multitenant application in Azure AD and implement the [Azure AD consent framework](active-directory-integrating-applications.md#overview-of-the-consent-framework) for your application. Send the login request to a common endpoint so that any customer can provide consent to the application. You can control user access based on the tenant ID and the user's UPN received in the token. To integrate your application with Azure AD, follow the [developers' instructions](active-directory-authentication-scenarios.md).
 
 *   **SAML 2.0** or **WS-Fed**: Your application needs to have the capability to do the SAML/WS-Fed SSO integration in SP or IDP mode. If your app supports SAML 2.0, you can integrate it directly with an Azure AD tenant by using the [instructions to add a custom application](../active-directory-saas-custom-apps.md).
 
-<<<<<<< HEAD
 *   **Password SSO**: Create a web application that has an HTML sign-in page to configure [password-based single sign-on](../active-directory-appssoaccess-whatis.md). Password-based SSO, also referred to as password vaulting, enables you to manage user access and passwords to web applications that don't support identity federation. It is also useful for scenarios in which several users need to share a single account, such as to your organization's social media app accounts.
 
 b. To update or remove an existing application in the Azure AD app gallery, you first need to submit the request in the [Application Network Portal](https://microsoft.sharepoint.com/teams/apponboarding/Apps). If you have an Office 365 account, use that to sign in to this portal. If not, use your Microsoft account (such as Outlook or Hotmail) to sign in.
@@ -75,14 +66,12 @@
 
 After you've tested that your application integration works with Azure AD, submit your request for access on our [Application Network Portal](https://microsoft.sharepoint.com/teams/apponboarding/Apps). If you have an Office 365 account, use that to sign in to this portal. If not, use your Microsoft account (such as Outlook or Hotmail) to sign in.
 
-=======
 *   **Password SSO**: Create a web application that has an HTML sign-in page to configure [password-based single sign-on](../active-directory-appssoaccess-whatis.md). Password-based SSO, also referred to as password vaulting, enables you to manage user access and passwords to web applications that don't support identity federation. It is also useful for scenarios in which several users need to share a single account, such as to your organization's social media app accounts. 
 
 ## Submit the request in the portal
 
 After you've tested that your application integration works with Azure AD, submit your request for access on our [Application Network Portal](https://microsoft.sharepoint.com/teams/apponboarding/Apps). If you have an Office 365 account, use that to sign in to this portal. If not, use your Microsoft account (such as Outlook or Hotmail) to sign in.
 
->>>>>>> 166a2d90
 After you sign in, the following page appears. Provide a business justification for needing access in the text box, and then select **Request Access**. Our team reviews the details and gives you access accordingly. After that, you can sign in to the portal and submit your detailed request for the application.
 
 If you have any issues regarding access, contact the [Azure AD SSO Integration Team](<mailto:SaaSApplicationIntegrations@service.microsoft.com>).
@@ -101,8 +90,4 @@
 
 ## Escalations
 
-<<<<<<< HEAD
 For any escalations, send email to the [Azure AD SSO Integration Team](mailto:SaaSApplicationIntegrations@service.microsoft.com)  which is SaaSApplicationIntegrations@service.microsoft.com and we'll respond as soon as possible.
-=======
-For any escalations, send email to the [Azure AD SSO Integration Team](<mailto:SaaSApplicationIntegrations@service.microsoft.com>) and we'll respond as soon as possible.
->>>>>>> 166a2d90
