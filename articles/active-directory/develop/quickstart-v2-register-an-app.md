---
title: Register an app with the Azure AD v2.0 endpoint | Microsoft Docs
description: Learn how to register an app with Microsoft for enabling sign-in and accessing Microsoft services using the Azure AD v2.0 endpoint.
services: active-directory
documentationcenter: ''
author: CelesteDG
manager: mtillman
editor: ''

ms.assetid: bb2f701f-3bc3-4759-94a5-8b9d53a8a0b6
ms.service: active-directory
ms.component: develop
ms.workload: identity
ms.tgt_pltfrm: na
ms.devlang: na
ms.topic: quickstart
ms.date: 09/24/2018
ms.author: celested
ms.reviewer: lenalepa
ms.custom: aaddev
#Customer intent: As an application developer, I want to register an app with the Azure AD v2.0 endpoint so I can build an app that accepts both personal Microsoft accounts, and work and school accounts (Azure AD) to sign in.
---

<<<<<<< HEAD
# How to register an app with the v2.0 endpoint

[!INCLUDE [active-directory-develop-applies-v2](../../../includes/active-directory-develop-applies-v2.md)]

To build an app that accepts both personal Microsoft account (MSA) & work or school account (Azure AD) sign-in, you'll first need to register an app with Microsoft. At this time, you won't be able to use any existing apps you may have with Azure AD or MSA - you'll need to create a brand new one.

## Visit the Microsoft app registration portal
First, navigate to the Microsoft app registration portal at [https://apps.dev.microsoft.com/](https://apps.dev.microsoft.com/?referrer=https://azure.microsoft.com/documentation/articles&deeplink=/appList). 
=======
# Quickstart: Register an app with the Azure Active Directory v2.0 endpoint

To build an app that accepts both personal Microsoft account (MSA), and work or school account (Azure AD) sign-in, you'll need to register an app with the Azure Active Directory (Azure AD) v2.0 endpoint. At this time, you won't be able to use any existing apps you may have with Azure AD or MSA - you'll need to create a brand new one.
>>>>>>> 52bc5e40

> [!NOTE]
> Not all Azure AD scenarios and features are supported by the v2.0 endpoint. To determine if you should use the v2.0 endpoint, read about the [v2.0 limitations](active-directory-v2-limitations.md).

## Sign in to the Microsoft application registration portal

1. Navigate to the Microsoft app registration portal at [https://apps.dev.microsoft.com/](https://apps.dev.microsoft.com/?referrer=https://azure.microsoft.com/documentation/articles&deeplink=/appList).
1. Sign in with either a personal or work or school Microsoft account. If you don't have either, sign up for a new personal account.
1. Done? You should now be looking at your list of Microsoft apps, which is probably empty. Let's change that.

## Register an app

1. Select **Add an app**, and give it a name.
    The portal will assign your app a globally unique Application ID that you'll use later in your code. If your app includes a server-side component that needs access tokens for calling APIs (think: Office, Azure, or your own web API), you'll want to create an **Application Secret** here as well.
1. Next, add the **Platforms** that your app will use.
    * For web-based apps, provide a **Redirect URI** where sign-in messages can be sent.
    * For mobile apps, copy down the default redirect URI automatically created for you.
    * For web APIs, a default scope to access the Web API is automatically created for you.
        You can add additional scopes using the **Add Scope** button. You can also add any applications that are pre-authorized to use your Web API using the **Pre-authorized applications** form.
1. Optionally, customize the look and feel of your sign-in page in the **Profile** section. 
1. **Save** your changes before moving on.

> [!NOTE]
> When you register an application using [https://apps.dev.microsoft.com/](https://apps.dev.microsoft.com/?referrer=https://azure.microsoft.com/documentation/articles&deeplink=/appList), the application will be registered in the home tenant of the account that you use to sign into the portal. This means that you can not register an application in your Azure AD tenant using a personal Microsoft account. If you explicitly wish to register an application in a particular tenant, sign in with an account originally created in that tenant.

## Next steps

Now that you have a Microsoft app, you can complete one of the v2.0 quickstart2. Here are a few recommendations:

[!INCLUDE [active-directory-v2-quickstart-table](../../../includes/active-directory-v2-quickstart-table.md)]<|MERGE_RESOLUTION|>--- conflicted
+++ resolved
@@ -21,20 +21,9 @@
 #Customer intent: As an application developer, I want to register an app with the Azure AD v2.0 endpoint so I can build an app that accepts both personal Microsoft accounts, and work and school accounts (Azure AD) to sign in.
 ---
 
-<<<<<<< HEAD
-# How to register an app with the v2.0 endpoint
-
-[!INCLUDE [active-directory-develop-applies-v2](../../../includes/active-directory-develop-applies-v2.md)]
-
-To build an app that accepts both personal Microsoft account (MSA) & work or school account (Azure AD) sign-in, you'll first need to register an app with Microsoft. At this time, you won't be able to use any existing apps you may have with Azure AD or MSA - you'll need to create a brand new one.
-
-## Visit the Microsoft app registration portal
-First, navigate to the Microsoft app registration portal at [https://apps.dev.microsoft.com/](https://apps.dev.microsoft.com/?referrer=https://azure.microsoft.com/documentation/articles&deeplink=/appList). 
-=======
 # Quickstart: Register an app with the Azure Active Directory v2.0 endpoint
 
 To build an app that accepts both personal Microsoft account (MSA), and work or school account (Azure AD) sign-in, you'll need to register an app with the Azure Active Directory (Azure AD) v2.0 endpoint. At this time, you won't be able to use any existing apps you may have with Azure AD or MSA - you'll need to create a brand new one.
->>>>>>> 52bc5e40
 
 > [!NOTE]
 > Not all Azure AD scenarios and features are supported by the v2.0 endpoint. To determine if you should use the v2.0 endpoint, read about the [v2.0 limitations](active-directory-v2-limitations.md).
