--- conflicted
+++ resolved
@@ -17,11 +17,7 @@
 ms.author: ryanwi
 ms.reviewer: agirling, saeeda, benv
 ms.custom: aaddev
-<<<<<<< HEAD
-#Customer intent: As an application developer, I want to understand about the v2.0 endpoint and platform so I can decide if this platform meets my application development needs and requirements.
-=======
 #Customer intent: As an application developer, I want to understand about the Microsoft identity platform (v2.0) endpoint and platform so I can decide if this platform meets my application development needs and requirements.
->>>>>>> 6a383dfd
 ms.collection: M365-identity-device-management
 ---
 
