---
title: Learn how to provide optional claims to your Azure AD application | Microsoft Docs
description: A guide for adding custom or additional claims to the SAML 2.0 and JSON Web Tokens (JWT) tokens issued by Azure Active Directory. 
documentationcenter: na
author: CelesteDG
services: active-directory
manager: mtillman
editor: ''

ms.service: active-directory
ms.component: develop
ms.devlang: na
ms.topic: article
ms.tgt_pltfrm: na
ms.workload: identity
ms.date: 10/05/2018
ms.author: celested
ms.reviewer: hirsin
ms.custom: aaddev
---

# How to: Provide optional claims to your Azure AD app (Public Preview)

This feature is used by application developers to specify which claims they want in tokens sent to their application. You can use optional claims to:
- Select additional claims to include in tokens for your application.
- Change the behavior of certain claims that Azure AD returns in tokens.
- Add and access custom claims for your application. 

> [!Note]
> This capability currently is in public preview. Be prepared to revert or remove any changes. The feature is available in any Azure AD subscription during public preview. However, when the feature becomes generally available, some aspects of the feature might require an Azure AD premium subscription.

For the list of standard claims and how they are used in tokens, see the [basics of tokens issued by Azure AD](v1-id-and-access-tokens.md). 

One of the goals of the [v2.0 Azure AD endpoint](active-directory-appmodel-v2-overview.md) is smaller token sizes to ensure optimal performance by clients.  As a result, several claims formerly included in the access and ID tokens are no longer present in v2.0 tokens and must be asked for specifically on a per-application basis.

  

**Table 1: Applicability**

| Account Type | V1.0 Endpoint | V2.0 Endpoint  |
|--------------|---------------|----------------|
| Personal Microsoft account  | N/A - RPS Tickets are used instead | Support coming |
<<<<<<< HEAD
| Azure AD account          | Supported                          | Supported with caveats      |

> [!Important]
> At this time, apps that support both personal accounts and Azure AD (registered through the [app registration portal](https://apps.dev.microsoft.com)) cannot use optional claims.  However, apps registered for just Azure AD using the v2.0 endpoint can get the optional claims they requested in the manifest.

## Standard optional claims set
The set of optional claims available by default for applications to use are listed below.  To add custom optional claims for your application, see [Directory Extensions](active-directory-optional-claims.md#Configuring-custom-claims-via-directory-extensions), below.  Note that when adding claims to the **access token**, this will apply to access tokens requested *for* the application (a web API), not those *by* the application.  This ensures that no matter the client accessing your API, the right data is present in the access token they use to authenticate against your API.
=======
| Azure AD account            | Supported                          | Supported      |

## Standard optional claims set

The set of optional claims available by default for applications to use are listed below.  To add custom optional claims for your application, see [Directory Extensions](active-directory-optional-claims.md#Configuring-custom-claims-via-directory-extensions), below. 
>>>>>>> bda3c711

> [!Note]
>The majority of these claims can be included in JWTs for v1.0 and v2.0 tokens, but not SAML tokens, except where noted in the Token Type column.  Additionally, while optional claims are only supported for AAD users currently, MSA support is being added.  When MSA has optional claims support on the v2.0 endpoint, the User Type column will denote if a claim is available for an AAD or MSA user.  

**Table 2: Standard optional claim set**

| Name                        | Description   | Token Type | User Type | Notes  |
|-----------------------------|----------------|------------|-----------|--------|
| `auth_time`                | Time when the user last authenticated.  See OpenID Connect spec.| JWT        |           |  |
| `tenant_region_scope`      | Region of the resource tenant | JWT        |           | |
| `signin_state`             | Sign in state claim   | JWT        |           | 6 return values, as flags:<br> "dvc_mngd": Device is managed<br> "dvc_cmp": Device is compliant<br> "dvc_dmjd": Device is domain joined<br> "dvc_mngd_app": Device is managed via MDM<br> "inknownntwk": Device is inside a known network.<br> "kmsi": Keep Me Signed In was used. <br> |
| `controls`                 | Multivalue claim containing the session controls enforced by Conditional Access policies.  | JWT        |           | 3 values:<br> "app_res": The app needs to enforce more granular restrictions. <br> "ca_enf": Conditional Access enforcement was deferred and is still required. <br> "no_cookie": This token is insufficient to exchange for a cookie in the browser. <br>  |
| `home_oid`                 | For guest users, the object ID of the user in the user’s home tenant.| JWT        |           | |
| `sid`                      | Session ID, used for per-session user signout. | JWT        |           |         |
| `platf`                    | Device platform    | JWT        |           | Restricted to managed devices that can verify device type.|
| `verified_primary_email`   | Sourced from the user’s PrimaryAuthoritativeEmail      | JWT        |           |         |
| `verified_secondary_email` | Sourced from the user’s SecondaryAuthoritativeEmail   | JWT        |           |        |
| `enfpolids`                | Enforced policy IDs. A list of the policy IDs that were evaluated for the current user.  | JWT |  |  |
| `vnet`                     | VNET specifier information.    | JWT        |           |      |
| `fwd`                      | IP address.| JWT    |   | Adds the original IPv4 address of the requesting client (when inside a VNET) |
| `ctry`                     | User’s country | JWT |           | Azure AD returns the `ctry` optional claim if it's present and the value of the claim is a standard two-letter country code, such as FR, JP, SZ, and so on. |
| `tenant_ctry`              | Resource tenant’s country | JWT | | |
| `xms_pdl`		     | Preferred data location   | JWT | | For Multi-Geo tenants, this is the 3-letter code showing which geographic region the user is in.  For more details, see the [Azure AD Connect documentation about preferred data location](https://docs.microsoft.com/azure/active-directory/connect/active-directory-aadconnectsync-feature-preferreddatalocation). <br> For example: `APC` for Asia Pacific. |
| `xms_pl`                   | User preferred language  | JWT ||The user’s preferred language, if set.  Sourced from their home tenant, in guest access scenarios.  Formatted LL-CC (“en-us”). |
| `xms_tpl`                  | Tenant preferred language| JWT | | The resource tenant’s preferred language, if set.  Formatted LL (“en”). |
| `ztdid`                    | Zero-touch Deployment ID | JWT | | The device identity used for [Windows AutoPilot](https://docs.microsoft.com/windows/deployment/windows-autopilot/windows-10-autopilot) |
| `acct`   		     | Users account status in tenant.   | JWT, SAML | | If the user is a member of the tenant, the value is `0`.  If they are a guest, the value is `1`.  |
| `upn`                      | UserPrincipalName claim.  | JWT, SAML  |           | Although this claim is automatically included, you can specify it as an optional claim to attach additional properties to modify its behavior in the guest user case.  <br> Additional properties: <br> `include_externally_authenticated_upn` <br> `include_externally_authenticated_upn_without_hash` |

### v2.0 optional claims

These claims are always included in v1.0 tokens, but not included in v2.0 tokens unless requested.  These claims are only applicable for  JWTs (ID tokens and Access Tokens).  

**Table 3: V2.0-only optional claims**

| JWT Claim     | Name                            | Description                                                                                                                    | Notes |
|---------------|---------------------------------|--------------------------------------------------------------------------------------------------------------------------------|-------|
| `ipaddr`      | IP Address                      | The IP address the client logged in from.                                                                                      |       |
| `onprem_sid`  | On-Premises Security Identifier |                                                                                                                                |       |
| `pwd_exp`     | Password Expiration Time        | The datetime at which the password expires.                                                                                    |       |
| `pwd_url`     | Change Password URL             | A URL that the user can visit to change their password.                                                                        |       |
| `in_corp`     | Inside Corporate Network        | Signals if the client is logging in from the corporate network. If they are not, the claim is not included                     |       |
| `nickname`    | Nickname                        | An additional name for the user, separate from first or last name.                                                             |       |                                                                                                                |       |
| `family_name` | Last Name                       | Provides the last name, surname, or family name of the user as defined in the Azure AD user object. <br>"family_name":"Miller" |       |
| `given_name`  | First name                      | Provides the first or "given" name of the user, as set on the Azure AD user object.<br>"given_name": "Frank"                   |       |

### Additional properties of optional claims

Some optional claims can be configured to change the way the claim is returned.  These additional properties are mostly used to help migration of on-premises applications with different data expectations (for example, `include_externally_authenticated_upn_without_hash` helps with clients that cannot handle hashmarks (`#`) in the UPN)

**Table 4: Values for configuring standard optional claims**

| Property name                                     | Additional Property name                                                                                                             | Description |
|---------------------------------------------------|--------------------------------------------------------------------------------------------------------------------------------------|-------------|
| `upn`                                                 |                                                                                                                                      |  Can be used for both SAML and JWT responses.            |
| | `include_externally_authenticated_upn`              | Includes the guest UPN as stored in the resource tenant.  For example, `foo_hometenant.com#EXT#@resourcetenant.com`                            |             
| | `include_externally_authenticated_upn_without_hash` | Same as above, except that the hashmarks (`#`) are replaced with underscores (`_`) , for example `foo_hometenant.com_EXT_@resourcetenant.com` |             

> [!Note]
>Specifying the upn optional claim without an additional property does not change any behavior – in order to see a new claim issued in the token, at least one of the additional properties must be added. 

#### Additional properties example

```json
 "optionalClaims": 
   {
       "idToken": [ 
             { 
                "name": "upn", 
	     	"essential": false,
                "additionalProperties": [ "include_externally_authenticated_upn"]  
              }
        ]
}
```

This OptionalClaims object causes the ID token returned to the client to include another upn with the additional home tenant and resource tenant information.  This will only change the `upn` claim in the token if the user is a guest in the tenant (that uses a different IDP for authentication). 

## Configuring optional claims

You can configure optional claims for your application by modifying the application manifest (See example below). For more information, see the [Understanding the Azure AD application manifest article](reference-app-manifest.md).

**Sample schema:**

```json
"optionalClaims":  
   {
       "idToken": [
             { 
                   "name": "auth_time", 
                   "essential": false
              }
        ],
 "accessToken": [ 
             {
                    "name": "ipaddr", 
                    "essential": false
              }
        ],
"saml2Token": [ 
              { 
                    "name": "upn", 
                    "essential": true
               },
               { 
                    "name": "extension_ab603c56068041afb2f6832e2a17e237_skypeId",
                    "source": "user", 
                    "essential": true
               }
       ]
   }
```

### OptionalClaims Type

Declares the optional claims requested by an application. An application can configure optional claims to be returned in each of three types of tokens (ID token, access token, SAML 2 token) it can receive from the security token service. The application can configure a different set of optional claims to be returned in each token type. The OptionalClaims property of the Application entity is an OptionalClaims object.

**Table 5: OptionalClaims Type Properties**

| Name        | Type                       | Description                                           |
|-------------|----------------------------|-------------------------------------------------------|
| `idToken`     | Collection (OptionalClaim) | The optional claims returned in the JWT ID token.     |
| `accessToken` | Collection (OptionalClaim) | The optional claims returned in the JWT access token. |
| `saml2Token`  | Collection (OptionalClaim) | The optional claims returned in the SAML token.       |

### OptionalClaim Type

Contains an optional claim associated with an application or a service principal. The idToken, accessToken, and saml2Token properties of the [OptionalClaims](https://msdn.microsoft.com/library/azure/ad/graph/api/entity-and-complex-type-reference#optionalclaims-type) type is a collection of OptionalClaim.
If supported by a specific claim, you can also modify the behavior of the OptionalClaim using the AdditionalProperties field.

**Table 6: OptionalClaim Type Properties**

| Name                 | Type                    | Description                                                                                                                                                                                                                                                                                                   |
|----------------------|-------------------------|---------------------------------------------------------------------------------------------------------------------------------------------------------------------------------------------------------------------------------------------------------------------------------------------------------------|
| `name`                 | Edm.String              | The name of the optional claim.                                                                                                                                                                                                                                                                               |
| `source`               | Edm.String              | The source (directory object) of the claim. There are predefined claims and user-defined claims from extension properties. If the source value is null, the claim is a predefined optional claim. If the source value is user, the value in the name property is the extension property from the user object. |
| `essential`            | Edm.Boolean             | If the value is true, the claim specified by the client is necessary to ensure a smooth authorization experience for the specific task requested by the end user. The default value is false.                                                                                                                 |
| `additionalProperties` | Collection (Edm.String) | Additional properties of the claim. If a property exists in this collection, it modifies the behavior of the optional claim specified in the name property.                                                                                                                                                   |
## Configuring custom claims via directory extensions

In addition to the standard optional claims set, tokens can also be configured to include directory schema extensions (see the [Directory schema extensions article](https://msdn.microsoft.com/Library/Azure/Ad/Graph/howto/azure-ad-graph-api-directory-schema-extensions) for more information).  This feature is useful for attaching additional user information that your app can use – for example, an additional identifier or important configuration option that the user has set. 

> [!Note]
> Directory schema extensions are an AAD-only feature, so if your application manifest requests a custom extension and an MSA user logs into your app, these extensions will not be returned. 

### Values for configuring additional optional claims

For extension attributes, use the full name of the extension (in the format: `extension_<appid>_<attributename>`) in the application manifest. The `<appid>` must match the id of the application requesting the claim. 

Within the JWT, these claims will be emitted with the following name format:  `extn.<attributename>`.

Within the SAML tokens, these claims will be emitted with the following URI format: `http://schemas.microsoft.com/identity/claims/extn.<attributename>`

## Optional claims example

In this section, you can walk through a scenario to see how you can use the optional claims feature for your application.
There are multiple options available for updating the properties on an application’s identity configuration to enable and configure optional claims:
-	You can modify the application manifest. The example below will use this method to perform the configuration. Read the [Understanding the Azure AD application manifest document](https://docs.microsoft.com/azure/active-directory/develop/active-directory-application-manifest) first for an introduction to the manifest.
-	It's also possible to write an application that uses the [Graph API](https://docs.microsoft.com/azure/active-directory/develop/active-directory-graph-api) to update your application. The [Entity and complex type reference](https://msdn.microsoft.com/library/azure/ad/graph/api/entity-and-complex-type-reference#optionalclaims-type) in the Graph API reference guide can help you with configuring the optional claims.

**Example:** 
In the example below, you will modify an application’s manifest to add claims to access, ID, and SAML tokens intended for the application.

1. Sign in to the [Azure portal](https://portal.azure.com).
1. After you've authenticated, choose your Azure AD tenant by selecting it from the top right corner of the page.
1. Select **Azure AD extension** from the left navigation panel and click on **App Registrations**.
1. Find the application you want to configure optional claims for in the list and click on it.
1. From the application page, click **Manifest** to open the inline manifest editor. 
1. You can directly edit the manifest using this editor. The manifest follows the schema for the [Application entity](https://msdn.microsoft.com/Library/Azure/Ad/Graph/api/entity-and-complex-type-reference#application-entity), and auto-formats the manifest once saved. New elements will be added to the `OptionalClaims` property.

      ```json
      "optionalClaims": 
      {
            "idToken": [ 
                  { 
                        "name": "upn", 
                        "essential": false, 
                        "additionalProperties": [ "include_externally_authenticated_upn"]  
                  }
            ],
      "accessToken": [ 
                  {
                        "name": "auth_time", 
                        "essential": false
                  }
            ],
      "saml2Token": [ 
                  { 
                        "name": "extension_ab603c56068041afb2f6832e2a17e237_skypeId",
                        "source": "user", 
                        "essential": true
                  }
            ]
      }
      ```
      In this case, different optional claims were added to each type of token that the application can receive. The ID tokens will now contain the UPN for federated users in the full form (`<upn>_<homedomain>#EXT#@<resourcedomain>`). The access tokens that other clients request for this application will now include the auth_time claim. The SAML tokens will now contain the skypeId directory schema extension (in this example, the app ID for this app is ab603c56068041afb2f6832e2a17e237).  The SAML tokens will expose the Skype ID as `extension_skypeId`.

1. When you're finished updating the manifest, click **Save** to save the manifest

## Next steps

<<<<<<< HEAD
## Related content

* Learn more about the [standard claims](v1-id-and-access-tokens.md) provided by Azure AD.
=======
Learn more about the standard claims provided by Azure AD.

- [ID tokens](id-tokens.md)
- [Access tokens](access-tokens.md)
>>>>>>> bda3c711
<|MERGE_RESOLUTION|>--- conflicted
+++ resolved
@@ -40,7 +40,6 @@
 | Account Type | V1.0 Endpoint | V2.0 Endpoint  |
 |--------------|---------------|----------------|
 | Personal Microsoft account  | N/A - RPS Tickets are used instead | Support coming |
-<<<<<<< HEAD
 | Azure AD account          | Supported                          | Supported with caveats      |
 
 > [!Important]
@@ -48,13 +47,6 @@
 
 ## Standard optional claims set
 The set of optional claims available by default for applications to use are listed below.  To add custom optional claims for your application, see [Directory Extensions](active-directory-optional-claims.md#Configuring-custom-claims-via-directory-extensions), below.  Note that when adding claims to the **access token**, this will apply to access tokens requested *for* the application (a web API), not those *by* the application.  This ensures that no matter the client accessing your API, the right data is present in the access token they use to authenticate against your API.
-=======
-| Azure AD account            | Supported                          | Supported      |
-
-## Standard optional claims set
-
-The set of optional claims available by default for applications to use are listed below.  To add custom optional claims for your application, see [Directory Extensions](active-directory-optional-claims.md#Configuring-custom-claims-via-directory-extensions), below. 
->>>>>>> bda3c711
 
 > [!Note]
 >The majority of these claims can be included in JWTs for v1.0 and v2.0 tokens, but not SAML tokens, except where noted in the Token Type column.  Additionally, while optional claims are only supported for AAD users currently, MSA support is being added.  When MSA has optional claims support on the v2.0 endpoint, the User Type column will denote if a claim is available for an AAD or MSA user.  
@@ -256,13 +248,7 @@
 
 ## Next steps
 
-<<<<<<< HEAD
-## Related content
-
-* Learn more about the [standard claims](v1-id-and-access-tokens.md) provided by Azure AD.
-=======
 Learn more about the standard claims provided by Azure AD.
 
 - [ID tokens](id-tokens.md)
-- [Access tokens](access-tokens.md)
->>>>>>> bda3c711
+- [Access tokens](access-tokens.md)