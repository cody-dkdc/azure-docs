---
title: Learn about the authorization protocols supported by Microsoft identity platform | Azure
description: A guide to OAuth 2.0 and OpenID Connect protocols that are supported by the Microsoft identity platform endpoint.
services: active-directory
documentationcenter: ''
author: rwike77
manager: CelesteDG
editor: ''

ms.assetid: 5fb4fa1b-8fc4-438e-b3b0-258d8c145f22
ms.service: active-directory
ms.subservice: develop
ms.workload: identity
ms.tgt_pltfrm: na
ms.devlang: na
ms.topic: article
ms.date: 04/11/2019
<<<<<<< HEAD
ms.author: celested
=======
ms.author: ryanwi
>>>>>>> 6a383dfd
ms.reviewer: hirsin
ms.custom: aaddev
ms.collection: M365-identity-device-management
---

# Microsoft identity platform protocols

The Microsoft identity platform endpoint for identity-as-a-service with industry standard protocols, OpenID Connect and OAuth 2.0. While the service is standards-compliant, there can be subtle differences between any two implementations of these protocols. The information here will be useful if you choose to write your code by directly sending and handling HTTP requests or use a third party open-source library, rather than using one of our [open-source libraries](reference-v2-libraries.md).

> [!NOTE]
> Not all Azure AD scenarios and features are supported by the Microsoft identity platform endpoint. To determine if you should use the Microsoft identity platform endpoint, read about [Microsoft identity platform limitations](active-directory-v2-limitations.md).

## The basics

In nearly all OAuth 2.0 and OpenID Connect flows, there are four parties involved in the exchange:

![OAuth 2.0 Roles](./media/active-directory-v2-flows/protocols-roles.svg)

* The **Authorization Server** is the Microsoft identity platform endpoint and responsible for ensuring the user's identity, granting and revoking access to resources, and issuing tokens. The authorization server also known as the identity provider - it securely handles anything to do with the user's information, their access, and the trust relationships between parties in a flow.
* The **Resource Owner** is typically the end user. It's the party that owns the data and has the power to allow third parties to access that data or resource.
* The **OAuth Client** is your app, identified by its application ID. The OAuth client is usually the party that the end user interacts with, and it requests tokens from the authorization server. The client must be granted permission to access the resource by the resource owner.
* The **Resource Server** is where the resource or data resides. It trusts the Authorization Server to securely authenticate and authorize the OAuth Client, and uses Bearer access tokens to ensure that access to a resource can be granted.

## App Registration

<<<<<<< HEAD
Every app that wants to accept both personal and work or school accounts must be registered through the new **App registrations (Preview)** experience in the [Azure portal](https://portal.azure.com/?Microsoft_AAD_RegisteredApps=true#blade/Microsoft_AAD_RegisteredApps/ApplicationsListBlade) before it can sign these users in using OAuth 2.0 or OpenID Connect. The app registration process will collect and assign a few values to your app:
=======
Every app that wants to accept both personal and work or school accounts must be registered through the **App registrations** experience in the [Azure portal](https://aka.ms/appregistrations) before it can sign these users in using OAuth 2.0 or OpenID Connect. The app registration process will collect and assign a few values to your app:
>>>>>>> 6a383dfd

* An **Application ID** that uniquely identifies your app
* A **Redirect URI** or **Package Identifier** that can be used to direct responses back to your app
* A few other scenario-specific values.

For more details, learn how to [register an app](quickstart-register-app.md).

## Endpoints

Once registered, the app communicates with Microsoft identity platform by sending requests to the endpoint:

```
https://login.microsoftonline.com/{tenant}/oauth2/v2.0/authorize
https://login.microsoftonline.com/{tenant}/oauth2/v2.0/token
```

Where the `{tenant}` can take one of four different values:

| Value | Description |
| --- | --- |
| `common` | Allows users with both personal Microsoft accounts and work/school accounts from Azure AD to sign into the application. |
| `organizations` | Allows only users with work/school accounts from Azure AD to sign into the application. |
| `consumers` | Allows only users with personal Microsoft accounts (MSA) to sign into the application. |
| `8eaef023-2b34-4da1-9baa-8bc8c9d6a490` or `contoso.onmicrosoft.com` | Allows only users with work/school accounts from a particular Azure AD tenant to sign into the application. Either the friendly domain name of the Azure AD tenant or the tenant's GUID identifier can be used. |

To learn how to interact with these endpoints, choose a particular app type in the [Protocols](#protocols) section and follow the links for more info.

> [!TIP]
> Any app registered in Azure AD can use the Microsoft identity platform endpoint, even if they don't sign in personal accounts.  This way, you can migrate existing applications to Microsoft identity platform and [MSAL](reference-v2-libraries.md) without re-creating your application.  

## Tokens

The Microsoft identity platform implementation of OAuth 2.0 and OpenID Connect make extensive use of bearer tokens, including bearer tokens represented as JWTs. A bearer token is a lightweight security token that grants the “bearer” access to a protected resource. In this sense, the “bearer” is any party that can present the token. Though a party must first authenticate with Microsoft identity platform to receive the bearer token, if the required steps are not taken to secure the token in transmission and storage, it can be intercepted and used by an unintended party. While some security tokens have a built-in mechanism for preventing unauthorized parties from using them, bearer tokens do not have this mechanism and must be transported in a secure channel such as transport layer security (HTTPS). If a bearer token is transmitted in the clear, a malicious party can use a man-in-the-middle attack to acquire the token and use it for unauthorized access to a protected resource. The same security principles apply when storing or caching bearer tokens for later use. Always ensure that your app transmits and stores bearer tokens in a secure manner. For more security considerations on bearer tokens, see [RFC 6750 Section 5](https://tools.ietf.org/html/rfc6750).

Further details of different types of tokens used in the Microsoft identity platform endpoint is available in [the Microsoft identity platform endpoint token reference](v2-id-and-access-tokens.md).

## Protocols

If you're ready to see some example requests, get started with one of the below tutorials. Each one corresponds to a particular authentication scenario. If you need help determining which is the right flow for you,
check out [the types of apps you can build with Microsoft identity platform](v2-app-types.md).

* [Build mobile and native application with OAuth 2.0](v2-oauth2-auth-code-flow.md)
* [Build web apps with OpenID Connect](v2-protocols-oidc.md)
* [Build single-page apps with the OAuth 2.0 Implicit Flow](v2-oauth2-implicit-grant-flow.md)
* [Build daemons or server-side processes with the OAuth 2.0 client credentials flow](v2-oauth2-client-creds-grant-flow.md)
* [Get tokens in a web API with the OAuth 2.0 on-behalf-of Flow](v2-oauth2-on-behalf-of-flow.md)<|MERGE_RESOLUTION|>--- conflicted
+++ resolved
@@ -15,11 +15,7 @@
 ms.devlang: na
 ms.topic: article
 ms.date: 04/11/2019
-<<<<<<< HEAD
-ms.author: celested
-=======
 ms.author: ryanwi
->>>>>>> 6a383dfd
 ms.reviewer: hirsin
 ms.custom: aaddev
 ms.collection: M365-identity-device-management
@@ -45,11 +41,7 @@
 
 ## App Registration
 
-<<<<<<< HEAD
-Every app that wants to accept both personal and work or school accounts must be registered through the new **App registrations (Preview)** experience in the [Azure portal](https://portal.azure.com/?Microsoft_AAD_RegisteredApps=true#blade/Microsoft_AAD_RegisteredApps/ApplicationsListBlade) before it can sign these users in using OAuth 2.0 or OpenID Connect. The app registration process will collect and assign a few values to your app:
-=======
 Every app that wants to accept both personal and work or school accounts must be registered through the **App registrations** experience in the [Azure portal](https://aka.ms/appregistrations) before it can sign these users in using OAuth 2.0 or OpenID Connect. The app registration process will collect and assign a few values to your app:
->>>>>>> 6a383dfd
 
 * An **Application ID** that uniquely identifies your app
 * A **Redirect URI** or **Package Identifier** that can be used to direct responses back to your app
