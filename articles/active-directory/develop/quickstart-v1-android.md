--- conflicted
+++ resolved
@@ -21,13 +21,9 @@
 #Customer intent: As an application developer, I want to know how to build an Android app that integrates with Azure AD for sign-in and calls Azure AD protected APIs using OAuth 2.0.
 ---
 
-<<<<<<< HEAD
 # Quickstart: Sign in users and call the Microsoft Graph API from an Android app
 
 [!INCLUDE [active-directory-develop-applies-v1-adal](../../../includes/active-directory-develop-applies-v1-adal.md)]
-=======
-# Quickstart: Build an Android app that integrates with Azure AD for sign-in and calls protected APIs using OAuth 2.0
->>>>>>> 7652d1cd
 
 If you're developing an Android application, Microsoft makes it simple and straightforward to sign in Azure Active Directory (Azure AD) users. Azure AD enables your application to access user data through the Microsoft Graph or your own protected web API.
 
