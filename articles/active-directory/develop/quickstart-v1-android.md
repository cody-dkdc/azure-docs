--- conflicted
+++ resolved
@@ -22,11 +22,7 @@
 
 # Azure AD Android getting started
 
-<<<<<<< HEAD
-[!INCLUDE [active-directory-develop-applies-to-v1](../../../includes/active-directory-develop-applies-to-v1.md)]
-=======
 [!INCLUDE [active-directory-develop-applies-v1](../../../includes/active-directory-develop-applies-v1.md)]
->>>>>>> 1ecebbf7
 
 If you're developing an Android application, Microsoft makes it simple and straightforward to sign in Azure Active Directory (Azure AD) users. Azure AD enables your application to access user data through the Microsoft Graph or your own protected web API. 
 
