---
title: Azure Active Directory ID token reference | Microsoft Docs
description: Learn how to use id_tokens emitted by the v1.0 and v2.0 endpoints of Azure AD. 
services: active-directory
documentationcenter: ''
author: CelesteDG
manager: mtillman
editor: ''

ms.service: active-directory
ms.component: develop
ms.workload: identity
ms.tgt_pltfrm: na
ms.devlang: na
ms.topic: article
<<<<<<< HEAD
ms.date: 10/02/2018
=======
ms.date: 10/05/2018
>>>>>>> df457a2a
ms.author: celested
ms.reviewer: hirsin
ms.custom: aaddev
---
<<<<<<< HEAD

# ID tokens
=======
>>>>>>> df457a2a

# ID tokens

`id_tokens` are sent to the client application as part of an [OpenID Connect](v1-protocols-openid-connect-code.md) flow. They can be sent along side or instead of an access token, and are used by the client to authenticate the user. 

## Using the id_token

ID Tokens should be used to validate that a user is who they claim to be and get additional useful information about them - it should not be used for authorization in place of an [access token](access-tokens.md). The claims it provides can be used for UX inside your application, keying a database, and providing access to the client application. 

## Claims in an id_token

`id_tokens` for a Microsoft identity are [JWTs](https://tools.ietf.org/html/rfc7519), meaning they consist of a header, payload, and signature portion. You can use the header and payload to verify the authenticity of the token, while the payload contains the information about the user requested by your client. Except where noted, all claims listed here appear in both v1.0 and v2.0 tokens.

### v1.0

```
eyJ0eXAiOiJKV1QiLCJhbGciOiJSUzI1NiIsIng1dCI6IjdfWnVmMXR2a3dMeFlhSFMzcTZsVWpVWUlHdyIsImtpZCI6IjdfWnVmMXR2a3dMeFlhSFMzcTZsVWpVWUlHdyJ9.eyJhdWQiOiJiMTRhNzUwNS05NmU5LTQ5MjctOTFlOC0wNjAxZDBmYzljYWEiLCJpc3MiOiJodHRwczovL3N0cy53aW5kb3dzLm5ldC9mYTE1ZDY5Mi1lOWM3LTQ0NjAtYTc0My0yOWYyOTU2ZmQ0MjkvIiwiaWF0IjoxNTM2Mjc1MTI0LCJuYmYiOjE1MzYyNzUxMjQsImV4cCI6MTUzNjI3OTAyNCwiYWlvIjoiQVhRQWkvOElBQUFBcXhzdUIrUjREMnJGUXFPRVRPNFlkWGJMRDlrWjh4ZlhhZGVBTTBRMk5rTlQ1aXpmZzN1d2JXU1hodVNTajZVVDVoeTJENldxQXBCNWpLQTZaZ1o5ay9TVTI3dVY5Y2V0WGZMT3RwTnR0Z2s1RGNCdGsrTExzdHovSmcrZ1lSbXY5YlVVNFhscGhUYzZDODZKbWoxRkN3PT0iLCJhbXIiOlsicnNhIl0sImVtYWlsIjoiYWJlbGlAbWljcm9zb2Z0LmNvbSIsImZhbWlseV9uYW1lIjoiTGluY29sbiIsImdpdmVuX25hbWUiOiJBYmUiLCJpZHAiOiJodHRwczovL3N0cy53aW5kb3dzLm5ldC83MmY5ODhiZi04NmYxLTQxYWYtOTFhYi0yZDdjZDAxMWRiNDcvIiwiaXBhZGRyIjoiMTMxLjEwNy4yMjIuMjIiLCJuYW1lIjoiYWJlbGkiLCJub25jZSI6IjEyMzUyMyIsIm9pZCI6IjA1ODMzYjZiLWFhMWQtNDJkNC05ZWMwLTFiMmJiOTE5NDQzOCIsInJoIjoiSSIsInN1YiI6IjVfSjlyU3NzOC1qdnRfSWN1NnVlUk5MOHhYYjhMRjRGc2dfS29vQzJSSlEiLCJ0aWQiOiJmYTE1ZDY5Mi1lOWM3LTQ0NjAtYTc0My0yOWYyOTU2ZmQ0MjkiLCJ1bmlxdWVfbmFtZSI6IkFiZUxpQG1pY3Jvc29mdC5jb20iLCJ1dGkiOiJMeGVfNDZHcVRrT3BHU2ZUbG40RUFBIiwidmVyIjoiMS4wIn0=.UJQrCA6qn2bXq57qzGX_-D3HcPHqBMOKDPx4su1yKRLNErVD8xkxJLNLVRdASHqEcpyDctbdHccu6DPpkq5f0ibcaQFhejQNcABidJCTz0Bb2AbdUCTqAzdt9pdgQvMBnVH1xk3SCM6d4BbT4BkLLj10ZLasX7vRknaSjE_C5DI7Fg4WrZPwOhII1dB0HEZ_qpNaYXEiy-o94UJ94zCr07GgrqMsfYQqFR7kn-mn68AjvLcgwSfZvyR_yIK75S_K37vC3QryQ7cNoafDe9upql_6pB2ybMVlgWPs_DmbJ8g0om-sPlwyn74Cc1tW3ze-Xptw_2uVdPgWyqfuWAfq6Q
```

View this v1.0 sample token in [jwt.ms](https://jwt.ms/#id_token=eyJ0eXAiOiJKV1QiLCJhbGciOiJSUzI1NiIsIng1dCI6IjdfWnVmMXR2a3dMeFlhSFMzcTZsVWpVWUlHdyIsImtpZCI6IjdfWnVmMXR2a3dMeFlhSFMzcTZsVWpVWUlHdyJ9.eyJhdWQiOiJiMTRhNzUwNS05NmU5LTQ5MjctOTFlOC0wNjAxZDBmYzljYWEiLCJpc3MiOiJodHRwczovL3N0cy53aW5kb3dzLm5ldC9mYTE1ZDY5Mi1lOWM3LTQ0NjAtYTc0My0yOWYyOTU2ZmQ0MjkvIiwiaWF0IjoxNTM2Mjc1MTI0LCJuYmYiOjE1MzYyNzUxMjQsImV4cCI6MTUzNjI3OTAyNCwiYWlvIjoiQVhRQWkvOElBQUFBcXhzdUIrUjREMnJGUXFPRVRPNFlkWGJMRDlrWjh4ZlhhZGVBTTBRMk5rTlQ1aXpmZzN1d2JXU1hodVNTajZVVDVoeTJENldxQXBCNWpLQTZaZ1o5ay9TVTI3dVY5Y2V0WGZMT3RwTnR0Z2s1RGNCdGsrTExzdHovSmcrZ1lSbXY5YlVVNFhscGhUYzZDODZKbWoxRkN3PT0iLCJhbXIiOlsicnNhIl0sImVtYWlsIjoiYWJlbGlAbWljcm9zb2Z0LmNvbSIsImZhbWlseV9uYW1lIjoiTGluY29sbiIsImdpdmVuX25hbWUiOiJBYmUiLCJpZHAiOiJodHRwczovL3N0cy53aW5kb3dzLm5ldC83MmY5ODhiZi04NmYxLTQxYWYtOTFhYi0yZDdjZDAxMWRiNDcvIiwiaXBhZGRyIjoiMTMxLjEwNy4yMjIuMjIiLCJuYW1lIjoiYWJlbGkiLCJub25jZSI6IjEyMzUyMyIsIm9pZCI6IjA1ODMzYjZiLWFhMWQtNDJkNC05ZWMwLTFiMmJiOTE5NDQzOCIsInJoIjoiSSIsInN1YiI6IjVfSjlyU3NzOC1qdnRfSWN1NnVlUk5MOHhYYjhMRjRGc2dfS29vQzJSSlEiLCJ0aWQiOiJmYTE1ZDY5Mi1lOWM3LTQ0NjAtYTc0My0yOWYyOTU2ZmQ0MjkiLCJ1bmlxdWVfbmFtZSI6IkFiZUxpQG1pY3Jvc29mdC5jb20iLCJ1dGkiOiJMeGVfNDZHcVRrT3BHU2ZUbG40RUFBIiwidmVyIjoiMS4wIn0=.UJQrCA6qn2bXq57qzGX_-D3HcPHqBMOKDPx4su1yKRLNErVD8xkxJLNLVRdASHqEcpyDctbdHccu6DPpkq5f0ibcaQFhejQNcABidJCTz0Bb2AbdUCTqAzdt9pdgQvMBnVH1xk3SCM6d4BbT4BkLLj10ZLasX7vRknaSjE_C5DI7Fg4WrZPwOhII1dB0HEZ_qpNaYXEiy-o94UJ94zCr07GgrqMsfYQqFR7kn-mn68AjvLcgwSfZvyR_yIK75S_K37vC3QryQ7cNoafDe9upql_6pB2ybMVlgWPs_DmbJ8g0om-sPlwyn74Cc1tW3ze-Xptw_2uVdPgWyqfuWAfq6Q).

### v2.0

```
eyJ0eXAiOiJKV1QiLCJhbGciOiJSUzI1NiIsImtpZCI6IjFMVE16YWtpaGlSbGFfOHoyQkVKVlhlV01xbyJ9.eyJ2ZXIiOiIyLjAiLCJpc3MiOiJodHRwczovL2xvZ2luLm1pY3Jvc29mdG9ubGluZS5jb20vOTE4ODA0MGQtNmM2Ny00YzViLWIxMTItMzZhMzA0YjY2ZGFkL3YyLjAiLCJzdWIiOiJBQUFBQUFBQUFBQUFBQUFBQUFBQUFJa3pxRlZyU2FTYUZIeTc4MmJidGFRIiwiYXVkIjoiNmNiMDQwMTgtYTNmNS00NmE3LWI5OTUtOTQwYzc4ZjVhZWYzIiwiZXhwIjoxNTM2MzYxNDExLCJpYXQiOjE1MzYyNzQ3MTEsIm5iZiI6MTUzNjI3NDcxMSwibmFtZSI6IkFiZSBMaW5jb2xuIiwicHJlZmVycmVkX3VzZXJuYW1lIjoiQWJlTGlAbWljcm9zb2Z0LmNvbSIsIm9pZCI6IjAwMDAwMDAwLTAwMDAtMDAwMC02NmYzLTMzMzJlY2E3ZWE4MSIsInRpZCI6IjMzMzgwNDBkLTZjNjctNGM1Yi1iMTEyLTM2YTMwNGI2NmRhZCIsIm5vbmNlIjoiMTIzNTIzIiwiYWlvIjoiRGYyVVZYTDFpeCFsTUNXTVNPSkJjRmF0emNHZnZGR2hqS3Y4cTVnMHg3MzJkUjVNQjVCaXN2R1FPN1lXQnlqZDhpUURMcSFlR2JJRGFreXA1bW5PcmNkcUhlWVNubHRlcFFtUnA2QUlaOGpZIn0=.1AFWW-Ck5nROwSlltm7GzZvDwUkqvhSQpm55TQsmVo9Y59cLhRXpvB8n-55HCr9Z6G_31_UbeUkoz612I2j_Sm9FFShSDDjoaLQr54CreGIJvjtmS3EkK9a7SJBbcpL1MpUtlfygow39tFjY7EVNW9plWUvRrTgVk7lYLprvfzw-CIqw3gHC-T7IK_m_xkr08INERBtaecwhTeN4chPC4W3jdmw_lIxzC48YoQ0dB1L9-ImX98Egypfrlbm0IBL5spFzL6JDZIRRJOu8vecJvj1mq-IUhGt0MacxX8jdxYLP-KUu2d9MbNKpCKJuZ7p8gwTL5B7NlUdh_dmSviPWrw
```

View this v2.0 sample token in [jwt.ms](https://jwt.ms/#id_token=eyJ0eXAiOiJKV1QiLCJhbGciOiJSUzI1NiIsImtpZCI6IjFMVE16YWtpaGlSbGFfOHoyQkVKVlhlV01xbyJ9.eyJ2ZXIiOiIyLjAiLCJpc3MiOiJodHRwczovL2xvZ2luLm1pY3Jvc29mdG9ubGluZS5jb20vOTE4ODA0MGQtNmM2Ny00YzViLWIxMTItMzZhMzA0YjY2ZGFkL3YyLjAiLCJzdWIiOiJBQUFBQUFBQUFBQUFBQUFBQUFBQUFJa3pxRlZyU2FTYUZIeTc4MmJidGFRIiwiYXVkIjoiNmNiMDQwMTgtYTNmNS00NmE3LWI5OTUtOTQwYzc4ZjVhZWYzIiwiZXhwIjoxNTM2MzYxNDExLCJpYXQiOjE1MzYyNzQ3MTEsIm5iZiI6MTUzNjI3NDcxMSwibmFtZSI6IkFiZSBMaW5jb2xuIiwicHJlZmVycmVkX3VzZXJuYW1lIjoiQWJlTGlAbWljcm9zb2Z0LmNvbSIsIm9pZCI6IjAwMDAwMDAwLTAwMDAtMDAwMC02NmYzLTMzMzJlY2E3ZWE4MSIsInRpZCI6IjMzMzgwNDBkLTZjNjctNGM1Yi1iMTEyLTM2YTMwNGI2NmRhZCIsIm5vbmNlIjoiMTIzNTIzIiwiYWlvIjoiRGYyVVZYTDFpeCFsTUNXTVNPSkJjRmF0emNHZnZGR2hqS3Y4cTVnMHg3MzJkUjVNQjVCaXN2R1FPN1lXQnlqZDhpUURMcSFlR2JJRGFreXA1bW5PcmNkcUhlWVNubHRlcFFtUnA2QUlaOGpZIn0=.1AFWW-Ck5nROwSlltm7GzZvDwUkqvhSQpm55TQsmVo9Y59cLhRXpvB8n-55HCr9Z6G_31_UbeUkoz612I2j_Sm9FFShSDDjoaLQr54CreGIJvjtmS3EkK9a7SJBbcpL1MpUtlfygow39tFjY7EVNW9plWUvRrTgVk7lYLprvfzw-CIqw3gHC-T7IK_m_xkr08INERBtaecwhTeN4chPC4W3jdmw_lIxzC48YoQ0dB1L9-ImX98Egypfrlbm0IBL5spFzL6JDZIRRJOu8vecJvj1mq-IUhGt0MacxX8jdxYLP-KUu2d9MbNKpCKJuZ7p8gwTL5B7NlUdh_dmSviPWrw).

### Header claims

|Claim | Format | Description |
|-----|--------|-------------|
|`typ` | String - always "JWT" | Indicates that the token is a JWT.|
|`alg` | String | Indicates the algorithm that was used to sign the token. Example: "RS256" |
|`kid` | String | Thumbprint for the public key used to sign this token. Emitted in both v1.0 and v2.0 `id_tokens`. |
|`x5t` | String | The same (in use and value) as `kid`. However, this is a legacy claim emitted only in v1.0 `id_tokens` for compatibility purposes. |

### Payload claims

|Claim | Format | Description |
|-----|--------|-------------|
<<<<<<< HEAD
|`aud` |  String, an App ID URI | Identifies the intended recipient of the token. In `id_tokens`, the audience is your app's Application ID, assigned to your app in the Azure portal. Your app should validate this value, and reject the token if the value does not match. |
|`iss` |  String, an STS URI | Identifies the security token service (STS) that constructs and returns the token, and the Azure AD tenant in which the user was authenticated. If the token was issued by the v2.0 endpoint, the URI will end in `/v2.0`.  The GUID that indicates that the user is a consumer user from a Microsoft account is `9188040d-6c67-4c5b-b112-36a304b66dad`. Your app should use the GUID portion of the claim to restrict the set of tenants that can sign in to the app, if applicable. |
|`iat` |  int, a UNIX timestamp | "Issued At" indicates when the authentication for this token occurred.  |
|`idp`|String, usually an STS URI | Records the identity provider that authenticated the subject of the token. This value is identical to the value of the Issuer claim unless the user account not in the same tenant as the issuer - guests, for instance. If the claim is not present, it means that the value of `iss` can be used instead.  For personal accounts being used in an orgnizational context (for instance, a personal account invited to an Azure AD tenant), the `idp` claim may be 'live.com' or an STS URI containing the Microsoft account tenant `9188040d-6c67-4c5b-b112-36a304b66dad`. |
|`nbf` |  int, a UNIX timestamp | The "nbf" (not before) claim identifies the time before which the JWT MUST NOT be accepted for processing.|
|`exp` |  int, a UNIX timestamp | The "exp" (expiration time) claim identifies the expiration time on or after which the JWT MUST NOT be accepted for processing.  It's important to note that a resource may reject the token before this time as well - if for example a change in authentication is required or a token revocation has been detected. |
=======
|`aud` | String, an App ID URI | Identifies the intended recipient of the token. In `id_tokens`, the audience is your app's Application ID, assigned to your app in the Azure portal. Your app should validate this value, and reject the token if the value does not match. |
|`iss` | String, an STS URI | Identifies the security token service (STS) that constructs and returns the token, and the Azure AD tenant in which the user was authenticated. If the token was issued by the v2.0 endpoint, the URI will end in `/v2.0`. The GUID that indicates that the user is a consumer user from a Microsoft account is `9188040d-6c67-4c5b-b112-36a304b66dad`. Your app should use the GUID portion of the claim to restrict the set of tenants that can sign in to the app, if applicable. |
|`iat` | int, a UNIX timestamp | "Issued At" indicates when the authentication for this token occurred. |
|`nbf` | int, a UNIX timestamp | The "nbf" (not before) claim identifies the time before which the JWT MUST NOT be accepted for processing.|
|`exp` | int, a UNIX timestamp | The "exp" (expiration time) claim identifies the expiration time on or after which the JWT MUST NOT be accepted for processing. It's important to note that a resource may reject the token before this time as well - if for example a change in authentication is required or a token revocation has been detected. |
>>>>>>> df457a2a
| `c_hash`| String |The code hash is included in ID tokens only when the ID token is issued with an OAuth 2.0 authorization code. It can be used to validate the authenticity of an authorization code. For details about performing this validation, see the [OpenID Connect specification](http://openid.net/specs/openid-connect-core-1_0.html). |
|`at_hash`| String |The access token hash is included in ID tokens only when the ID token is issued with an OAuth 2.0 access token. It can be used to validate the authenticity of an access token. For details about performing this validation, see the [OpenID Connect specification](http://openid.net/specs/openid-connect-core-1_0.html). |
|`aio` | Opaque String | An internal claim used by Azure AD to record data for token reuse. Should be ignored.|
|`preferred_username` | String | The primary username that represents the user. It could be an email address, phone number, or a generic username without a specified format. Its value is mutable and might change over time. Since it is mutable, this value must not be used to make authorization decisions. The `profile` scope is required in order to receive this claim.|
|`name` | String | The `name` claim provides a human-readable value that identifies the subject of the token. The value is not guaranteed to be unique, it is mutable, and it's designed to be used only for display purposes. The `profile` scope is required in order to receive this claim. |
|`nonce`| String | The nonce matches the parameter included in the original /authorize request to the IDP. If it does not match, your application should reject the token. |
|`oid` | String, a GUID | The immutable identifier for an object in the Microsoft identity system, in this case, a user account. This ID uniquely identifies the user across applications - two different applications signing in the same user will receive the same value in the `oid` claim. The Microsoft Graph will return this ID as the `id` property for a given user account. Because the `oid` allows multiple apps to correlate users, the `profile` scope is required in order to receive this claim. Note that if a single user exists in multiple tenants, the user will contain a different object ID in each tenant - they are considered different accounts, even though the user logs into each account with the same credentials. |
|`rh` | Opaque String |An internal claim used by Azure to revalidate tokens. Should be ignored. |
|`sub` | String, a GUID | The principal about which the token asserts information, such as the user of an app. This value is immutable and cannot be reassigned or reused. The subject is a pairwise identifier - it is unique to a particular application ID. Therefore, if a single user signs into two different apps using two different client IDs, those apps will receive two different values for the subject claim. This may or may not be desired depending on your architecture and privacy requirements. |
|`tid` | String, a GUID | A GUID that represents the Azure AD tenant that the user is from. For work and school accounts, the GUID is the immutable tenant ID of the organization that the user belongs to. For personal accounts, the value is `9188040d-6c67-4c5b-b112-36a304b66dad`. The `profile` scope is required in order to receive this claim. |
|`unique_name` | String | Provides a human readable value that identifies the subject of the token. This value is not guaranteed to be unique within a tenant and should be used only for display purposes. Only issued in v1.0 `id_tokens`. |
|`uti` | Opaque String | An internal claim used by Azure to revalidate tokens. Should be ignored. |
|`ver` | String, either 1.0 or 2.0 | Indicates the version of the id_token. |

## Validating an id_token

Validating an `id_token` is very similar to the first step of [validating an access token](access-tokens.md#validating-tokens) - your client should validate that the correct issuer has sent back the token and that it hasn't been tampered with. Because `id_tokens` are always a JWT, many libraries exist to validate these tokens - we recommend you use one of these rather than doing it yourself. 

To manually validate the token, see the steps details in [validating an access token](access-tokens.md#validating-tokens). After validating the signature on the token, the following claims should be validated in the id_token (these may also be done by your token validation library):

* Timestamps: the `iat`, `nbf`, and `exp` timestamps should all fall before or after the current time, as appropriate. 
* Audience: the `aud` claim should match the app ID for your application.
* Nonce: the `nonce` claim in the payload must match the nonce parameter passed into the /authorize endpoint during the initial request.

## Next steps

* Learn about [Azure AD access tokens](access-tokens.md)<|MERGE_RESOLUTION|>--- conflicted
+++ resolved
@@ -13,20 +13,11 @@
 ms.tgt_pltfrm: na
 ms.devlang: na
 ms.topic: article
-<<<<<<< HEAD
-ms.date: 10/02/2018
-=======
 ms.date: 10/05/2018
->>>>>>> df457a2a
 ms.author: celested
 ms.reviewer: hirsin
 ms.custom: aaddev
 ---
-<<<<<<< HEAD
-
-# ID tokens
-=======
->>>>>>> df457a2a
 
 # ID tokens
 
@@ -69,20 +60,12 @@
 
 |Claim | Format | Description |
 |-----|--------|-------------|
-<<<<<<< HEAD
 |`aud` |  String, an App ID URI | Identifies the intended recipient of the token. In `id_tokens`, the audience is your app's Application ID, assigned to your app in the Azure portal. Your app should validate this value, and reject the token if the value does not match. |
 |`iss` |  String, an STS URI | Identifies the security token service (STS) that constructs and returns the token, and the Azure AD tenant in which the user was authenticated. If the token was issued by the v2.0 endpoint, the URI will end in `/v2.0`.  The GUID that indicates that the user is a consumer user from a Microsoft account is `9188040d-6c67-4c5b-b112-36a304b66dad`. Your app should use the GUID portion of the claim to restrict the set of tenants that can sign in to the app, if applicable. |
 |`iat` |  int, a UNIX timestamp | "Issued At" indicates when the authentication for this token occurred.  |
 |`idp`|String, usually an STS URI | Records the identity provider that authenticated the subject of the token. This value is identical to the value of the Issuer claim unless the user account not in the same tenant as the issuer - guests, for instance. If the claim is not present, it means that the value of `iss` can be used instead.  For personal accounts being used in an orgnizational context (for instance, a personal account invited to an Azure AD tenant), the `idp` claim may be 'live.com' or an STS URI containing the Microsoft account tenant `9188040d-6c67-4c5b-b112-36a304b66dad`. |
 |`nbf` |  int, a UNIX timestamp | The "nbf" (not before) claim identifies the time before which the JWT MUST NOT be accepted for processing.|
 |`exp` |  int, a UNIX timestamp | The "exp" (expiration time) claim identifies the expiration time on or after which the JWT MUST NOT be accepted for processing.  It's important to note that a resource may reject the token before this time as well - if for example a change in authentication is required or a token revocation has been detected. |
-=======
-|`aud` | String, an App ID URI | Identifies the intended recipient of the token. In `id_tokens`, the audience is your app's Application ID, assigned to your app in the Azure portal. Your app should validate this value, and reject the token if the value does not match. |
-|`iss` | String, an STS URI | Identifies the security token service (STS) that constructs and returns the token, and the Azure AD tenant in which the user was authenticated. If the token was issued by the v2.0 endpoint, the URI will end in `/v2.0`. The GUID that indicates that the user is a consumer user from a Microsoft account is `9188040d-6c67-4c5b-b112-36a304b66dad`. Your app should use the GUID portion of the claim to restrict the set of tenants that can sign in to the app, if applicable. |
-|`iat` | int, a UNIX timestamp | "Issued At" indicates when the authentication for this token occurred. |
-|`nbf` | int, a UNIX timestamp | The "nbf" (not before) claim identifies the time before which the JWT MUST NOT be accepted for processing.|
-|`exp` | int, a UNIX timestamp | The "exp" (expiration time) claim identifies the expiration time on or after which the JWT MUST NOT be accepted for processing. It's important to note that a resource may reject the token before this time as well - if for example a change in authentication is required or a token revocation has been detected. |
->>>>>>> df457a2a
 | `c_hash`| String |The code hash is included in ID tokens only when the ID token is issued with an OAuth 2.0 authorization code. It can be used to validate the authenticity of an authorization code. For details about performing this validation, see the [OpenID Connect specification](http://openid.net/specs/openid-connect-core-1_0.html). |
 |`at_hash`| String |The access token hash is included in ID tokens only when the ID token is issued with an OAuth 2.0 access token. It can be used to validate the authenticity of an access token. For details about performing this validation, see the [OpenID Connect specification](http://openid.net/specs/openid-connect-core-1_0.html). |
 |`aio` | Opaque String | An internal claim used by Azure AD to record data for token reuse. Should be ignored.|
