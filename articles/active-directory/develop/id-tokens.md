---
title: Microsoft identity platform ID token reference | Microsoft Docs
description: Learn how to use id_tokens emitted by the Azure AD v1.0 and Microsoft identity platform (v2.0) endpoints. 
services: active-directory
documentationcenter: ''
author: rwike77
manager: CelesteDG

ms.service: active-directory
ms.subservice: develop
ms.workload: identity
ms.tgt_pltfrm: na
ms.devlang: na
<<<<<<< HEAD
ms.topic: article
ms.date: 04/13/2019
ms.author: celested
=======
ms.topic: conceptual
ms.date: 04/13/2019
ms.author: ryanwi
>>>>>>> 6a383dfd
ms.reviewer: hirsin
ms.custom: aaddev
ms:custom: fasttrack-edit
ms.collection: M365-identity-device-management
---

# Microsoft identity platform ID tokens

`id_tokens` are sent to the client application as part of an [OpenID Connect](v1-protocols-openid-connect-code.md) flow. They can be sent along side or instead of an access token, and are used by the client to authenticate the user.

## Using the id_token

ID Tokens should be used to validate that a user is who they claim to be and get additional useful information about them - it shouldn't be used for authorization in place of an [access token](access-tokens.md). The claims it provides can be used for UX inside your application, keying a database, and providing access to the client application.

## Claims in an id_token

`id_tokens` for a Microsoft identity are [JWTs](https://tools.ietf.org/html/rfc7519), meaning they consist of a header, payload, and signature portion. You can use the header and signature to verify the authenticity of the token, while the payload contains the information about the user requested by your client. Except where noted, all claims listed here appear in both v1.0 and v2.0 tokens.

### v1.0

```
eyJ0eXAiOiJKV1QiLCJhbGciOiJSUzI1NiIsIng1dCI6IjdfWnVmMXR2a3dMeFlhSFMzcTZsVWpVWUlHdyIsImtpZCI6IjdfWnVmMXR2a3dMeFlhSFMzcTZsVWpVWUlHdyJ9.eyJhdWQiOiJiMTRhNzUwNS05NmU5LTQ5MjctOTFlOC0wNjAxZDBmYzljYWEiLCJpc3MiOiJodHRwczovL3N0cy53aW5kb3dzLm5ldC9mYTE1ZDY5Mi1lOWM3LTQ0NjAtYTc0My0yOWYyOTU2ZmQ0MjkvIiwiaWF0IjoxNTM2Mjc1MTI0LCJuYmYiOjE1MzYyNzUxMjQsImV4cCI6MTUzNjI3OTAyNCwiYWlvIjoiQVhRQWkvOElBQUFBcXhzdUIrUjREMnJGUXFPRVRPNFlkWGJMRDlrWjh4ZlhhZGVBTTBRMk5rTlQ1aXpmZzN1d2JXU1hodVNTajZVVDVoeTJENldxQXBCNWpLQTZaZ1o5ay9TVTI3dVY5Y2V0WGZMT3RwTnR0Z2s1RGNCdGsrTExzdHovSmcrZ1lSbXY5YlVVNFhscGhUYzZDODZKbWoxRkN3PT0iLCJhbXIiOlsicnNhIl0sImVtYWlsIjoiYWJlbGlAbWljcm9zb2Z0LmNvbSIsImZhbWlseV9uYW1lIjoiTGluY29sbiIsImdpdmVuX25hbWUiOiJBYmUiLCJpZHAiOiJodHRwczovL3N0cy53aW5kb3dzLm5ldC83MmY5ODhiZi04NmYxLTQxYWYtOTFhYi0yZDdjZDAxMWRiNDcvIiwiaXBhZGRyIjoiMTMxLjEwNy4yMjIuMjIiLCJuYW1lIjoiYWJlbGkiLCJub25jZSI6IjEyMzUyMyIsIm9pZCI6IjA1ODMzYjZiLWFhMWQtNDJkNC05ZWMwLTFiMmJiOTE5NDQzOCIsInJoIjoiSSIsInN1YiI6IjVfSjlyU3NzOC1qdnRfSWN1NnVlUk5MOHhYYjhMRjRGc2dfS29vQzJSSlEiLCJ0aWQiOiJmYTE1ZDY5Mi1lOWM3LTQ0NjAtYTc0My0yOWYyOTU2ZmQ0MjkiLCJ1bmlxdWVfbmFtZSI6IkFiZUxpQG1pY3Jvc29mdC5jb20iLCJ1dGkiOiJMeGVfNDZHcVRrT3BHU2ZUbG40RUFBIiwidmVyIjoiMS4wIn0=.UJQrCA6qn2bXq57qzGX_-D3HcPHqBMOKDPx4su1yKRLNErVD8xkxJLNLVRdASHqEcpyDctbdHccu6DPpkq5f0ibcaQFhejQNcABidJCTz0Bb2AbdUCTqAzdt9pdgQvMBnVH1xk3SCM6d4BbT4BkLLj10ZLasX7vRknaSjE_C5DI7Fg4WrZPwOhII1dB0HEZ_qpNaYXEiy-o94UJ94zCr07GgrqMsfYQqFR7kn-mn68AjvLcgwSfZvyR_yIK75S_K37vC3QryQ7cNoafDe9upql_6pB2ybMVlgWPs_DmbJ8g0om-sPlwyn74Cc1tW3ze-Xptw_2uVdPgWyqfuWAfq6Q
```

View this v1.0 sample token in [jwt.ms](https://jwt.ms/#id_token=eyJ0eXAiOiJKV1QiLCJhbGciOiJSUzI1NiIsIng1dCI6IjdfWnVmMXR2a3dMeFlhSFMzcTZsVWpVWUlHdyIsImtpZCI6IjdfWnVmMXR2a3dMeFlhSFMzcTZsVWpVWUlHdyJ9.eyJhdWQiOiJiMTRhNzUwNS05NmU5LTQ5MjctOTFlOC0wNjAxZDBmYzljYWEiLCJpc3MiOiJodHRwczovL3N0cy53aW5kb3dzLm5ldC9mYTE1ZDY5Mi1lOWM3LTQ0NjAtYTc0My0yOWYyOTU2ZmQ0MjkvIiwiaWF0IjoxNTM2Mjc1MTI0LCJuYmYiOjE1MzYyNzUxMjQsImV4cCI6MTUzNjI3OTAyNCwiYWlvIjoiQVhRQWkvOElBQUFBcXhzdUIrUjREMnJGUXFPRVRPNFlkWGJMRDlrWjh4ZlhhZGVBTTBRMk5rTlQ1aXpmZzN1d2JXU1hodVNTajZVVDVoeTJENldxQXBCNWpLQTZaZ1o5ay9TVTI3dVY5Y2V0WGZMT3RwTnR0Z2s1RGNCdGsrTExzdHovSmcrZ1lSbXY5YlVVNFhscGhUYzZDODZKbWoxRkN3PT0iLCJhbXIiOlsicnNhIl0sImVtYWlsIjoiYWJlbGlAbWljcm9zb2Z0LmNvbSIsImZhbWlseV9uYW1lIjoiTGluY29sbiIsImdpdmVuX25hbWUiOiJBYmUiLCJpZHAiOiJodHRwczovL3N0cy53aW5kb3dzLm5ldC83MmY5ODhiZi04NmYxLTQxYWYtOTFhYi0yZDdjZDAxMWRiNDcvIiwiaXBhZGRyIjoiMTMxLjEwNy4yMjIuMjIiLCJuYW1lIjoiYWJlbGkiLCJub25jZSI6IjEyMzUyMyIsIm9pZCI6IjA1ODMzYjZiLWFhMWQtNDJkNC05ZWMwLTFiMmJiOTE5NDQzOCIsInJoIjoiSSIsInN1YiI6IjVfSjlyU3NzOC1qdnRfSWN1NnVlUk5MOHhYYjhMRjRGc2dfS29vQzJSSlEiLCJ0aWQiOiJmYTE1ZDY5Mi1lOWM3LTQ0NjAtYTc0My0yOWYyOTU2ZmQ0MjkiLCJ1bmlxdWVfbmFtZSI6IkFiZUxpQG1pY3Jvc29mdC5jb20iLCJ1dGkiOiJMeGVfNDZHcVRrT3BHU2ZUbG40RUFBIiwidmVyIjoiMS4wIn0=.UJQrCA6qn2bXq57qzGX_-D3HcPHqBMOKDPx4su1yKRLNErVD8xkxJLNLVRdASHqEcpyDctbdHccu6DPpkq5f0ibcaQFhejQNcABidJCTz0Bb2AbdUCTqAzdt9pdgQvMBnVH1xk3SCM6d4BbT4BkLLj10ZLasX7vRknaSjE_C5DI7Fg4WrZPwOhII1dB0HEZ_qpNaYXEiy-o94UJ94zCr07GgrqMsfYQqFR7kn-mn68AjvLcgwSfZvyR_yIK75S_K37vC3QryQ7cNoafDe9upql_6pB2ybMVlgWPs_DmbJ8g0om-sPlwyn74Cc1tW3ze-Xptw_2uVdPgWyqfuWAfq6Q).

### v2.0

```
eyJ0eXAiOiJKV1QiLCJhbGciOiJSUzI1NiIsImtpZCI6IjFMVE16YWtpaGlSbGFfOHoyQkVKVlhlV01xbyJ9.eyJ2ZXIiOiIyLjAiLCJpc3MiOiJodHRwczovL2xvZ2luLm1pY3Jvc29mdG9ubGluZS5jb20vOTE4ODA0MGQtNmM2Ny00YzViLWIxMTItMzZhMzA0YjY2ZGFkL3YyLjAiLCJzdWIiOiJBQUFBQUFBQUFBQUFBQUFBQUFBQUFJa3pxRlZyU2FTYUZIeTc4MmJidGFRIiwiYXVkIjoiNmNiMDQwMTgtYTNmNS00NmE3LWI5OTUtOTQwYzc4ZjVhZWYzIiwiZXhwIjoxNTM2MzYxNDExLCJpYXQiOjE1MzYyNzQ3MTEsIm5iZiI6MTUzNjI3NDcxMSwibmFtZSI6IkFiZSBMaW5jb2xuIiwicHJlZmVycmVkX3VzZXJuYW1lIjoiQWJlTGlAbWljcm9zb2Z0LmNvbSIsIm9pZCI6IjAwMDAwMDAwLTAwMDAtMDAwMC02NmYzLTMzMzJlY2E3ZWE4MSIsInRpZCI6IjMzMzgwNDBkLTZjNjctNGM1Yi1iMTEyLTM2YTMwNGI2NmRhZCIsIm5vbmNlIjoiMTIzNTIzIiwiYWlvIjoiRGYyVVZYTDFpeCFsTUNXTVNPSkJjRmF0emNHZnZGR2hqS3Y4cTVnMHg3MzJkUjVNQjVCaXN2R1FPN1lXQnlqZDhpUURMcSFlR2JJRGFreXA1bW5PcmNkcUhlWVNubHRlcFFtUnA2QUlaOGpZIn0=.1AFWW-Ck5nROwSlltm7GzZvDwUkqvhSQpm55TQsmVo9Y59cLhRXpvB8n-55HCr9Z6G_31_UbeUkoz612I2j_Sm9FFShSDDjoaLQr54CreGIJvjtmS3EkK9a7SJBbcpL1MpUtlfygow39tFjY7EVNW9plWUvRrTgVk7lYLprvfzw-CIqw3gHC-T7IK_m_xkr08INERBtaecwhTeN4chPC4W3jdmw_lIxzC48YoQ0dB1L9-ImX98Egypfrlbm0IBL5spFzL6JDZIRRJOu8vecJvj1mq-IUhGt0MacxX8jdxYLP-KUu2d9MbNKpCKJuZ7p8gwTL5B7NlUdh_dmSviPWrw
```

View this v2.0 sample token in [jwt.ms](https://jwt.ms/#id_token=eyJ0eXAiOiJKV1QiLCJhbGciOiJSUzI1NiIsImtpZCI6IjFMVE16YWtpaGlSbGFfOHoyQkVKVlhlV01xbyJ9.eyJ2ZXIiOiIyLjAiLCJpc3MiOiJodHRwczovL2xvZ2luLm1pY3Jvc29mdG9ubGluZS5jb20vOTE4ODA0MGQtNmM2Ny00YzViLWIxMTItMzZhMzA0YjY2ZGFkL3YyLjAiLCJzdWIiOiJBQUFBQUFBQUFBQUFBQUFBQUFBQUFJa3pxRlZyU2FTYUZIeTc4MmJidGFRIiwiYXVkIjoiNmNiMDQwMTgtYTNmNS00NmE3LWI5OTUtOTQwYzc4ZjVhZWYzIiwiZXhwIjoxNTM2MzYxNDExLCJpYXQiOjE1MzYyNzQ3MTEsIm5iZiI6MTUzNjI3NDcxMSwibmFtZSI6IkFiZSBMaW5jb2xuIiwicHJlZmVycmVkX3VzZXJuYW1lIjoiQWJlTGlAbWljcm9zb2Z0LmNvbSIsIm9pZCI6IjAwMDAwMDAwLTAwMDAtMDAwMC02NmYzLTMzMzJlY2E3ZWE4MSIsInRpZCI6IjMzMzgwNDBkLTZjNjctNGM1Yi1iMTEyLTM2YTMwNGI2NmRhZCIsIm5vbmNlIjoiMTIzNTIzIiwiYWlvIjoiRGYyVVZYTDFpeCFsTUNXTVNPSkJjRmF0emNHZnZGR2hqS3Y4cTVnMHg3MzJkUjVNQjVCaXN2R1FPN1lXQnlqZDhpUURMcSFlR2JJRGFreXA1bW5PcmNkcUhlWVNubHRlcFFtUnA2QUlaOGpZIn0.1AFWW-Ck5nROwSlltm7GzZvDwUkqvhSQpm55TQsmVo9Y59cLhRXpvB8n-55HCr9Z6G_31_UbeUkoz612I2j_Sm9FFShSDDjoaLQr54CreGIJvjtmS3EkK9a7SJBbcpL1MpUtlfygow39tFjY7EVNW9plWUvRrTgVk7lYLprvfzw-CIqw3gHC-T7IK_m_xkr08INERBtaecwhTeN4chPC4W3jdmw_lIxzC48YoQ0dB1L9-ImX98Egypfrlbm0IBL5spFzL6JDZIRRJOu8vecJvj1mq-IUhGt0MacxX8jdxYLP-KUu2d9MbNKpCKJuZ7p8gwTL5B7NlUdh_dmSviPWrw).

### Header claims

|Claim | Format | Description |
|-----|--------|-------------|
|`typ` | String - always "JWT" | Indicates that the token is a JWT.|
|`alg` | String | Indicates the algorithm that was used to sign the token. Example: "RS256" |
|`kid` | String | Thumbprint for the public key used to sign this token. Emitted in both v1.0 and v2.0 `id_tokens`. |
|`x5t` | String | The same (in use and value) as `kid`. However, this is a legacy claim emitted only in v1.0 `id_tokens` for compatibility purposes. |

### Payload claims

This list shows the claims that are in most id_tokens by default (except where noted).  However, your app can use [optional claims](active-directory-optional-claims.md) to request additional claims in the id_token.  These can range from the `groups` claim to information about the user's name.

|Claim | Format | Description |
|-----|--------|-------------|
|`aud` |  String, an App ID URI | Identifies the intended recipient of the token. In `id_tokens`, the audience is your app's Application ID, assigned to your app in the Azure portal. Your app should validate this value, and reject the token if the value does not match. |
|`iss` |  String, an STS URI | Identifies the security token service (STS) that constructs and returns the token, and the Azure AD tenant in which the user was authenticated. If the token was issued by the v2.0 endpoint, the URI will end in `/v2.0`.  The GUID that indicates that the user is a consumer user from a Microsoft account is `9188040d-6c67-4c5b-b112-36a304b66dad`. Your app should use the GUID portion of the claim to restrict the set of tenants that can sign in to the app, if applicable. |
|`iat` |  int, a UNIX timestamp | "Issued At" indicates when the authentication for this token occurred.  |
|`idp`|String, usually an STS URI | Records the identity provider that authenticated the subject of the token. This value is identical to the value of the Issuer claim unless the user account not in the same tenant as the issuer - guests, for instance. If the claim isn't present, it means that the value of `iss` can be used instead.  For personal accounts being used in an organizational context (for instance, a personal account invited to an Azure AD tenant), the `idp` claim may be 'live.com' or an STS URI containing the Microsoft account tenant `9188040d-6c67-4c5b-b112-36a304b66dad`. |
|`nbf` |  int, a UNIX timestamp | The "nbf" (not before) claim identifies the time before which the JWT MUST NOT be accepted for processing.|
|`exp` |  int, a UNIX timestamp | The "exp" (expiration time) claim identifies the expiration time on or after which the JWT MUST NOT be accepted for processing.  It's important to note that a resource may reject the token before this time as well - if, for example, a change in authentication is required or a token revocation has been detected. |
| `c_hash`| String |The code hash is included in ID tokens only when the ID token is issued with an OAuth 2.0 authorization code. It can be used to validate the authenticity of an authorization code. For details about performing this validation, see the [OpenID Connect specification](https://openid.net/specs/openid-connect-core-1_0.html). |
|`at_hash`| String |The access token hash is included in ID tokens only when the ID token is issued with an OAuth 2.0 access token. It can be used to validate the authenticity of an access token. For details about performing this validation, see the [OpenID Connect specification](https://openid.net/specs/openid-connect-core-1_0.html). |
|`aio` | Opaque String | An internal claim used by Azure AD to record data for token reuse. Should be ignored.|
|`preferred_username` | String | The primary username that represents the user. It could be an email address, phone number, or a generic username without a specified format. Its value is mutable and might change over time. Since it is mutable, this value must not be used to make authorization decisions. The `profile` scope is required to receive this claim.|
|`email` | String | The `email` claim is present by default for guest accounts that have an email address.  Your app can request the email claim for managed users (those from the same tenant as the resource) using the `email` [optional claim](active-directory-optional-claims.md).  On the v2.0 endpoint, your app can also request the `email` OpenID Connect scope - you don't need to request both the optional claim and the scope to get the claim.  The email claim only supports addressable mail from the user's profile information. |
|`name` | String | The `name` claim provides a human-readable value that identifies the subject of the token. The value isn't guaranteed to be unique, it is mutable, and it's designed to be used only for display purposes. The `profile` scope is required to receive this claim. |
|`nonce`| String | The nonce matches the parameter included in the original /authorize request to the IDP. If it does not match, your application should reject the token. |
|`oid` | String, a GUID | The immutable identifier for an object in the Microsoft identity system, in this case, a user account. This ID uniquely identifies the user across applications - two different applications signing in the same user will receive the same value in the `oid` claim. The Microsoft Graph will return this ID as the `id` property for a given user account. Because the `oid` allows multiple apps to correlate users, the `profile` scope is required to receive this claim. Note that if a single user exists in multiple tenants, the user will contain a different object ID in each tenant - they're considered different accounts, even though the user logs into each account with the same credentials. |
|`roles`| Array of strings | The set of roles that were assigned to the user who is logging in. |
|`rh` | Opaque String |An internal claim used by Azure to revalidate tokens. Should be ignored. |
|`sub` | String, a GUID | The principal about which the token asserts information, such as the user of an app. This value is immutable and cannot be reassigned or reused. The subject is a pairwise identifier - it is unique to a particular application ID. If a single user signs into two different apps using two different client IDs, those apps will receive two different values for the subject claim. This may or may not be wanted depending on your architecture and privacy requirements. |
|`tid` | String, a GUID | A GUID that represents the Azure AD tenant that the user is from. For work and school accounts, the GUID is the immutable tenant ID of the organization that the user belongs to. For personal accounts, the value is `9188040d-6c67-4c5b-b112-36a304b66dad`. The `profile` scope is required to receive this claim. |
|`unique_name` | String | Provides a human readable value that identifies the subject of the token. This value isn't guaranteed to be unique within a tenant and should be used only for display purposes. Only issued in v1.0 `id_tokens`. |
|`uti` | Opaque String | An internal claim used by Azure to revalidate tokens. Should be ignored. |
|`ver` | String, either 1.0 or 2.0 | Indicates the version of the id_token. |

## Validating an id_token

Validating an `id_token` is similar to the first step of [validating an access token](access-tokens.md#validating-tokens) - your client should validate that the correct issuer has sent back the token and that it hasn't been tampered with. Because `id_tokens` are always a JWT, many libraries exist to validate these tokens - we recommend you use one of these rather than doing it yourself.

To manually validate the token, see the steps details in [validating an access token](access-tokens.md#validating-tokens). After validating the signature on the token, the following claims should be validated in the id_token (these may also be done by your token validation library):

* Timestamps: the `iat`, `nbf`, and `exp` timestamps should all fall before or after the current time, as appropriate. 
* Audience: the `aud` claim should match the app ID for your application.
* Nonce: the `nonce` claim in the payload must match the nonce parameter passed into the /authorize endpoint during the initial request.

## Next steps

* Learn about [access tokens](access-tokens.md)
* Customize the claims in your id_token using [optional claims](active-directory-optional-claims.md).<|MERGE_RESOLUTION|>--- conflicted
+++ resolved
@@ -11,15 +11,9 @@
 ms.workload: identity
 ms.tgt_pltfrm: na
 ms.devlang: na
-<<<<<<< HEAD
-ms.topic: article
-ms.date: 04/13/2019
-ms.author: celested
-=======
 ms.topic: conceptual
 ms.date: 04/13/2019
 ms.author: ryanwi
->>>>>>> 6a383dfd
 ms.reviewer: hirsin
 ms.custom: aaddev
 ms:custom: fasttrack-edit
