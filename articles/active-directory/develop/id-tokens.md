--- conflicted
+++ resolved
@@ -13,11 +13,7 @@
 ms.tgt_pltfrm: na
 ms.devlang: na
 ms.topic: article
-<<<<<<< HEAD
-ms.date: 04/08/2019
-=======
 ms.date: 04/13/2019
->>>>>>> c06ec023
 ms.author: celested
 ms.reviewer: hirsin
 ms.custom: aaddev
@@ -64,11 +60,7 @@
 
 ### Payload claims
 
-<<<<<<< HEAD
-This list shows the claims that are in most id_tokens by default (except where noted).  However, your app can use [optional claims](active-directory-optional-claims.md) to request additional claims in the id_token.  These can range from the `groups` claim to information about the users name.
-=======
 This list shows the claims that are in most id_tokens by default (except where noted).  However, your app can use [optional claims](active-directory-optional-claims.md) to request additional claims in the id_token.  These can range from the `groups` claim to information about the user's name.
->>>>>>> c06ec023
 
 |Claim | Format | Description |
 |-----|--------|-------------|
@@ -96,11 +88,7 @@
 
 ## Validating an id_token
 
-<<<<<<< HEAD
-Validating an `id_token` is very similar to the first step of [validating an access token](access-tokens.md#validating-tokens) - your client should validate that the correct issuer has sent back the token and that it hasn't been tampered with. Because `id_tokens` are always a JWT, many libraries exist to validate these tokens - we recommend you use one of these rather than doing it yourself.
-=======
 Validating an `id_token` is similar to the first step of [validating an access token](access-tokens.md#validating-tokens) - your client should validate that the correct issuer has sent back the token and that it hasn't been tampered with. Because `id_tokens` are always a JWT, many libraries exist to validate these tokens - we recommend you use one of these rather than doing it yourself.
->>>>>>> c06ec023
 
 To manually validate the token, see the steps details in [validating an access token](access-tokens.md#validating-tokens). After validating the signature on the token, the following claims should be validated in the id_token (these may also be done by your token validation library):
 
@@ -110,9 +98,5 @@
 
 ## Next steps
 
-<<<<<<< HEAD
-* Learn about [Azure AD access tokens](access-tokens.md)
-=======
 * Learn about [access tokens](access-tokens.md)
->>>>>>> c06ec023
 * Customize the claims in your id_token using [optional claims](active-directory-optional-claims.md).