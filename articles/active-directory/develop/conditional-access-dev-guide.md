---
title: Developer guidance for Azure Active Directory conditional access
description: Developer guidance and scenarios for Azure AD conditional access
services: active-directory
keywords: 
author: CelesteDG
manager: mtillman

ms.author: celested
ms.reviewer: dadobali
<<<<<<< HEAD
ms.date: 02/28/2019
=======
ms.date: 09/24/2018
>>>>>>> b0fd9aae
ms.service: active-directory
ms.subservice: develop
ms.devlang: na
ms.topic: article
ms.tgt_pltfrm: na
ms.workload: identity
ms.collection: M365-identity-device-management
---

# Developer guidance for Azure Active Directory conditional access

The conditional access feature in Azure Active Directory (Azure AD) offers one of several ways that you can use to secure your app and protect a service. Conditional access enables developers and enterprise customers to protect services in a multitude of ways including:

* Multi-factor authentication
* Allowing only Intune enrolled devices to access specific services
* Restricting user locations and IP ranges

For more information on the full capabilities of conditional access, see [Conditional access in Azure Active Directory](../active-directory-conditional-access-azure-portal.md).

For developers building apps for Azure AD, this article shows how you can use conditional access and you'll also learn about the impact of accessing resources that you don't have control over that may have conditional access policies applied. The article also explores the implications of conditional access in the on-behalf-of flow, web apps, accessing Microsoft Graph, and calling APIs.

Knowledge of [single](quickstart-v1-integrate-apps-with-azure-ad.md) and [multi-tenant](howto-convert-app-to-be-multi-tenant.md) apps and [common authentication patterns](authentication-scenarios.md) is assumed.

## How does conditional access impact an app?

### App types impacted

In most common cases, conditional access does not change an app's behavior or requires any changes from the developer. Only in certain cases when an app indirectly or silently requests a token for a service, an app requires code changes to handle conditional access "challenges". It may be as simple as performing an interactive sign-in request.

Specifically, the following scenarios require code to handle conditional access "challenges":

* Apps performing the on-behalf-of flow
* Apps accessing multiple services/resources
* Single-page apps using ADAL.js
* Web Apps calling a resource

Conditional access policies can be applied to the app, but also can be applied to a web API your app accesses. To learn more about how to configure a conditional access policy, see [Quickstart: Require MFA for specific apps with Azure Active Directory conditional access](../conditional-access/app-based-mfa.md).

Depending on the scenario, an enterprise customer can apply and remove conditional access policies at any time. In order for your app to continue functioning when a new policy is applied, you need to implement the "challenge" handling. The following examples illustrate challenge handling.

### Conditional access examples

Some scenarios require code changes to handle conditional access whereas others work as is. Here are a few scenarios using conditional access to do multi-factor authentication that gives some insight into the difference.

<<<<<<< HEAD
* You are building a single-tenant iOS app and apply a conditional access policy. The app signs in a user and doesn't request access to an API. When the user signs in, the policy is automatically invoked and the user needs to perform multi-factor authentication (MFA). 
=======
* You are building a single-tenant iOS app and apply a conditional access policy. The app signs in a user and doesn't request access to an API. When the user signs in, the policy is automatically invoked and the user needs to perform multi-factor authentication (MFA).
* You are building a multi-tenant web app that uses Microsoft Graph to access Exchange, among other services. An enterprise customer who adopts this app sets a policy on Exchange. When the web app requests a token for MS Graph, the app will not be challenged to comply with the policy. The end user is signed in with valid tokens. When the app attempts to use this token against the Microsoft Graph to access Exchange data, a claims "challenge" is returned to the web app through the ```WWW-Authenticate``` header. The app can then use the ```claims``` in a new request, and the end user will be prompted to comply with the conditions.
>>>>>>> b0fd9aae
* You are building a native app that uses a middle tier service to access a downstream API. An enterprise customer at the company using this app applies a policy to the downstream API. When an end user signs in, the native app requests access to the middle tier and sends the token. The middle tier performs on-behalf-of flow to request access to the downstream API. At this point, a claims "challenge" is presented to the middle tier. The middle tier sends the challenge back to the native app, which needs to comply with the conditional access policy.

#### Microsoft Graph

Microsoft Graph has special considerations when building apps in Conditional Access environments. Generally, the mechanics of Conditional Access behave the same, but the policies your users see will be based on the underlying data your app is requesting from the graph. 

Specifically, all Microsoft Graph scopes represent some dataset that can individually have policies applied. Since Conditional Access policies are assigned the specific datasets, Azure AD will enforce Conditional Access policies based on the data behind Graph - rather than Graph itself.

For example, if an app requests the following Microsoft Graph scopes,

```
scopes="Bookings.Read.All Mail.Read"
```

An app can expect their users to fulfill all policies set on Bookings and Exchange. Some scopes may map to multiple datasets if it grants access. 

### Complying with a conditional access policy

For several different app topologies, a conditional access policy is evaluated when the session is established. As a conditional access policy operates on the granularity of apps and services, the point at which it is invoked depends heavily on the scenario you're trying to accomplish.

<<<<<<< HEAD
When your app attempts to access a service with a conditional access policy, it may encounter a conditional access challenge. This challenge is encoded in the `claims` parameter that comes in a response from Azure AD. Here's an example of this challenge parameter: 
=======
When your app attempts to access a service with a conditional access policy, it may encounter a conditional access challenge. This challenge is encoded in the `claims` parameter that comes in a response from Azure AD or Microsoft Graph. Here's an example of this challenge parameter:
>>>>>>> b0fd9aae

```
claims={"access_token":{"polids":{"essential":true,"Values":["<GUID>"]}}}
```

Developers can take this challenge and append it onto a new request to Azure AD. Passing this state prompts the end user to perform any action necessary to comply with the conditional access policy. In the following scenarios, specifics of the error and how to extract the parameter are explained.

## Scenarios

### Prerequisites

Azure AD conditional access is a feature included in [Azure AD Premium](https://docs.microsoft.com/azure/active-directory/active-directory-whatis). You can learn more about licensing requirements in the [unlicensed usage report](../active-directory-conditional-access-unlicensed-usage-report.md). Developers can join the [Microsoft Developer Network](https://msdn.microsoft.com/dn308572.aspx), which includes a free subscription to the Enterprise Mobility Suite, which includes Azure AD Premium.

### Considerations for specific scenarios

The following information only applies in these conditional access scenarios:

* Apps performing the on-behalf-of flow
* Apps accessing multiple services/resources
* Single-page apps using ADAL.js
<<<<<<< HEAD

The following sections discuss common scenarios that are more complex. The core operating principle is conditional access policies are evaluated at the time the token is requested for the service that has a conditional access policy applied.

## Scenario: App performing the on-behalf-of flow

In this scenario, we walk through the case in which a native app calls a web service/API. In turn, this service does [he "on-behalf-of" flow to call a downstream service. In our case, we've applied our conditional access policy to the downstream service (Web API 2) and are using a native app rather than a server/daemon app. 
=======

The following sections discuss common scenarios that are more complex. The core operating principle is conditional access policies are evaluated at the time the token is requested for the service that has a conditional access policy applied unless it's being accessed through Microsoft Graph.

## Scenario: App accessing Microsoft Graph

In this scenario, learn how a web app requests access to Microsoft Graph. The conditional access policy in this case could be assigned to SharePoint, Exchange, or some other service that is accessed as a workload through Microsoft Graph. In this example, let's assume there's a conditional access policy on SharePoint Online.

![App accessing Microsoft Graph flow diagram](./media/conditional-access-dev-guide/app-accessing-microsoft-graph-scenario.png)

The app first requests authorization to Microsoft Graph which requires accessing a downstream workload without conditional access. The request succeeds without invoking any policy and the app receives tokens for Microsoft Graph. At this point, the app may use the access token in a bearer request for the endpoint requested. Now, the app needs to access a SharePoint Online endpoint of Microsoft Graph, for example: `https://graph.microsoft.com/v1.0/me/mySite`

The app already has a valid token for Microsoft Graph, so it can perform the new request without being issued a new token. This request fails and a claims challenge is issued from Microsoft Graph in the form of an HTTP 403 Forbidden with a ```WWW-Authenticate``` challenge.

Here's an example of the response:

```
HTTP 403; Forbidden
error=insufficient_claims
www-authenticate="Bearer realm="", authorization_uri="https://login.windows.net/common/oauth2/authorize", client_id="<GUID>", error=insufficient_claims, claims={"access_token":{"polids":{"essential":true,"values":["<GUID>"]}}}"
```

The claims challenge is inside the ```WWW-Authenticate``` header, which can be parsed to extract the claims parameter for the next request. Once it's appended to the new request, Azure AD knows to evaluate the conditional access policy when signing in the user and the app is now in compliance with the conditional access policy. Repeating the request to the SharePoint Online endpoint succeeds.

The ```WWW-Authenticate``` header does have a unique structure and is not trivial to parse in order to extract values. Here's a short method to help.

```csharp
        /// <summary>
        /// This method extracts the claims value from the 403 error response from MS Graph.
        /// </summary>
        /// <param name="wwwAuthHeader"></param>
        /// <returns>Value of the claims entry. This should be considered an opaque string.
        /// Returns null if the wwwAuthheader does not contain the claims value. </returns>
        private String extractClaims(String wwwAuthHeader)
        {
            String ClaimsKey = "claims=";
            String ClaimsSubstring = "";
            if (wwwAuthHeader.Contains(ClaimsKey))
            {
                int Index = wwwAuthHeader.IndexOf(ClaimsKey);
                ClaimsSubstring = wwwAuthHeader.Substring(Index, wwwAuthHeader.Length - Index);
                string ClaimsChallenge;
                if (Regex.Match(ClaimsSubstring, @"}$").Success)
                {
                    ClaimsChallenge = ClaimsSubstring.Split('=')[1];
                }
                else
                {
                    ClaimsChallenge = ClaimsSubstring.Substring(0, ClaimsSubstring.IndexOf("},") + 1);
                }
                return ClaimsChallenge;
            }
            return null;
        }
```

For code samples that demonstrate how to handle the claims challenge, refer to the [On-behalf-of code sample](https://github.com/Azure-Samples/active-directory-dotnet-webapi-onbehalfof-ca) for ADAL .NET.

## Scenario: App performing the on-behalf-of flow

In this scenario, we walk through the case in which a native app calls a web service/API. In turn, this service does [he "on-behalf-of" flow to call a downstream service. In our case, we've applied our conditional access policy to the downstream service (Web API 2) and are using a native app rather than a server/daemon app.
>>>>>>> b0fd9aae

![App performing the on-behalf-of flow diagram](./media/conditional-access-dev-guide/app-performing-on-behalf-of-scenario.png)

The initial token request for Web API 1 does not prompt the end user for multi-factor authentication as Web API 1 may not always hit the downstream API. Once Web API 1 tries to request a token on-behalf-of the user for Web API 2, the request fails since the user has not signed in with multi-factor authentication.

Azure AD returns an HTTP response with some interesting data:

> [!NOTE]
> In this instance it's a multi-factor authentication error description, but there's a wide range of `interaction_required` possible pertaining to conditional access.

```
HTTP 400; Bad Request
error=interaction_required
error_description=AADSTS50076: Due to a configuration change made by your administrator, or because you moved to a new location, you must use multi-factor authentication to access '<Web API 2 App/Client ID>'.
claims={"access_token":{"polids":{"essential":true,"Values":["<GUID>"]}}}
```

In Web API 1, we catch the error `error=interaction_required`, and send back the `claims` challenge to the desktop app. At that point, the desktop app can make a new `acquireToken()` call and append the `claims`challenge as an extra query string parameter. This new request requires the user to do multi-factor authentication and then send this new token back to Web API 1 and complete the on-behalf-of flow.

To try out this scenario, see our [.NET code sample](https://github.com/Azure-Samples/active-directory-dotnet-webapi-onbehalfof-ca). It demonstrates how to pass the claims challenge back from Web API 1 to the native app and construct a new request inside the client app.

## Scenario: App accessing multiple services

In this scenario, we walk through the case in which a web app accesses two services one of which has a conditional access policy assigned. Depending on your app logic, there may exist a path in which your app does not require access to both web services. In this scenario, the order in which you request a token plays an important role in the end user experience.

Let's assume we have web service A and B and web service B has our conditional access policy applied. While the initial interactive auth request requires consent for both services, the conditional access policy is not required in all cases. If the app requests a token for web service B, then the policy is invoked and subsequent requests for web service A also succeeds as follows.

![App accessing multiple-services flow diagram](./media/conditional-access-dev-guide/app-accessing-multiple-services-scenario.png)

Alternatively, if the app initially requests a token for web service A, the end user does not invoke the conditional access policy. This allows the app developer to control the end user experience and not force the conditional access policy to be invoked in all cases. The tricky case is if the app subsequently requests a token for web service B. At this point, the end user needs to comply with the conditional access policy. When the app tries to `acquireToken`, it may generate the following error (illustrated in the following diagram):

```
HTTP 400; Bad Request
error=interaction_required
error_description=AADSTS50076: Due to a configuration change made by your administrator, or because you moved to a new location, you must use multi-factor authentication to access '<Web API App/Client ID>'.
claims={"access_token":{"polids":{"essential":true,"Values":["<GUID>"]}}}
```

![App accessing multiple services requesting a new token](./media/conditional-access-dev-guide/app-accessing-multiple-services-new-token.png)

If the app is using the ADAL library, a failure to acquire the token is always retried interactively. When this interactive request occurs, the end user has the opportunity to comply with the conditional access. This is true unless the request is a `AcquireTokenSilentAsync` or `PromptBehavior.Never` in which case the app needs to perform an interactive ```AcquireToken``` request to give the end use the opportunity to comply with the policy.

## Scenario: Single-page app (SPA) using ADAL.js

In this scenario, we walk through the case when we have a single-page app (SPA), using ADAL.js to call a conditional access protected web API. This is a simple architecture but has some nuances that need to be taken into account when developing around conditional access.

In ADAL.js, there are a few functions that obtain tokens: `login()`, `acquireToken(...)`, `acquireTokenPopup(…)`, and `acquireTokenRedirect(…)`.

* `login()` obtains an ID token through an interactive sign-in request but does not obtain access tokens for any service (including a conditional access protected web API).
* `acquireToken(…)` can then be used to silently obtain an access token meaning it does not show UI in any circumstance.
* `acquireTokenPopup(…)` and `acquireTokenRedirect(…)` are both used to interactively request a token for a resource meaning they always show sign-in UI.

When an app needs an access token to call a Web API, it attempts an `acquireToken(…)`. If the token session is expired or we need to comply with a conditional access policy, then the *acquireToken* function fails and the app uses `acquireTokenPopup()` or `acquireTokenRedirect()`.

![Single-page app using ADAL flow diagram](./media/conditional-access-dev-guide/spa-using-adal-scenario.png)

Let's walk through an example with our conditional access scenario. The end user just landed on the site and doesn’t have a session. We perform a `login()` call, get an ID token without multi-factor authentication. Then the user hits a button that requires the app to request data from a web API. The app tries to do an `acquireToken()` call but fails since the user has not performed multi-factor authentication yet and needs to comply with the conditional access policy.

Azure AD sends back the following HTTP response:

```
HTTP 400; Bad Request
error=interaction_required
error_description=AADSTS50076: Due to a configuration change made by your administrator, or because you moved to a new location, you must use multi-factor authentication to access '<Web API App/Client ID>'.
```

Our app needs to catch the `error=interaction_required`. The application can then use either `acquireTokenPopup()` or `acquireTokenRedirect()` on the same resource. The user is forced to do a multi-factor authentication. After the user completes the multi-factor authentication, the app is issued a fresh access token for the requested resource.

To try out this scenario, see our [JS SPA On-behalf-of code sample](https://github.com/Azure-Samples/active-directory-dotnet-webapi-onbehalfof-ca). This code sample uses the conditional access policy and web API you registered earlier with a JS SPA to demonstrate this scenario. It shows how to properly handle the claims challenge and get an access token that can be used for your Web API. Alternatively, checkout the general [Angular.js code sample](https://github.com/Azure-Samples/active-directory-angularjs-singlepageapp) for guidance on an Angular SPA

## See also

* To learn more about the capabilities, see [Conditional Access in Azure Active Directory](../active-directory-conditional-access-azure-portal.md).
* For more Azure AD code samples, see [GitHub repo of code samples](https://github.com/azure-samples?utf8=%E2%9C%93&q=active-directory).
* For more info on the ADAL SDK's and access the reference documentation, see [library guide](active-directory-authentication-libraries.md).
* To learn more about multi-tenant scenarios, see [How to sign in users using the multi-tenant pattern](howto-convert-app-to-be-multi-tenant.md).<|MERGE_RESOLUTION|>--- conflicted
+++ resolved
@@ -8,11 +8,7 @@
 
 ms.author: celested
 ms.reviewer: dadobali
-<<<<<<< HEAD
 ms.date: 02/28/2019
-=======
-ms.date: 09/24/2018
->>>>>>> b0fd9aae
 ms.service: active-directory
 ms.subservice: develop
 ms.devlang: na
@@ -57,12 +53,7 @@
 
 Some scenarios require code changes to handle conditional access whereas others work as is. Here are a few scenarios using conditional access to do multi-factor authentication that gives some insight into the difference.
 
-<<<<<<< HEAD
 * You are building a single-tenant iOS app and apply a conditional access policy. The app signs in a user and doesn't request access to an API. When the user signs in, the policy is automatically invoked and the user needs to perform multi-factor authentication (MFA). 
-=======
-* You are building a single-tenant iOS app and apply a conditional access policy. The app signs in a user and doesn't request access to an API. When the user signs in, the policy is automatically invoked and the user needs to perform multi-factor authentication (MFA).
-* You are building a multi-tenant web app that uses Microsoft Graph to access Exchange, among other services. An enterprise customer who adopts this app sets a policy on Exchange. When the web app requests a token for MS Graph, the app will not be challenged to comply with the policy. The end user is signed in with valid tokens. When the app attempts to use this token against the Microsoft Graph to access Exchange data, a claims "challenge" is returned to the web app through the ```WWW-Authenticate``` header. The app can then use the ```claims``` in a new request, and the end user will be prompted to comply with the conditions.
->>>>>>> b0fd9aae
 * You are building a native app that uses a middle tier service to access a downstream API. An enterprise customer at the company using this app applies a policy to the downstream API. When an end user signs in, the native app requests access to the middle tier and sends the token. The middle tier performs on-behalf-of flow to request access to the downstream API. At this point, a claims "challenge" is presented to the middle tier. The middle tier sends the challenge back to the native app, which needs to comply with the conditional access policy.
 
 #### Microsoft Graph
@@ -83,11 +74,7 @@
 
 For several different app topologies, a conditional access policy is evaluated when the session is established. As a conditional access policy operates on the granularity of apps and services, the point at which it is invoked depends heavily on the scenario you're trying to accomplish.
 
-<<<<<<< HEAD
 When your app attempts to access a service with a conditional access policy, it may encounter a conditional access challenge. This challenge is encoded in the `claims` parameter that comes in a response from Azure AD. Here's an example of this challenge parameter: 
-=======
-When your app attempts to access a service with a conditional access policy, it may encounter a conditional access challenge. This challenge is encoded in the `claims` parameter that comes in a response from Azure AD or Microsoft Graph. Here's an example of this challenge parameter:
->>>>>>> b0fd9aae
 
 ```
 claims={"access_token":{"polids":{"essential":true,"Values":["<GUID>"]}}}
@@ -108,75 +95,12 @@
 * Apps performing the on-behalf-of flow
 * Apps accessing multiple services/resources
 * Single-page apps using ADAL.js
-<<<<<<< HEAD
 
 The following sections discuss common scenarios that are more complex. The core operating principle is conditional access policies are evaluated at the time the token is requested for the service that has a conditional access policy applied.
 
 ## Scenario: App performing the on-behalf-of flow
 
 In this scenario, we walk through the case in which a native app calls a web service/API. In turn, this service does [he "on-behalf-of" flow to call a downstream service. In our case, we've applied our conditional access policy to the downstream service (Web API 2) and are using a native app rather than a server/daemon app. 
-=======
-
-The following sections discuss common scenarios that are more complex. The core operating principle is conditional access policies are evaluated at the time the token is requested for the service that has a conditional access policy applied unless it's being accessed through Microsoft Graph.
-
-## Scenario: App accessing Microsoft Graph
-
-In this scenario, learn how a web app requests access to Microsoft Graph. The conditional access policy in this case could be assigned to SharePoint, Exchange, or some other service that is accessed as a workload through Microsoft Graph. In this example, let's assume there's a conditional access policy on SharePoint Online.
-
-![App accessing Microsoft Graph flow diagram](./media/conditional-access-dev-guide/app-accessing-microsoft-graph-scenario.png)
-
-The app first requests authorization to Microsoft Graph which requires accessing a downstream workload without conditional access. The request succeeds without invoking any policy and the app receives tokens for Microsoft Graph. At this point, the app may use the access token in a bearer request for the endpoint requested. Now, the app needs to access a SharePoint Online endpoint of Microsoft Graph, for example: `https://graph.microsoft.com/v1.0/me/mySite`
-
-The app already has a valid token for Microsoft Graph, so it can perform the new request without being issued a new token. This request fails and a claims challenge is issued from Microsoft Graph in the form of an HTTP 403 Forbidden with a ```WWW-Authenticate``` challenge.
-
-Here's an example of the response:
-
-```
-HTTP 403; Forbidden
-error=insufficient_claims
-www-authenticate="Bearer realm="", authorization_uri="https://login.windows.net/common/oauth2/authorize", client_id="<GUID>", error=insufficient_claims, claims={"access_token":{"polids":{"essential":true,"values":["<GUID>"]}}}"
-```
-
-The claims challenge is inside the ```WWW-Authenticate``` header, which can be parsed to extract the claims parameter for the next request. Once it's appended to the new request, Azure AD knows to evaluate the conditional access policy when signing in the user and the app is now in compliance with the conditional access policy. Repeating the request to the SharePoint Online endpoint succeeds.
-
-The ```WWW-Authenticate``` header does have a unique structure and is not trivial to parse in order to extract values. Here's a short method to help.
-
-```csharp
-        /// <summary>
-        /// This method extracts the claims value from the 403 error response from MS Graph.
-        /// </summary>
-        /// <param name="wwwAuthHeader"></param>
-        /// <returns>Value of the claims entry. This should be considered an opaque string.
-        /// Returns null if the wwwAuthheader does not contain the claims value. </returns>
-        private String extractClaims(String wwwAuthHeader)
-        {
-            String ClaimsKey = "claims=";
-            String ClaimsSubstring = "";
-            if (wwwAuthHeader.Contains(ClaimsKey))
-            {
-                int Index = wwwAuthHeader.IndexOf(ClaimsKey);
-                ClaimsSubstring = wwwAuthHeader.Substring(Index, wwwAuthHeader.Length - Index);
-                string ClaimsChallenge;
-                if (Regex.Match(ClaimsSubstring, @"}$").Success)
-                {
-                    ClaimsChallenge = ClaimsSubstring.Split('=')[1];
-                }
-                else
-                {
-                    ClaimsChallenge = ClaimsSubstring.Substring(0, ClaimsSubstring.IndexOf("},") + 1);
-                }
-                return ClaimsChallenge;
-            }
-            return null;
-        }
-```
-
-For code samples that demonstrate how to handle the claims challenge, refer to the [On-behalf-of code sample](https://github.com/Azure-Samples/active-directory-dotnet-webapi-onbehalfof-ca) for ADAL .NET.
-
-## Scenario: App performing the on-behalf-of flow
-
-In this scenario, we walk through the case in which a native app calls a web service/API. In turn, this service does [he "on-behalf-of" flow to call a downstream service. In our case, we've applied our conditional access policy to the downstream service (Web API 2) and are using a native app rather than a server/daemon app.
->>>>>>> b0fd9aae
 
 ![App performing the on-behalf-of flow diagram](./media/conditional-access-dev-guide/app-performing-on-behalf-of-scenario.png)
 
