---
title: Understand the OpenID Connect authentication code flow in Azure AD | Microsoft Docs
description: This article describes how to use HTTP messages to authorize access to web applications and web APIs in your tenant using Azure Active Directory and OpenID Connect.
services: active-directory
documentationcenter: .net
author: CelesteDG
manager: mtillman
editor: ''

ms.assetid: 29142f7e-d862-4076-9a1a-ecae5bcd9d9b
ms.service: active-directory
ms.component: develop
ms.workload: identity
ms.tgt_pltfrm: na
ms.devlang: na
ms.topic: article
ms.date: 04/17/2018
ms.author: celested
ms.reviewer: hirsin
ms.custom: aaddev
---

# Authorize access to web applications using OpenID Connect and Azure Active Directory

[OpenID Connect](http://openid.net/specs/openid-connect-core-1_0.html) is a simple identity layer built on top of the OAuth 2.0 protocol. OAuth 2.0 defines mechanisms to obtain and use [**access tokens**](access-tokens.md) to access protected resources, but they do not define standard methods to provide identity information. OpenID Connect implements authentication as an extension to the OAuth 2.0 authorization process. It provides information about the end user in the form of an [`id_token`](id-tokens.md) that verifies the identity of the user and provides basic profile information about the user.

OpenID Connect is our recommendation if you are building a web application that is hosted on a server and accessed via a browser.


[!INCLUDE [active-directory-protocols-getting-started](../../../includes/active-directory-protocols-getting-started.md)] 

## Authentication flow using OpenID Connect

The most basic sign-in flow contains the following steps - each of them is described in detail below.

![OpenId Connect Authentication Flow](./media/v1-protocols-openid-connect-code/active-directory-oauth-code-flow-web-app.png)

## OpenID Connect metadata document

OpenID Connect describes a metadata document that contains most of the information required for an app to perform sign-in. This includes information such as the URLs to use and the location of the service's public signing keys. The OpenID Connect metadata document can be found at:

```
https://login.microsoftonline.com/{tenant}/.well-known/openid-configuration
```
The metadata is a simple JavaScript Object Notation (JSON) document. See the following snippet for an example. The snippet's contents are fully described in the [OpenID Connect specification](https://openid.net). Note that providing tenant rather than `common` in place of {tenant} above will result in tenant-specific URIs in the JSON object returned.

```
{
    "authorization_endpoint": "https://login.microsoftonline.com/common/oauth2/authorize",
    "token_endpoint": "https://login.microsoftonline.com/common/oauth2/token",
    "token_endpoint_auth_methods_supported":
    [
        "client_secret_post",
        "private_key_jwt",
        "client_secret_basic"
    ],
    "jwks_uri": "https://login.microsoftonline.com/common/discovery/keys"
    "userinfo_endpoint":"https://login.microsoftonline.com/{tenant}/openid/userinfo",
    ...
}
```

## Send the sign-in request

When your web application needs to authenticate the user, it must direct the user to the `/authorize` endpoint. This request is similar to the first leg of the [OAuth 2.0 Authorization Code Flow](v1-protocols-oauth-code.md), with a few important distinctions:

* The request must include the scope `openid` in the `scope` parameter.
* The `response_type` parameter must include `id_token`.
* The request must include the `nonce` parameter.

So a sample request would look like this:

```
// Line breaks for legibility only

GET https://login.microsoftonline.com/{tenant}/oauth2/authorize?
client_id=6731de76-14a6-49ae-97bc-6eba6914391e
&response_type=id_token
&redirect_uri=http%3A%2F%2Flocalhost%3a12345
&response_mode=form_post
&scope=openid
&state=12345
&nonce=7362CAEA-9CA5-4B43-9BA3-34D7C303EBA7
```

| Parameter |  | Description |
| --- | --- | --- |
| tenant |required |The `{tenant}` value in the path of the request can be used to control who can sign into the application. The allowed values are tenant identifiers, for example, `8eaef023-2b34-4da1-9baa-8bc8c9d6a490` or `contoso.onmicrosoft.com` or `common` for tenant-independent tokens |
| client_id |required |The Application Id assigned to your app when you registered it with Azure AD. You can find this in the Azure Portal. Click **Azure Active Directory**, click **App Registrations**, choose the application and locate the Application Id on the application page. |
| response_type |required |Must include `id_token` for OpenID Connect sign-in. It may also include other response_types, such as `code` or `token`. |
| scope |required |A space-separated list of scopes. For OpenID Connect, it must include the scope `openid`, which translates to the "Sign you in" permission in the consent UI. You may also include other scopes in this request for requesting consent. |
| nonce |required |A value included in the request, generated by the app, that is included in the resulting `id_token` as a claim. The app can then verify this value to mitigate token replay attacks. The value is typically a randomized, unique string or GUID that can be used to identify the origin of the request. |
| redirect_uri |recommended |The redirect_uri of your app, where authentication responses can be sent and received by your app. It must exactly match one of the redirect_uris you registered in the portal, except it must be url encoded. |
| response_mode |optional |Specifies the method that should be used to send the resulting authorization_code back to your app. Supported values are `form_post` for *HTTP form post* and `fragment` for *URL fragment*. For web applications, we recommend using `response_mode=form_post` to ensure the most secure transfer of tokens to your application. The default for any flow including an id_token is `fragment`.|
| state |recommended |A value included in the request that is returned in the token response. It can be a string of any content that you wish. A randomly generated unique value is typically used for [preventing cross-site request forgery attacks](http://tools.ietf.org/html/rfc6749#section-10.12). The state is also used to encode information about the user's state in the app before the authentication request occurred, such as the page or view they were on. |
| prompt |optional |Indicates the type of user interaction that is required. Currently, the only valid values are 'login', 'none', and 'consent'. `prompt=login` forces the user to enter their credentials on that request, negating single-sign on. `prompt=none` is the opposite - it ensures that the user is not presented with any interactive prompt whatsoever. If the request cannot be completed silently via single-sign on, the endpoint returns an error. `prompt=consent` triggers the OAuth consent dialog after the user signs in, asking the user to grant permissions to the app. |
| login_hint |optional |Can be used to pre-fill the username/email address field of the sign-in page for the user, if you know their username ahead of time. Often apps use this parameter during reauthentication, having already extracted the username from a previous sign-in using the `preferred_username` claim. |

At this point, the user is asked to enter their credentials and complete the authentication.

### Sample response

A sample response, after the user has authenticated, could look like this:

```
POST / HTTP/1.1
Host: localhost:12345
Content-Type: application/x-www-form-urlencoded

id_token=eyJ0eXAiOiJKV1QiLCJhbGciOiJSUzI1NiIsIng1dCI6Ik1uQ19WWmNB...&state=12345
```

| Parameter | Description |
| --- | --- |
| id_token |The `id_token` that the app requested. You can use the `id_token` to verify the user's identity and begin a session with the user. |
| state |A value included in the request that is also returned in the token response. A randomly generated unique value is typically used for [preventing cross-site request forgery attacks](http://tools.ietf.org/html/rfc6749#section-10.12). The state is also used to encode information about the user's state in the app before the authentication request occurred, such as the page or view they were on. |

### Error response

Error responses may also be sent to the `redirect_uri` so the app can handle them appropriately:

```
POST / HTTP/1.1
Host: localhost:12345
Content-Type: application/x-www-form-urlencoded

error=access_denied&error_description=the+user+canceled+the+authentication
```

| Parameter | Description |
| --- | --- |
| error |An error code string that can be used to classify types of errors that occur, and can be used to react to errors. |
| error_description |A specific error message that can help a developer identify the root cause of an authentication error. |

#### Error codes for authorization endpoint errors

The following table describes the various error codes that can be returned in the `error` parameter of the error response.

| Error Code | Description | Client Action |
| --- | --- | --- |
| invalid_request |Protocol error, such as a missing required parameter. |Fix and resubmit the request. This is a development error, and is typically caught during initial testing. |
| unauthorized_client |The client application is not permitted to request an authorization code. |This usually occurs when the client application is not registered in Azure AD or is not added to the user's Azure AD tenant. The application can prompt the user with instruction for installing the application and adding it to Azure AD. |
| access_denied |Resource owner denied consent |The client application can notify the user that it cannot proceed unless the user consents. |
| unsupported_response_type |The authorization server does not support the response type in the request. |Fix and resubmit the request. This is a development error, and is typically caught during initial testing. |
| server_error |The server encountered an unexpected error. |Retry the request. These errors can result from temporary conditions. The client application might explain to the user that its response is delayed due to a temporary error. |
| temporarily_unavailable |The server is temporarily too busy to handle the request. |Retry the request. The client application might explain to the user that its response is delayed due to a temporary condition. |
| invalid_resource |The target resource is invalid because it does not exist, Azure AD cannot find it, or it is not correctly configured. |This indicates the resource, if it exists, has not been configured in the tenant. The application can prompt the user with instruction for installing the application and adding it to Azure AD. |

## Validate the id_token

Just receiving an `id_token` is not sufficient to authenticate the user; you must validate the signature and verify the claims in the `id_token` per your app's requirements. The Azure AD endpoint uses JSON Web Tokens (JWTs) and public key cryptography to sign tokens and verify that they are valid.

You can choose to validate the `id_token` in client code, but a common practice is to send the `id_token` to a backend server and perform the validation there. Once you've validated the signature of the `id_token`, there are a few claims you are required to verify.

You may also wish to validate additional claims depending on your scenario. Some common validations include:

* Ensuring the user/organization has signed up for the app.
* Ensuring the user has proper authorization/privileges
* Ensuring a certain strength of authentication has occurred, such as multi-factor authentication.

Once you have validated the `id_token`, you can begin a session with the user and use the claims in the `id_token` to obtain information about the user in your app. This information can be used for display, records, personalization, etc. For more information about `id_tokens` and claims, read [AAD id_tokens](id-tokens.md).

## Send a sign-out request

When you wish to sign the user out of the app, it is not sufficient to clear your app's cookies or otherwise end the session with the user. You must also redirect the user to the `end_session_endpoint` for sign-out. If you fail to do so, the user will be able to reauthenticate to your app without entering their credentials again, because they will have a valid single sign-on session with the Azure AD endpoint.

You can simply redirect the user to the `end_session_endpoint` listed in the OpenID Connect metadata document:

```
GET https://login.microsoftonline.com/common/oauth2/logout?
post_logout_redirect_uri=http%3A%2F%2Flocalhost%2Fmyapp%2F

```

| Parameter |  | Description |
| --- | --- | --- |
| post_logout_redirect_uri |recommended |The URL that the user should be redirected to after successful logout. If not included, the user is shown a generic message. |

## Single sign-out

When you redirect the user to the `end_session_endpoint`, Azure AD clears the user's session from the browser. However, the user may still be signed in to other applications that use Azure AD for authentication. To enable those applications to sign the user out simultaneously, Azure AD sends an HTTP GET request to the registered `LogoutUrl` of all the applications that the user is currently signed in to. Applications must respond to this request by clearing any session that identifies the user and returning a `200` response. If you wish to support single sign out in your application, you must implement such a `LogoutUrl` in your application's code. You can set the `LogoutUrl` from the Azure portal:

1. Navigate to the [Azure Portal](https://portal.azure.com).
2. Choose your Active Directory by clicking on your account in the top right corner of the page.
3. From the left hand navigation panel, choose **Azure Active Directory**, then choose **App registrations** and select your application.
4. Click on **Settings**, then **Properties** and find the **Logout URL** text box. 

## Token Acquisition
Many web apps need to not only sign the user in, but also access a web service on behalf of that user using OAuth. This scenario combines OpenID Connect for user authentication while simultaneously acquiring an `authorization_code` that can be used to get `access_tokens` using the [OAuth Authorization Code Flow](v1-protocols-oauth-code.md#use-the-authorization-code-to-request-an-access-token).

## Get Access Tokens
To acquire access tokens, you need to modify the sign-in request from above:

```
// Line breaks for legibility only

GET https://login.microsoftonline.com/{tenant}/oauth2/authorize?
client_id=6731de76-14a6-49ae-97bc-6eba6914391e        // Your registered Application Id
&response_type=id_token+code
&redirect_uri=http%3A%2F%2Flocalhost%3a12345          // Your registered Redirect Uri, url encoded
&response_mode=form_post                              // `form_post' or 'fragment'
&scope=openid
&resource=https%3A%2F%2Fservice.contoso.com%2F        // The identifier of the protected resource (web API) that your application needs access to
&state=12345                                          // Any value, provided by your app
&nonce=678910                                         // Any value, provided by your app
```

By including permission scopes in the request and using `response_type=code+id_token`, the `authorize` endpoint ensures that the user has consented to the permissions indicated in the `scope` query parameter, and return your app an authorization code to exchange for an access token.

### Successful response

A successful response using `response_mode=form_post` looks like:

```
POST /myapp/ HTTP/1.1
Host: localhost
Content-Type: application/x-www-form-urlencoded

id_token=eyJ0eXAiOiJKV1QiLCJhbGciOiJSUzI1NiIsIng1dCI6Ik1uQ19WWmNB...&code=AwABAAAAvPM1KaPlrEqdFSBzjqfTGBCmLdgfSTLEMPGYuNHSUYBrq...&state=12345
```

| Parameter | Description |
| --- | --- |
| id_token |The `id_token` that the app requested. You can use the `id_token` to verify the user's identity and begin a session with the user. |
| code |The authorization_code that the app requested. The app can use the authorization code to request an access token for the target resource. Authorization_codes are short lived, and typically expire after about 10 minutes. |
| state |If a state parameter is included in the request, the same value should appear in the response. The app should verify that the state values in the request and response are identical. |

### Error response

Error responses may also be sent to the `redirect_uri` so the app can handle them appropriately:

```
POST /myapp/ HTTP/1.1
Host: localhost
Content-Type: application/x-www-form-urlencoded

error=access_denied&error_description=the+user+canceled+the+authentication
```

| Parameter | Description |
| --- | --- |
| error |An error code string that can be used to classify types of errors that occur, and can be used to react to errors. |
| error_description |A specific error message that can help a developer identify the root cause of an authentication error. |

For a description of the possible error codes and their recommended client action, see [Error codes for authorization endpoint errors](#error-codes-for-authorization-endpoint-errors).

Once you've gotten an authorization `code` and an `id_token`, you can sign the user in and get [access tokens](access-tokens.md) on their behalf. To sign the user in, you must validate the `id_token` exactly as described above. To get access tokens, you can follow the steps described in the "Use the authorization code to request an access token" section of our [OAuth code flow documentation](v1-protocols-oauth-code.md#use-the-authorization-code-to-request-an-access-token).

## Next steps

<<<<<<< HEAD
* Learn more about the [access tokens](access-tokens.md).
* Learn more about the [`id_token` and claims](id-tokens.md).
=======
* Learn more about the [access tokens](access_tokens.md).
* Learn more about the [`id_token` and claims](id_tokens.md).
>>>>>>> 29db1f60
<|MERGE_RESOLUTION|>--- conflicted
+++ resolved
@@ -248,10 +248,5 @@
 
 ## Next steps
 
-<<<<<<< HEAD
 * Learn more about the [access tokens](access-tokens.md).
-* Learn more about the [`id_token` and claims](id-tokens.md).
-=======
-* Learn more about the [access tokens](access_tokens.md).
-* Learn more about the [`id_token` and claims](id_tokens.md).
->>>>>>> 29db1f60
+* Learn more about the [`id_token` and claims](id-tokens.md).