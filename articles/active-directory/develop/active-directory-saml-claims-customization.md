---
title: Customize claims issued in the SAML token for enterprise applications in Azure Active Directory | Microsoft Docs
description: Learn how to customize the claims issued in the SAML token for enterprise applications in Azure Active Directory
services: active-directory
documentationcenter: ''
author: CelesteDG
manager: mtillman
editor: ''

ms.assetid: f1daad62-ac8a-44cd-ac76-e97455e47803
ms.service: active-directory
ms.component: develop
ms.workload: identity
ms.tgt_pltfrm: na
ms.devlang: na
ms.topic: article
<<<<<<< HEAD
ms.date: 09/24/2018
=======
ms.date: 09/11/2018
>>>>>>> 8f7d8d5c
ms.author: celested
ms.reviewer: jeedes
ms.custom: aaddev
---

# How to: Customize claims issued in the SAML token for enterprise applications in Azure AD

Today Azure Active Directory supports single sign on with most enterprise applications, including both applications pre-integrated in the Azure AD app gallery as well as custom applications. When a user authenticates to an application through Azure AD using the SAML 2.0 protocol, Azure AD sends a token to the application (via an HTTP POST). And then, the application validates and uses the token to log the user in instead of prompting for a username and password. These SAML tokens contain pieces of information about the user known as "claims".

In identity-speak, a “claim” is information that an identity provider states about a user inside the token they issue for that user. In [SAML token](http://en.wikipedia.org/wiki/SAML_2.0), this data is typically contained in the SAML Attribute Statement. The user’s unique ID is typically represented in the SAML Subject also called as Name Identifier.

By default, Azure Active Directory issues a SAML token to your application that contains a NameIdentifier claim, with a value of the user’s username (AKA user principal name) in Azure AD. this value can uniquely identify the user. The SAML token also contains additional claims containing the user’s email address, first name, and last name.

To view or edit the claims issued in the SAML token to the application, open the application in Azure portal. Then select the **View and edit all other user attributes** checkbox in the **User Attributes** section of the application.

![User Attributes section][1]

There are two possible reasons why you might need to edit the claims issued in the SAML token:
* The application has been written to require a different set of claim URIs or claim values.
* The application has been deployed in a way that requires the NameIdentifier claim to be something other than the username (AKA user principal name) stored in Azure Active Directory.

You can edit any of the default claim values. Select the claim row in the SAML token attributes table. This opens the **Edit Attribute** section and then you can edit claim name, value, and namespace associated with the claim.

![Edit User Attribute][2]

You can also remove claims (other than NameIdentifier) using the context menu, which opens by clicking on the **...** icon. You can also add new claims using the **Add attribute** button.

![Edit User Attribute][3]

## Editing the NameIdentifier claim
To solve the problem where the application has been deployed using a different username, click on the **User Identifier** drop down in the **User Attributes** section. This action provides a dialog with several different options:

![Edit User Attribute][4]

In the drop-down, select **user.mail** to set the NameIdentifier claim to be the user’s email address in the directory. Or, select **user.onpremisessamaccountname** to set to the user’s SAM Account Name that has been synced from on-premises Azure AD.

You can also use the special **ExtractMailPrefix()** function to remove the domain suffix from either the email address, SAM Account Name, or the user principal name. This extracts only the first part of the user name being passed through (for example, "joe_smith" instead of joe_smith@contoso.com).

![Edit User Attribute][5]

We have now also added the **join()** function to join the verified domain with the user identifier value. when you select the join() function in the **User Identifier**
First select the user identifier as like email address or user principal name and then in the second drop-down select your verified domain. If you select the email address with the verified domain, then Azure AD extracts the username from the first value joe_smith from joe_smith@contoso.com and appends it with contoso.onmicrosoft.com. See the following example:

![Edit User Attribute][6]

## Adding claims
When adding a claim, you can specify the attribute name (which doesn’t strictly need to follow a URI pattern as per the SAML spec). Set the value to any user attribute that is stored in the directory.

![Add User Attribute][7]

For example, you need to send the department that the user belongs to in their organization as a claim (such as, Sales). Enter the claim name as expected by the application, and then select **user.department** as the value.

> [!NOTE]
> If for a given user there is no value stored for a selected attribute, then that claim is not being issued in the token.

> [!TIP]
> The **user.onpremisesecurityidentifier** and **user.onpremisesamaccountname** are only supported when synchronizing user data from on-premises Active Directory using the [Azure AD Connect tool](../active-directory-aadconnect.md).

## Restricted claims

There are some restricted claims in SAML. If you add these claims, then Azure AD will not send these claims. Following are the SAML restricted claim set:

	| Claim type (URI) |
	| ------------------- |
	| http://schemas.microsoft.com/ws/2008/06/identity/claims/expiration |
	| http://schemas.microsoft.com/ws/2008/06/identity/claims/expired |
	| http://schemas.microsoft.com/identity/claims/accesstoken |
	| http://schemas.microsoft.com/identity/claims/openid2_id |
	| http://schemas.microsoft.com/identity/claims/identityprovider |
	| http://schemas.microsoft.com/identity/claims/objectidentifier |
	| http://schemas.microsoft.com/identity/claims/puid |
	| http://schemas.xmlsoap.org/ws/2005/05/identity/claims/nameidentifier[MR1] |
	| http://schemas.microsoft.com/identity/claims/tenantid |
	| http://schemas.microsoft.com/ws/2008/06/identity/claims/authenticationinstant |
	| http://schemas.microsoft.com/ws/2008/06/identity/claims/authenticationmethod |
	| http://schemas.microsoft.com/accesscontrolservice/2010/07/claims/identityprovider |
	| http://schemas.microsoft.com/ws/2008/06/identity/claims/groups |
	| http://schemas.microsoft.com/claims/groups.link |
	| http://schemas.microsoft.com/ws/2008/06/identity/claims/role |
	| http://schemas.microsoft.com/ws/2008/06/identity/claims/wids |
	| http://schemas.microsoft.com/2014/09/devicecontext/claims/iscompliant |
	| http://schemas.microsoft.com/2014/02/devicecontext/claims/isknown |
	| http://schemas.microsoft.com/2012/01/devicecontext/claims/ismanaged |
	| http://schemas.microsoft.com/2014/03/psso |
	| http://schemas.microsoft.com/claims/authnmethodsreferences |
	| http://schemas.xmlsoap.org/ws/2009/09/identity/claims/actor |
	| http://schemas.microsoft.com/ws/2008/06/identity/claims/samlissuername |
	| http://schemas.microsoft.com/ws/2008/06/identity/claims/confirmationkey |
	| http://schemas.microsoft.com/ws/2008/06/identity/claims/windowsaccountname |
	| http://schemas.microsoft.com/ws/2008/06/identity/claims/primarygroupsid |
	| http://schemas.microsoft.com/ws/2008/06/identity/claims/primarysid |
	| http://schemas.xmlsoap.org/ws/2005/05/identity/claims/authorizationdecision |
	| http://schemas.xmlsoap.org/ws/2005/05/identity/claims/authentication |
	| http://schemas.xmlsoap.org/ws/2005/05/identity/claims/sid |
	| http://schemas.microsoft.com/ws/2008/06/identity/claims/denyonlyprimarygroupsid |
	| http://schemas.microsoft.com/ws/2008/06/identity/claims/denyonlyprimarysid |
	| http://schemas.xmlsoap.org/ws/2005/05/identity/claims/denyonlysid |
	| http://schemas.microsoft.com/ws/2008/06/identity/claims/denyonlywindowsdevicegroup |
	| http://schemas.microsoft.com/ws/2008/06/identity/claims/windowsdeviceclaim |
	| http://schemas.microsoft.com/ws/2008/06/identity/claims/windowsdevicegroup |
	| http://schemas.microsoft.com/ws/2008/06/identity/claims/windowsfqbnversion |
	| http://schemas.microsoft.com/ws/2008/06/identity/claims/windowssubauthority |
	| http://schemas.microsoft.com/ws/2008/06/identity/claims/windowsuserclaim |
	| http://schemas.xmlsoap.org/ws/2005/05/identity/claims/x500distinguishedname |
	| http://schemas.xmlsoap.org/ws/2005/05/identity/claims/upn |
	| http://schemas.microsoft.com/ws/2008/06/identity/claims/groupsid |
	| http://schemas.xmlsoap.org/ws/2005/05/identity/claims/spn |
	| http://schemas.microsoft.com/ws/2008/06/identity/claims/ispersistent |
	| http://schemas.xmlsoap.org/ws/2005/05/identity/claims/privatepersonalidentifier |
	| http://schemas.microsoft.com/identity/claims/scope |

## Next steps
* [Application Management in Azure Active Directory](../manage-apps/what-is-application-management.md)
* [Configuring single sign-on to applications that are not in the Azure Active Directory application gallery](../manage-apps/configure-federated-single-sign-on-non-gallery-applications.md)
* [Troubleshooting SAML-Based Single Sign-On](howto-v1-debug-saml-sso-issues.md)

<!--Image references-->
[1]: ./media/active-directory-saml-claims-customization/user-attribute-section.png
[2]: ./media/active-directory-saml-claims-customization/edit-claim-name-value.png
[3]: ./media/active-directory-saml-claims-customization/delete-claim.png
[4]: ./media/active-directory-saml-claims-customization/user-identifier.png
[5]: ./media/active-directory-saml-claims-customization/extractemailprefix-function.png
[6]: ./media/active-directory-saml-claims-customization/join-function.png
[7]: ./media/active-directory-saml-claims-customization/add-attribute.png<|MERGE_RESOLUTION|>--- conflicted
+++ resolved
@@ -14,11 +14,7 @@
 ms.tgt_pltfrm: na
 ms.devlang: na
 ms.topic: article
-<<<<<<< HEAD
-ms.date: 09/24/2018
-=======
 ms.date: 09/11/2018
->>>>>>> 8f7d8d5c
 ms.author: celested
 ms.reviewer: jeedes
 ms.custom: aaddev
