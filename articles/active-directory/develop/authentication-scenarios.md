--- conflicted
+++ resolved
@@ -103,11 +103,7 @@
 
 The claims present in any given security token are dependent upon the type of token, the type of credential used to authenticate the user, and the application configuration.
 
-<<<<<<< HEAD
-A brief description of each type of claim emitted by Azure AD is provided in the table below. For more detailed information, see the supported token and claim types for [Azure AD v1.0 endpoint](v1-id-and-access-tokens.md) and [Azure AD v2.0 endpoint](v2-id-and-access-tokens.md).
-=======
 A brief description of each type of claim emitted by Azure AD is provided in the table below. For more detailed information, see the [access tokens](access-tokens.md) and [ID tokens](id-tokens.md) issued by Azure AD.
->>>>>>> 80935149
 
 | Claim | Description |
 | --- | --- |
