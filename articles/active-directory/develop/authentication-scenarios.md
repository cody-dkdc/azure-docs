--- conflicted
+++ resolved
@@ -15,11 +15,7 @@
 ms.tgt_pltfrm: na
 ms.workload: identity
 ms.date: 04/05/2019
-<<<<<<< HEAD
-ms.author: celested
-=======
 ms.author: ryanwi
->>>>>>> 6a383dfd
 ms.reviewer: saeeda, sureshja, hirsin
 ms.custom: aaddev
 #Customer intent: As an application developer, I want to learn about the basic authentication concepts in Microsoft identity platform, including the app model, API, provisioning, and supported scenarios, so I understand what I need to do when I create apps that integrate Microsoft sign-in.
