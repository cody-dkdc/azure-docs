--- conflicted
+++ resolved
@@ -38,21 +38,12 @@
 
 The following table lists the base URLs for the Azure Active Directory (Azure AD) endpoints used to register an application for each national cloud.
 
-<<<<<<< HEAD
-| National cloud | Azure AD portal endpoint
-| --- | --- |
-| Azure AD for US Government |`https://portal.azure.us`
-|Azure AD Germany |`https://portal.microsoftazure.de`
-|Azure AD China operated by 21Vianet |`https://portal.azure.cn`
-|Azure AD (global service)|`https://portal.azure.com` 
-=======
 | National cloud | Azure AD portal endpoint |
 |----------------|--------------------------|
 | Azure AD for US Government | `https://portal.azure.us` |
 | Azure AD Germany | `https://portal.microsoftazure.de` |
 | Azure AD China operated by 21Vianet | `https://portal.azure.cn` |
 | Azure AD (global service) |`https://portal.azure.com` |
->>>>>>> 6a383dfd
 
 ## Azure AD authentication endpoints
 
@@ -84,13 +75,7 @@
 > [!IMPORTANT]
 > Certain services and features that are in specific regions of the global service might not be available in all of the National clouds. To find out what services are available go to [products available by region](https://azure.microsoft.com/global-infrastructure/services/?products=all&regions=usgov-non-regional,us-dod-central,us-dod-east,usgov-arizona,usgov-iowa,usgov-texas,usgov-virginia,china-non-regional,china-east,china-east-2,china-north,china-north-2,germany-non-regional,germany-central,germany-northeast).
 
-<<<<<<< HEAD
-
-> [!IMPORTANT]
-> Certain services and features that are in specific regions of the global service might not be available in all of the National clouds. To find out what services are available go to [products available by region](https://azure.microsoft.com/global-infrastructure/services/?products=all&regions=usgov-non-regional,us-dod-central,us-dod-east,usgov-arizona,usgov-iowa,usgov-texas,usgov-virginia,china-non-regional,china-east,china-east-2,china-north,china-north-2,germany-non-regional,germany-central,germany-northeast).
-=======
 Follow this [Microsoft Authentication Library (MSAL) tutorial](msal-national-cloud.md) to learn how to build an application using Microsoft identity platform. Specifically, this app will sign in a user, get an access token to call the Microsoft Graph API.
->>>>>>> 6a383dfd
 
 ## Next steps
 
