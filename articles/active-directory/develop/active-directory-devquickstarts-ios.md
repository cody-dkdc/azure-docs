--- conflicted
+++ resolved
@@ -55,13 +55,8 @@
 <app-scheme>://<bundle-id>
 ```
 
-<<<<<<< HEAD
 * **app-scheme** - This is registered in your XCode project. It is how other applications can call you. You can find this under Info.plist -> URL types -> URL Identifier. You should create one if you don't already have one or more configured.
 * **bundle-id** - This is the Bundle Identifier found under "identity" un your project settings in XCode.
-=======
-* **aap-scheme**: This is registered in your XCode project. It is how other applications can call you. You can find this in the XCode project at **Info.plist** > **URL types** > **URL Identifier**. You should create one if you don't already have one or more configured.
-* **bundle-id**: This is the Bundle Identifier that is found under **identity** in your project settings in XCode.
->>>>>>> c9f9d99e
 
 An example for this QuickStart code: ***msquickstart://com.microsoft.azureactivedirectory.samples.graph.QuickStart***
 
