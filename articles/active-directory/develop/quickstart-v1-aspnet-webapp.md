---
title: Add sign-in with Microsoft to an ASP.NET web app | Microsoft Docs
description: Implementing Microsoft Sign-In on an ASP.NET solution with a traditional web browser based application using OpenID Connect standard
services: active-directory
documentationcenter: dev-center-name
author: andretms
manager: mtillman
editor: ''

ms.assetid: 820acdb7-d316-4c3b-8de9-79df48ba3b06
ms.service: active-directory
ms.component: develop
ms.devlang: na
ms.topic: quickstart
ms.tgt_pltfrm: na
ms.workload: identity
ms.date: 05/23/2018
ms.author: andret
#Customer intent: As an application developer, I want to learn how to implement Microsoft sign-in with an ASP.NET solution with a browser-based app using OpenID Connect.
---

# Quickstart: Add sign-in with Microsoft to an ASP.NET web app

<<<<<<< HEAD
In this quickstart, you'll learn how to implement sign-in with Microsoft using an ASP.NET MVC solution with a traditional web browser-based application using OpenID Connect. Here you'll learn how to enable sign-ins from work and school accounts in your ASP.NET application.
=======
[!INCLUDE [active-directory-develop-applies-v1](../../../includes/active-directory-develop-applies-v1.md)]

This guide demonstrates how to implement sign-in with Microsoft using an ASP.NET MVC solution with a traditional web browser-based application using OpenID Connect. 
>>>>>>> a617a6e9

At the end of this quickstart, your application will accept sign ins of work and school accounts from organizations that have integrated with Azure Active Directory.

> [!NOTE]
<<<<<<< HEAD
> If you need to enable sign-ins for personal accounts in addition to work and school accounts, you can use the [v2.0 endpoint](azure-ad-endpoint-comparison.md). For more info, see [this ASP.NET tutorial for the v2.0 endpoint](tutorial-v2-asp-webapp.md) as well as [this article](active-directory-v2-limitations.md) explaining the current limitations of the v2.0 endpoint.

## Prerequisites
=======
> This guided setup helps you to enable sign-ins from work and school accounts in your ASP.NET application. If you are interested to enable sign-ins for personal accounts in addition to work and school accounts, please use [this ASP.NET guided setup for the v2 endpoint](tutorial-v2-asp-webapp.md).
>>>>>>> a617a6e9

To get started, make sure you meet these prerequisites:

* Have Visual Studio 2015 Update 3 or Visual Studio 2017 installed. Don’t have it? [Download Visual Studio 2017 for free](https://www.visualstudio.com/downloads/)

## Scenario: Sign in users from work and school accounts in your ASP.NET app

![How this guide works](./media/quickstart-v1-aspnet-webapp/aspnet-intro.png)

In this scenario, a browser accesses an ASP.NET web site and requests a user to authenticate using a sign in button. In this scenario, most of the work to render the web page occurs on the server side.

The quickstart demonstrates how to sign in users on an ASP.NET web application starting from an empty template, and includes steps such as adding a sign in button and every controller and methods and discusses the concepts behind these tasks. Alternatively, you can also create a project to sign in Azure Active Directory (Azure AD) users (work and school accounts) by using the [Visual Studio web template](https://docs.microsoft.com/aspnet/visual-studio/overview/2013/creating-web-projects-in-visual-studio#organizational-account-authentication-options) and selecting **Organizational Accounts** and then one of the cloud options - this option uses a richer template, with additional controllers, methods and views.

## Libraries

This guide uses the following packages:

|Library|Description|
|---|---|
|[Microsoft.Owin.Security.OpenIdConnect](https://www.nuget.org/packages/Microsoft.Owin.Security.OpenIdConnect/)|Middleware that enables an application to use OpenIdConnect for authentication|
|[Microsoft.Owin.Security.Cookies](https://www.nuget.org/packages/Microsoft.Owin.Security.Cookies)|Middleware that enables an application to maintain user session using cookies|
|[Microsoft.Owin.Host.SystemWeb](https://www.nuget.org/packages/Microsoft.Owin.Host.SystemWeb)|Enables OWIN-based applications to run on IIS using the ASP.NET request pipeline|

## Step 1: Set up your project

This section shows the steps to install and configure the authentication pipeline via OWIN middleware on an ASP.NET project using OpenID Connect.

To download this sample's Visual Studio project instead:
1. [Download the project](https://github.com/AzureADQuickStarts/WebApp-OpenIdConnect-DotNet/archive/GuidedSetup.zip)
1. Skip to the [Configuration step](#configure-your-webconfig-and-register-an-application) to configure the code sample before executing.

## Step 2: Create your ASP.NET project

1. In Visual Studio, go to **File > New > Project**.
2. Under **Visual C#\Web**, select **ASP.NET Web Application (.NET Framework)**.
3. Name your application and select **OK**.
4. Select **Empty** and then select the checkbox to add **MVC** references

## Step 3: Add authentication components

1. In Visual Studio, go to **Tools > Nuget Package Manager > Package Manager Console**.
2. Add **OWIN middleware NuGet packages** by typing the following in the Package Manager Console window:

    ```powershell
    Install-Package Microsoft.Owin.Security.OpenIdConnect
    Install-Package Microsoft.Owin.Security.Cookies
    Install-Package Microsoft.Owin.Host.SystemWeb
    ```

<!--start-collapse-->
> ### About these packages
>The libraries above enable single sign-on (SSO) using OpenID Connect via cookie-based authentication. After authentication is completed and the token representing the user is sent to your application, OWIN middleware creates a session cookie. The browser then uses this cookie on subsequent requests so the user doesn't need to reauthenticate, and no additional verification is needed.
<!--end-collapse-->

## Step 4: Configure the authentication pipeline

The following steps are used to create an OWIN middleware *Startup Class* to configure OpenID Connect authentication. This class is executed automatically.

> [!TIP]
> If your project doesn't have a `Startup.cs` file in the root folder:<br/>
> 1. Right-click on the project's root folder: >	`Add` > `New Item...` > `OWIN Startup class`<br/>
> 2. Name it `Startup.cs`<br/>
>
>> Make sure the class selected is an OWIN Startup Class and not a standard C# class. Confirm this by checking if you see `[assembly: OwinStartup(typeof({NameSpace}.Startup))]` above the namespace.


1. Add *OWIN* and *Microsoft.IdentityModel* namespaces to `Startup.cs`:

    [!code-csharp[main](../../../WebApp-OpenIDConnect-DotNet/WebApp-OpenIDConnect-DotNet\Startup.cs?name=AddedNameSpaces "Startup.cs")]

2. Replace Startup class with the following code:

    [!code-csharp[main](../../../WebApp-OpenIDConnect-DotNet/WebApp-OpenIDConnect-DotNet\Startup.cs?name=Startup "Startup.cs")]

<!--start-collapse-->
> [!NOTE]
> The parameters you provide in *OpenIDConnectAuthenticationOptions* serve as coordinates for the application to communicate with Azure AD. Because the OpenID Connect middleware uses cookies, you also need to set up cookie authentication as the preceding code shows. The *ValidateIssuer* value tells OpenIdConnect to not restrict access to one specific organization.
<!--end-collapse-->

<!--end-setup-->

<!--start-use-->

## Step 5: Add a controller to handle sign-in and sign-out requests

This step shows how to create a new controller to expose sign-in and sign-out methods.

1.	Right-click the `Controllers` folder and select `Add` > `Controller`
2.	Select `MVC (.NET version) Controller – Empty`.
3.	Click *Add*
4.	Name it `HomeController` and click *Add*
5.	Add *OWIN* namespaces to the class:

    [!code-csharp[main](../../../WebApp-OpenIDConnect-DotNet/WebApp-OpenIDConnect-DotNet\Controllers\HomeController.cs?name=AddedNameSpaces "HomeController.cs")]

6. Add the following methods to handle sign-in and sign-out to your controller by initiating an authentication challenge via code:

    [!code-csharp[main](../../../WebApp-OpenIDConnect-DotNet/WebApp-OpenIDConnect-DotNet\Controllers\HomeController.cs?name=SigInAndSignOut "HomeController.cs")]

## Step 6: Create the app's home page to sign in users via a sign-in button

In Visual Studio, create a new view to add the sign-in button and display user information after authentication:

1. Right-click the **Views\Home** folder and select **Add View**.
1. Name it **Index**.
1. Add the following HTML, which includes the sign-in button, to the file:

    [!code-html[main](../../../WebApp-OpenIDConnect-DotNet/WebApp-OpenIDConnect-DotNet/Views/Home/Index.cshtml "Index.cshtml")]

<!--start-collapse-->
This page adds a sign-in button in SVG format with a black background:<br/>![Sign-in with Microsoft](./media/quickstart-v1-aspnet-webapp/aspnetsigninbuttonsample.png)<br/> For more sign-in buttons, go to [Branding guidelines for applications](https://docs.microsoft.com/azure/active-directory/develop/howto-add-branding-guidelines-in-azure-ad-apps).
<!--end-collapse-->

## Step 7: Display user's claims by adding a controller

This controller demonstrates the uses of the `[Authorize]` attribute to protect a controller. This attribute restricts access to the controller by only allowing authenticated users. The following code makes use of the attribute to display user claims that were retrieved as part of the sign-in.

1. Right-click the **Controllers** folder, then select **Add > Controller**.
1. Select **MVC {version} Controller – Empty**.
1. Select **Add**.
1. Name it **ClaimsController**.
1. Replace the code of your controller class with the following code - this adds the `[Authorize]` attribute to the class:

    [!code-csharp[main](../../../WebApp-OpenIDConnect-DotNet/WebApp-OpenIDConnect-DotNet\Controllers\ClaimsController.cs?name=ClaimsController "ClaimsController.cs")]

<!--start-collapse-->
> [!NOTE]
> Because of the use of the `[Authorize]` attribute, all methods of this controller can only be executed if the user is authenticated. If the user is not authenticated and tries to access the controller, OWIN initiates an authentication challenge and force the user to authenticate. The code above looks at the claims collection of the user for specific attributes included in the user’s token. These attributes include the user’s full name and username, as well as the global user identifier subject. It also contains the *Tenant ID*, which represents the ID for the user’s organization. 
<!--end-collapse-->

## Step 8: Create a view to display the user's claims

In Visual Studio, create a new view to display the user's claims in a web page:

1. Right-click the **Views\Claims** folder, then select **Add View**.
1. Name it **Index**.
1. Add the following HTML to the file:

    [!code-html[main](../../../WebApp-OpenIDConnect-DotNet/WebApp-OpenIDConnect-DotNet/Views/Claims/Index.cshtml "Index.cshtml")]

<!--end-use-->

<!--start-configure-->
## Step 9: Configure your *web.config* and register an application

1. In Visual Studio, add the following to `web.config` (located in the root folder) under the section `configuration\appSettings`:

    ```xml
    <add key="ClientId" value="Enter_the_Application_Id_here" />
    <add key="RedirectUrl" value="Enter_the_Redirect_Url_here" />
    <add key="Tenant" value="common" />
    <add key="Authority" value="https://login.microsoftonline.com/{0}" /> 
    ```
2. In Solution Explorer, select the project and look at the <i>Properties</i> window (if you don’t see a Properties window, press F4)
3. Change SSL Enabled to <code>True</code>
4. Copy the project's SSL URL to the clipboard:<br/><br/>![Project properties](./media/quickstart-v1-aspnet-webapp/visual-studio-project-properties.png)<br />
5. In <code>web.config</code>, replace <code>Enter_the_Redirect_URL_here</code> with the SSL URL of your project.

### Register your application in the Azure Portal, then add its information to *web.config*

1. Go to the [Microsoft Azure Portal - App registrations](https://portal.azure.com/#blade/Microsoft_AAD_IAM/ActiveDirectoryMenuBlade/RegisteredApps) to register an application
2. Select `New application registration`
3. Enter a name for your application
4. Paste the Visual Studio project's *SSL URL* in `Sign-on URL` (This URL is also added automatically to the list of Reply URLs for the application you are registering)
5. Click `Create` to register the application. This action takes you back to the list of applications
6. Now, search and/or select the application you just created to open its properties
7. Copy the guid under `Application ID` to the clipboard
8. Go back to Visual Studio and, in `web.config`, replace `Enter_the_Application_Id_here` with the Application ID from the application you just registered

> [!TIP]
> If your account is configured to access to multiple directories, make sure you have selected the right directory for the organization you want the application to be registered by clicking on your account name in the top right in the Azure Portal, and then verifying the selected directory as indicated:<br/>![Selecting the right directory](./media/quickstart-v1-aspnet-webapp/tenantselector.png)

## Step 10: Configure sign-in options

You can configure your application to allow only users that belong to one organization's Azure Active Directory instance to sign-in, or accept sign-ins from users that belong to any organization. Please follow the instructions of one of following choices:

### Configure your application to allow sign ins of work and school accounts from any company or organization (multi-tenant)

Follow the following steps if you want to accept sign ins of work and school accounts from any company or organization that has integrated with Azure Active Directory. This is a common scenario for *SaaS applications*:

1. Go back to [Microsoft Azure Portal - App registrations](https://portal.azure.com/#blade/Microsoft_AAD_IAM/ActiveDirectoryMenuBlade/RegisteredApps) and locate the application you just registered
2. Under `All Settings` select `Properties`
3. Change `Multi-tenanted` property to `Yes` and click `Save`

For more information about this setting and the concept of multi-tenant applications, see [this article](howto-convert-app-to-be-multi-tenant.md "Multi-tenant overview").

### Restrict users from only one organization's Active Directory instance to sign in to your application (single-tenant)

This option is a common scenario for *LOB applications*: If you want your application to accept sign-ins only from accounts that belong to a specific Azure Active Directory instance (including *guest accounts* of that instance), replace the `Tenant` parameter in *web.config* from `Common` with the tenant name of the organization – example, *contoso.onmicrosoft.com*. After that, change the `ValidateIssuer` argument in your [*OWIN Startup class*](#configure-the-authentication-pipeline) to `true`.

To allow users from only a list of specific organizations, set `ValidateIssuer` to true and use the `ValidIssuers` parameter to specify a list of organizations.

Another option is to implement a custom method to validate the issuers using *IssuerValidator* parameter. For more information about `TokenValidationParameters`, please see [this MSDN article](https://msdn.microsoft.com/library/system.identitymodel.tokens.tokenvalidationparameters.aspx "TokenValidationParameters MSDN article").

<!--end-configure-->

<!--start-configure-arp-->
<!--
## Configure your ASP.NET Web App with the application's registration information

In this step, you will configure your project to use SSL, and then use the SSL URL to configure your application’s registration information. After this, add the application’ registration information to your solution via *web.config*.

1.	In Solution Explorer, select the project and look at the `Properties` window (if you don’t see a Properties window, press F4)
2.	Change `SSL Enabled` to `True`
3.	Copy the value from `SSL URL` above and paste it in the `Redirect URL` field on the top of this page, then click *Update*:<br/><br/>![Project properties](./media/quickstart-v1-aspnet-webapp/vsprojectproperties.png)<br />
4.	Add the following in `web.config` file located in root’s folder, under section `configuration\appSettings`:

```xml
<add key="ClientId" value="[Enter the application Id here]" />
<add key="RedirectUri" value="[Enter the Redirect URL here]" />
<add key="Tenant" value="common" />
<add key="Authority" value="https://login.microsoftonline.com/{0}" /> 
```
-->
<!--end-configure-arp-->
<!--start-test-->

## Step 11: Test your code

Press **F5** to run your project in Visual Studio. The browser opens and directs you to `http://localhost:{port}` where you see the **Sign in with Microsoft** button. Go ahead and select it to sign in.

When you're ready to test, use a work account (Azure Active Directory) to sign in.

![Sign in with Microsoft browser window](./media/quickstart-v1-aspnet-webapp/aspnetbrowsersignin.png)

![Sign in with Microsoft browser window](./media/quickstart-v1-aspnet-webapp/aspnetbrowsersignin2.png)

#### Expected results

After sign-in, the user is redirected to the home page of your web site, which is the HTTPS URL specified in your application's registration information in the Microsoft Application Registration Portal. This page now shows *Hello {User}* and a link to sign out, and a link to see the user’s claims – which is a link to the Authorize controller created earlier.

### See user's claims

Select the hyperlink to see the user's claims. This action leads you to the controller and view that is only available to users that are authenticated.

#### Expected results

 You should see a table containing the basic properties of the logged user:

| Property | Value | Description|
|---|---|---|
| Name | {User Full Name} | The user’s first and last name
|Username | <span>user@domain.com</span>| The username used to identify the logged user
| Subject| {Subject}|A string to uniquely identify the user logon across the web|
| Tenant ID| {Guid}| A *guid* to uniquely represent the user’s Azure Active Directory organization.|

In addition, you see a table including all user claims included in authentication request. For a list of all claims in an ID Token and their explanation, see this [article](https://docs.microsoft.com/azure/active-directory/develop/active-directory-token-and-claims "List of Claims in ID Token").

### Test accessing a method that has an *[Authorize]* attribute (Optional)

In this step, you test accessing the Claims controller as an anonymous user:<br/>
Select the link to sign-out the user and complete the sign-out process.<br/>
Now in your browser, type http://localhost:{port}/claims to access your controller that is protected with the `[Authorize]` attribute

#### Expected results

You should receive the prompt requiring you to authenticate to see the view.

## Additional information

<!--start-collapse-->
### Protect your entire web site

To protect your entire web site, add the `AuthorizeAttribute` to `GlobalFilters` in `Global.asax` `Application_Start` method:

```csharp
GlobalFilters.Filters.Add(new AuthorizeAttribute());
```
<!--end-collapse-->

<div></div>
<br/>

<!--end-test-->

## Next steps

You can now move on to additional scenarios. To learn more, see the [ASP.NET tutorial](https://docs.microsoft.com/azure/active-directory/develop/tutorial-v2-asp-webapp).<|MERGE_RESOLUTION|>--- conflicted
+++ resolved
@@ -21,24 +21,14 @@
 
 # Quickstart: Add sign-in with Microsoft to an ASP.NET web app
 
-<<<<<<< HEAD
-In this quickstart, you'll learn how to implement sign-in with Microsoft using an ASP.NET MVC solution with a traditional web browser-based application using OpenID Connect. Here you'll learn how to enable sign-ins from work and school accounts in your ASP.NET application.
-=======
 [!INCLUDE [active-directory-develop-applies-v1](../../../includes/active-directory-develop-applies-v1.md)]
 
 This guide demonstrates how to implement sign-in with Microsoft using an ASP.NET MVC solution with a traditional web browser-based application using OpenID Connect. 
->>>>>>> a617a6e9
 
 At the end of this quickstart, your application will accept sign ins of work and school accounts from organizations that have integrated with Azure Active Directory.
 
 > [!NOTE]
-<<<<<<< HEAD
-> If you need to enable sign-ins for personal accounts in addition to work and school accounts, you can use the [v2.0 endpoint](azure-ad-endpoint-comparison.md). For more info, see [this ASP.NET tutorial for the v2.0 endpoint](tutorial-v2-asp-webapp.md) as well as [this article](active-directory-v2-limitations.md) explaining the current limitations of the v2.0 endpoint.
-
-## Prerequisites
-=======
 > This guided setup helps you to enable sign-ins from work and school accounts in your ASP.NET application. If you are interested to enable sign-ins for personal accounts in addition to work and school accounts, please use [this ASP.NET guided setup for the v2 endpoint](tutorial-v2-asp-webapp.md).
->>>>>>> a617a6e9
 
 To get started, make sure you meet these prerequisites:
 
