---
title: Evolution of Microsoft identity platform - Azure 
description: Learn about Microsoft identity platform, an evolution of the Azure Active Directory (Azure AD) identity service and developer platform.
services: active-directory
documentationcenter: dev-center-name
author: rwike77
manager: CelesteDG
editor: ''

ms.service: active-directory
ms.subservice: develop
ms.devlang: na
ms.topic: overview
ms.tgt_pltfrm: na
ms.workload: identity
ms.date: 05/07/2019
ms.author: ryanwi
ms.reviewer: agirling, saeeda, benv
ms.custom: aaddev
#Customer intent: As an application developer, I want to understand about the Microsoft identity platform so I can decide which endpoint and platform best meets my needs.
ms.collection: M365-identity-device-management
---

# Evolution of Microsoft identity platform

Microsoft identity platform is an evolution of the Azure Active Directory (Azure AD) developer platform. It allows developers to build applications that sign in users, get tokens to call APIs, such as Microsoft Graph, or APIs that developers have built. It consists of an authentication service, open-source libraries, application registration, and configuration (through a developer portal and application API), full developer documentation, quickstart samples, code samples, tutorials, how-to guides, and other developer content. The Microsoft identity platform supports industry standard protocols such as OAuth 2.0 and OpenID Connect.

Up until now, most developers have worked with the Azure AD v1.0 platform to authenticate work and school accounts (provisioned by Azure AD) by requesting tokens from the Azure AD v1.0 endpoint, using Azure AD Authentication Library (ADAL), Azure portal for application registration and configuration, and Azure AD Graph API for programmatic application configuration.

With Microsoft identity platform (v2.0), expand your reach to these kinds of users:

- Work and school accounts (Azure AD provisioned accounts)
- Personal accounts (such as Outlook.com or Hotmail.com)
- Your customers who bring their own email or social identity (such as LinkedIn, Facebook, Google) via the Azure AD B2C offering

With the unified Microsoft identity platform, you can write code once and authenticate any Microsoft identity into your application. For several platforms, there’s a fully supported open-source library called Microsoft Authentication Library (MSAL). MSAL is simple to use, provides great single sign-on (SSO) experiences for your users, helps you achieve high reliability and performance, and is developed using Microsoft Secure Development Lifecycle (SDL). When calling APIs, you can configure your application to take advantage of incremental consent, which allows you to delay the request for consent for more invasive scopes until the application’s usage warrants this at runtime.

You can use the Azure portal to register and configure your application, and use the Microsoft Graph API for programmatic application configuration.

Update your application at your own pace. Applications built with ADAL libraries continue to be supported. Mixed application portfolios, that consist of applications built with ADAL and applications built with MSAL libraries, are also supported. This means that applications using the latest ADAL and the latest MSAL will deliver SSO across the portfolio, provided by the shared token cache between these libraries. Applications updated from ADAL to MSAL will maintain user sign-in state upon upgrade.

## Microsoft identity platform experience

The following diagram shows the Microsoft identity experience at a high level, including the app registration experience, SDKs, endpoints, and supported identities.

![Microsoft identity platform today](./media/about-microsoft-identity-platform/about-microsoft-identity-platform.svg)
<<<<<<< HEAD
=======

### App registration experience

The Azure portal **[App registrations](https://go.microsoft.com/fwlink/?linkid=2083908)** experience is the one portal experience for managing all applications you’ve integrated with Microsoft identity platform. If you have been using the Application Registration Portal, starting using the Azure portal app registration experience instead.

For integration with Azure AD B2C (when authenticating social or local identities), you’ll need to register your application in a B2C tenant. This experience is also part of the Azure portal.
>>>>>>> 6a383dfd

The **application API in Microsoft Graph** is currently in preview. Use this API to programmatically configure your applications integrated with Microsoft identity platform for authenticating any Microsoft identity. However, until this API reaches general availability, you should use the Azure AD Graph 1.6 API and the application manifest.

### MSAL libraries

You can use the MSAL library to build applications that authenticate all Microsoft identities. The MSAL libraries in .NET are generally available. MSAL libraries for JavaScript, iOS, and Android are in preview and suitable for use in a production environment. We provide the same production level support for MSAL libraries in preview as we do for versions of MSAL and ADAL that are generally available.

You can also use the MSAL libraries to integrate your application with Azure AD B2C.

Server-side libraries for building web apps and web APIs are generally available: [ASP.NET](https://docs.microsoft.com/aspnet/overview) and [ASP.NET Core](https://docs.microsoft.com/aspnet/core/?view=aspnetcore-2.2)

### Microsoft identity platform endpoint

Microsoft identity platform (v2.0) endpoint is now OIDC certified. It works with the Microsoft Authentication Libraries (MSAL) or any other standards-compliant library. It implements human readable scopes, in accordance with industry standards.

## Next steps

Learn more about v1.0 and v2.0.

* [Microsoft identity platform (v2.0) overview](v2-overview.md)
* [Azure Active Directory for developers (v1.0) overview](v1-overview.md)<|MERGE_RESOLUTION|>--- conflicted
+++ resolved
@@ -44,15 +44,12 @@
 The following diagram shows the Microsoft identity experience at a high level, including the app registration experience, SDKs, endpoints, and supported identities.
 
 ![Microsoft identity platform today](./media/about-microsoft-identity-platform/about-microsoft-identity-platform.svg)
-<<<<<<< HEAD
-=======
 
 ### App registration experience
 
 The Azure portal **[App registrations](https://go.microsoft.com/fwlink/?linkid=2083908)** experience is the one portal experience for managing all applications you’ve integrated with Microsoft identity platform. If you have been using the Application Registration Portal, starting using the Azure portal app registration experience instead.
 
 For integration with Azure AD B2C (when authenticating social or local identities), you’ll need to register your application in a B2C tenant. This experience is also part of the Azure portal.
->>>>>>> 6a383dfd
 
 The **application API in Microsoft Graph** is currently in preview. Use this API to programmatically configure your applications integrated with Microsoft identity platform for authenticating any Microsoft identity. However, until this API reaches general availability, you should use the Azure AD Graph 1.6 API and the application manifest.
 
