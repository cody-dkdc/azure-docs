<<<<<<< HEAD
- name: Azure Active Directory developer documentation
  href: index.yml
- name: Overview
  items:
  - name: Authentication
    href: authentication-scenarios.md
  - name: Application types
    href: app-types.md
  - name: Endpoints and libraries
    href: 
- name: Quickstarts
  expanded: true
  items:
  - name: Create a new tenant
    href: quickstart-create-new-tenant.md
  - name: Register an app
    items:
    - name: With the Azure AD v2.0 endpoint
      href: quickstart-v2-register-an-app.md
    - name: With the Azure AD v1.0 endpoint
      href: quickstart-v1-add-azure-ad-app.md
  - name: Update an app
    href: quickstart-v1-update-azure-ad-app.md
  - name: Remove an app
    href: quickstart-v1-remove-azure-ad-app.md
  - name: Single page apps
    href: single-page-application.md
    items:
    - name: v2.0
      displayName: MSAL
      items:
      - name: Angular JS
        href: 
      - name: JavaScript
        href: 
    - name: v1.0
      displayName: ADAL
      items:
      - name: AngularJS
        href: quickstart-v1-angularjs-spa.md
      - name: JavaScript
        href: https://github.com/Azure-Samples/active-directory-javascript-singlepageapp-dotnet-webapi
  - name: Web apps
    href: web-app.md
    items:
    - name: v2.0
      displayName: MSAL
      items:
      - name: ASP .NET
        href: quickstart-v2-aspnet-webapp.md
      - name: NodeJS
        href: 
    - name: v1.0
      displayName: ADAL
      items:
      - name: ASP .NET
        href: quickstart-v1-aspnet-webapp.md
      - name: NodeJS
        href: quickstart-v1-openid-connect-code.md
      - name: Java
        href: https://github.com/Azure-Samples/active-directory-java-webapp-openidconnect
      - name: Python
        href: https://github.com/Azure-Samples/active-directory-python-webapp-graphapi
  - name: Web APIs
    href: web-api.md
    items:
    - name: v2.0
      displayName: MSAL
      items:
      - name: ASP .NET
        href: 
      - name: ASP .NET Core
        href: 
      - name: NodeJS
        href: 
    - name: v1.0
      displayName: ADAL
      items:
      - name: ASP .NET
        href: quickstart-v1-dotnet-webapi.md
      - name: NodeJS
        href: quickstart-v1-nodejs-webapi.md
  - name: Mobile and desktop apps
    href: native-app.md
    items:
    - name: v2.0
      displayName: MSAL
      items:
      - name: iOS
        href: 
      - name: Android
        href: 
      - name: Windows Desktop .NET
        href: 
      - name: Universal Windows Platform
        href: 
    - name: v1.0
      displayName: ADAL
      items:
      - name: iOS
        href: quickstart-v1-ios.md
      - name: Android
        href: quickstart-v1-android.md
      - name: Windows Desktop .NET
        href: quickstart-v1-dotnet.md
      - name: Xamarin
        href: quickstart-v1-xamarin.md
  - name: Service to service
    href: service-to-service.md
    items:
    - name: v2.0
      displayName: MSAL
      items:
      - name: .NET
        href: 
- name: Tutorials
  expanded: true
  items:
  - name: v2.0 Single page apps
    href: single-page-application.md
    displayName: MSAL
    items:
    - name: JavaScript
      href: tutorial-v2-javascript-spa.md
  - name: v2.0 Web apps
    href: web-app.md
    displayName: MSAL
    items:
    - name: ASP .NET
      href: tutorial-v2-asp-webapp.md
  - name: v2.0 Mobile and desktop apps
    href: native-app.md
    displayName: MSAL
    items:
    - name: iOS
      href: tutorial-v2-ios.md
    - name: Android
      href: tutorial-v2-android.md
    - name: Windows Desktop .NET
      href: tutorial-v2-windows-desktop.md
    - name: Universal Windows Platform
      href: tutorial-v2-windows-uwp.md
- name: Samples
  expanded: true
  items:
  - name: v2.0 code samples by scenario
    displayName: MSAL
    href: sample-v2-code.md
  - name: v1.0 code samples by scenario
    displayName: ADAL
    href: sample-v1-code.md
- name: Concepts
  items:
  - name: Protocols
    items:
    - name: OAuth and the OpenID Connect protocol
      items:
      - name: v2.0
        displayName: MSAL
        items:
        - name: OAuth 2.0 implicit grant flow
          href: v2-oauth2-implicit-grant-flow.md
        - name: OAuth 2.0 auth code grant
          href: v2-oauth2-auth-code-flow.md
        - name: OAuth 2.0 on-behalf-of flow
          href: v2-oauth2-on-behalf-of-flow.md
        - name: OAuth 2.0 client credentails grant
          href: v2-oauth2-client-creds-grant-flow.md
      - name: v1.0
        displayName: ADAL
        items:
        - name: OAuth 2.0 implicit grant flow
          href: v1-oauth2-implicit-grant-flow.md
        - name: OAuth 2.0 auth code grant
          href: v1-protocols-oauth-code.md
        - name: OAuth 2.0 on-behalf-of flow
          href: v1-oauth2-on-behalf-of-flow.md
        - name: OAuth 2.0 client credentails grant
          href: v1-oauth2-client-creds-grant-flow.md
    - name: SAML 2.0
      items:
      - name: Single sign-on
        href: single-sign-on-saml-protocol.md
      - name: Signout
        href: single-sign-out-saml-protocol.md
      - name: Debug SAML-based SSO
        href: 
    - name: WS-Federation
      items:
      - name: Federation metadata
        href: azure-ad-federation-metadata.md
  - name: Core concepts
    items:
    - name: Application objects and service principals
      href: app-objects-and-service-principals.md
    - name: Single tenant and multi-tenant apps
      href: single-and-multi-tenant-apps.md
    - name: ID tokens
      href: 
    - name: Access tokens
      href: 
    - name: Consent framework
      href: consent-framework.md
    - name: Permissions and consent
      displayName: Scopes
      items:
        - name: In the Azure AD v2.0 endpoint
          href: v2-permissions-and-consent.md
        - name: In the Azure AD v1.0 endpoint
          href: v1-permissions-and-consent.md
    - name: Conditional access
      href: conditional-access-dev-guide.md
    - name: National clouds
      href: 
    - name: Using the Azure AD v2.0 endpoint
      href: active-directory-v2-limitations.md
- name: How-to guides
  items:
  - name: Convert a single-tenant app to a multi-tenant app
    href: howto-convert-app-to-be-multi-tenant.md
  - name: Customize app experiences
    items:
    - name: Branding guidelines
      href: howto-add-branding-in-azure-ad-apps.md
    - name: Terms of Service and Privacy Statement
      href: howto-add-terms-of-service-privacy-statement.md
  - name: Manage access to your app
    items:
    - name: User and admin consent
      href: 
    - name: Restrict your app to a set of users
      href: howto-restrict-your-app-to-a-set-of-users.md
    - name: App roles
      href: howto-add-app-roles-in-azure-ad-apps.md
  - name: Configure app properties
    items:
    - name: Single sign-on (SSO)
      displayName: SSO
      items:
      - name: Enable SSO on Android
        href: howto-v1-enable-sso-android.md
      - name: Enable SSO on iOS
        href: howto-v1-enable-sso-ios.md
    - name: Claims
      items:
      - name: Configure role claims
        href: ../active-directory-enterprise-app-role-management.md
      - name: Customize claims
        href: active-directory-saml-claims-customization.md
  - name: Migrate from the Azure Access Control Service
    href: active-directory-acs-migration.md
  - name: Use the Azure AD Graph API
    href: active-directory-graph-api-quickstart.md
  - name: Work with Visual Studio
    items:
    - name: Use the Active Directory connected service
      href: vs-active-directory-add-connected-service.md
    - name: Get started with .NET MVC projects
      href: vs-active-directory-dotnet-getting-started.md
    - name: What happened to my .NET MVC project?
      href: vs-active-directory-dotnet-what-happened.md
    - name: Get started with WebAPI projects
      href: vs-active-directory-webapi-getting-started.md
    - name: What happened to my WebAPI project?
      href: vs-active-directory-webapi-what-happened.md
    - name: Error during authentication detection
      href: vs-active-directory-error.md
  - name: Bring an app to market
    items:
    - name: Publish to App Source
      href: howto-get-appsource-certified.md
    - name: Publish an Office Add-in
      href: 
    - name: Publish to Azure AD App Gallery
      href: howto-app-gallery-listing.md
    - name: Publish to the Office 365 Seller Dashboard
      href: https://docs.microsoft.com/office/dev/store/use-the-seller-dashboard-to-submit-to-the-office-store   
- name: References
  items:
  - name: Application manifest
    href: reference-app-manifest.md
  - name: Authentication libraries
    items:
    - name: v2.0 authentication libraries
      displayName: MSAL
      href: reference-v2-libraries.md
    - name: v1.0 authentication libraries
      displayName: ADAL
      href: active-directory-authentication-libraries.md
  - name: Application object API
    href: 
  - name: Service Principal API
    href:  
  - name: Claims in Azure AD security tokens
    href: 
  - name: Azure AD APIs in Microsoft Graph
    href: https://developer.microsoft.com/graph/docs/concepts/azuread-identity-access-management-concept-overview
  - name: Authentication and authorization error codes
    href: reference-aadsts-error-codes.md
  - name: Breaking changes
    href:
- name: Resources
  items:
  - name: SDKs
    href: 
  - name: Library guide
    href: 
  - name: Supported platforms and languages
    href: 
=======
- name: Microsoft identity platform (Azure Active Directory for developers)
  href: index.yml
- name: About Microsoft identity platform
  href: about-microsoft-identity-platform.md
- name: v1.0
  expanded: true
  items:
  - name: Overview
    href: azure-ad-developers-guide.md
  - name: Quickstarts
    items:
    - name: Create a new tenant
      href: quickstart-create-new-tenant.md
    - name: Configure an application
      items:
      - name: Register an app
        href: quickstart-v1-add-azure-ad-app.md
      - name: Update an app
        href: quickstart-v1-update-azure-ad-app.md
      - name: Remove an app
        href: quickstart-v1-remove-azure-ad-app.md
    - name: Single-page apps
      items:
      - name: AngularJS
        href: quickstart-v1-angularjs-spa.md
      - name: JavaScript
        href: https://github.com/Azure-Samples/active-directory-javascript-singlepageapp-dotnet-webapi
    - name: Web apps
      items:
      - name: ASP .NET
        href: quickstart-v1-aspnet-webapp.md
      - name: Java
        href: https://github.com/Azure-Samples/active-directory-java-webapp-openidconnect
      - name: NodeJS
        href: quickstart-v1-openid-connect-code.md
      - name: Python
        href: https://github.com/Azure-Samples/active-directory-python-webapp-graphapi
    - name: Web APIs
      items:
      - name: ASP .NET
        href: quickstart-v1-dotnet-webapi.md
      - name: NodeJS
        href: quickstart-v1-nodejs-webapi.md
    - name: Mobile and desktop apps
      items:
      - name: Android
        href: quickstart-v1-android.md
      - name: iOS
        href: quickstart-v1-ios.md
      - name: Windows Desktop .NET
        href: quickstart-v1-dotnet.md
      - name: Xamarin
        href: quickstart-v1-xamarin.md
    - name: Service-to-service
      href: sample-v1-code.md#server-or-daemon-application-to-web-api
  - name: Samples
    href: sample-v1-code.md
  - name: Concepts
    items:
    - name: Application types
      href: app-types.md
      items:
      - name: Single-page application
        href: single-page-application.md
      - name: Web app
        href: web-app.md
      - name: Web API
        href: web-api.md
      - name: Mobile & desktop app
        href: native-app.md
      - name: Daemon or server application
        href: service-to-service.md
    - name: Authentication
      href: authentication-scenarios.md
      items:
      - name: Protocols
        items:
        - name: OAuth and the OpenID Connect protocol
          items:
          - name: OAuth 2.0 implicit grant flow
            href: v1-oauth2-implicit-grant-flow.md
          - name: OAuth 2.0 auth code grant
            href: v1-protocols-oauth-code.md
          - name: OAuth 2.0 on-behalf-of flow
            href: v1-oauth2-on-behalf-of-flow.md
          - name: OAuth 2.0 client credentails grant
            href: v1-oauth2-client-creds-grant-flow.md
        - name: SAML 2.0
          items:
          - name: Single sign-on
            href: single-sign-on-saml-protocol.md
          - name: Signout
            href: single-sign-out-saml-protocol.md
        - name: WS-Federation
          items:
          - name: Federation metadata
            href: azure-ad-federation-metadata.md
        - name: Signing key rollover
          href: active-directory-signing-key-rollover.md
      - name: ID tokens
        href: id-tokens.md
      - name: Access tokens
        href: access-tokens.md
      - name: Certificate credentials
        href: active-directory-certificate-credentials.md
      - name: SAML tokens
        href: reference-saml-tokens.md
    - name: Application configuration
      href: app-objects-and-service-principals.md
      items:
      - name: How and why apps are added to Azure AD
        href: active-directory-how-applications-are-added.md
      - name: Single tenant and multi-tenant apps
        href: single-and-multi-tenant-apps.md
    - name: Permissions and consent
      displayName: Scopes
      href: v1-permissions-and-consent.md
      items:
      - name: Consent framework
        href: consent-framework.md
      - name: Application consent experiences
        href: ../application-consent-experience.md
    - name: Conditional access
      href: conditional-access-dev-guide.md
  - name: How-to guides
    items:
    - name: Authentication
      items:
      - name: Configure single sign-on
        displayName: SSO
        items:
        - name: Enable SSO on Android
          href: howto-v1-enable-sso-android.md
        - name: Enable SSO on iOS
          href: howto-v1-enable-sso-ios.md
        - name: Debug SAML-based SSO
          href: howto-v1-debug-saml-sso-issues.md
      - name: Configure claims
        items:
        - name: Configure role claims
          href: ../active-directory-enterprise-app-role-management.md
        - name: Customize claims
          href: active-directory-saml-claims-customization.md
    - name: Application configuration
      items:
      - name: Convert a single-tenant app to a multi-tenant app
        href: howto-convert-app-to-be-multi-tenant.md
      - name: Restrict your app to a set of users
        href: howto-restrict-your-app-to-a-set-of-users.md
      - name: Add app roles in your application
        href: howto-add-app-roles-in-azure-ad-apps.md
      - name: Branding guidelines
        href: howto-add-branding-in-azure-ad-apps.md
      - name: Terms of Service and Privacy Statement
        href: howto-add-terms-of-service-privacy-statement.md
    - name: Work with Visual Studio
      items:
      - name: Use the Active Directory connected service
        href: vs-active-directory-add-connected-service.md
      - name: Get started with .NET MVC projects
        href: vs-active-directory-dotnet-getting-started.md
      - name: What happened to my .NET MVC project?
        href: vs-active-directory-dotnet-what-happened.md
      - name: Get started with WebAPI projects
        href: vs-active-directory-webapi-getting-started.md
      - name: What happened to my WebAPI project?
        href: vs-active-directory-webapi-what-happened.md
      - name: Error during authentication detection
        href: vs-active-directory-error.md
    - name: Bring an app to market
      items:
      - name: Publish to App Source
        href: howto-get-appsource-certified.md
      - name: Publish to Azure AD App Gallery
        href: howto-app-gallery-listing.md
      - name: Publish to the Office 365 Seller Dashboard
        href: https://docs.microsoft.com/office/dev/store/use-the-seller-dashboard-to-submit-to-the-office-store   
    - name: Migrate from the Azure Access Control Service
      href: active-directory-acs-migration.md
    - name: Use the Azure AD Graph API
      href: active-directory-graph-api-quickstart.md
    - name: AD FS for developers
      href: https://docs.microsoft.com/windows-server/identity/ad-fs/overview/ad-fs-scenarios-for-developers
  - name: References
    items:
    - name: Azure AD Authentication Libraries
      displayName: ADAL
      href: active-directory-authentication-libraries.md
    - name: Azure AD Graph API
      href: active-directory-graph-api.md
    - name: Claims in Azure AD security tokens
      href: active-directory-optional-claims.md
    - name: Application manifest
      href: reference-app-manifest.md
    - name: Authentication and authorization error codes
      href: reference-aadsts-error-codes.md
    - name: Breaking changes
      href: reference-breaking-changes.md
- name: v2.0
  expanded: true
  items:
  - name: Overview
    href: v2-overview.md
  - name: Quickstarts
    items:
    - name: Create a new tenant
      href: quickstart-create-new-tenant.md
    - name: Configure an application
      items:
      - name: Register an app
        href: quickstart-v2-register-an-app.md
      - name: Update an app
        href: quickstart-v1-update-azure-ad-app.md
      - name: Remove an app
        href: quickstart-v1-remove-azure-ad-app.md
    - name: Single-page apps
      items:
      - name: JavaScript
        href: quickstart-v2-javascript.md
    - name: Web apps
      items:
      - name: ASP .NET
        href: quickstart-v2-aspnet-webapp.md
      - name: ASP .NET Core
        href: quickstart-v2-aspnet-core-webapp.md
      - name: NodeJS
        href: https://github.com/AzureADQuickStarts/AppModelv2-WebApp-OpenIDConnect-nodejs
    - name: Web APIs
      items:
      - name: ASP .NET
        href: https://github.com/azureadquickstarts/appmodelv2-nativeclient-dotnet
      - name: ASP .NET Core
        href: https://azure.microsoft.com/resources/samples/active-directory-dotnet-native-aspnetcore-v2
    - name: Mobile and desktop apps
      items:
      - name: Android
        href: quickstart-v2-android.md
      - name: iOS
        href: quickstart-v2-ios.md
      - name: Universal Windows Platform
        href: quickstart-v2-uwp.md
      - name: Windows Desktop .NET
        href: quickstart-v2-windows-desktop.md
    - name: Service-to-service
      items:
      - name: ASP .NET
        href: https://github.com/Azure-Samples/active-directory-dotnet-daemon-v2
  - name: Tutorials
    items:
    - name: Single-page apps
      items:
      - name: JavaScript
        href: tutorial-v2-javascript-spa.md
    - name: Web apps
      items:
      - name: ASP .NET
        href: tutorial-v2-asp-webapp.md
    - name: Mobile and desktop apps
      items:
      - name: Android
        href: tutorial-v2-android.md
      - name: iOS
        href: tutorial-v2-ios.md
      - name: Universal Windows Platform
        href: tutorial-v2-windows-uwp.md
      - name: Windows Desktop .NET
        href: tutorial-v2-windows-desktop.md
  - name: Samples
    href: sample-v2-code.md
  - name: Concepts
    items:
    - name: Deciding between v1.0 and v2.0
      href: azure-ad-endpoint-comparison.md
    - name: Application types
      href: v2-app-types.md
    - name: Authentication
      href: authentication-scenarios.md
      items:
      - name: Protocols
        items:
        - name: OAuth and the OpenID Connect protocol
          items:
          - name: OAuth 2.0 implicit grant flow
            href: v2-oauth2-implicit-grant-flow.md
          - name: OAuth 2.0 auth code grant
            href: v2-oauth2-auth-code-flow.md
          - name: OAuth 2.0 on-behalf-of flow
            href: v2-oauth2-on-behalf-of-flow.md
          - name: OAuth 2.0 client credentails grant
            href: v2-oauth2-client-creds-grant-flow.md
      - name: ID tokens
        href: id-tokens.md
      - name: Access tokens
        href: access-tokens.md
      - name: Certificate credentials
        href: active-directory-certificate-credentials.md
    - name: Application configuration
      href: app-objects-and-service-principals.md
      items:
      - name: Single tenant and multi-tenant apps
        href: single-and-multi-tenant-apps.md
    - name: Permissions and consent
      displayName: Scopes
      href: v2-permissions-and-consent.md
      items:
      - name: Consent framework
        href: consent-framework.md
      - name: Application consent experiences
        href: ../application-consent-experience.md
  - name: How-to guides
    items:
    - name: Authentication
      items:
      - name: Configure role claims
        href: ../active-directory-enterprise-app-role-management.md
      - name: Customize claims
        href: active-directory-saml-claims-customization.md
    - name: Application configuration
      items:
      - name: Convert a single-tenant app to a multi-tenant app
        href: howto-convert-app-to-be-multi-tenant.md
      - name: Restrict your app to a set of users
        href: howto-restrict-your-app-to-a-set-of-users.md
      - name: Add app roles in your application
        href: howto-add-app-roles-in-azure-ad-apps.md
      - name: Branding guidelines
        href: howto-add-branding-in-azure-ad-apps.md
      - name: Terms of Service and Privacy Statement
        href: howto-add-terms-of-service-privacy-statement.md
    - name: Work with Visual Studio
      items:
      - name: Use the Active Directory connected service
        href: vs-active-directory-add-connected-service.md
      - name: Get started with .NET MVC projects
        href: vs-active-directory-dotnet-getting-started.md
      - name: What happened to my .NET MVC project?
        href: vs-active-directory-dotnet-what-happened.md
      - name: Get started with WebAPI projects
        href: vs-active-directory-webapi-getting-started.md
      - name: What happened to my WebAPI project?
        href: vs-active-directory-webapi-what-happened.md
      - name: Error during authentication detection
        href: vs-active-directory-error.md
  - name: References
    items:
    - name: Microsoft Authentication Library
      displayName: MSAL
      href: reference-v2-libraries.md
    - name: Azure AD APIs in Microsoft Graph
      href: https://developer.microsoft.com/graph/docs/concepts/azuread-identity-access-management-concept-overview
    - name: Application manifest
      href: reference-app-manifest.md
    - name: Authentication and authorization error codes
      href: reference-aadsts-error-codes.md
    - name: Breaking changes
      href: reference-breaking-changes.md
- name: Resources
  items:
>>>>>>> 80935149
  - name: Glossary
    href: developer-glossary.md
  - name: Azure roadmap
    href: https://azure.microsoft.com/roadmap/?category=security-identity
  - name: Azure AD blog
    href: https://cloudblogs.microsoft.com/enterprisemobility/?product=azure-active-directory
  - name: Try Sign in with Microsoft
    href: https://azure.microsoft.com/develop/identity/signin/
  - name: Getting help
    href: developer-support-help-options.md
  - name: Managed Service Identity for Azure resources
    href: https://docs.microsoft.com/azure/active-directory/managed-service-identity/overview<|MERGE_RESOLUTION|>--- conflicted
+++ resolved
@@ -1,314 +1,3 @@
-<<<<<<< HEAD
-- name: Azure Active Directory developer documentation
-  href: index.yml
-- name: Overview
-  items:
-  - name: Authentication
-    href: authentication-scenarios.md
-  - name: Application types
-    href: app-types.md
-  - name: Endpoints and libraries
-    href: 
-- name: Quickstarts
-  expanded: true
-  items:
-  - name: Create a new tenant
-    href: quickstart-create-new-tenant.md
-  - name: Register an app
-    items:
-    - name: With the Azure AD v2.0 endpoint
-      href: quickstart-v2-register-an-app.md
-    - name: With the Azure AD v1.0 endpoint
-      href: quickstart-v1-add-azure-ad-app.md
-  - name: Update an app
-    href: quickstart-v1-update-azure-ad-app.md
-  - name: Remove an app
-    href: quickstart-v1-remove-azure-ad-app.md
-  - name: Single page apps
-    href: single-page-application.md
-    items:
-    - name: v2.0
-      displayName: MSAL
-      items:
-      - name: Angular JS
-        href: 
-      - name: JavaScript
-        href: 
-    - name: v1.0
-      displayName: ADAL
-      items:
-      - name: AngularJS
-        href: quickstart-v1-angularjs-spa.md
-      - name: JavaScript
-        href: https://github.com/Azure-Samples/active-directory-javascript-singlepageapp-dotnet-webapi
-  - name: Web apps
-    href: web-app.md
-    items:
-    - name: v2.0
-      displayName: MSAL
-      items:
-      - name: ASP .NET
-        href: quickstart-v2-aspnet-webapp.md
-      - name: NodeJS
-        href: 
-    - name: v1.0
-      displayName: ADAL
-      items:
-      - name: ASP .NET
-        href: quickstart-v1-aspnet-webapp.md
-      - name: NodeJS
-        href: quickstart-v1-openid-connect-code.md
-      - name: Java
-        href: https://github.com/Azure-Samples/active-directory-java-webapp-openidconnect
-      - name: Python
-        href: https://github.com/Azure-Samples/active-directory-python-webapp-graphapi
-  - name: Web APIs
-    href: web-api.md
-    items:
-    - name: v2.0
-      displayName: MSAL
-      items:
-      - name: ASP .NET
-        href: 
-      - name: ASP .NET Core
-        href: 
-      - name: NodeJS
-        href: 
-    - name: v1.0
-      displayName: ADAL
-      items:
-      - name: ASP .NET
-        href: quickstart-v1-dotnet-webapi.md
-      - name: NodeJS
-        href: quickstart-v1-nodejs-webapi.md
-  - name: Mobile and desktop apps
-    href: native-app.md
-    items:
-    - name: v2.0
-      displayName: MSAL
-      items:
-      - name: iOS
-        href: 
-      - name: Android
-        href: 
-      - name: Windows Desktop .NET
-        href: 
-      - name: Universal Windows Platform
-        href: 
-    - name: v1.0
-      displayName: ADAL
-      items:
-      - name: iOS
-        href: quickstart-v1-ios.md
-      - name: Android
-        href: quickstart-v1-android.md
-      - name: Windows Desktop .NET
-        href: quickstart-v1-dotnet.md
-      - name: Xamarin
-        href: quickstart-v1-xamarin.md
-  - name: Service to service
-    href: service-to-service.md
-    items:
-    - name: v2.0
-      displayName: MSAL
-      items:
-      - name: .NET
-        href: 
-- name: Tutorials
-  expanded: true
-  items:
-  - name: v2.0 Single page apps
-    href: single-page-application.md
-    displayName: MSAL
-    items:
-    - name: JavaScript
-      href: tutorial-v2-javascript-spa.md
-  - name: v2.0 Web apps
-    href: web-app.md
-    displayName: MSAL
-    items:
-    - name: ASP .NET
-      href: tutorial-v2-asp-webapp.md
-  - name: v2.0 Mobile and desktop apps
-    href: native-app.md
-    displayName: MSAL
-    items:
-    - name: iOS
-      href: tutorial-v2-ios.md
-    - name: Android
-      href: tutorial-v2-android.md
-    - name: Windows Desktop .NET
-      href: tutorial-v2-windows-desktop.md
-    - name: Universal Windows Platform
-      href: tutorial-v2-windows-uwp.md
-- name: Samples
-  expanded: true
-  items:
-  - name: v2.0 code samples by scenario
-    displayName: MSAL
-    href: sample-v2-code.md
-  - name: v1.0 code samples by scenario
-    displayName: ADAL
-    href: sample-v1-code.md
-- name: Concepts
-  items:
-  - name: Protocols
-    items:
-    - name: OAuth and the OpenID Connect protocol
-      items:
-      - name: v2.0
-        displayName: MSAL
-        items:
-        - name: OAuth 2.0 implicit grant flow
-          href: v2-oauth2-implicit-grant-flow.md
-        - name: OAuth 2.0 auth code grant
-          href: v2-oauth2-auth-code-flow.md
-        - name: OAuth 2.0 on-behalf-of flow
-          href: v2-oauth2-on-behalf-of-flow.md
-        - name: OAuth 2.0 client credentails grant
-          href: v2-oauth2-client-creds-grant-flow.md
-      - name: v1.0
-        displayName: ADAL
-        items:
-        - name: OAuth 2.0 implicit grant flow
-          href: v1-oauth2-implicit-grant-flow.md
-        - name: OAuth 2.0 auth code grant
-          href: v1-protocols-oauth-code.md
-        - name: OAuth 2.0 on-behalf-of flow
-          href: v1-oauth2-on-behalf-of-flow.md
-        - name: OAuth 2.0 client credentails grant
-          href: v1-oauth2-client-creds-grant-flow.md
-    - name: SAML 2.0
-      items:
-      - name: Single sign-on
-        href: single-sign-on-saml-protocol.md
-      - name: Signout
-        href: single-sign-out-saml-protocol.md
-      - name: Debug SAML-based SSO
-        href: 
-    - name: WS-Federation
-      items:
-      - name: Federation metadata
-        href: azure-ad-federation-metadata.md
-  - name: Core concepts
-    items:
-    - name: Application objects and service principals
-      href: app-objects-and-service-principals.md
-    - name: Single tenant and multi-tenant apps
-      href: single-and-multi-tenant-apps.md
-    - name: ID tokens
-      href: 
-    - name: Access tokens
-      href: 
-    - name: Consent framework
-      href: consent-framework.md
-    - name: Permissions and consent
-      displayName: Scopes
-      items:
-        - name: In the Azure AD v2.0 endpoint
-          href: v2-permissions-and-consent.md
-        - name: In the Azure AD v1.0 endpoint
-          href: v1-permissions-and-consent.md
-    - name: Conditional access
-      href: conditional-access-dev-guide.md
-    - name: National clouds
-      href: 
-    - name: Using the Azure AD v2.0 endpoint
-      href: active-directory-v2-limitations.md
-- name: How-to guides
-  items:
-  - name: Convert a single-tenant app to a multi-tenant app
-    href: howto-convert-app-to-be-multi-tenant.md
-  - name: Customize app experiences
-    items:
-    - name: Branding guidelines
-      href: howto-add-branding-in-azure-ad-apps.md
-    - name: Terms of Service and Privacy Statement
-      href: howto-add-terms-of-service-privacy-statement.md
-  - name: Manage access to your app
-    items:
-    - name: User and admin consent
-      href: 
-    - name: Restrict your app to a set of users
-      href: howto-restrict-your-app-to-a-set-of-users.md
-    - name: App roles
-      href: howto-add-app-roles-in-azure-ad-apps.md
-  - name: Configure app properties
-    items:
-    - name: Single sign-on (SSO)
-      displayName: SSO
-      items:
-      - name: Enable SSO on Android
-        href: howto-v1-enable-sso-android.md
-      - name: Enable SSO on iOS
-        href: howto-v1-enable-sso-ios.md
-    - name: Claims
-      items:
-      - name: Configure role claims
-        href: ../active-directory-enterprise-app-role-management.md
-      - name: Customize claims
-        href: active-directory-saml-claims-customization.md
-  - name: Migrate from the Azure Access Control Service
-    href: active-directory-acs-migration.md
-  - name: Use the Azure AD Graph API
-    href: active-directory-graph-api-quickstart.md
-  - name: Work with Visual Studio
-    items:
-    - name: Use the Active Directory connected service
-      href: vs-active-directory-add-connected-service.md
-    - name: Get started with .NET MVC projects
-      href: vs-active-directory-dotnet-getting-started.md
-    - name: What happened to my .NET MVC project?
-      href: vs-active-directory-dotnet-what-happened.md
-    - name: Get started with WebAPI projects
-      href: vs-active-directory-webapi-getting-started.md
-    - name: What happened to my WebAPI project?
-      href: vs-active-directory-webapi-what-happened.md
-    - name: Error during authentication detection
-      href: vs-active-directory-error.md
-  - name: Bring an app to market
-    items:
-    - name: Publish to App Source
-      href: howto-get-appsource-certified.md
-    - name: Publish an Office Add-in
-      href: 
-    - name: Publish to Azure AD App Gallery
-      href: howto-app-gallery-listing.md
-    - name: Publish to the Office 365 Seller Dashboard
-      href: https://docs.microsoft.com/office/dev/store/use-the-seller-dashboard-to-submit-to-the-office-store   
-- name: References
-  items:
-  - name: Application manifest
-    href: reference-app-manifest.md
-  - name: Authentication libraries
-    items:
-    - name: v2.0 authentication libraries
-      displayName: MSAL
-      href: reference-v2-libraries.md
-    - name: v1.0 authentication libraries
-      displayName: ADAL
-      href: active-directory-authentication-libraries.md
-  - name: Application object API
-    href: 
-  - name: Service Principal API
-    href:  
-  - name: Claims in Azure AD security tokens
-    href: 
-  - name: Azure AD APIs in Microsoft Graph
-    href: https://developer.microsoft.com/graph/docs/concepts/azuread-identity-access-management-concept-overview
-  - name: Authentication and authorization error codes
-    href: reference-aadsts-error-codes.md
-  - name: Breaking changes
-    href:
-- name: Resources
-  items:
-  - name: SDKs
-    href: 
-  - name: Library guide
-    href: 
-  - name: Supported platforms and languages
-    href: 
-=======
 - name: Microsoft identity platform (Azure Active Directory for developers)
   href: index.yml
 - name: About Microsoft identity platform
@@ -667,7 +356,6 @@
       href: reference-breaking-changes.md
 - name: Resources
   items:
->>>>>>> 80935149
   - name: Glossary
     href: developer-glossary.md
   - name: Azure roadmap
