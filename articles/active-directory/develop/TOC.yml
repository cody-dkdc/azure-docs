--- conflicted
+++ resolved
@@ -51,13 +51,8 @@
         href: quickstart-v1-dotnet.md
       - name: Xamarin
         href: quickstart-v1-xamarin.md
-<<<<<<< HEAD
     - name: Service to service
       href: sample-v1-code.md#daemon-applications-accessing-web-apis-with-the-applications-identity
-=======
-    - name: Service-to-service
-      href: sample-v1-code.md#server-or-daemon-application-to-web-api
->>>>>>> 80935149
   - name: Samples
     href: sample-v1-code.md
   - name: Concepts
