- name: Azure Active Directory developer documentation
  href: index.yml
- name: Overview
  items:
  - name: Authentication
    href: authentication-scenarios.md
  - name: Application types
    href: app-types.md
  - name: Endpoints and libraries
    href: 
- name: Quickstarts
  expanded: true
  items:
  - name: Create a new tenant
    href: quickstart-create-new-tenant.md
  - name: Register an app
    items:
    - name: With the Azure AD v2.0 endpoint
      href: quickstart-v2-register-an-app.md
    - name: With the Azure AD v1.0 endpoint
      href: quickstart-v1-add-azure-ad-app.md
  - name: Update an app
    href: quickstart-v1-update-azure-ad-app.md
  - name: Remove an app
    href: quickstart-v1-remove-azure-ad-app.md
  - name: Single page apps
    href: single-page-application.md
    items:
    - name: v2.0
      displayName: MSAL
      items:
      - name: Angular JS
        href: 
      - name: JavaScript
        href: 
    - name: v1.0
      displayName: ADAL
      items:
      - name: AngularJS
        href: quickstart-v1-angularjs-spa.md
      - name: JavaScript
        href: https://github.com/Azure-Samples/active-directory-javascript-singlepageapp-dotnet-webapi
  - name: Web apps
    href: web-app.md
    items:
    - name: v2.0
      displayName: MSAL
      items:
      - name: ASP .NET
        href: quickstart-v2-aspnet-webapp.md
      - name: NodeJS
        href: 
    - name: v1.0
      displayName: ADAL
      items:
      - name: ASP .NET
        href: quickstart-v1-aspnet-webapp.md
      - name: NodeJS
        href: quickstart-v1-openid-connect-code.md
      - name: Java
        href: https://github.com/Azure-Samples/active-directory-java-webapp-openidconnect
      - name: Python
        href: https://github.com/Azure-Samples/active-directory-python-webapp-graphapi
  - name: Web APIs
    href: web-api.md
    items:
    - name: v2.0
      displayName: MSAL
      items:
      - name: ASP .NET
        href: 
      - name: ASP .NET Core
        href: 
      - name: NodeJS
        href: 
    - name: v1.0
      displayName: ADAL
      items:
      - name: ASP .NET
        href: quickstart-v1-dotnet-webapi.md
      - name: NodeJS
        href: quickstart-v1-nodejs-webapi.md
  - name: Mobile and desktop apps
    href: native-app.md
    items:
    - name: v2.0
      displayName: MSAL
      items:
      - name: iOS
        href: 
      - name: Android
        href: 
      - name: Windows Desktop .NET
        href: 
      - name: Universal Windows Platform
        href: 
    - name: v1.0
      displayName: ADAL
      items:
      - name: iOS
        href: quickstart-v1-ios.md
      - name: Android
        href: quickstart-v1-android.md
      - name: Windows Desktop .NET
        href: quickstart-v1-dotnet.md
  - name: Service to service
    href: service-to-service.md
    items:
    - name: v2.0
      displayName: MSAL
      items:
      - name: .NET
        href: 
- name: Tutorials
  expanded: true
  items:
  - name: v2.0 Single page apps
    href: single-page-application.md
    displayName: MSAL
    items:
    - name: JavaScript
      href: tutorial-v2-javascript-spa.md
  - name: v2.0 Web apps
    href: web-app.md
    displayName: MSAL
    items:
    - name: ASP .NET
      href: tutorial-v2-asp-webapp.md
  - name: v2.0 Mobile and desktop apps
    href: native-app.md
    displayName: MSAL
    items:
    - name: iOS
      href: tutorial-v2-ios.md
    - name: Android
      href: tutorial-v2-android.md
    - name: Windows Desktop .NET
      href: tutorial-v2-windows-desktop.md
    - name: Universal Windows Platform
      href: tutorial-v2-windows-uwp.md
- name: Samples
  expanded: true
  items:
  - name: v2.0 code samples by scenario
    displayName: MSAL
    href: sample-v2-code.md
  - name: v1.0 code samples by scenario
    displayName: ADAL
    href: sample-v1-code.md
- name: Concepts
  items:
  - name: Protocols
    items:
    - name: OAuth and the OpenID Connect protocol
      items:
      - name: v2.0
        displayName: MSAL
        items:
        - name: OAuth 2.0 implicit grant flow
          href: v2-oauth2-implicit-grant-flow.md
        - name: OAuth 2.0 auth code grant
          href: v2-oauth2-auth-code-flow.md
        - name: OAuth 2.0 on-behalf-of flow
          href: v2-oauth2-on-behalf-of-flow.md
        - name: OAuth 2.0 client credentails grant
          href: v2-oauth2-client-creds-grant-flow.md
      - name: v1.0
        displayName: ADAL
        items:
        - name: OAuth 2.0 implicit grant flow
          href: v1-oauth2-implicit-grant-flow.md
        - name: OAuth 2.0 auth code grant
          href: v1-protocols-oauth-code.md
        - name: OAuth 2.0 on-behalf-of flow
          href: v1-oauth2-on-behalf-of-flow.md
        - name: OAuth 2.0 client credentails grant
          href: v1-oauth2-client-creds-grant-flow.md
    - name: SAML 2.0
      items:
      - name: Single sign-on
        href: single-sign-on-saml-protocol.md
      - name: Signout
        href: single-sign-out-saml-protocol.md
      - name: Debug SAML-based SSO
        href: 
    - name: WS-Federation
      items:
      - name: Federation metadata
        href: azure-ad-federation-metadata.md
  - name: Core concepts
    items:
    - name: Application objects and service principals
      href: app-objects-and-service-principals.md
    - name: Single tenant and multi-tenant apps
      href: single-and-multi-tenant-apps.md
    - name: ID tokens
      href: 
    - name: Access tokens
      href: 
    - name: Consent framework
      href: consent-framework.md
    - name: Permissions and consent
      displayName: Scopes
      items:
        - name: In the Azure AD v2.0 endpoint
          href: v2-permissions-and-consent.md
        - name: In the Azure AD v1.0 endpoint
          href: v1-permissions-and-consent.md
    - name: Conditional access
      href: conditional-access-dev-guide.md
    - name: National clouds
      href: 
    - name: Using the Azure AD v2.0 endpoint
      href: active-directory-v2-limitations.md
- name: How-to guides
  items:
  - name: Convert a single-tenant app to a multi-tenant app
    href: howto-convert-app-to-be-multi-tenant.md
  - name: Customize app experiences
    items:
    - name: Branding guidelines
      href: howto-add-branding-in-azure-ad-apps.md
    - name: Terms of Service and Privacy Statement
      href: howto-add-terms-of-service-privacy-statement.md
  - name: Manage access to your app
    items:
    - name: User and admin consent
      href: 
    - name: Restrict your app to a set of users
      href: howto-restrict-your-app-to-a-set-of-users.md
    - name: App roles
<<<<<<< HEAD
      href: 
  - name: Migrate from the Azure Access Control Service
    href: active-directory-acs-migration.md
  - name: Use the Azure AD Graph API
    href: active-directory-graph-api-quickstart.md
=======
      href: howto-add-app-roles-in-azure-ad-apps.md
>>>>>>> e8dce465
  - name: Work with Visual Studio
    items:
    - name: Use the Active Directory connected service
      href: vs-active-directory-add-connected-service.md
    - name: Get started with .NET MVC projects
      href: vs-active-directory-dotnet-getting-started.md
    - name: What happened to my .NET MVC project?
      href: vs-active-directory-dotnet-what-happened.md
    - name: Get started with WebAPI projects
      href: vs-active-directory-webapi-getting-started.md
    - name: What happened to my WebAPI project?
      href: vs-active-directory-webapi-what-happened.md
    - name: Error during authentication detection
      href: vs-active-directory-error.md
  - name: Bring an app to market
    items:
    - name: Publish to App Source
      href: howto-get-appsource-certified.md
    - name: Publish an Office Add-in
      href: 
    - name: Publish to Azure AD App Gallery
      href: howto-app-gallery-listing.md
    - name: Publish to the Office 365 Seller Dashboard
      href: https://docs.microsoft.com/office/dev/store/use-the-seller-dashboard-to-submit-to-the-office-store   
- name: References
  items:
  - name: Application manifest
    href: reference-app-manifest.md
  - name: Authentication libraries
    items:
    - name: v2.0 authentication libraries
      displayName: MSAL
      href: reference-v2-libraries.md
    - name: v1.0 authentication libraries
      displayName: ADAL
      href: active-directory-authentication-libraries.md
  - name: Application object API
    href: 
  - name: Service Principal API
    href:  
  - name: Claims in Azure AD security tokens
    href: 
  - name: Azure AD APIs in Microsoft Graph
    href: https://developer.microsoft.com/graph/docs/concepts/azuread-identity-access-management-concept-overview
  - name: Authentication and authorization error codes
    href: reference-aadsts-error-codes.md
  - name: Breaking changes
    href:
- name: Resources
  items:
  - name: SDKs
    href: 
  - name: Library guide
    href: 
  - name: Supported platforms and languages
    href: 
  - name: Glossary
    href: developer-glossary.md
  - name: Azure roadmap
    href: https://azure.microsoft.com/roadmap/?category=security-identity
  - name: Azure AD blog
    href: https://cloudblogs.microsoft.com/enterprisemobility/?product=azure-active-directory
  - name: Try Sign in with Microsoft
    href: https://azure.microsoft.com/develop/identity/signin/
  - name: Getting help
    href: developer-support-help-options.md
  - name: Managed Service Identity for Azure resources
    href: https://docs.microsoft.com/azure/active-directory/managed-service-identity/overview<|MERGE_RESOLUTION|>--- conflicted
+++ resolved
@@ -229,15 +229,11 @@
     - name: Restrict your app to a set of users
       href: howto-restrict-your-app-to-a-set-of-users.md
     - name: App roles
-<<<<<<< HEAD
-      href: 
+      href: howto-add-app-roles-in-azure-ad-apps.md
   - name: Migrate from the Azure Access Control Service
     href: active-directory-acs-migration.md
   - name: Use the Azure AD Graph API
     href: active-directory-graph-api-quickstart.md
-=======
-      href: howto-add-app-roles-in-azure-ad-apps.md
->>>>>>> e8dce465
   - name: Work with Visual Studio
     items:
     - name: Use the Active Directory connected service
