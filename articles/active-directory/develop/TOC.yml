- name: Microsoft identity platform (Azure Active Directory for developers)
  href: index.yml
- name: About Microsoft identity platform
  href: about-microsoft-identity-platform.md
- name: v1.0
  expanded: true
  items:
  - name: Overview
    href: azure-ad-developers-guide.md
  - name: Quickstarts
    items:
    - name: Create a new tenant
      href: quickstart-create-new-tenant.md
    - name: Configure an application
      items:
      - name: Register an app
        href: quickstart-v1-add-azure-ad-app.md
      - name: Update an app
        href: quickstart-v1-update-azure-ad-app.md
      - name: Remove an app
        href: quickstart-v1-remove-azure-ad-app.md
    - name: Single-page apps
      items:
      - name: AngularJS
        href: quickstart-v1-angularjs-spa.md
      - name: JavaScript
        href: https://github.com/Azure-Samples/active-directory-javascript-singlepageapp-dotnet-webapi
    - name: Web apps
      items:
      - name: ASP .NET
        href: quickstart-v1-aspnet-webapp.md
      - name: Java
        href: https://github.com/Azure-Samples/active-directory-java-webapp-openidconnect
      - name: NodeJS
        href: quickstart-v1-openid-connect-code.md
      - name: Python
        href: https://github.com/Azure-Samples/active-directory-python-webapp-graphapi
    - name: Web APIs
      items:
      - name: ASP .NET
        href: quickstart-v1-dotnet-webapi.md
      - name: NodeJS
        href: quickstart-v1-nodejs-webapi.md
    - name: Mobile and desktop apps
      items:
      - name: Android
        href: quickstart-v1-android.md
      - name: iOS
        href: quickstart-v1-ios.md
      - name: Windows Desktop .NET
        href: quickstart-v1-dotnet.md
      - name: Xamarin
        href: quickstart-v1-xamarin.md
    - name: Service-to-service
      href: sample-v1-code.md#server-or-daemon-application-to-web-api
  - name: Samples
    href: sample-v1-code.md
  - name: Concepts
    items:
    - name: Application types
      href: app-types.md
      items:
      - name: Single-page application
        href: single-page-application.md
      - name: Web app
        href: web-app.md
      - name: Web API
        href: web-api.md
      - name: Mobile & desktop app
        href: native-app.md
      - name: Daemon or server application
        href: service-to-service.md
    - name: Authentication
      href: authentication-scenarios.md
      items:
      - name: Protocols
        items:
        - name: OAuth and the OpenID Connect protocol
          items:
          - name: OAuth 2.0 implicit grant flow
            href: v1-oauth2-implicit-grant-flow.md
          - name: OAuth 2.0 auth code grant
            href: v1-protocols-oauth-code.md
          - name: OAuth 2.0 on-behalf-of flow
            href: v1-oauth2-on-behalf-of-flow.md
          - name: OAuth 2.0 client credentails grant
            href: v1-oauth2-client-creds-grant-flow.md
        - name: SAML 2.0
          items:
          - name: Single sign-on
            href: single-sign-on-saml-protocol.md
          - name: Signout
            href: single-sign-out-saml-protocol.md
        - name: WS-Federation
          items:
          - name: Federation metadata
            href: azure-ad-federation-metadata.md
        - name: Signing key rollover
          href: active-directory-signing-key-rollover.md
      - name: ID tokens
        href: id-tokens.md
      - name: Access tokens
        href: access-tokens.md
      - name: Certificate credentials
<<<<<<< HEAD
        href: active-directory-certificate-credentials.md           
=======
        href: active-directory-certificate-credentials.md
      - name: SAML tokens
        href: reference-saml-tokens.md
>>>>>>> d1fdc14b
    - name: Application configuration
      href: app-objects-and-service-principals.md
      items:
      - name: How and why apps are added to Azure AD
        href: active-directory-how-applications-are-added.md
      - name: Single tenant and multi-tenant apps
        href: single-and-multi-tenant-apps.md
    - name: Permissions and consent
      displayName: Scopes
      href: v1-permissions-and-consent.md
      items:
      - name: Consent framework
        href: consent-framework.md
      - name: Application consent experiences
        href: ../application-consent-experience.md
    - name: Conditional access
      href: conditional-access-dev-guide.md
    - name: National Clouds 
      href: authentication-national-cloud.md      
  - name: How-to guides
    items:
    - name: Authentication
      items:
      - name: Configure single sign-on
        displayName: SSO
        items:
        - name: Enable SSO on Android
          href: howto-v1-enable-sso-android.md
        - name: Enable SSO on iOS
          href: howto-v1-enable-sso-ios.md
        - name: Debug SAML-based SSO
          href: howto-v1-debug-saml-sso-issues.md
      - name: Configure claims
        items:
        - name: Configure role claims
          href: ../active-directory-enterprise-app-role-management.md
        - name: Customize claims
          href: active-directory-saml-claims-customization.md
    - name: Application configuration
      items:
      - name: Convert a single-tenant app to a multi-tenant app
        href: howto-convert-app-to-be-multi-tenant.md
      - name: Restrict your app to a set of users
        href: howto-restrict-your-app-to-a-set-of-users.md
      - name: Add app roles in your application
        href: howto-add-app-roles-in-azure-ad-apps.md
      - name: Branding guidelines
        href: howto-add-branding-in-azure-ad-apps.md
      - name: Terms of Service and Privacy Statement
        href: howto-add-terms-of-service-privacy-statement.md
    - name: Work with Visual Studio
      items:
      - name: Use the Active Directory connected service
        href: vs-active-directory-add-connected-service.md
      - name: Get started with .NET MVC projects
        href: vs-active-directory-dotnet-getting-started.md
      - name: What happened to my .NET MVC project?
        href: vs-active-directory-dotnet-what-happened.md
      - name: Get started with WebAPI projects
        href: vs-active-directory-webapi-getting-started.md
      - name: What happened to my WebAPI project?
        href: vs-active-directory-webapi-what-happened.md
      - name: Error during authentication detection
        href: vs-active-directory-error.md
    - name: Bring an app to market
      items:
      - name: Publish to App Source
        href: howto-get-appsource-certified.md
      - name: Publish to Azure AD App Gallery
        href: howto-app-gallery-listing.md
      - name: Publish to the Office 365 Seller Dashboard
        href: https://docs.microsoft.com/office/dev/store/use-the-seller-dashboard-to-submit-to-the-office-store   
    - name: Migrate from the Azure Access Control Service
      href: active-directory-acs-migration.md
    - name: Use the Azure AD Graph API
      href: active-directory-graph-api-quickstart.md
    - name: AD FS for developers
      href: https://docs.microsoft.com/windows-server/identity/ad-fs/overview/ad-fs-scenarios-for-developers
  - name: References
    items:
    - name: Azure AD Authentication Libraries
      displayName: ADAL
      href: active-directory-authentication-libraries.md
    - name: Azure AD Graph API
      href: active-directory-graph-api.md
    - name: Claims in Azure AD security tokens
      href: active-directory-optional-claims.md
    - name: Application manifest
      href: reference-app-manifest.md
    - name: Authentication and authorization error codes
      href: reference-aadsts-error-codes.md
    - name: Breaking changes
      href: reference-breaking-changes.md
- name: v2.0
  expanded: true
  items:
  - name: Overview
    href: v2-overview.md
  - name: Quickstarts
    items:
    - name: Create a new tenant
      href: quickstart-create-new-tenant.md
    - name: Configure an application
      items:
      - name: Register an app
        href: quickstart-v2-register-an-app.md
      - name: Update an app
        href: quickstart-v1-update-azure-ad-app.md
      - name: Remove an app
        href: quickstart-v1-remove-azure-ad-app.md
    - name: Single-page apps
      items:
      - name: JavaScript
        href: quickstart-v2-javascript.md
    - name: Web apps
      items:
      - name: ASP .NET
        href: quickstart-v2-aspnet-webapp.md
      - name: ASP .NET Core
        href: quickstart-v2-aspnet-core-webapp.md
      - name: NodeJS
        href: https://github.com/AzureADQuickStarts/AppModelv2-WebApp-OpenIDConnect-nodejs
    - name: Web APIs
      items:
      - name: ASP .NET
        href: https://github.com/azureadquickstarts/appmodelv2-nativeclient-dotnet
      - name: ASP .NET Core
        href: https://azure.microsoft.com/resources/samples/active-directory-dotnet-native-aspnetcore-v2
    - name: Mobile and desktop apps
      items:
      - name: Android
        href: quickstart-v2-android.md
      - name: iOS
        href: quickstart-v2-ios.md
      - name: Universal Windows Platform
        href: quickstart-v2-uwp.md
      - name: Windows Desktop .NET
        href: quickstart-v2-windows-desktop.md
    - name: Service-to-service
      items:
      - name: ASP .NET
        href: https://github.com/Azure-Samples/active-directory-dotnet-daemon-v2
  - name: Tutorials
    items:
    - name: Single-page apps
      items:
      - name: JavaScript
        href: tutorial-v2-javascript-spa.md
    - name: Web apps
      items:
      - name: ASP .NET
        href: tutorial-v2-asp-webapp.md
    - name: Mobile and desktop apps
      items:
      - name: Android
        href: tutorial-v2-android.md
      - name: iOS
        href: tutorial-v2-ios.md
      - name: Universal Windows Platform
        href: tutorial-v2-windows-uwp.md
      - name: Windows Desktop .NET
        href: tutorial-v2-windows-desktop.md
  - name: Samples
    href: sample-v2-code.md
  - name: Concepts
    items:
    - name: Deciding between v1.0 and v2.0
      href: azure-ad-endpoint-comparison.md
    - name: Application types
      href: v2-app-types.md
    - name: Authentication
      href: authentication-scenarios.md
      items:
      - name: Protocols
        items:
        - name: OAuth and the OpenID Connect protocol
          items:
          - name: OAuth 2.0 implicit grant flow
            href: v2-oauth2-implicit-grant-flow.md
          - name: OAuth 2.0 auth code grant
            href: v2-oauth2-auth-code-flow.md
          - name: OAuth 2.0 on-behalf-of flow
            href: v2-oauth2-on-behalf-of-flow.md
          - name: OAuth 2.0 client credentails grant
            href: v2-oauth2-client-creds-grant-flow.md
      - name: ID tokens
        href: id-tokens.md
      - name: Access tokens
        href: access-tokens.md
      - name: Certificate credentials
        href: active-directory-certificate-credentials.md     
    - name: Application configuration
      href: app-objects-and-service-principals.md
      items:
      - name: Single tenant and multi-tenant apps
        href: single-and-multi-tenant-apps.md
    - name: Permissions and consent
      displayName: Scopes
      href: v2-permissions-and-consent.md
      items:
      - name: Consent framework
        href: consent-framework.md
      - name: Application consent experiences
        href: ../application-consent-experience.md
    - name: National Clouds 
      href: authentication-national-cloud.md      
  - name: How-to guides
    items:
    - name: Authentication
      items:
      - name: Configure role claims
        href: ../active-directory-enterprise-app-role-management.md
      - name: Customize claims
        href: active-directory-saml-claims-customization.md
    - name: Application configuration
      items:
      - name: Convert a single-tenant app to a multi-tenant app
        href: howto-convert-app-to-be-multi-tenant.md
      - name: Restrict your app to a set of users
        href: howto-restrict-your-app-to-a-set-of-users.md
      - name: Add app roles in your application
        href: howto-add-app-roles-in-azure-ad-apps.md
      - name: Branding guidelines
        href: howto-add-branding-in-azure-ad-apps.md
      - name: Terms of Service and Privacy Statement
        href: howto-add-terms-of-service-privacy-statement.md
    - name: Work with Visual Studio
      items:
      - name: Use the Active Directory connected service
        href: vs-active-directory-add-connected-service.md
      - name: Get started with .NET MVC projects
        href: vs-active-directory-dotnet-getting-started.md
      - name: What happened to my .NET MVC project?
        href: vs-active-directory-dotnet-what-happened.md
      - name: Get started with WebAPI projects
        href: vs-active-directory-webapi-getting-started.md
      - name: What happened to my WebAPI project?
        href: vs-active-directory-webapi-what-happened.md
      - name: Error during authentication detection
        href: vs-active-directory-error.md
  - name: References
    items:
    - name: Microsoft Authentication Library
      displayName: MSAL
      href: reference-v2-libraries.md
    - name: Azure AD APIs in Microsoft Graph
      href: https://developer.microsoft.com/graph/docs/concepts/azuread-identity-access-management-concept-overview
    - name: Application manifest
      href: reference-app-manifest.md
    - name: Authentication and authorization error codes
      href: reference-aadsts-error-codes.md
    - name: Breaking changes
      href: reference-breaking-changes.md
- name: Resources
  items:
  - name: Glossary
    href: developer-glossary.md
  - name: Azure roadmap
    href: https://azure.microsoft.com/roadmap/?category=security-identity
  - name: Azure AD blog
    href: https://cloudblogs.microsoft.com/enterprisemobility/?product=azure-active-directory
  - name: Try Sign in with Microsoft
    href: https://azure.microsoft.com/develop/identity/signin/
  - name: Getting help
    href: developer-support-help-options.md
  - name: Managed Service Identity for Azure resources
    href: https://docs.microsoft.com/azure/active-directory/managed-service-identity/overview<|MERGE_RESOLUTION|>--- conflicted
+++ resolved
@@ -102,13 +102,9 @@
       - name: Access tokens
         href: access-tokens.md
       - name: Certificate credentials
-<<<<<<< HEAD
         href: active-directory-certificate-credentials.md           
-=======
-        href: active-directory-certificate-credentials.md
       - name: SAML tokens
         href: reference-saml-tokens.md
->>>>>>> d1fdc14b
     - name: Application configuration
       href: app-objects-and-service-principals.md
       items:
