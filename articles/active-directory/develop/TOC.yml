- name: Microsoft identity platform (Azure Active Directory for developers)
  href: index.yml
- name: About Microsoft identity platform
  href: about-microsoft-identity-platform.md
- name: v2.0
  expanded: true
  items:
  - name: Overview
    href: v2-overview.md
  - name: Quickstarts
    items:
    - name: Set up a dev environment
      href: quickstart-create-new-tenant.md
    - name: Configure an application
      items:
      - name: Register an app
        href: quickstart-v2-register-an-app.md
      - name: Update an app
        href: quickstart-v1-update-azure-ad-app.md
      - name: Remove an app
        href: quickstart-v1-remove-azure-ad-app.md
      - name: Register an app (Preview)
        href: quickstart-register-app.md
      - name: Configure app to access web APIs (Preview)
        href: quickstart-configure-app-access-web-apis.md
      - name: Configure app to expose web APIs (Preview)
        href: quickstart-configure-app-expose-web-apis.md
      - name: Modify accounts supported by an app (Preview)
        href: quickstart-modify-supported-accounts.md
      - name: Remove an app (Preview)
        href: quickstart-remove-app.md
    - name: Single-page apps
      items:
      - name: JavaScript
        href: quickstart-v2-javascript.md
    - name: Web apps
      items:
      - name: ASP .NET
        href: quickstart-v2-aspnet-webapp.md
      - name: ASP .NET Core
        href: quickstart-v2-aspnet-core-webapp.md
      - name: NodeJS
        href: https://github.com/AzureADQuickStarts/AppModelv2-WebApp-OpenIDConnect-nodejs
    - name: Web APIs
      items:
      - name: ASP .NET
        href: https://github.com/azureadquickstarts/appmodelv2-nativeclient-dotnet
      - name: ASP .NET Core
        href: https://azure.microsoft.com/resources/samples/active-directory-dotnet-native-aspnetcore-v2
    - name: Mobile and desktop apps
      items:
      - name: Android
        href: quickstart-v2-android.md
      - name: iOS
        href: quickstart-v2-ios.md
      - name: Universal Windows Platform
        href: quickstart-v2-uwp.md
      - name: Windows Desktop .NET
        href: quickstart-v2-windows-desktop.md
    - name: Daemon apps
      items:
      - name: .NET Core console (daemon)
        href: quickstart-v2-netcore-daemon.md    
      - name: ASP.NET daemon Web app
        href: https://github.com/Azure-Samples/active-directory-dotnet-daemon-v2
  - name: Tutorials
    items:
    - name: Single-page apps
      items:
      - name: JavaScript
        href: tutorial-v2-javascript-spa.md
    - name: Web apps
      items:
      - name: ASP .NET
        href: tutorial-v2-asp-webapp.md
    - name: Mobile and desktop apps
      items:
      - name: Android
        href: tutorial-v2-android.md
      - name: iOS
        href: tutorial-v2-ios.md
      - name: Universal Windows Platform
        href: tutorial-v2-windows-uwp.md
      - name: Windows Desktop .NET
        href: tutorial-v2-windows-desktop.md
  - name: Samples
    href: sample-v2-code.md
  - name: Concepts
    items:
    - name: Application types
      href: v2-app-types.md
<<<<<<< HEAD
    - name: Authentication scenarios
      items:
      - name: Sign-in audience
        href: v2-supported-account-types.md
      - name: Web apps signing-in users
        href: scenario-webapp-signs-in-users.md
      - name: Web apps calling Web APIs
        href: scenario-webapp-calls-webapi.md
=======
    - name: Application scenarios
      items:
      - name: Desktop app that calls Web APIs
        items:
        - name: Overview
          href: scenario-desktop-overview.md
        - name: App registration
          href: scenario-desktop-app-registration.md
        - name: App's code configuration
          href: scenario-desktop-app-configuration.md
        - name: Acquiring a token for the app
          href: scenario-desktop-acquire-token.md
        - name: Calling a Web API
          href: scenario-desktop-call-api.md
        - name: Move to production
          href: scenario-desktop-production.md
      - name: Daemon app
        items:
        - name: Overview
          href: scenario-daemon-overview.md
        - name: App registration
          href: scenario-daemon-app-registration.md
        - name: App configuration
          href: scenario-daemon-app-configuration.md
        - name: Acquire Token for client
          href: scenario-daemon-acquire-token.md
        - name: Call Web API
          href: scenario-daemon-call-api.md
        - name: Move to production
          href: scenario-daemon-production.md
    - name: Microsoft Authentication Library (MSAL)
      items:        
        - name: Overview
          href: msal-overview.md
        - name: Compare MSAL.NET and ADAL.Net
          href: msal-compare-msal-net-and-adal-net.md
        - name: Compare MSAL.js and ADAL.js
          href: msal-compare-msal-js-and-adal-js.md
        - name: Handling errors and exceptions
          href: msal-handling-exceptions.md
>>>>>>> 61f1f4a0
    - name: Authentication
      items:
      - name: Authentication basics
        href: authentication-scenarios.md
      - name: OAuth 2.0 and OpenID Connect protocols
        href: active-directory-v2-protocols.md
      - name: OpenID Connect 
        href: v2-protocols-oidc.md
      - name: OAuth 2.0 implicit grant flow
        href: v2-oauth2-implicit-grant-flow.md
      - name: OAuth 2.0 auth code grant
        href: v2-oauth2-auth-code-flow.md
      - name: OAuth 2.0 on-behalf-of flow
        href: v2-oauth2-on-behalf-of-flow.md
      - name: OAuth 2.0 client credentials grant
        href: v2-oauth2-client-creds-grant-flow.md
      - name: OAuth 2.0 device code flow
        href: v2-oauth2-device-code.md
      - name: OAuth 2.0 resource owner password credentials grant
        href: v2-oauth-ropc.md
      - name: Signing key rollover
        href: active-directory-signing-key-rollover.md
      - name: ID tokens
        href: id-tokens.md
      - name: Access tokens
        href: access-tokens.md
      - name: Certificate credentials
        href: active-directory-certificate-credentials.md     
    - name: Application configuration
      items:
      - name: Applications and service principals
        href: app-objects-and-service-principals.md
      - name: Single tenant and multi-tenant apps
        href: single-and-multi-tenant-apps.md
    - name: Permissions and consent
      displayName: Scopes
      items:
      - name: Types of permissions and consent
        href: v2-permissions-and-consent.md
      - name: Consent framework
        href: consent-framework.md
      - name: Application consent experiences
        href: application-consent-experience.md
    - name: National Clouds 
      href: authentication-national-cloud.md      
  - name: How-to guides
    items:
    - name: Authentication
      items:
      - name: Configure role claims
        href: active-directory-enterprise-app-role-management.md
      - name: Customize claims - Portal
        href: active-directory-saml-claims-customization.md
      - name: Customize claims - PowerShell
        href: active-directory-claims-mapping.md
      - name: Configure optional claims
        href: active-directory-optional-claims.md
      - name: Configure token lifetimes
        href: active-directory-configurable-token-lifetimes.md
    - name: Application configuration
      items:
      - name: Convert a single-tenant app to a multi-tenant app
        href: howto-convert-app-to-be-multi-tenant.md
      - name: Create service principal
        items:
        - name: Using Azure PowerShell
          href: howto-authenticate-service-principal-powershell.md
        - name: Using Azure portal
          href: howto-create-service-principal-portal.md
      - name: Restrict your app to a set of users
        href: howto-restrict-your-app-to-a-set-of-users.md
      - name: Add app roles in your application
        href: howto-add-app-roles-in-azure-ad-apps.md
      - name: Branding guidelines
        href: howto-add-branding-in-azure-ad-apps.md
      - name: Publisher domain
        href: howto-configure-publisher-domain.md
      - name: Terms of Service and Privacy Statement
        href: howto-add-terms-of-service-privacy-statement.md
    - name: Work with Visual Studio
      items:
      - name: Use the Active Directory connected service
        href: vs-active-directory-add-connected-service.md
      - name: Get started with .NET MVC projects
        href: vs-active-directory-dotnet-getting-started.md
      - name: What happened to my .NET MVC project?
        href: vs-active-directory-dotnet-what-happened.md
      - name: Get started with WebAPI projects
        href: vs-active-directory-webapi-getting-started.md
      - name: What happened to my WebAPI project?
        href: vs-active-directory-webapi-what-happened.md
      - name: Error during authentication detection
        href: vs-active-directory-error.md
  - name: References
    items:
    - name: Authentication libraries
      displayName: MSAL
      href: reference-v2-libraries.md
    - name: Identity and access APIs in Microsoft Graph
      href: https://docs.microsoft.com/graph/api/resources/azure-ad-overview?view=graph-rest-beta
    - name: Application manifest
      href: reference-app-manifest.md
    - name: Authentication and authorization error codes
      href: reference-aadsts-error-codes.md
    - name: Breaking changes
      href: reference-breaking-changes.md
- name: v1.0
  expanded: true
  items:
  - name: Overview
    href: v1-overview.md
  - name: Quickstarts
    items:
    - name: Set up a dev environment
      href: quickstart-create-new-tenant.md
    - name: Configure an application
      items:
      - name: Register an app
        href: quickstart-v1-add-azure-ad-app.md
      - name: Update an app
        href: quickstart-v1-update-azure-ad-app.md
      - name: Remove an app
        href: quickstart-v1-remove-azure-ad-app.md
      - name: Register an app (Preview)
        href: quickstart-register-app.md
      - name: Configure app to access web APIs (Preview)
        href: quickstart-configure-app-access-web-apis.md
      - name: Configure app to expose web APIs (Preview)
        href: quickstart-configure-app-expose-web-apis.md
      - name: Modify accounts supported by an app (Preview)
        href: quickstart-modify-supported-accounts.md
      - name: Remove an app (Preview)
        href: quickstart-remove-app.md
    - name: Single-page apps
      items:
      - name: AngularJS
        href: quickstart-v1-angularjs-spa.md
      - name: JavaScript
        href: https://github.com/Azure-Samples/active-directory-javascript-singlepageapp-dotnet-webapi
    - name: Web apps
      items:
      - name: ASP .NET
        href: quickstart-v1-aspnet-webapp.md
      - name: Java
        href: https://github.com/Azure-Samples/active-directory-java-webapp-openidconnect
      - name: NodeJS
        href: https://github.com/AzureADQuickStarts/WebApp-OpenIDConnect-NodeJS
      - name: Python
        href: https://github.com/Azure-Samples/active-directory-python-webapp-graphapi
    - name: Web APIs
      items:
      - name: ASP .NET
        href: quickstart-v1-dotnet-webapi.md
      - name: NodeJS
        href: quickstart-v1-nodejs-webapi.md
    - name: Mobile and desktop apps
      items:
      - name: Android
        href: quickstart-v1-android.md
      - name: iOS
        href: quickstart-v1-ios.md
      - name: Windows Desktop .NET
        href: quickstart-v1-dotnet.md
      - name: Xamarin
        href: quickstart-v1-xamarin.md
    - name: Service-to-service
      href: sample-v1-code.md#daemon-applications-accessing-web-apis-with-the-applications-identity
  - name: Samples
    href: sample-v1-code.md
  - name: Concepts
    items:
    - name: Deciding between v1.0 and v2.0
      href: azure-ad-endpoint-comparison.md
    - name: Application types
      items:
      - name: Types of applications
        href: app-types.md
      - name: Single-page application
        href: single-page-application.md
      - name: Web app
        href: web-app.md
      - name: Web API
        href: web-api.md
      - name: Mobile & desktop app
        href: native-app.md
      - name: Daemon or server application
        href: service-to-service.md
    - name: Authentication
      items:
      - name: Authentication basics
        href: authentication-scenarios.md
      - name: OAuth 2.0 and OpenID Connect protocols
        items:
        - name: OpenID Connect
          href: v1-protocols-openid-connect-code.md
        - name: OAuth 2.0 implicit grant flow
          href: v1-oauth2-implicit-grant-flow.md
        - name: OAuth 2.0 auth code grant
          href: v1-protocols-oauth-code.md
        - name: OAuth 2.0 on-behalf-of flow
          href: v1-oauth2-on-behalf-of-flow.md
        - name: OAuth 2.0 client credentials grant
          href: v1-oauth2-client-creds-grant-flow.md
      - name: SAML 2.0 protocol
        items:
        - name: Single sign-on
          href: single-sign-on-saml-protocol.md
        - name: Sign-out
          href: single-sign-out-saml-protocol.md
        - name: How Azure AD uses the SAML protocol
          href: active-directory-saml-protocol-reference.md
      - name: WS-Federation
        items:
        - name: Federation metadata
          href: azure-ad-federation-metadata.md
      - name: Signing key rollover
        href: active-directory-signing-key-rollover.md
      - name: ID tokens
        href: id-tokens.md
      - name: Access tokens
        href: access-tokens.md
      - name: Certificate credentials
        href: active-directory-certificate-credentials.md           
      - name: SAML tokens
        href: reference-saml-tokens.md
    - name: Application configuration
      items:
      - name: Applications and service principals
        href: app-objects-and-service-principals.md
      - name: How and why apps are added to Azure AD
        href: active-directory-how-applications-are-added.md
      - name: Single tenant and multi-tenant apps
        href: single-and-multi-tenant-apps.md
    - name: Permissions and consent
      displayName: Scopes
      items:
      - name: Types of permissions and consent
        href: v1-permissions-and-consent.md
      - name: Consent framework
        href: consent-framework.md
      - name: Application consent experiences
        href: application-consent-experience.md
    - name: Conditional access
      href: conditional-access-dev-guide.md
    - name: National Clouds 
      href: authentication-national-cloud.md      
  - name: How-to guides
    items:
    - name: Authentication
      items:
      - name: Configure single sign-on
        displayName: SSO
        items:
        - name: Enable SSO on Android
          href: howto-v1-enable-sso-android.md
        - name: Enable SSO on iOS
          href: howto-v1-enable-sso-ios.md
        - name: Debug SAML-based SSO
          href: howto-v1-debug-saml-sso-issues.md
      - name: Configure claims
        items:
        - name: Configure role claims
          href: active-directory-enterprise-app-role-management.md
        - name: Customize claims - Portal
          href: active-directory-saml-claims-customization.md
        - name: Customize claims - PowerShell
          href: active-directory-claims-mapping.md
        - name: Configure optional claims
          href: active-directory-optional-claims.md
        - name: Configure token lifetimes
          href: active-directory-configurable-token-lifetimes.md
      - name: ADAL error handling best practices
        href: active-directory-devhowto-adal-error-handling.md      
    - name: Application configuration
      items:
      - name: Convert a single-tenant app to a multi-tenant app
        href: howto-convert-app-to-be-multi-tenant.md
      - name: Create service principal
        items:
        - name: Using Azure PowerShell
          href: howto-authenticate-service-principal-powershell.md
        - name: Using Azure portal
          href: howto-create-service-principal-portal.md
      - name: Restrict your app to a set of users
        href: howto-restrict-your-app-to-a-set-of-users.md
      - name: Add app roles in your application
        href: howto-add-app-roles-in-azure-ad-apps.md
      - name: Branding guidelines
        href: howto-add-branding-in-azure-ad-apps.md
      - name: Terms of Service and Privacy Statement
        href: howto-add-terms-of-service-privacy-statement.md
    - name: Work with Visual Studio
      items:
      - name: Use the Active Directory connected service
        href: vs-active-directory-add-connected-service.md
      - name: Get started with .NET MVC projects
        href: vs-active-directory-dotnet-getting-started.md
      - name: What happened to my .NET MVC project?
        href: vs-active-directory-dotnet-what-happened.md
      - name: Get started with WebAPI projects
        href: vs-active-directory-webapi-getting-started.md
      - name: What happened to my WebAPI project?
        href: vs-active-directory-webapi-what-happened.md
      - name: Error during authentication detection
        href: vs-active-directory-error.md
    - name: Bring an app to market
      items:
      - name: Publish to App Source
        href: howto-get-appsource-certified.md
      - name: Publish to Azure AD App Gallery
        href: howto-app-gallery-listing.md
      - name: Publish to the Office 365 Seller Dashboard
        href: https://docs.microsoft.com/office/dev/store/use-the-seller-dashboard-to-submit-to-the-office-store
    - name: Azure Access Control Service
      displayName: ACS
      items:
      - name: Migrate from the Azure Access Control Service
        href: active-directory-acs-migration.md
      - name: Reactivate disabled Access Control Service namespaces
        href: howto-reactivate-disabled-acs-namespaces.md
    - name: Use the Azure AD Graph API
      href: active-directory-graph-api-quickstart.md
    - name: AD FS for developers
      href: https://docs.microsoft.com/windows-server/identity/ad-fs/overview/ad-fs-scenarios-for-developers
  - name: References
    items:
    - name: Authentication libraries
      displayName: ADAL
      href: active-directory-authentication-libraries.md
    - name: Azure AD Graph API
      href: active-directory-graph-api.md
    - name: Application manifest
      href: reference-app-manifest.md
    - name: Authentication and authorization error codes
      href: reference-aadsts-error-codes.md
    - name: Breaking changes
      href: reference-breaking-changes.md
- name: Resources
  items:
  - name: Glossary
    href: developer-glossary.md
  - name: Azure roadmap
    href: https://azure.microsoft.com/roadmap/?category=security-identity
  - name: Azure AD blog
    href: https://cloudblogs.microsoft.com/enterprisemobility/?product=azure-active-directory
  - name: Microsoft identity platform developer blog
    href: https://developer.microsoft.com/en-us/identity/blogs/
  - name: Try Sign in with Microsoft
    href: https://azure.microsoft.com/develop/identity/signin/
  - name: Getting help
    displayName: support, help options
    href: developer-support-help-options.md
  - name: Managed identities for Azure resources
    href: https://docs.microsoft.com/azure/active-directory/managed-service-identity/overview<|MERGE_RESOLUTION|>--- conflicted
+++ resolved
@@ -89,18 +89,26 @@
     items:
     - name: Application types
       href: v2-app-types.md
-<<<<<<< HEAD
-    - name: Authentication scenarios
+    - name: Application scenarios
       items:
       - name: Sign-in audience
         href: v2-supported-account-types.md
-      - name: Web apps signing-in users
-        href: scenario-webapp-signs-in-users.md
-      - name: Web apps calling Web APIs
-        href: scenario-webapp-calls-webapi.md
-=======
-    - name: Application scenarios
-      items:
+      - name: Web app that signs-in users
+        items:
+        - name: Overview
+          href: scenario-web-app-sign-user-overview.md
+        - name: App registration
+          href: scenario-web-app-sign-user-app-registration.md
+        - name: App's code configuration
+          href: scenario-web-app-sign-user-app-configuration.md
+        - name: Sign-in
+          href: scenario-web-app-sign-user-sign-in.md
+        - name: Acquiring a token for the app
+          href: scenario-web-app-sign-user-acquire-token.md
+        - name: Calling a Web API
+          href: scenario-web-app-sign-user-call-api.md
+        - name: Move to production
+          href: scenario-web-app-sign-user-production.md
       - name: Desktop app that calls Web APIs
         items:
         - name: Overview
@@ -139,7 +147,6 @@
           href: msal-compare-msal-js-and-adal-js.md
         - name: Handling errors and exceptions
           href: msal-handling-exceptions.md
->>>>>>> 61f1f4a0
     - name: Authentication
       items:
       - name: Authentication basics
