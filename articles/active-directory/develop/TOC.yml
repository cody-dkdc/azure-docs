- name: Microsoft identity platform (Azure Active Directory for developers)
  href: index.yml
- name: About Microsoft identity platform
  href: about-microsoft-identity-platform.md
- name: v2.0
  expanded: true
  items:
  - name: Overview
    href: v2-overview.md
  - name: Quickstarts
    items:
    - name: Set up a dev environment
      href: quickstart-create-new-tenant.md
    - name: Configure an application
      items:
      - name: Register an app
        href: quickstart-v2-register-an-app.md
      - name: Update an app
        href: quickstart-v1-update-azure-ad-app.md
      - name: Remove an app
        href: quickstart-v1-remove-azure-ad-app.md
      - name: Register an app (Preview)
        href: quickstart-register-app.md
      - name: Configure app to access web APIs (Preview)
        href: quickstart-configure-app-access-web-apis.md
      - name: Configure app to expose web APIs (Preview)
        href: quickstart-configure-app-expose-web-apis.md
      - name: Modify accounts supported by an app (Preview)
        href: quickstart-modify-supported-accounts.md
      - name: Remove an app (Preview)
        href: quickstart-remove-app.md
    - name: Single-page apps
      items:
      - name: JavaScript
        href: quickstart-v2-javascript.md
    - name: Web apps
      items:
      - name: ASP .NET
        href: quickstart-v2-aspnet-webapp.md
      - name: ASP .NET Core
        href: quickstart-v2-aspnet-core-webapp.md
      - name: NodeJS
        href: https://github.com/AzureADQuickStarts/AppModelv2-WebApp-OpenIDConnect-nodejs
    - name: Web APIs
      items:
      - name: ASP .NET
        href: https://github.com/azureadquickstarts/appmodelv2-nativeclient-dotnet
      - name: ASP .NET Core
        href: https://azure.microsoft.com/resources/samples/active-directory-dotnet-native-aspnetcore-v2
    - name: Mobile and desktop apps
      items:
      - name: Android
        href: quickstart-v2-android.md
      - name: iOS
        href: quickstart-v2-ios.md
      - name: Universal Windows Platform
        href: quickstart-v2-uwp.md
      - name: Windows Desktop .NET
        href: quickstart-v2-windows-desktop.md
    - name: Daemon apps
      items:
      - name: .NET Core console (daemon)
        href: quickstart-v2-netcore-daemon.md    
      - name: ASP.NET daemon Web app
        href: https://github.com/Azure-Samples/active-directory-dotnet-daemon-v2
  - name: Tutorials
    items:
    - name: Single-page apps
      items:
      - name: JavaScript
        href: tutorial-v2-javascript-spa.md
    - name: Web apps
      items:
      - name: ASP .NET
        href: tutorial-v2-asp-webapp.md
    - name: Mobile and desktop apps
      items:
      - name: Android
        href: tutorial-v2-android.md
      - name: iOS
        href: tutorial-v2-ios.md
      - name: Universal Windows Platform
        href: tutorial-v2-windows-uwp.md
      - name: Windows Desktop .NET
        href: tutorial-v2-windows-desktop.md
  - name: Samples
    href: sample-v2-code.md
  - name: Concepts
    items:
    - name: Deciding between v1.0 and v2.0
      href: azure-ad-endpoint-comparison.md
    - name: Application types
      href: v2-app-types.md
    - name: Application scenarios
      items:
      - name: Daemon apps
        items:
        - name: Overview
          href: scenario-daemon-overview.md
        - name: App registration
          href: scenario-daemon-app-registration.md
        - name: App configuration
          href: scenario-daemon-app-configuration.md
        - name: Acquire Token for client
          href: scenario-daemon-acquire-token.md
        - name: Call Web API
          href: scenario-daemon-call-api.md
        - name: Move to production
          href: scenario-daemon-production.md
    - name: Microsoft Authentication Library (MSAL)
      items:        
        - name: Overview
          href: msal-overview.md
        - name: Compare MSAL.NET and ADAL.Net
          href: msal-compare-msal-net-and-adal-net.md
        - name: Compare MSAL.js and ADAL.js
          href: msal-compare-msal-js-and-adal-js.md
<<<<<<< HEAD
        - name: Client applications
          href: msal-client-applications.md
=======
        - name: Handling errors and exceptions
          href: msal-handling-exceptions.md
>>>>>>> d7c83005
    - name: Authentication
      items:
      - name: Authentication basics
        href: authentication-scenarios.md
      - name: OAuth 2.0 and OpenID Connect protocols
        href: active-directory-v2-protocols.md
      - name: OpenID Connect 
        href: v2-protocols-oidc.md
      - name: OAuth 2.0 implicit grant flow
        href: v2-oauth2-implicit-grant-flow.md
      - name: OAuth 2.0 auth code grant
        href: v2-oauth2-auth-code-flow.md
      - name: OAuth 2.0 on-behalf-of flow
        href: v2-oauth2-on-behalf-of-flow.md
      - name: OAuth 2.0 client credentials grant
        href: v2-oauth2-client-creds-grant-flow.md
      - name: OAuth 2.0 device code flow
        href: v2-oauth2-device-code.md
      - name: OAuth 2.0 resource owner password credentials grant
        href: v2-oauth-ropc.md
      - name: Signing key rollover
        href: active-directory-signing-key-rollover.md
      - name: ID tokens
        href: id-tokens.md
      - name: Access tokens
        href: access-tokens.md
      - name: Certificate credentials
        href: active-directory-certificate-credentials.md     
    - name: Application configuration
      items:
      - name: Applications and service principals
        href: app-objects-and-service-principals.md
      - name: Single tenant and multi-tenant apps
        href: single-and-multi-tenant-apps.md
    - name: Permissions and consent
      displayName: Scopes
      items:
      - name: Types of permissions and consent
        href: v2-permissions-and-consent.md
      - name: Consent framework
        href: consent-framework.md
      - name: Application consent experiences
        href: application-consent-experience.md
    - name: National Clouds 
      href: authentication-national-cloud.md      
  - name: How-to guides
    items:
    - name: Authentication
      items:
      - name: Configure role claims
        href: active-directory-enterprise-app-role-management.md
      - name: Customize claims - Portal
        href: active-directory-saml-claims-customization.md
      - name: Customize claims - PowerShell
        href: active-directory-claims-mapping.md
      - name: Configure optional claims
        href: active-directory-optional-claims.md
      - name: Configure token lifetimes
        href: active-directory-configurable-token-lifetimes.md
    - name: Application configuration
      items:
      - name: Convert a single-tenant app to a multi-tenant app
        href: howto-convert-app-to-be-multi-tenant.md
      - name: Create service principal
        items:
        - name: Using Azure PowerShell
          href: howto-authenticate-service-principal-powershell.md
        - name: Using Azure portal
          href: howto-create-service-principal-portal.md
      - name: Restrict your app to a set of users
        href: howto-restrict-your-app-to-a-set-of-users.md
      - name: Add app roles in your application
        href: howto-add-app-roles-in-azure-ad-apps.md
      - name: Branding guidelines
        href: howto-add-branding-in-azure-ad-apps.md
      - name: Publisher domain
        href: howto-configure-publisher-domain.md
      - name: Terms of Service and Privacy Statement
        href: howto-add-terms-of-service-privacy-statement.md
    - name: Work with Visual Studio
      items:
      - name: Use the Active Directory connected service
        href: vs-active-directory-add-connected-service.md
      - name: Get started with .NET MVC projects
        href: vs-active-directory-dotnet-getting-started.md
      - name: What happened to my .NET MVC project?
        href: vs-active-directory-dotnet-what-happened.md
      - name: Get started with WebAPI projects
        href: vs-active-directory-webapi-getting-started.md
      - name: What happened to my WebAPI project?
        href: vs-active-directory-webapi-what-happened.md
      - name: Error during authentication detection
        href: vs-active-directory-error.md
  - name: References
    items:
    - name: Authentication libraries
      displayName: MSAL
      href: reference-v2-libraries.md
    - name: Identity and access APIs in Microsoft Graph
      href: https://docs.microsoft.com/graph/api/resources/azure-ad-overview?view=graph-rest-beta
    - name: Application manifest
      href: reference-app-manifest.md
    - name: Authentication and authorization error codes
      href: reference-aadsts-error-codes.md
    - name: Breaking changes
      href: reference-breaking-changes.md
- name: v1.0
  expanded: true
  items:
  - name: Overview
    href: v1-overview.md
  - name: Quickstarts
    items:
    - name: Set up a dev environment
      href: quickstart-create-new-tenant.md
    - name: Configure an application
      items:
      - name: Register an app
        href: quickstart-v1-add-azure-ad-app.md
      - name: Update an app
        href: quickstart-v1-update-azure-ad-app.md
      - name: Remove an app
        href: quickstart-v1-remove-azure-ad-app.md
      - name: Register an app (Preview)
        href: quickstart-register-app.md
      - name: Configure app to access web APIs (Preview)
        href: quickstart-configure-app-access-web-apis.md
      - name: Configure app to expose web APIs (Preview)
        href: quickstart-configure-app-expose-web-apis.md
      - name: Modify accounts supported by an app (Preview)
        href: quickstart-modify-supported-accounts.md
      - name: Remove an app (Preview)
        href: quickstart-remove-app.md
    - name: Single-page apps
      items:
      - name: AngularJS
        href: quickstart-v1-angularjs-spa.md
      - name: JavaScript
        href: https://github.com/Azure-Samples/active-directory-javascript-singlepageapp-dotnet-webapi
    - name: Web apps
      items:
      - name: ASP .NET
        href: quickstart-v1-aspnet-webapp.md
      - name: Java
        href: https://github.com/Azure-Samples/active-directory-java-webapp-openidconnect
      - name: NodeJS
        href: https://github.com/AzureADQuickStarts/WebApp-OpenIDConnect-NodeJS
      - name: Python
        href: https://github.com/Azure-Samples/active-directory-python-webapp-graphapi
    - name: Web APIs
      items:
      - name: ASP .NET
        href: quickstart-v1-dotnet-webapi.md
      - name: NodeJS
        href: quickstart-v1-nodejs-webapi.md
    - name: Mobile and desktop apps
      items:
      - name: Android
        href: quickstart-v1-android.md
      - name: iOS
        href: quickstart-v1-ios.md
      - name: Windows Desktop .NET
        href: quickstart-v1-dotnet.md
      - name: Xamarin
        href: quickstart-v1-xamarin.md
    - name: Service-to-service
      href: sample-v1-code.md#daemon-applications-accessing-web-apis-with-the-applications-identity
  - name: Samples
    href: sample-v1-code.md
  - name: Concepts
    items:
    - name: Application types
      items:
      - name: Types of applications
        href: app-types.md
      - name: Single-page application
        href: single-page-application.md
      - name: Web app
        href: web-app.md
      - name: Web API
        href: web-api.md
      - name: Mobile & desktop app
        href: native-app.md
      - name: Daemon or server application
        href: service-to-service.md
    - name: Authentication
      items:
      - name: Authentication basics
        href: authentication-scenarios.md
      - name: OAuth 2.0 and OpenID Connect protocols
        items:
        - name: OpenID Connect
          href: v1-protocols-openid-connect-code.md
        - name: OAuth 2.0 implicit grant flow
          href: v1-oauth2-implicit-grant-flow.md
        - name: OAuth 2.0 auth code grant
          href: v1-protocols-oauth-code.md
        - name: OAuth 2.0 on-behalf-of flow
          href: v1-oauth2-on-behalf-of-flow.md
        - name: OAuth 2.0 client credentials grant
          href: v1-oauth2-client-creds-grant-flow.md
      - name: SAML 2.0 protocol
        items:
        - name: Single sign-on
          href: single-sign-on-saml-protocol.md
        - name: Sign-out
          href: single-sign-out-saml-protocol.md
        - name: How Azure AD uses the SAML protocol
          href: active-directory-saml-protocol-reference.md
      - name: WS-Federation
        items:
        - name: Federation metadata
          href: azure-ad-federation-metadata.md
      - name: Signing key rollover
        href: active-directory-signing-key-rollover.md
      - name: ID tokens
        href: id-tokens.md
      - name: Access tokens
        href: access-tokens.md
      - name: Certificate credentials
        href: active-directory-certificate-credentials.md           
      - name: SAML tokens
        href: reference-saml-tokens.md
    - name: Application configuration
      items:
      - name: Applications and service principals
        href: app-objects-and-service-principals.md
      - name: How and why apps are added to Azure AD
        href: active-directory-how-applications-are-added.md
      - name: Single tenant and multi-tenant apps
        href: single-and-multi-tenant-apps.md
    - name: Permissions and consent
      displayName: Scopes
      items:
      - name: Types of permissions and consent
        href: v1-permissions-and-consent.md
      - name: Consent framework
        href: consent-framework.md
      - name: Application consent experiences
        href: application-consent-experience.md
    - name: Conditional access
      href: conditional-access-dev-guide.md
    - name: National Clouds 
      href: authentication-national-cloud.md      
  - name: How-to guides
    items:
    - name: Authentication
      items:
      - name: Configure single sign-on
        displayName: SSO
        items:
        - name: Enable SSO on Android
          href: howto-v1-enable-sso-android.md
        - name: Enable SSO on iOS
          href: howto-v1-enable-sso-ios.md
        - name: Debug SAML-based SSO
          href: howto-v1-debug-saml-sso-issues.md
      - name: Configure claims
        items:
        - name: Configure role claims
          href: active-directory-enterprise-app-role-management.md
        - name: Customize claims - Portal
          href: active-directory-saml-claims-customization.md
        - name: Customize claims - PowerShell
          href: active-directory-claims-mapping.md
        - name: Configure optional claims
          href: active-directory-optional-claims.md
        - name: Configure token lifetimes
          href: active-directory-configurable-token-lifetimes.md
      - name: ADAL error handling best practices
        href: active-directory-devhowto-adal-error-handling.md      
    - name: Application configuration
      items:
      - name: Convert a single-tenant app to a multi-tenant app
        href: howto-convert-app-to-be-multi-tenant.md
      - name: Create service principal
        items:
        - name: Using Azure PowerShell
          href: howto-authenticate-service-principal-powershell.md
        - name: Using Azure portal
          href: howto-create-service-principal-portal.md
      - name: Restrict your app to a set of users
        href: howto-restrict-your-app-to-a-set-of-users.md
      - name: Add app roles in your application
        href: howto-add-app-roles-in-azure-ad-apps.md
      - name: Branding guidelines
        href: howto-add-branding-in-azure-ad-apps.md
      - name: Terms of Service and Privacy Statement
        href: howto-add-terms-of-service-privacy-statement.md
    - name: Work with Visual Studio
      items:
      - name: Use the Active Directory connected service
        href: vs-active-directory-add-connected-service.md
      - name: Get started with .NET MVC projects
        href: vs-active-directory-dotnet-getting-started.md
      - name: What happened to my .NET MVC project?
        href: vs-active-directory-dotnet-what-happened.md
      - name: Get started with WebAPI projects
        href: vs-active-directory-webapi-getting-started.md
      - name: What happened to my WebAPI project?
        href: vs-active-directory-webapi-what-happened.md
      - name: Error during authentication detection
        href: vs-active-directory-error.md
    - name: Bring an app to market
      items:
      - name: Publish to App Source
        href: howto-get-appsource-certified.md
      - name: Publish to Azure AD App Gallery
        href: howto-app-gallery-listing.md
      - name: Publish to the Office 365 Seller Dashboard
        href: https://docs.microsoft.com/office/dev/store/use-the-seller-dashboard-to-submit-to-the-office-store
    - name: Azure Access Control Service
      displayName: ACS
      items:
      - name: Migrate from the Azure Access Control Service
        href: active-directory-acs-migration.md
      - name: Reactivate disabled Access Control Service namespaces
        href: howto-reactivate-disabled-acs-namespaces.md
    - name: Use the Azure AD Graph API
      href: active-directory-graph-api-quickstart.md
    - name: AD FS for developers
      href: https://docs.microsoft.com/windows-server/identity/ad-fs/overview/ad-fs-scenarios-for-developers
  - name: References
    items:
    - name: Authentication libraries
      displayName: ADAL
      href: active-directory-authentication-libraries.md
    - name: Azure AD Graph API
      href: active-directory-graph-api.md
    - name: Application manifest
      href: reference-app-manifest.md
    - name: Authentication and authorization error codes
      href: reference-aadsts-error-codes.md
    - name: Breaking changes
      href: reference-breaking-changes.md
- name: Resources
  items:
  - name: Glossary
    href: developer-glossary.md
  - name: Azure roadmap
    href: https://azure.microsoft.com/roadmap/?category=security-identity
  - name: Azure AD blog
    href: https://cloudblogs.microsoft.com/enterprisemobility/?product=azure-active-directory
  - name: Microsoft identity platform developer blog
    href: https://developer.microsoft.com/en-us/identity/blogs/
  - name: Try Sign in with Microsoft
    href: https://azure.microsoft.com/develop/identity/signin/
  - name: Getting help
    displayName: support, help options
    href: developer-support-help-options.md
  - name: Managed identities for Azure resources
    href: https://docs.microsoft.com/azure/active-directory/managed-service-identity/overview<|MERGE_RESOLUTION|>--- conflicted
+++ resolved
@@ -115,13 +115,10 @@
           href: msal-compare-msal-net-and-adal-net.md
         - name: Compare MSAL.js and ADAL.js
           href: msal-compare-msal-js-and-adal-js.md
-<<<<<<< HEAD
         - name: Client applications
           href: msal-client-applications.md
-=======
         - name: Handling errors and exceptions
           href: msal-handling-exceptions.md
->>>>>>> d7c83005
     - name: Authentication
       items:
       - name: Authentication basics
