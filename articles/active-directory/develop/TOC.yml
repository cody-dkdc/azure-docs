--- conflicted
+++ resolved
@@ -149,7 +149,6 @@
           href: scenario-daemon-call-api.md
         - name: Move to production
           href: scenario-daemon-production.md
-<<<<<<< HEAD
       - name: Protected Web API
         items:
         - name: Overview
@@ -174,10 +173,8 @@
           href: scenario-web-api-call-api-call-api.md
         - name: Move to production
           href: scenario-web-api-call-api-production.md
-=======
       - name: Integration checklist
         href: active-directory-integration-checklist.md
->>>>>>> 2b42f702
     - name: Microsoft Authentication Library (MSAL)
       items:        
         - name: Overview
