--- conflicted
+++ resolved
@@ -13,25 +13,16 @@
 ms.workload: identity
 ms.tgt_pltfrm: na
 ms.devlang: na
-<<<<<<< HEAD
-ms.topic: article
-ms.date: 09/18/2018
-=======
 ms.topic: conceptual
 ms.date: 09/24/2018
->>>>>>> 80935149
 ms.author: celested
 ms.reviewer: hirsin, jesakowi, justhu
 ms.custom: aaddev
 
 ---
-<<<<<<< HEAD
-# Scopes, permissions, and consent in the v2.0 endpoint
-=======
 # Permissions and consent in the Azure Active Directory v2.0 endpoint
 
 [!INCLUDE [active-directory-develop-applies-v2](../../../includes/active-directory-develop-applies-v2.md)]
->>>>>>> 80935149
 
 Applications that integrate with Microsoft identity platform follow an authorization model that gives users and administrators control over how data can be accessed. The implementation of the authorization model has been updated on the v2.0 endpoint, and it changes how an app must interact with the Microsoft identity platform. This article covers the basic concepts of this authorization model, including scopes, permissions, and consent.
 
