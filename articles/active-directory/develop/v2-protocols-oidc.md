---
title: Microsoft identity platform and the OpenID Connect protocol | Azure
description: Build web applications by using the Microsoft identity platform implementation of the OpenID Connect authentication protocol.
services: active-directory
documentationcenter: ''
author: rwike77
manager: CelesteDG
editor: ''

ms.assetid: a4875997-3aac-4e4c-b7fe-2b4b829151ce
ms.service: active-directory
ms.subservice: develop
ms.workload: identity
ms.tgt_pltfrm: na
ms.devlang: na
ms.topic: conceptual
ms.date: 04/12/2019
<<<<<<< HEAD
ms.author: celested
=======
ms.author: ryanwi
>>>>>>> 6a383dfd
ms.reviewer: hirsin
ms.custom: aaddev
ms.collection: M365-identity-device-management
---

# Microsoft identity platform and OpenID Connect protocol

OpenID Connect is an authentication protocol built on OAuth 2.0 that you can use to securely sign in a user to a web application. When you use the Microsoft identity platform endpoint's implementation of OpenID Connect, you can add sign-in and API access to your web-based apps. This article shows how to do this independent of language and describes how to send and receive HTTP messages without using any Microsoft open-source libraries.

> [!NOTE]
> The Microsoft identity platform endpoint does not support all Azure Active Directory (Azure AD) scenarios and features. To determine whether you should use the Microsoft identity platform endpoint, read about [Microsoft identity platform limitations](active-directory-v2-limitations.md).

<<<<<<< HEAD
[OpenID Connect](https://openid.net/specs/openid-connect-core-1_0.html) extends the OAuth 2.0 *authorization* protocol to use as an *authentication* protocol, so that you can do single sign-on using OAuth. OpenID Connect introduces the concept of an *ID token*, which is a security token that allows the client to verify the identity of the user. The ID token also gets basic profile information about the user. Because OpenID Connect extends OAuth 2.0, apps can securely acquire *access tokens*, which can be used to access resources that are secured by an [authorization server](active-directory-v2-protocols.md#the-basics). The Microsoft identity platform endpoint also allows third-party apps that are registered with Azure AD to issue access tokens for secured resources such as Web APIs. For more information about how to set up an application to issue access tokens, see [How to register an app with the Microsoft identity platform endpoint](quickstart-v2-register-an-app.md). We recommend that you use OpenID Connect if you are building a [web application](v2-app-types.md#web-apps) that is hosted on a server and accessed via a browser.
=======
[OpenID Connect](https://openid.net/specs/openid-connect-core-1_0.html) extends the OAuth 2.0 *authorization* protocol to use as an *authentication* protocol, so that you can do single sign-on using OAuth. OpenID Connect introduces the concept of an *ID token*, which is a security token that allows the client to verify the identity of the user. The ID token also gets basic profile information about the user. Because OpenID Connect extends OAuth 2.0, apps can securely acquire *access tokens*, which can be used to access resources that are secured by an [authorization server](active-directory-v2-protocols.md#the-basics). The Microsoft identity platform endpoint also allows third-party apps that are registered with Azure AD to issue access tokens for secured resources such as Web APIs. For more information about how to set up an application to issue access tokens, see [How to register an app with the Microsoft identity platform endpoint](quickstart-register-app.md). We recommend that you use OpenID Connect if you are building a [web application](v2-app-types.md#web-apps) that is hosted on a server and accessed via a browser.
>>>>>>> 6a383dfd

## Protocol diagram: Sign-in

The most basic sign-in flow has the steps shown in the next diagram. Each step is described in detail in this article.

![OpenID Connect protocol: Sign-in](./media/v2-protocols-oidc/convergence-scenarios-webapp.svg)

## Fetch the OpenID Connect metadata document

OpenID Connect describes a metadata document that contains most of the information required for an app to do sign-in. This includes information such as the URLs to use and the location of the service's public signing keys. For the Microsoft identity platform endpoint, this is the OpenID Connect metadata document you should use:

```
https://login.microsoftonline.com/{tenant}/v2.0/.well-known/openid-configuration
```
> [!TIP]
> Try it! Click [https://login.microsoftonline.com/common/v2.0/.well-known/openid-configuration](https://login.microsoftonline.com/common/v2.0/.well-known/openid-configuration) to see the `common` tenants configuration.

The `{tenant}` can take one of four values:

| Value | Description |
| --- | --- |
| `common` |Users with both a personal Microsoft account and a work or school account from Azure AD can sign in to the application. |
| `organizations` |Only users with work or school accounts from Azure AD can sign in to the application. |
| `consumers` |Only users with a personal Microsoft account can sign in to the application. |
| `8eaef023-2b34-4da1-9baa-8bc8c9d6a490` or `contoso.onmicrosoft.com` | Only users with a work or school account from a specific Azure AD tenant can sign in to the application. Either the friendly domain name of the Azure AD tenant or the tenant's GUID identifier can be used. You can also use the consumer tenant, `9188040d-6c67-4c5b-b112-36a304b66dad`, in place of the `consumers` tenant.  |

The metadata is a simple JavaScript Object Notation (JSON) document. See the following snippet for an example. The snippet's contents are fully described in the [OpenID Connect specification](https://openid.net/specs/openid-connect-discovery-1_0.html#rfc.section.4.2).

```
{
  "authorization_endpoint": "https:\/\/login.microsoftonline.com\/{tenant}\/oauth2\/v2.0\/authorize",
  "token_endpoint": "https:\/\/login.microsoftonline.com\/{tenant}\/oauth2\/v2.0\/token",
  "token_endpoint_auth_methods_supported": [
    "client_secret_post",
    "private_key_jwt"
  ],
  "jwks_uri": "https:\/\/login.microsoftonline.com\/{tenant}\/discovery\/v2.0\/keys",

  ...

}
```

If your app has custom signing keys as a result of using the [claims-mapping](active-directory-claims-mapping.md) feature, you must append an `appid` query parameter containing the app ID in order to get a `jwks_uri` pointing to your app's signing key information. For example: `https://login.microsoftonline.com/{tenant}/.well-known/v2.0/openid-configuration?appid=6731de76-14a6-49ae-97bc-6eba6914391e` contains a `jwks_uri` of `https://login.microsoftonline.com/{tenant}/discovery/v2.0/keys?appid=6731de76-14a6-49ae-97bc-6eba6914391e`.

Typically, you would use this metadata document to configure an OpenID Connect library or SDK; the library would use the metadata to do its work. However, if you're not using a pre-built OpenID Connect library, you can follow the steps in the remainder of this article to do sign-in in a web app by using the Microsoft identity platform endpoint.

## Send the sign-in request

When your web app needs to authenticate the user, it can direct the user to the `/authorize` endpoint. This request is similar to the first leg of the [OAuth 2.0 authorization code flow](v2-oauth2-auth-code-flow.md), with these important distinctions:

* The request must include the `openid` scope in the `scope` parameter.
* The `response_type` parameter must include `id_token`.
* The request must include the `nonce` parameter.

> [!IMPORTANT]
> In order to successfully request an ID token from the /authorization endpoint, the app registration in the [registration portal](https://portal.azure.com) must have the implicit grant of id_tokens enabled in the Authentication tab (which sets the `oauth2AllowIdTokenImplicitFlow` flag in the [application manifest](reference-app-manifest.md) to `true`). If it isn't enabled, an `unsupported_response` error will be returned: "The provided value for the input parameter 'response_type' isn't allowed for this client. Expected value is 'code'"

For example:

```
// Line breaks are for legibility only.

GET https://login.microsoftonline.com/{tenant}/oauth2/v2.0/authorize?
client_id=6731de76-14a6-49ae-97bc-6eba6914391e
&response_type=id_token
&redirect_uri=http%3A%2F%2Flocalhost%2Fmyapp%2F
&response_mode=form_post
&scope=openid
&state=12345
&nonce=678910
```

> [!TIP]
> Click the following link to execute this request. After you sign in, your browser will be redirected to `https://localhost/myapp/`, with an ID token in the address bar. Note that this request uses `response_mode=fragment` (for demonstration purposes only). We recommend that you use `response_mode=form_post`.
> <a href="https://login.microsoftonline.com/common/oauth2/v2.0/authorize?client_id=6731de76-14a6-49ae-97bc-6eba6914391e&response_type=id_token&redirect_uri=http%3A%2F%2Flocalhost%2Fmyapp%2F&scope=openid&response_mode=fragment&state=12345&nonce=678910" target="_blank">https://login.microsoftonline.com/common/oauth2/v2.0/authorize...</a>

| Parameter | Condition | Description |
| --- | --- | --- |
| `tenant` | Required | You can use the `{tenant}` value in the path of the request to control who can sign in to the application. The allowed values are `common`, `organizations`, `consumers`, and tenant identifiers. For more information, see [protocol basics](active-directory-v2-protocols.md#endpoints). |
| `client_id` | Required | The **Application (client) ID** that the [Azure portal – App registrations](https://go.microsoft.com/fwlink/?linkid=2083908) experience assigned to your app. |
| `response_type` | Required | Must include `id_token` for OpenID Connect sign-in. It might also include other `response_type` values, such as `code`. |
| `redirect_uri` | Recommended | The redirect URI of your app, where authentication responses can be sent and received by your app. It must exactly match one of the redirect URIs you registered in the portal, except that it must be URL encoded. If not present, the endpoint will pick one registered redirect_uri at random to send the user back to. |
| `scope` | Required | A space-separated list of scopes. For OpenID Connect, it must include the scope `openid`, which translates to the "Sign you in" permission in the consent UI. You might also include other scopes in this request for requesting consent. |
| `nonce` | Required | A value included in the request, generated by the app, that will be included in the resulting id_token value as a claim. The app can verify this value to mitigate token replay attacks. The value typically is a randomized, unique string that can be used to identify the origin of the request. |
| `response_mode` | Recommended | Specifies the method that should be used to send the resulting authorization code back to your app. Can be `form_post` or `fragment`. For web applications, we recommend using `response_mode=form_post`, to ensure the most secure transfer of tokens to your application. |
| `state` | Recommended | A value included in the request that also will be returned in the token response. It can be a string of any content you want. A randomly generated unique value typically is used to [prevent cross-site request forgery attacks](https://tools.ietf.org/html/rfc6749#section-10.12). The state also is used to encode information about the user's state in the app before the authentication request occurred, such as the page or view the user was on. |
| `prompt` | Optional | Indicates the type of user interaction that is required. The only valid values at this time are `login`, `none`, and `consent`. The `prompt=login` claim forces the user to enter their credentials on that request, which negates single sign-on. The `prompt=none` claim is the opposite. This claim ensures that the user isn't presented with any interactive prompt at. If the request can't be completed silently via single sign-on, the Microsoft identity platform endpoint returns an error. The `prompt=consent` claim triggers the OAuth consent dialog after the user signs in. The dialog asks the user to grant permissions to the app. |
| `login_hint` | Optional | You can use this parameter to pre-fill the username and email address field of the sign-in page for the user, if you know the username ahead of time. Often, apps use this parameter during reauthentication, after already extracting the username from an earlier sign-in by using the `preferred_username` claim. |
| `domain_hint` | Optional | The realm of the user in a federated directory.  This skips the email-based discovery process that the user goes through on the sign-in page, for a slightly more streamlined user experience. For tenants that are federated through an on-premises directory like AD FS, this often results in a seamless sign-in because of the existing login session. |

At this point, the user is prompted to enter their credentials and complete the authentication. The Microsoft identity platform endpoint verifies that the user has consented to the permissions indicated in the `scope` query parameter. If the user hasn't consented to any of those permissions, the Microsoft identity platform endpoint prompts the user to consent to the required permissions. You can read more about [permissions, consent, and multi-tenant apps](v2-permissions-and-consent.md).

After the user authenticates and grants consent, the Microsoft identity platform endpoint returns a response to your app at the indicated redirect URI by using the method specified in the `response_mode` parameter.

### Successful response

A successful response when you use `response_mode=form_post` looks like this:

```
POST /myapp/ HTTP/1.1
Host: localhost
Content-Type: application/x-www-form-urlencoded

id_token=eyJ0eXAiOiJKV1QiLCJhbGciOiJSUzI1NiIsIng1dCI6Ik1uQ19WWmNB...&state=12345
```

| Parameter | Description |
| --- | --- |
| `id_token` | The ID token that the app requested. You can use the `id_token` parameter to verify the user's identity and begin a session with the user. For more information about ID tokens and their contents, see the [`id_tokens` reference](id-tokens.md). |
| `state` | If a `state` parameter is included in the request, the same value should appear in the response. The app should verify that the state values in the request and response are identical. |

### Error response

Error responses might also be sent to the redirect URI so that the app can handle them. An error response looks like this:

```
POST /myapp/ HTTP/1.1
Host: localhost
Content-Type: application/x-www-form-urlencoded

error=access_denied&error_description=the+user+canceled+the+authentication
```

| Parameter | Description |
| --- | --- |
| `error` | An error code string that you can use to classify types of errors that occur, and to react to errors. |
| `error_description` | A specific error message that can help you identify the root cause of an authentication error. |

### Error codes for authorization endpoint errors

The following table describes error codes that can be returned in the `error` parameter of the error response:

| Error code | Description | Client action |
| --- | --- | --- |
| `invalid_request` | Protocol error, such as a missing, required parameter. |Fix and resubmit the request. This is a development error that typically is caught during initial testing. |
| `unauthorized_client` | The client application can't request an authorization code. |This usually occurs when the client application isn't registered in Azure AD or isn't added to the user's Azure AD tenant. The application can prompt the user with instructions to install the application and add it to Azure AD. |
| `access_denied` | The resource owner denied consent. |The client application can notify the user that it can't proceed unless the user consents. |
| `unsupported_response_type` |The authorization server does not support the response type in the request. |Fix and resubmit the request. This is a development error that typically is caught during initial testing. |
| `server_error` | The server encountered an unexpected error. |Retry the request. These errors can result from temporary conditions. The client application might explain to the user that its response is delayed because of a temporary error. |
| `temporarily_unavailable` | The server is temporarily too busy to handle the request. |Retry the request. The client application might explain to the user that its response is delayed because of a temporary condition. |
| `invalid_resource` | The target resource is invalid because either it does not exist, Azure AD can't find it, or it isn't correctly configured. |This indicates that the resource, if it exists, hasn't been configured in the tenant. The application can prompt the user with instructions for installing the application and adding it to Azure AD. |

## Validate the ID token

Just receiving an id_token isn't sufficient to authenticate the user; you must validate the id_token's signature and verify the claims in the token per your app's requirements. The Microsoft identity platform endpoint uses [JSON Web Tokens (JWTs)](https://self-issued.info/docs/draft-ietf-oauth-json-web-token.html) and public key cryptography to sign tokens and verify that they're valid.

You can choose to validate the `id_token` in client code, but a common practice is to send the `id_token` to a backend server and do the validation there. Once you've validated the signature of the id_token, there are a few claims you'll be required to verify. See the [`id_token` reference](id-tokens.md) for more information, including [Validating Tokens](id-tokens.md#validating-an-id_token) and [Important Information About Signing Key Rollover](active-directory-signing-key-rollover.md). We recommend making use of a library for parsing and validating tokens - there is at least one available for most languages and platforms.

You may also wish to validate additional claims depending on your scenario. Some common validations include:

* Ensuring the user/organization has signed up for the app.
* Ensuring the user has proper authorization/privileges
* Ensuring a certain strength of authentication has occurred, such as multi-factor authentication.

Once you have validated the id_token, you can begin a session with the user and use the claims in the id_token to obtain information about the user in your app. This information can be used for display, records, personalization, etc.

## Send a sign-out request

When you want to sign out the user from your app, it isn't sufficient to clear your app's cookies or otherwise end the user's session. You must also redirect the user to the Microsoft identity platform endpoint to sign out. If you don't do this, the user reauthenticates to your app without entering their credentials again, because they will have a valid single sign-in session with the Microsoft identity platform endpoint.

You can redirect the user to the `end_session_endpoint` listed in the OpenID Connect metadata document:

```
GET https://login.microsoftonline.com/common/oauth2/v2.0/logout?
post_logout_redirect_uri=http%3A%2F%2Flocalhost%2Fmyapp%2F
```

| Parameter | Condition | Description |
| ----------------------- | ------------------------------- | ------------ |
| `post_logout_redirect_uri` | Recommended | The URL that the user is redirected to after successfully signing out. If the parameter isn't included, the user is shown a generic message that's generated by the Microsoft identity platform endpoint. This URL must match one of the redirect URIs registered for your application in the app registration portal. |

## Single sign-out

When you redirect the user to the `end_session_endpoint`, the Microsoft identity platform endpoint clears the user's session from the browser. However, the user may still be signed in to other applications that use Microsoft accounts for authentication. To enable those applications to sign the user out simultaneously, the Microsoft identity platform endpoint sends an HTTP GET request to the registered `LogoutUrl` of all the applications that the user is currently signed in to. Applications must respond to this request by clearing any session that identifies the user and returning a `200` response. If you wish to support single sign-out in your application, you must implement such a `LogoutUrl` in your application's code. You can set the `LogoutUrl` from the app registration portal.

## Protocol diagram: Access token acquisition

Many web apps need to not only sign the user in, but also to access a web service on behalf of the user by using OAuth. This scenario combines OpenID Connect for user authentication while simultaneously getting an authorization code that you can use to get access tokens if you are using the OAuth authorization code flow.

The full OpenID Connect sign-in and token acquisition flow looks similar to the next diagram. We describe each step in detail in the next sections of the article.

![OpenID Connect  protocol: Token acquisition](./media/v2-protocols-oidc/convergence-scenarios-webapp-webapi.svg)

## Get access tokens
To acquire access tokens, modify the sign-in request:

```
// Line breaks are for legibility only.

GET https://login.microsoftonline.com/{tenant}/oauth2/v2.0/authorize?
client_id=6731de76-14a6-49ae-97bc-6eba6914391e        // Your registered Application ID
&response_type=id_token%20code
&redirect_uri=http%3A%2F%2Flocalhost%2Fmyapp%2F       // Your registered redirect URI, URL encoded
&response_mode=form_post                              // 'form_post' or 'fragment'
&scope=openid%20                                      // Include both 'openid' and scopes that your app needs  
offline_access%20                                         
https%3A%2F%2Fgraph.microsoft.com%2Fuser.read
&state=12345                                          // Any value, provided by your app
&nonce=678910                                         // Any value, provided by your app
```

> [!TIP]
> Click the following link to execute this request. After you sign in, your browser is redirected to `https://localhost/myapp/`, with an ID token and a code in the address bar. Note that this request uses `response_mode=fragment` for demonstration purposes only. We recommend that you use `response_mode=form_post`.
> <a href="https://login.microsoftonline.com/common/oauth2/v2.0/authorize?client_id=6731de76-14a6-49ae-97bc-6eba6914391e&response_type=id_token%20code&redirect_uri=http%3A%2F%2Flocalhost%2Fmyapp%2F&response_mode=fragment&scope=openid%20offline_access%20https%3A%2F%2Fgraph.microsoft.com%2Fuser.read&state=12345&nonce=678910" target="_blank">https://login.microsoftonline.com/common/oauth2/v2.0/authorize...</a>

By including permission scopes in the request and by using `response_type=id_token code`, the Microsoft identity platform endpoint ensures that the user has consented to the permissions indicated in the `scope` query parameter. It returns an authorization code to your app to exchange for an access token.

### Successful response

A successful response from using `response_mode=form_post` looks like this:

```
POST /myapp/ HTTP/1.1
Host: localhost
Content-Type: application/x-www-form-urlencoded

id_token=eyJ0eXAiOiJKV1QiLCJhbGciOiJSUzI1NiIsIng1dCI6Ik1uQ19WWmNB...&code=AwABAAAAvPM1KaPlrEqdFSBzjqfTGBCmLdgfSTLEMPGYuNHSUYBrq...&state=12345
```

| Parameter | Description |
| --- | --- |
| `id_token` | The ID token that the app requested. You can use the ID token to verify the user's identity and begin a session with the user. You'll find more details about ID tokens and their contents in the [`id_tokens` reference](id-tokens.md). |
| `code` | The authorization code that the app requested. The app can use the authorization code to request an access token for the target resource. An authorization code is short-lived. Typically, an authorization code expires in about 10 minutes. |
| `state` | If a state parameter is included in the request, the same value should appear in the response. The app should verify that the state values in the request and response are identical. |

### Error response

Error responses might also be sent to the redirect URI so that the app can handle them appropriately. An error response looks like this:

```
POST /myapp/ HTTP/1.1
Host: localhost
Content-Type: application/x-www-form-urlencoded

error=access_denied&error_description=the+user+canceled+the+authentication
```

| Parameter | Description |
| --- | --- |
| `error` | An error code string that you can use to classify types of errors that occur, and to react to errors. |
| `error_description` | A specific error message that can help you identify the root cause of an authentication error. |

For a description of possible error codes and recommended client responses, see [Error codes for authorization endpoint errors](#error-codes-for-authorization-endpoint-errors).

When you have an authorization code and an ID token, you can sign the user in and get access tokens on their behalf. To sign the user in, you must validate the ID token [exactly as described](id-tokens.md#validating-an-id_token). To get access tokens, follow the steps described in [OAuth code flow documentation](v2-oauth2-auth-code-flow.md#request-an-access-token).<|MERGE_RESOLUTION|>--- conflicted
+++ resolved
@@ -15,11 +15,7 @@
 ms.devlang: na
 ms.topic: conceptual
 ms.date: 04/12/2019
-<<<<<<< HEAD
-ms.author: celested
-=======
 ms.author: ryanwi
->>>>>>> 6a383dfd
 ms.reviewer: hirsin
 ms.custom: aaddev
 ms.collection: M365-identity-device-management
@@ -32,11 +28,7 @@
 > [!NOTE]
 > The Microsoft identity platform endpoint does not support all Azure Active Directory (Azure AD) scenarios and features. To determine whether you should use the Microsoft identity platform endpoint, read about [Microsoft identity platform limitations](active-directory-v2-limitations.md).
 
-<<<<<<< HEAD
-[OpenID Connect](https://openid.net/specs/openid-connect-core-1_0.html) extends the OAuth 2.0 *authorization* protocol to use as an *authentication* protocol, so that you can do single sign-on using OAuth. OpenID Connect introduces the concept of an *ID token*, which is a security token that allows the client to verify the identity of the user. The ID token also gets basic profile information about the user. Because OpenID Connect extends OAuth 2.0, apps can securely acquire *access tokens*, which can be used to access resources that are secured by an [authorization server](active-directory-v2-protocols.md#the-basics). The Microsoft identity platform endpoint also allows third-party apps that are registered with Azure AD to issue access tokens for secured resources such as Web APIs. For more information about how to set up an application to issue access tokens, see [How to register an app with the Microsoft identity platform endpoint](quickstart-v2-register-an-app.md). We recommend that you use OpenID Connect if you are building a [web application](v2-app-types.md#web-apps) that is hosted on a server and accessed via a browser.
-=======
 [OpenID Connect](https://openid.net/specs/openid-connect-core-1_0.html) extends the OAuth 2.0 *authorization* protocol to use as an *authentication* protocol, so that you can do single sign-on using OAuth. OpenID Connect introduces the concept of an *ID token*, which is a security token that allows the client to verify the identity of the user. The ID token also gets basic profile information about the user. Because OpenID Connect extends OAuth 2.0, apps can securely acquire *access tokens*, which can be used to access resources that are secured by an [authorization server](active-directory-v2-protocols.md#the-basics). The Microsoft identity platform endpoint also allows third-party apps that are registered with Azure AD to issue access tokens for secured resources such as Web APIs. For more information about how to set up an application to issue access tokens, see [How to register an app with the Microsoft identity platform endpoint](quickstart-register-app.md). We recommend that you use OpenID Connect if you are building a [web application](v2-app-types.md#web-apps) that is hosted on a server and accessed via a browser.
->>>>>>> 6a383dfd
 
 ## Protocol diagram: Sign-in
 
