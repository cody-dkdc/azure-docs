--- conflicted
+++ resolved
@@ -79,11 +79,7 @@
 ```
 
 #### Broker assisted logins
-<<<<<<< HEAD
-Broker-assisted logins are login experiences that occur within the broker application and use the storage and security of the broker to share credentials across all applications on the device that apply the Microsoft Identity platform. This means that your applications rely on the broker to sign users in. On iOS and Android these brokers are provided through downloadable applications that customers either install independently or can be pushed to the device by a company who manages the device for their user. An example of this type of application is the Azure Authenticator application on iOS. In Windows this functionality is provided by an account chooser built in to the operating system, known technically as the Web Authentication Broker.
-=======
 Broker-assisted logins are login experiences that occur within the broker application and use the storage and security of the broker to share credentials across all applications on the device that apply the Microsoft Identity platform. This means that your applications rely on the broker to sign users in. On iOS and Android these brokers are provided through downloadable applications that customers either install independently or can be pushed to the device by a company who manages the device for their user. An example of this type of application is the Microsoft Authenticator application on iOS. In Windows this functionality is provided by an account chooser built in to the operating system, known technically as the Web Authentication Broker.
->>>>>>> a42dbad0
 The experience varies by platform and can sometimes be disruptive to users if not managed correctly. You're probably most familiar with this pattern if you have the Facebook application installed and use Facebook Connect from another application. The Microsoft Identity platform uses the same pattern.
 
 For iOS this leads to a "transition" animation where your application is sent to the background while the Microsoft Authenticator applications comes to the foreground for the user to select which account they would like to sign in with.  
@@ -91,11 +87,7 @@
 For Android and Windows the account chooser is displayed on top of your application which is less disruptive to the user.
 
 #### How the broker gets invoked
-<<<<<<< HEAD
-If a compatible broker is installed on the device, like the Azure Authenticator application, the Microsoft Identity SDKs will automatically do the work of invoking the broker for you when a user indicates they wish to log in using any account from the Microsoft Identity platform. This account could be a personal Microsoft Account, a work or school account, or an account that you provide and host in Azure using our B2C and B2B products. 
-=======
 If a compatible broker is installed on the device, like the Microsoft Authenticator application, the Microsoft Identity SDKs will automatically do the work of invoking the broker for you when a user indicates they wish to log in using any account from the Microsoft Identity platform. This account could be a personal Microsoft Account, a work or school account, or an account that you provide and host in Azure using our B2C and B2B products. 
->>>>>>> a42dbad0
 
  #### How we ensure the application is valid
  
