--- conflicted
+++ resolved
@@ -27,16 +27,7 @@
 
 | Flow | Description | Used in|  
 | ---- | ----------- | ------- | 
-<<<<<<< HEAD
-| [Interactive](#interactive) | Gets the token through an interactive process that prompts the user for credentials through a browser or pop-window. | Desktop/Mobile apps |
-| [Implicit grant](#implicit-grant) | Allows the app to get tokens without performing a backend server credential exchange. This allows the app to sign in the user, maintain session, and get tokens to other web APIs all within the client JavaScript code.| Single-page applications (SPA) |
-| [Authorization code](#authorization-code) | Used in apps that are installed on a device to gain access to protected resources, such as web APIs. This allows you to add sign in and API access to your mobile and desktop apps. | Web Apps / Web APIs / daemon apps | 
-| [On-behalf-of](#on-behalf-of) | An application invokes a service/web API, which in turn needs to call another service/web API. The idea is to propagate the delegated user identity and permissions through the request chain. | Web Apps / Web APIs / daemon apps |
-| [Confidential client](#confidential-client) | Allows you to access web-hosted resources by using the identity of an application. Commonly used for server-to-server interactions that must run in the background, without immediate interaction with a user. | Web Apps / Web APIs / daemon apps |
-| [Device code](#device-code) | Allows users to sign in to input-constrained devices such as a smart TV, IoT device, or printer. | Desktop/Mobile apps |
-| [Integrated Windows Authentication](#integrated-windows-authentication) | Allows applications on domain or Azure AD joined computers to acquire a token silently (without any UI interaction from the user).| Desktop/Mobile apps|
-| [Username/password](#usernamepassword) | Allows an application to sign in the user by directly handling their password. This flow is not recommended. | Desktop/mobile apps | 
-=======
+| [Interactive](#interactive) | Gets the token through an interactive process that prompts the user for credentials through a browser or pop-window. | [Desktop apps](scenario-desktop-overview.md), [Mobile apps](scenario-mobile-overview.md) |
 | [Implicit grant](#implicit-grant) | Allows the app to get tokens without performing a backend server credential exchange. This allows the app to sign in the user, maintain session, and get tokens to other web APIs all within the client JavaScript code.| [Single-page applications (SPA)](scenario-spa-overview.md) |
 | [Authorization code](#authorization-code) | Used in apps that are installed on a device to gain access to protected resources, such as web APIs. This allows you to add sign in and API access to your mobile and desktop apps. | [Desktop apps](scenario-desktop-overview.md), [Mobile apps](scenario-mobile-overview.md), [Web Apps](scenario-web-app-call-api-overview.md) | 
 | [On-behalf-of](#on-behalf-of) | An application invokes a service/web API, which in turn needs to call another service/web API. The idea is to propagate the delegated user identity and permissions through the request chain. | [Web APIs](scenario-web-api-call-api-overview.md) |
@@ -44,7 +35,6 @@
 | [Device code](#device-code) | Allows users to sign in to input-constrained devices such as a smart TV, IoT device, or printer. | [Desktop/Mobile apps](scenario-desktop-acquire-token.md#command-line-tool-without-web-browser) |
 | [Integrated Windows Authentication](scenario-desktop-acquire-token.md#integrated-windows-authentication) | Allows applications on domain or Azure AD joined computers to acquire a token silently (without any UI interaction from the user).| [Desktop/Mobile apps](scenario-desktop-acquire-token.md#integrated-windows-authentication) |
 | [Username/password](scenario-desktop-acquire-token.md#username--password) | Allows an application to sign in the user by directly handling their password. This flow is not recommended. | [Desktop/mobile apps](scenario-desktop-acquire-token.md#username--password) | 
->>>>>>> 10e7cbf3
 
 ## Interactive
 MSAL supports the ability to interactively prompt the user for their credentials to sign in and obtain a token using those credentials.
@@ -114,17 +104,16 @@
 1. Acquires a token using application secret/password credentials.
 2. Uses the token to make requests of the resource.
 
-<<<<<<< HEAD
 ### Certificates 
 
 ![Confidential client with cert](media/msal-authentication-flows/confidential-client-certificate.png)
 
 1. Acquires a token using certificate credentials.
 2. Uses the token to make requests of the resource.
-=======
+
+These client credentials need to be:
 - Registered with Azure AD.
 - Passed in at the construction of the confidential client application in your code.
->>>>>>> 10e7cbf3
 
 
 ## Device code
