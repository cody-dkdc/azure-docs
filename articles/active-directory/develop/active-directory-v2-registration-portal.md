---
title: App Registration Portal Help Topics | Microsoft Docs
description: A description of various features in the Microsoft app registration portal.
services: active-directory
documentationcenter: ''
<<<<<<< HEAD
author: CelesteDG
manager: mtillman
=======
author: rwike77
manager: CelesteDG
>>>>>>> 6a383dfd
editor: ''

ms.assetid: f0507c28-9464-4d3e-bd53-de9053fd5278
ms.service: active-directory
ms.subservice: develop
ms.workload: identity
ms.tgt_pltfrm: na
ms.devlang: na
ms.topic: article
ms.date: 08/28/2018
<<<<<<< HEAD
ms.author: celested
=======
ms.author: ryanwi
>>>>>>> 6a383dfd
ms.reviewer: lenalepa
ms.custom: aaddev
ms.collection: M365-identity-device-management
---

# App registration reference
This document provides context and descriptions of various features found in the [Application Registration Portal](https://apps.dev.microsoft.com/?referrer=https://azure.microsoft.com/).

> [!NOTE]
<<<<<<< HEAD
> We will no longer support registering and managing converged and Azure AD applications in the [Application Registration Portal](https://apps.dev.microsoft.com/?referrer=https://azure.microsoft.com/) starting May 2019. We recommend that you manage your existing applications and register new applications by using the [App registrations (Preview)](https://aka.ms/appregistrations) experience in the Azure portal.
=======
> We will no longer support registering and managing converged and Azure AD applications in the [Application Registration Portal](https://apps.dev.microsoft.com/?referrer=https://azure.microsoft.com/) starting May 2019. We recommend that you manage your existing applications and register new applications by using the [App registrations](https://aka.ms/appregistrations) experience in the Azure portal.
>>>>>>> 6a383dfd

## My Applications or Converged applications
This list contains all of your applications registered for use with the Azure AD v2.0 endpoint. These applications have the ability to sign in users with both personal Microsoft accounts and work/school accounts from Azure Active Directory. To learn more about the Azure AD v2.0 endpoint, see the [v2.0 overview](active-directory-appmodel-v2-overview.md). These applications can also be used to integrate with the Microsoft account authentication endpoint, `https://login.live.com`.

## Azure AD only applications
This list contains all of your applications registered for use with the Azure AD v1.0 endpoint. These applications only have the ability to sign in users with work/school accounts from Azure Active Directory. This list includes applications that were registered using the **App registrations** experience in the [Azure Portal](https://portal.azure.com).

## Live SDK Applications
This list contains all of your applications registered for use solely with Microsoft account. They are not enabled for use with Azure Active Directory. This is where you find any applications that were previously registered with the MSA developer portal at `https://account.live.com/developers/applications`. All functions that you previously performed at `https://account.live.com/developers/applications` can now be performed in this new portal, `https://apps.dev.microsoft.com`.

## Application Secrets
Application secrets are credentials that allow your application to perform reliable [client authentication](https://tools.ietf.org/html/rfc6749#section-2.3) with Azure AD. In OAuth & OpenID Connect, an application secret is commonly referred to as a `client_secret`. In the v2.0 protocol, any application that receives a security token at a web addressable location (using an `https` scheme) must use an application secret to identify itself to Azure AD upon redemption of that security token. Furthermore, any native client that receives tokens on a device will be forbidden from using an application secret to perform client authentication. This discourages the storage of secrets in insecure environments.

Each app can contain two valid application secrets at any given time. By maintaining two secrets, you have the ability to perform periodic key rollover across your application's entire environment. Once you've migrated the entirety of your application to a new secret, you may delete the old secret and provision a new one.

At this time, only two types of application secrets are allowed in the app registration portal. Choosing **Generate New Password** generates and stores a shared secret in the respective data store, which you can use in your application. Choosing **Generate New Key Pair** creates a new public/private key pair that can be downloaded and used for client authentication to Azure AD. Choosing **Upload Public Key** allows you to use your own public/private key pair.
You are required to upload a certificate that contains a public key.

## Profile
The profile section of the app registration portal can be used to customize the sign-in page for your application. At this time you can alter the sign-in page's application logo, terms of service URL, and privacy statement URL. The logo must be a transparent 48 x 48 or 50 x 50 pixel image in a GIF, PNG or JPEG file that is 15 KB or smaller. Try changing the values and viewing the resulting sign-in page!

## Live SDK Support
When you enable "Live SDK Support", any application secrets you create will be provisioned into both the Azure AD and Microsoft Account data stores. This allows your application to integrate directly with the Microsoft Account service (login.live.com). If you wish to build an app using Microsoft Account directly (as opposed to using the Azure AD v2.0 endpoint), you should make sure Live SDK Support is enabled.

Disabling Live SDK support ensures that the application secret is only written into the Azure AD data store. The Azure AD data store incorporates enterprise-grade regulations that allow it to meet certain standards, such as FISMA compliance. If you enable Live SDK support, your application may not achieve compliance with some of these standards.

If you only ever plan to use the Azure AD v2.0 endpoint, you can safely disable Live SDK support.
<|MERGE_RESOLUTION|>--- conflicted
+++ resolved
@@ -3,13 +3,8 @@
 description: A description of various features in the Microsoft app registration portal.
 services: active-directory
 documentationcenter: ''
-<<<<<<< HEAD
-author: CelesteDG
-manager: mtillman
-=======
 author: rwike77
 manager: CelesteDG
->>>>>>> 6a383dfd
 editor: ''
 
 ms.assetid: f0507c28-9464-4d3e-bd53-de9053fd5278
@@ -20,11 +15,7 @@
 ms.devlang: na
 ms.topic: article
 ms.date: 08/28/2018
-<<<<<<< HEAD
-ms.author: celested
-=======
 ms.author: ryanwi
->>>>>>> 6a383dfd
 ms.reviewer: lenalepa
 ms.custom: aaddev
 ms.collection: M365-identity-device-management
@@ -34,11 +25,7 @@
 This document provides context and descriptions of various features found in the [Application Registration Portal](https://apps.dev.microsoft.com/?referrer=https://azure.microsoft.com/).
 
 > [!NOTE]
-<<<<<<< HEAD
-> We will no longer support registering and managing converged and Azure AD applications in the [Application Registration Portal](https://apps.dev.microsoft.com/?referrer=https://azure.microsoft.com/) starting May 2019. We recommend that you manage your existing applications and register new applications by using the [App registrations (Preview)](https://aka.ms/appregistrations) experience in the Azure portal.
-=======
 > We will no longer support registering and managing converged and Azure AD applications in the [Application Registration Portal](https://apps.dev.microsoft.com/?referrer=https://azure.microsoft.com/) starting May 2019. We recommend that you manage your existing applications and register new applications by using the [App registrations](https://aka.ms/appregistrations) experience in the Azure portal.
->>>>>>> 6a383dfd
 
 ## My Applications or Converged applications
 This list contains all of your applications registered for use with the Azure AD v2.0 endpoint. These applications have the ability to sign in users with both personal Microsoft accounts and work/school accounts from Azure Active Directory. To learn more about the Azure AD v2.0 endpoint, see the [v2.0 overview](active-directory-appmodel-v2-overview.md). These applications can also be used to integrate with the Microsoft account authentication endpoint, `https://login.live.com`.
