--- conflicted
+++ resolved
@@ -14,7 +14,6 @@
 ms.tgt_pltfrm: na
 ms.devlang: na
 ms.topic: article
-<<<<<<< HEAD
 ms.date: 09/21/2018
 ms.author: andret
 ms.reviewer: hirsin, celested
@@ -26,19 +25,6 @@
 ## Who can sign-in
 
 ![Who can sign-in with v1.0 and v2.0 endpoints](media/azure-ad-endpoint-comparison/who-can-sign-in.jpg)
-
-The v2.0 endpoint allows developers to write apps that accept sign-in from both personal (outlook.com, hotmail.com) and work and school accounts, giving you the ability to write your app completely account-agnostic. For instance, if your app calls the [Microsoft Graph](https://graph.microsoft.io), some additional functionality and data will be available to enterprise users, such as their SharePoint sites or Directory data. But for many actions, such as [Reading a user's mail](https://graph.microsoft.io/docs/api-reference/v1.0/resources/message), the same code can access the email for both personal and work and school accounts.
-=======
-ms.date: 09/24/2018
-ms.author: celested
-ms.reviewer: justhu, jmprieur, hirsin, saeeda, elisol
-ms.custom: aaddev
----
-
-# What's different in v2.0?
-
-If you're familiar with Azure Active Directory (Azure AD) or have integrated apps with Azure AD in the past, there are some differences in the v2.0 endpoint that may not expect. This article calls out the differences for your understanding. These include:
-
 * [Microsoft identities](#microsoft-accounts-and-azure-ad-accounts)
 * [New app registration portal](#new-app-registration-portal)
 * [One app ID for all platforms](#one-app-id-for-all-platforms)
@@ -51,7 +37,7 @@
 > Not all Azure AD scenarios and features are supported by the v2.0 endpoint. To determine if you should use the v2.0 endpoint, read about [v2.0 limitations](#limitations).
 
 ## Microsoft identities
->>>>>>> 4275cf22
+The v2.0 endpoint allows developers to write apps that accept sign-in from both personal (outlook.com, hotmail.com) and work and school accounts, giving you the ability to write your app completely account-agnostic. For instance, if your app calls the [Microsoft Graph](https://graph.microsoft.io), some additional functionality and data will be available to enterprise users, such as their SharePoint sites or Directory data. But for many actions, such as [Reading a user's mail](https://graph.microsoft.io/docs/api-reference/v1.0/resources/message), the same code can access the email for both personal and work and school accounts.
 
 You can use a single set of endpoints and single library (MSAL) to gain access to both the consumer, educational and enterprise worlds. To learn more about authentication libraries, see this article.
 
