---
title: Azure AD .NET Web API getting started | Microsoft Docs
description: How to build a .NET MVC web API that integrates with Azure AD for authentication and authorization.
services: active-directory
documentationcenter: .net
author: CelesteDG
manager: mtillman
editor: ''

ms.assetid: 67e74774-1748-43ea-8130-55275a18320f
ms.service: active-directory
ms.component: develop
ms.workload: identity
ms.tgt_pltfrm: na
ms.devlang: dotnet
ms.topic: article
ms.date: 01/23/2017
ms.author: celested
ms.reviewer: hirsin, dastrock
ms.custom: aaddev
---

# Azure AD .NET Web API getting started

<<<<<<< HEAD
[!INCLUDE [active-directory-develop-applies-to-v1](../../../includes/active-directory-develop-applies-to-v1.md)]
=======
[!INCLUDE [active-directory-develop-applies-v1](../../../includes/active-directory-develop-applies-v1.md)]
>>>>>>> 1ecebbf7

If you’re building an application that provides access to protected resources, you need to know how to prevent unwarranted access to those resources.
Azure Active Directory (Azure AD) makes it simple and straightforward to help protect a web API by using OAuth 2.0 bearer access tokens with only a few lines of code.

In ASP.NET web apps, you can accomplish this protection by using the Microsoft implementation of the community-driven OWIN middleware included in .NET Framework 4.5. Here we’ll use OWIN to build a "To Do List" web API that:

* Designates which APIs are protected.
* Validates that the web API calls contain a valid access token.

To build the To Do List API, you first need to:

1. Register an application with Azure AD.
2. Set up the app to use the OWIN authentication pipeline.
3. Configure a client application to call the web API.

To get started, [download the app skeleton](https://github.com/AzureADQuickStarts/WebAPI-Bearer-DotNet/archive/skeleton.zip) or [download the completed sample](https://github.com/AzureADQuickStarts/WebAPI-Bearer-DotNet/archive/complete.zip). Each is a Visual Studio 2013 solution. You also need an Azure AD tenant in which to register your application. If you don't have one already, [learn how to get one](quickstart-create-new-tenant.md).

## Step 1: Register an application with Azure AD
To help secure your application, you first need to create an application in your tenant and provide Azure AD with a few key pieces of information.

1. Sign in to the [Azure portal](https://portal.azure.com).

2. Choose your Azure AD tenant by clicking on your account in the top right corner of the page, followed by clicking on the **Switch Directory** navigation and then select the appropriate tenant.
 * Skip this step, if you've only one Azure AD tenant under your account or if you've already selected the appropriate Azure AD tenant.

3. In the left hand navigation pane, click on **Azure Active Directory**.

4. Click **App registrations**, and then select **Add**.

5. Follow the prompts and create a new **Web Application and/or Web API**.
  * **Name** describes your application to users. Enter **To Do List Service**.
  * **Redirect Uri** is a scheme and string combination that Azure AD uses to return any tokens that your app has requested. Enter `https://localhost:44321/` for this value.

6. From the **Settings** -> **Properties** page for your application, update the App ID URI. Enter a tenant-specific identifier. For example, enter `https://contoso.onmicrosoft.com/TodoListService`.

7. Save the configuration. Leave the portal open, because you'll also need to register your client application shortly.

## Step 2: Set up the app to use the OWIN authentication pipeline
To validate incoming requests and tokens, you need to set up your application to communicate with Azure AD.

1. To begin, open the solution and add the OWIN middleware NuGet packages to the TodoListService project by using the Package Manager Console.

    ```
    PM> Install-Package Microsoft.Owin.Security.ActiveDirectory -ProjectName TodoListService
    PM> Install-Package Microsoft.Owin.Host.SystemWeb -ProjectName TodoListService
    ```

2. Add an OWIN Startup class to the TodoListService project called `Startup.cs`.  Right-click the project, select **Add** > **New Item**, and then search for **OWIN**. The OWIN middleware will invoke the `Configuration(…)` method when your app starts.

3. Change the class declaration to `public partial class Startup`. We’ve already implemented part of this class for you in another file. In the `Configuration(…)` method, make a call to `ConfgureAuth(…)` to set up authentication for your web app.

    ```csharp
    public partial class Startup
    {
        public void Configuration(IAppBuilder app)
        {
            ConfigureAuth(app);
        }
    }
    ```

4. Open the file `App_Start\Startup.Auth.cs` and implement the `ConfigureAuth(…)` method. The parameters that you provide in `WindowsAzureActiveDirectoryBearerAuthenticationOptions` will serve as coordinates for your app to communicate with Azure AD.

    ```csharp
    public void ConfigureAuth(IAppBuilder app)
    {
        app.UseWindowsAzureActiveDirectoryBearerAuthentication(
            new WindowsAzureActiveDirectoryBearerAuthenticationOptions
            {
                Audience = ConfigurationManager.AppSettings["ida:Audience"],
                Tenant = ConfigurationManager.AppSettings["ida:Tenant"]
            });
    }
    ```

5. Now you can use `[Authorize]` attributes to help protect your controllers and actions with JSON Web Token (JWT) bearer authentication. Decorate the `Controllers\TodoListController.cs` class with an authorize tag. This will force the user to sign in before accessing that page.

    ```csharp
    [Authorize]
    public class TodoListController : ApiController
    {
    ```

    When an authorized caller successfully invokes one of the `TodoListController` APIs, the action might need access to information about the caller. OWIN provides access to the claims inside the bearer token via the `ClaimsPrincpal` object.  

6. A common requirement for web APIs is to validate the "scopes" present in the token. This ensures that the user has consented to the permissions required to access the To Do List Service.

    ```csharp
    public IEnumerable<TodoItem> Get()
    {
        // user_impersonation is the default permission exposed by applications in Azure AD
        if (ClaimsPrincipal.Current.FindFirst("http://schemas.microsoft.com/identity/claims/scope").Value != "user_impersonation")
        {
            throw new HttpResponseException(new HttpResponseMessage {
              StatusCode = HttpStatusCode.Unauthorized,
              ReasonPhrase = "The Scope claim does not contain 'user_impersonation' or scope claim not found"
            });
        }
        ...
    }
    ```

7. Open the `web.config` file in the root of the TodoListService project, and enter your configuration values in the `<appSettings>` section.
  * `ida:Tenant` is the name of your Azure AD tenant--for example, contoso.onmicrosoft.com.
  * `ida:Audience` is the App ID URI of the application that you entered in the Azure portal.

## Step 3: Configure a client application and run the service
Before you can see the To Do List Service in action, you need to configure the To Do List client so it can get tokens from Azure AD and make calls to the service.

1. Go back to the [Azure portal](https://portal.azure.com).

2. Create a new application in your Azure AD tenant, and select **Native Client Application** in the resulting prompt.
  * **Name** describes your application to users.
  * Enter `http://TodoListClient/` for the **Redirect Uri** value.

3. After you finish registration, Azure AD assigns a unique application ID to your app. You’ll need this value in the next steps, so copy it from the application page.

4. From the **Settings** page, select **Required Permissions**, and then select **Add**. Locate and select the To Do List Service, add the **Access TodoListService** permission under **Delegated Permissions**, and then click **Done**.

5. In Visual Studio, open `App.config` in the TodoListClient project, and then enter your configuration values in the `<appSettings>` section.

  * `ida:Tenant` is the name of your Azure AD tenant--for example, contoso.onmicrosoft.com.
  * `ida:ClientId` is the app ID that you copied from the Azure portal.
  * `todo:TodoListResourceId` is the App ID URI of the To Do List Service application that you entered in the Azure portal.

## Next steps
Finally, clean, build, and run each project. If you haven’t already, now is the time to create a new user in your tenant with a *.onmicrosoft.com domain. Sign in to the To Do List client with that user, and add some tasks to the user's to-do list.

For reference, the completed sample (without your configuration values) is available in [GitHub](https://github.com/AzureADQuickStarts/WebAPI-Bearer-DotNet/archive/complete.zip). You can now move on to more identity scenarios.

[!INCLUDE [active-directory-devquickstarts-additional-resources](../../../includes/active-directory-devquickstarts-additional-resources.md)]<|MERGE_RESOLUTION|>--- conflicted
+++ resolved
@@ -22,11 +22,7 @@
 
 # Azure AD .NET Web API getting started
 
-<<<<<<< HEAD
-[!INCLUDE [active-directory-develop-applies-to-v1](../../../includes/active-directory-develop-applies-to-v1.md)]
-=======
 [!INCLUDE [active-directory-develop-applies-v1](../../../includes/active-directory-develop-applies-v1.md)]
->>>>>>> 1ecebbf7
 
 If you’re building an application that provides access to protected resources, you need to know how to prevent unwarranted access to those resources.
 Azure Active Directory (Azure AD) makes it simple and straightforward to help protect a web API by using OAuth 2.0 bearer access tokens with only a few lines of code.
