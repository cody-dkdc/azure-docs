--- conflicted
+++ resolved
@@ -22,11 +22,7 @@
 
 # Azure AD .NET Desktop (WPF) getting started
 
-<<<<<<< HEAD
-[!INCLUDE [active-directory-develop-applies-to-v1](../../../includes/active-directory-develop-applies-to-v1.md)]
-=======
 [!INCLUDE [active-directory-develop-applies-v1](../../../includes/active-directory-develop-applies-v1.md)]
->>>>>>> 1ecebbf7
 
 If you're developing a desktop application, Azure AD makes it simple and straightforward for you to authenticate your users with their Active Directory accounts. It also enables your application to securely consume any web API protected by Azure AD, such as the Office 365 APIs or the Azure API.
 
