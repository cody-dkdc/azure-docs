--- conflicted
+++ resolved
@@ -13,28 +13,17 @@
 ms.workload: identity
 ms.tgt_pltfrm: na
 ms.devlang: dotnet
-<<<<<<< HEAD
-ms.topic: quickstart
-ms.date: 09/24/2018
-=======
 ms.topic: article
 ms.date: 08/27/2018
->>>>>>> a617a6e9
 ms.author: celested
 ms.reviewer: jmprieur
 ms.custom: aaddev
 #Customer intent: As an application developer, I want to build a .NET Windows Desktop application that integrates with Azure AD for sign in and calls Azure AD protected APIs using OAuth 2.0.
 ---
 
-<<<<<<< HEAD
-# Quickstart: Build a .NET Windows Desktop app that integrates with Azure AD for sign-in and calls protected APIs using OAuth 2.0
-
-If you're developing a desktop application, Azure Active Directory (Azure AD) makes it simple and straightforward for you to authenticate your users with their Active Directory accounts. Azure AD also enables your application to securely consume any web API protected by Azure AD, such as the Office 365 APIs or the Azure API.
-=======
 # Azure AD .NET Desktop (WPF) getting started
 
 [!INCLUDE [active-directory-develop-applies-v1-adal](../../../includes/active-directory-develop-applies-v1-adal.md)]
->>>>>>> a617a6e9
 
 For .NET native clients that need to access protected resources, Azure AD provides the Active Directory Authentication Library (ADAL). ADAL makes it easy for your app to get access tokens. To demonstrate just how easy it is, here we'll build a .NET WPF To-Do List application that:
 
