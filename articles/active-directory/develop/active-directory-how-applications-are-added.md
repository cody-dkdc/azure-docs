---
title: How and why applications are added to Azure Active Directory
description: What does it mean for an application to be added to Azure AD and how do they get there?
services: active-directory
documentationcenter: ''
author: mtillman
manager: mtillman
editor: ''

ms.assetid: 3321d130-f2a8-4e38-b35e-0959693f3576
ms.service: active-directory
ms.devlang: na
ms.topic: article
ms.tgt_pltfrm: na
ms.workload: identity
ms.date: 04/18/2018
ms.author: mtillman
ms.custom: aaddev

---
# How and why applications are added to Azure AD
There are two representations of applications in Azure AD: 
* [Application objects](active-directory-application-objects.md#application-object) - Although there are [exceptions](#notes-and-exceptions), these can be considered the definition of an application.
* [Service principals](active-directory-application-objects.md#service-principal-object) - These can be considered an instance of an application. 
Service principals generally reference an application object, and one application object can be referenced by multiple service principals across directories.

## What are application objects and where do they come from?
<<<<<<< HEAD
[Application objects](active-directory-application-objects.md#application-object) (which you can manage in the Azure portal through the [App Registrations](https://portal.azure.com/#blade/Microsoft_AAD_IAM/ApplicationsListBlade) experience) describe the application to Azure AD and can be considered the definition of the application. The application object may include one or more of the following:
=======
[Application objects](active-directory-application-objects.md#application-object) (which can be managed in the Azure portal via the [App Registrations](https://portal.azure.com/#blade/Microsoft_AAD_IAM/ApplicationsListBlade) experience) describe the application to Azure AD and can be considered the definition of the application, allowing the service to know how to issue tokens to the application based on its settings. The application object will only exist in its home directory, even if it is a multi-tenant application supporting service principals in other directories. The application object may include any of the following (or more):
>>>>>>> ecfee03d
* Name, logo, and publisher
* Reply URLs
* Secrets (symmetric and/or asymmetric keys used to authenticate the application)
* API dependencies (OAuth)
* Published APIs/resources/scopes (OAuth)
* App roles (RBAC)
* SSO metadata and configuration
* User provisioning metadata and configuration
* Proxy metadata and configuration

Application objects can be created through multiple pathways, including:
* Application registrations in the Azure portal
* Creating a new application using Visual Studio and configuring it to use Azure AD authentication
* When an admin adds an application from the app gallery (this will also create a service principal)
* Using the Microsoft Graph API, Azure AD Graph API, or PowerShell to create a new application
* Many others including various developer experiences in Azure and in API explorer experiences across developer centers

## What are service principals and where do they come from?
[Service principals](active-directory-application-objects.md#service-principal-object) (which you can manage through the [Enterprise Applications](https://portal.azure.com/#blade/Microsoft_AAD_IAM/StartboardApplicationsMenuBlade/AllApps/menuId/) experience) are what actually govern an application connecting to Azure AD and can be considered the instance of the application in your directory. For any given application, it can have at most one application object (which is registered in a "home" directory) and one or more service principal objects representing instances of the application in every directory in which it acts. 

The service principal can include:

* A reference back to an application object through the application ID property
* Records of local user and group application-role assignments
* Records of local user and admin permissions granted to the application
  * For example: permission for the application to access a particular user's email
* Records of local policies including conditional access policy
* Records of alternate local settings for an application
  * Claims transformation rules
  * Attribute mappings (User provisioning)
  * Directory-specific app roles (if the application supports custom roles)
  * Directory-specific name or logo

Like application objects, service principals can also be created through multiple pathways including:

<<<<<<< HEAD
* When users sign in to a third-party application integrated with Azure AD
  * During sign-in users are asked to give permission to the application to access their profile and other permissions. The first person to give consent causes a service principal that represents the application to be added to the directory.
* When users sign in to Microsoft online services like [Office 365](http://products.office.com/)
  * When you subscribe to Office 365 or begin a trial, one or more service principals are created in the directory representing the various services that are used to deliver all of the functionality associated with Office 365.
  * Some Office 365 services like SharePoint create service principals on an ongoing basis to allow secure communication between components including workflows.
* Add an application to use the [Azure AD Application Proxy](https://msdn.microsoft.com/library/azure/dn768219.aspx)
* Connect an application for single sign on using SAML or Password single sign-on (SSO)
=======
* When users sign in to a third-party application integrated with Azure Active Directory
  * During sign in users are asked to give permission to the application to access their profile and other permissions. The first person to give consent causes a service principal representing the application to be added to the directory.
* When users sign in to Microsoft online services like [Office 365](http://products.office.com/)
  * When you subscribe to Office 365 or begin a trial, one or more service principals are created in the directory representing the various services that are used to deliver all of the functionality associated with Office 365.
  * Some Office 365 services like SharePoint create service principals on an on-going basis to allow secure communication between components including workflows.
* When an admin adds an application from the app gallery (this will also create an underlying app object)
* Add an application to use the [Azure AD Application Proxy](https://msdn.microsoft.com/library/azure/dn768219.aspx)
* Connect an application for single sign on using SAML or Password SSO
* Programatically via the Azure AD Graph API or PowerShell
>>>>>>> ecfee03d

## How are application objects and service principals related to each other?
An application has one application object in its home directory that is referenced by one or more service principals in each of the directories where it operates (including the application's home directory).
![A diagram illustrating how application objects and service principals interact with each other and Azure AD instances.][apps_service_principals_directory]

In the preceding diagram, Microsoft maintains two directories internally (shown on the left) that it uses to publish applications:

* One for Microsoft Apps (Microsoft services directory)
* One for pre-integrated third-party applications (App gallery directory)

Application publishers/vendors who integrate with Azure AD are required to have a publishing directory (shown on the right as "Some SaaS Directory").

Applications that you add yourself (represented as **App (yours)** in the diagram) include:

* Apps you developed (integrated with Azure AD)
* Apps you connected for single-sign-on
* Apps you published using the Azure AD application proxy

### Notes and exceptions
* Not all service principals point back to an application object. When Azure AD was originally built the services provided to applications were more limited and the service principal was sufficient for establishing an application identity. The original service principal was closer in shape to the Windows Server Active Directory service account. For this reason, it's still possible to create service principals through different pathways, such as using Azure AD PowerShell, without first creating an application object. The Azure AD Graph API requires an application object before creating a service principal.
* Not all of the information described above is currently exposed programmatically. The following are only available in the UI:
  * Claims transformation rules
  * Attribute mappings (User provisioning)
* For more detailed information on the service principal and application objects, see the Azure AD Graph REST API reference documentation:
  * [Application](https://msdn.microsoft.com/library/azure/ad/graph/api/entity-and-complex-type-reference#application-entity)
  * [Service Principal](https://msdn.microsoft.com/library/azure/ad/graph/api/entity-and-complex-type-reference#serviceprincipal-entity)

## Why do applications integrate with Azure AD?
Applications are added to Azure AD to leverage one or more of the services it provides including:

* Application authentication and authorization
* User authentication and authorization
* SSO using federation or password
* User provisioning and synchronization
* Role-based access control - Use the directory to define application roles to perform roles based authorization checks in an application
* OAuth authorization services - Used by Office 365 and other Microsoft applications to authorize access to APIs/resources
* Application publishing and proxy - Publish an application from a private network to the internet

## Who has permission to add applications to my Azure AD instance?
While there are some tasks that only global administrators can do (such as adding applications from the app gallery and configuring an application to use the Application Proxy) by default all users in your directory have rights to register application objects that they are developing and discretion over which applications they share/give access to their organizational data through consent. If a person is the first user in your directory to sign in to an application and grant consent, that will create a service principal in your tenant; otherwise, the consent grant information will be stored on the existing service principal.

Allowing users to register and consent to applications might initially sound concerning, but keep the following in mind:

<<<<<<< HEAD
* Applications have been able to leverage Windows Server Active Directory for user authentication for many years without requiring the application to be registered or recorded in the directory. Now the organization will have improved visibility to exactly how many applications are using the directory and for what purpose.
* Negates the need for admin-driven application registration and publishing process. With Active Directory Federation Services (ADFS) it was likely that an admin had to add an application as a relying party on behalf of their developers. Now developers can self-service.
* Users signing in to applications using their organization accounts for business purposes is a good thing. If they subsequently leave the organization they will automatically lose access to their account in the application they were using.
* Having a record of what data was shared with which application is a good thing. Data is more transportable than ever and it's useful to have a clear record of who shared what data with which applications.
* Applications that use Azure AD for OAuth decide exactly what permissions users are able to grant to applications and which permissions require an admin to agree to. Only admins can consent to larger scopes and more significant permissions, while user consent is scoped to the users' own data and capabilities.
=======
* Applications have been able to leverage Windows Server Active Directory for user authentication for many years without requiring the application to be registered or recorded in the directory. Now the organization will have improved visibility to exactly how many applications are using the directory and for what.
* Delegating these responsibilities to users negates the need for an admin driven application registration and publishing process. With Active Directory Federation Services it was likely that an admin had to add an application as a relying party on behalf of their developers. Now developers can self-service.
* Users signing in to applications using their organization accounts for business purposes is a good thing. If they subsequently leave the organization they will automatically lose access to their account in the application they were using.
* Having a record of what data was shared with which application is a good thing. Data is more transportable than ever and it's useful to have a clear record of who shared what data with which applications.
* API owners who use Azure AD for OAuth decide exactly what permissions that users are able to grant to applications and which permissions require an admin to agree to. Only admins can consent to larger scopes and more significant permissions, while user consent is scoped to the users' own data and capabilities.
>>>>>>> ecfee03d
* When a user adds or allows an application to access their data, the event can be audited so you can view the Audit Reports within the Azure portal to determine how an application was added to the directory.

If you still want to prevent users in your directory from registering applications and from signing in to applications without administrator approval, there are two settings that you can change to turn off those capabilities:

* To prevent users from consenting to applications on their own behalf:
  1. In the Azure portal, go to the [User settings](https://portal.azure.com/#blade/Microsoft_AAD_IAM/StartboardApplicationsMenuBlade/UserSettings/menuId/) section under Enterprise application.
  2. Change **Users can consent to apps accessing company data on their behalf** to **No**. 
     *Note that if you decide to turn off user consent, an admin will be required to consent to any new app a user needs to use.*
* To prevent users from registering their own applications:
  1. In the Azure portal, go to the [User settings](https://portal.azure.com/#blade/Microsoft_AAD_IAM/ActiveDirectoryMenuBlade/UserSettings) section under Azure Active Directory
  2. Change **Users can register applications** to **No**.

> [!NOTE]
> Microsoft itself uses the default configuration with users able to register applications and consent to applications on their own behalf.

<!--Image references-->
[apps_service_principals_directory]:../media/active-directory-how-applications-are-added/HowAppsAreAddedToAAD.jpg
<|MERGE_RESOLUTION|>--- conflicted
+++ resolved
@@ -25,11 +25,7 @@
 Service principals generally reference an application object, and one application object can be referenced by multiple service principals across directories.
 
 ## What are application objects and where do they come from?
-<<<<<<< HEAD
-[Application objects](active-directory-application-objects.md#application-object) (which you can manage in the Azure portal through the [App Registrations](https://portal.azure.com/#blade/Microsoft_AAD_IAM/ApplicationsListBlade) experience) describe the application to Azure AD and can be considered the definition of the application. The application object may include one or more of the following:
-=======
-[Application objects](active-directory-application-objects.md#application-object) (which can be managed in the Azure portal via the [App Registrations](https://portal.azure.com/#blade/Microsoft_AAD_IAM/ApplicationsListBlade) experience) describe the application to Azure AD and can be considered the definition of the application, allowing the service to know how to issue tokens to the application based on its settings. The application object will only exist in its home directory, even if it is a multi-tenant application supporting service principals in other directories. The application object may include any of the following (or more):
->>>>>>> ecfee03d
+[Application objects](active-directory-application-objects.md#application-object) (which you can manage in the Azure portal through the [App Registrations](https://portal.azure.com/#blade/Microsoft_AAD_IAM/ApplicationsListBlade) experience) describe the application to Azure AD and can be considered the definition of the application, allowing the service to know how to issue tokens to the application based on its settings. The application object will only exist in its home directory, even if it is a multi-tenant application supporting service principals in other directories. The application object may include any of the following (as well as additional information not mentioned here):
 * Name, logo, and publisher
 * Reply URLs
 * Secrets (symmetric and/or asymmetric keys used to authenticate the application)
@@ -65,25 +61,15 @@
 
 Like application objects, service principals can also be created through multiple pathways including:
 
-<<<<<<< HEAD
 * When users sign in to a third-party application integrated with Azure AD
   * During sign-in users are asked to give permission to the application to access their profile and other permissions. The first person to give consent causes a service principal that represents the application to be added to the directory.
 * When users sign in to Microsoft online services like [Office 365](http://products.office.com/)
   * When you subscribe to Office 365 or begin a trial, one or more service principals are created in the directory representing the various services that are used to deliver all of the functionality associated with Office 365.
   * Some Office 365 services like SharePoint create service principals on an ongoing basis to allow secure communication between components including workflows.
+* When an admin adds an application from the app gallery (this will also create an underlying app object)
 * Add an application to use the [Azure AD Application Proxy](https://msdn.microsoft.com/library/azure/dn768219.aspx)
 * Connect an application for single sign on using SAML or Password single sign-on (SSO)
-=======
-* When users sign in to a third-party application integrated with Azure Active Directory
-  * During sign in users are asked to give permission to the application to access their profile and other permissions. The first person to give consent causes a service principal representing the application to be added to the directory.
-* When users sign in to Microsoft online services like [Office 365](http://products.office.com/)
-  * When you subscribe to Office 365 or begin a trial, one or more service principals are created in the directory representing the various services that are used to deliver all of the functionality associated with Office 365.
-  * Some Office 365 services like SharePoint create service principals on an on-going basis to allow secure communication between components including workflows.
-* When an admin adds an application from the app gallery (this will also create an underlying app object)
-* Add an application to use the [Azure AD Application Proxy](https://msdn.microsoft.com/library/azure/dn768219.aspx)
-* Connect an application for single sign on using SAML or Password SSO
 * Programatically via the Azure AD Graph API or PowerShell
->>>>>>> ecfee03d
 
 ## How are application objects and service principals related to each other?
 An application has one application object in its home directory that is referenced by one or more service principals in each of the directories where it operates (including the application's home directory).
@@ -127,19 +113,12 @@
 
 Allowing users to register and consent to applications might initially sound concerning, but keep the following in mind:
 
-<<<<<<< HEAD
+
 * Applications have been able to leverage Windows Server Active Directory for user authentication for many years without requiring the application to be registered or recorded in the directory. Now the organization will have improved visibility to exactly how many applications are using the directory and for what purpose.
-* Negates the need for admin-driven application registration and publishing process. With Active Directory Federation Services (ADFS) it was likely that an admin had to add an application as a relying party on behalf of their developers. Now developers can self-service.
+* Delegating these responsibilities to users negates the need for admin-driven application registration and publishing process. With Active Directory Federation Services (ADFS) it was likely that an admin had to add an application as a relying party on behalf of their developers. Now developers can self-service.
 * Users signing in to applications using their organization accounts for business purposes is a good thing. If they subsequently leave the organization they will automatically lose access to their account in the application they were using.
 * Having a record of what data was shared with which application is a good thing. Data is more transportable than ever and it's useful to have a clear record of who shared what data with which applications.
-* Applications that use Azure AD for OAuth decide exactly what permissions users are able to grant to applications and which permissions require an admin to agree to. Only admins can consent to larger scopes and more significant permissions, while user consent is scoped to the users' own data and capabilities.
-=======
-* Applications have been able to leverage Windows Server Active Directory for user authentication for many years without requiring the application to be registered or recorded in the directory. Now the organization will have improved visibility to exactly how many applications are using the directory and for what.
-* Delegating these responsibilities to users negates the need for an admin driven application registration and publishing process. With Active Directory Federation Services it was likely that an admin had to add an application as a relying party on behalf of their developers. Now developers can self-service.
-* Users signing in to applications using their organization accounts for business purposes is a good thing. If they subsequently leave the organization they will automatically lose access to their account in the application they were using.
-* Having a record of what data was shared with which application is a good thing. Data is more transportable than ever and it's useful to have a clear record of who shared what data with which applications.
-* API owners who use Azure AD for OAuth decide exactly what permissions that users are able to grant to applications and which permissions require an admin to agree to. Only admins can consent to larger scopes and more significant permissions, while user consent is scoped to the users' own data and capabilities.
->>>>>>> ecfee03d
+* API owners who use Azure AD for OAuth decide exactly what permissions users are able to grant to applications and which permissions require an admin to agree to. Only admins can consent to larger scopes and more significant permissions, while user consent is scoped to the users' own data and capabilities.
 * When a user adds or allows an application to access their data, the event can be audited so you can view the Audit Reports within the Azure portal to determine how an application was added to the directory.
 
 If you still want to prevent users in your directory from registering applications and from signing in to applications without administrator approval, there are two settings that you can change to turn off those capabilities:
