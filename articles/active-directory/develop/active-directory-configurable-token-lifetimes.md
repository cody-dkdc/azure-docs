--- conflicted
+++ resolved
@@ -237,21 +237,13 @@
     2. To create the policy, run the following command:
 
         ```powershell
-<<<<<<< HEAD
-        New-AzureADPolicy -Definition @('{"TokenLifetimePolicy":{"Version":1, "MaxAgeSingleFactor":"until-revoked"}}') -DisplayName "OrganizationDefaultPolicyScenario" -IsOrganizationDefault $true -Type "TokenLifetimePolicy"
-=======
         $policy = New-AzureADPolicy -Definition @('{"TokenLifetimePolicy":{"Version":1, "MaxAgeSingleFactor":"until-revoked"}}') -DisplayName "OrganizationDefaultPolicyScenario" -IsOrganizationDefault $true -Type "TokenLifetimePolicy"
->>>>>>> 6a383dfd
         ```
 
     3. To see your new policy, and to get the policy's **ObjectId**, run the following command:
 
         ```powershell
-<<<<<<< HEAD
-        Get-AzureADPolicy
-=======
         Get-AzureADPolicy -Id $policy.Id
->>>>>>> 6a383dfd
         ```
 
 2. Update the policy.
@@ -259,11 +251,7 @@
     You might decide that the first policy you set in this example is not as strict as your service requires. To set your Single-Factor Refresh Token to expire in two days, run the following command:
 
     ```powershell
-<<<<<<< HEAD
-    Set-AzureADPolicy -Id <ObjectId FROM GET COMMAND> -DisplayName "OrganizationDefaultPolicyUpdatedScenario" -Definition @('{"TokenLifetimePolicy":{"Version":1,"MaxAgeSingleFactor":"2.00:00:00"}}')
-=======
     Set-AzureADPolicy -Id $policy.Id -DisplayName $policy.DisplayName -Definition @('{"TokenLifetimePolicy":{"Version":1,"MaxAgeSingleFactor":"2.00:00:00"}}')
->>>>>>> 6a383dfd
     ```
 
 ### Example: Create a policy for web sign-in
@@ -277,34 +265,21 @@
     1. To create the policy, run this command:
 
         ```powershell
-<<<<<<< HEAD
-        New-AzureADPolicy -Definition @('{"TokenLifetimePolicy":{"Version":1,"AccessTokenLifetime":"02:00:00","MaxAgeSessionSingleFactor":"02:00:00"}}') -DisplayName "WebPolicyScenario" -IsOrganizationDefault $false -Type "TokenLifetimePolicy"
-=======
         $policy = New-AzureADPolicy -Definition @('{"TokenLifetimePolicy":{"Version":1,"AccessTokenLifetime":"02:00:00","MaxAgeSessionSingleFactor":"02:00:00"}}') -DisplayName "WebPolicyScenario" -IsOrganizationDefault $false -Type "TokenLifetimePolicy"
->>>>>>> 6a383dfd
         ```
 
     2. To see your new policy, and to get the policy **ObjectId**, run the following command:
 
         ```powershell
-<<<<<<< HEAD
-        Get-AzureADPolicy
-=======
         Get-AzureADPolicy -Id $policy.Id
->>>>>>> 6a383dfd
         ```
 
 2. Assign the policy to your service principal. You also need to get the **ObjectId** of your service principal.
 
-<<<<<<< HEAD
-        ```powershell
-        Add-AzureADServicePrincipalPolicy -Id <ObjectId of the ServicePrincipal> -RefObjectId <ObjectId of the Policy>
-=======
     1. Use the [Get-AzureADServicePrincipal](/powershell/module/azuread/get-azureadserviceprincipal) cmdlet to see all your organization's service principals or a single service principal.
         ```powershell
         # Get ID of the service principal
         $sp = Get-AzureADServicePrincipal -Filter "DisplayName eq '<service principal display name>'"
->>>>>>> 6a383dfd
         ```
 
     2. When you have the service principal, run the following command:
@@ -321,36 +296,22 @@
     1. To create a strict policy for a web API, run the following command:
 
         ```powershell
-<<<<<<< HEAD
-        New-AzureADPolicy -Definition @('{"TokenLifetimePolicy":{"Version":1,"MaxInactiveTime":"30.00:00:00","MaxAgeMultiFactor":"until-revoked","MaxAgeSingleFactor":"180.00:00:00"}}') -DisplayName "WebApiDefaultPolicyScenario" -IsOrganizationDefault $false -Type "TokenLifetimePolicy"
-=======
         $policy = New-AzureADPolicy -Definition @('{"TokenLifetimePolicy":{"Version":1,"MaxInactiveTime":"30.00:00:00","MaxAgeMultiFactor":"until-revoked","MaxAgeSingleFactor":"180.00:00:00"}}') -DisplayName "WebApiDefaultPolicyScenario" -IsOrganizationDefault $false -Type "TokenLifetimePolicy"
->>>>>>> 6a383dfd
         ```
 
     2. To see your new policy, run the following command:
 
         ```powershell
-<<<<<<< HEAD
-        Get-AzureADPolicy
-=======
         Get-AzureADPolicy -Id $policy.Id
->>>>>>> 6a383dfd
         ```
 
 2. Assign the policy to your web API. You also need to get the **ObjectId** of your application. Use the [Get-AzureADApplication](/powershell/module/azuread/get-azureadapplication) cmdlet to find your app's **ObjectId**, or use the [Azure portal](https://portal.azure.com/).
 
     Get the **ObjectId** of your app and assign the policy:
 
-<<<<<<< HEAD
-        ```powershell
-        Add-AzureADApplicationPolicy -Id <ObjectId of the Application> -RefObjectId <ObjectId of the Policy>
-        ```
-=======
     ```powershell
     # Get the application
     $app = Get-AzureADApplication -Filter "DisplayName eq 'Fourth Coffee Web API'"
->>>>>>> 6a383dfd
 
     # Assign the policy to your web API.
     Add-AzureADApplicationPolicy -Id $app.ObjectId -RefObjectId $policy.Id
@@ -364,21 +325,13 @@
     1. To create an organization default policy that sets the Single-Factor Refresh Token lifetime to 30 days, run the following command:
 
         ```powershell
-<<<<<<< HEAD
-        New-AzureADPolicy -Definition @('{"TokenLifetimePolicy":{"Version":1,"MaxAgeSingleFactor":"30.00:00:00"}}') -DisplayName "ComplexPolicyScenario" -IsOrganizationDefault $true -Type "TokenLifetimePolicy"
-=======
         $policy = New-AzureADPolicy -Definition @('{"TokenLifetimePolicy":{"Version":1,"MaxAgeSingleFactor":"30.00:00:00"}}') -DisplayName "ComplexPolicyScenario" -IsOrganizationDefault $true -Type "TokenLifetimePolicy"
->>>>>>> 6a383dfd
         ```
 
     2. To see your new policy, run the following command:
 
         ```powershell
-<<<<<<< HEAD
-        Get-AzureADPolicy
-=======
         Get-AzureADPolicy -Id $policy.Id
->>>>>>> 6a383dfd
         ```
 
 2. Assign the policy to a service principal.
@@ -397,21 +350,10 @@
         Add-AzureADServicePrincipalPolicy -Id $sp.ObjectId -RefObjectId $policy.Id
         ```
 
-<<<<<<< HEAD
-            ```powershell
-            Add-AzureADServicePrincipalPolicy -Id <ObjectId of the ServicePrincipal> -RefObjectId <ObjectId of the Policy>
-            ```
-        
-3. Set the `IsOrganizationDefault` flag to false:
-
-    ```powershell
-    Set-AzureADPolicy -Id <ObjectId of Policy> -DisplayName "ComplexPolicyScenario" -IsOrganizationDefault $false
-=======
 3. Set the `IsOrganizationDefault` flag to false:
 
     ```powershell
     Set-AzureADPolicy -Id $policy.Id -DisplayName "ComplexPolicyScenario" -IsOrganizationDefault $false
->>>>>>> 6a383dfd
     ```
 
 4. Create a new organization default policy:
