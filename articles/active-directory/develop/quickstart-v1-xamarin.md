--- conflicted
+++ resolved
@@ -22,11 +22,7 @@
 
 # Azure AD Xamarin getting started
 
-<<<<<<< HEAD
-[!INCLUDE [active-directory-develop-applies-to-v1](../../../includes/active-directory-develop-applies-to-v1.md)]
-=======
 [!INCLUDE [active-directory-develop-applies-v1](../../../includes/active-directory-develop-applies-v1.md)]
->>>>>>> 1ecebbf7
 
 With Xamarin, you can write mobile apps in C# that can run on iOS, Android, and Windows (mobile devices and PCs). If you're building an app using Xamarin, Azure Active Directory (Azure AD) makes it simple to authenticate users with their Azure AD accounts. The app can also securely consume any web API that's protected by Azure AD, such as the Office 365 APIs or the Azure API.
 
