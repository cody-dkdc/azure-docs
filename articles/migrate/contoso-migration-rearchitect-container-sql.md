---
title: Rearchitect a Contoso app in an Azure container and Azure SQL Database | Microsoft Docs
description: Learn how Contoso rearchitect an app in Azure Windows containers and Azure SQL Database.
services: site-recovery
author: rayne-wiselman
ms.service: site-recovery
ms.topic: conceptual
ms.date: 09/05/2018
ms.author: raynew
---

# Contoso migration: Rearchitect an on-premises app to an Azure container and Azure SQL Database

This article demonstrates how Contoso migrates and rearchitect its SmartHotel360 app in Azure. Contoso migrates the app frontend VM to an Azure Windows container, and the app database to an Azure SQL database.

This document is one in a series of articles that show how the fictitious company Contoso migrates on-premises resources to the Microsoft Azure cloud. The series includes background information, and scenarios that illustrate setting up a migration infrastructure, assessing on-premises resources for migration, and running different types of migrations. Scenarios grow in complexity. Additional articles will be added over time.

**Article** | **Details** | **Status**
--- | --- | ---
[Article 1: Overview](contoso-migration-overview.md) | Overview of the article series, Contoso's migration strategy, and the sample apps that are used in the series. | Available
[Article 2: Deploy Azure infrastructure](contoso-migration-infrastructure.md) | Contoso prepares its on-premises infrastructure and its Azure infrastructure for migration. The same infrastructure is used for all migration articles in the series. | Available
[Article 3: Assess on-premises resources for migration to Azure](contoso-migration-assessment.md)  | Contoso runs an assessment of its on-premises SmartHotel360 app running on VMware. Contoso assesses app VMs using the Azure Migrate service, and the app SQL Server database using Data Migration Assistant. | Available
[Article 4: Rehost an app on an Azure VM and SQL Database Managed Instance](contoso-migration-rehost-vm-sql-managed-instance.md) | Contoso runs a lift-and-shift migration to Azure for its on-premises SmartHotel360 app. Contoso migrates the app front-end VM using [Azure Site Recovery](https://docs.microsoft.com/azure/site-recovery/site-recovery-overview). Contoso migrates the app database to an Azure SQL Database Managed Instance using the [Azure Database Migration Service](https://docs.microsoft.com/azure/dms/dms-overview). | Available	
[Article 5: Rehost an app on Azure VMs](contoso-migration-rehost-vm.md) | Contoso migrates its SmartHotel360 app VMs to Azure VMs using the Site Recovery service. | Available
[Article 6: Rehost an app on Azure VMs and in a  SQL Server AlwaysOn availability group](contoso-migration-rehost-vm-sql-ag.md) | Contoso migrates the SmartHotel360 app. Contoso uses Site Recovery to migrate the app VMs. It uses the Database Migration Service to migrate the app database to a SQL Server cluster that's protected by an AlwaysOn availability group. | Available	
[Article 7: Rehost a Linux app on Azure VMs](contoso-migration-rehost-linux-vm.md) | Contoso completes a lift-and-shift migration of the Linux osTicket app to Azure VMs, using Azure Site Recovery | Available
[Article 8: Rehost a Linux app on Azure VMs and Azure MySQL](contoso-migration-rehost-linux-vm-mysql.md) | Contoso migrates the Linux osTicket app to Azure VMs using Azure Site Recovery, and migrates the app database to an Azure MySQL Server instance using MySQL Workbench. | Available
[Article 9: Refactor an app on Azure Web Apps and Azure SQL database](contoso-migration-refactor-web-app-sql.md) | Contoso migrates the SmartHotel360 app to an Azure Web App, and migrates the app database to an Azure SQL Server instance with Database Migration Assistant | Available
[Article 10: Refactor a Linux app on Azure Web Apps and Azure MySQL](contoso-migration-refactor-linux-app-service-mysql.md) | Contoso migrates its Linux osTicket app to an Azure web app on multiple Azure regions using Azure Traffic Manager, integrated with GitHub for continuous delivery. Contoso migrates the app database to an Azure Database for MySQL instance. | Available	
<<<<<<< HEAD
[Article 11: Refactor TFS on VSTS](contoso-migration-tfs-vsts.md) | Contoso migrates its on-premises Team Foundation Server deployment to Visual Studio Team Services in Azure. | Available
Article 12: Rearchitect an app on Azure Containers and Azure SQL Database | Contoso migrates its SmartHotel360 app to Azure. Then, it rearchitects the app web tier as a Windows container running in Azure Service Fabric, and the database with Azure SQL Database. | This article
[Article 13: Rebuild an app in Azure](contoso-migration-rebuild.md) | Contoso rebuilds its SmartHotel360 app by using a range of Azure capabilities and services, including Azure App Service, Azure Kubernetes Service (AKS), Azure Functions, Azure Cognitive Services, and Azure Cosmos DB. | Available	
=======
[Article 11: Refactor TFS on Azure DevOps Services](contoso-migration-tfs-vsts.md) | Contoso migrates its on-premises Team Foundation Server deployment to Azure DevOps Services in Azure. | Available
Article 12: Rearchitect an app on Azure Containers and Azure SQL Database | Contoso migrates its SmartHotel app to Azure. Then, it rearchitects the app web tier as a Windows container running in Azure Service Fabric, and the database with Azure SQL Database. | This article
[Article 13: Rebuild an app in Azure](contoso-migration-rebuild.md) | Contoso rebuilds its SmartHotel app by using a range of Azure capabilities and services, including Azure App Service, Azure Kubernetes Service (AKS), Azure Functions, Azure Cognitive Services, and Azure Cosmos DB.. | Available	
>>>>>>> f5909a51

In this article, Contoso migrates the two-tier Windows. NET SmartHotel360 app running on VMware VMs to Azure. If you'd like to use this app, it's provided as open source and you can download it from [GitHub](https://github.com/Microsoft/SmartHotel360).

## Business drivers

The Contoso IT leadership team has worked closely with business partners to understand what they want to achieve with this migration:

- **Address business growth**: Contoso is growing, and as a result there is pressure on its on-premises systems and infrastructure.
- **Increase efficiency**: Contoso needs to remove unnecessary procedures, and streamline processes for developers and users.  The business needs IT to be fast and not waste time or money, thus delivering faster on customer requirements.
- **Increase agility**:  Contoso IT needs to be more responsive to the needs of the business. It must be able to react faster than the changes in the marketplace, to enable the success in a global economy.  It mustn't get in the way, or become a business blocker.
- **Scale**: As the business grows successfully, Contoso IT must provide systems that are able to grow at the same pace.
- **Costs**: Contoso wants to minimize licensing costs.

## Migration goals

The Contoso cloud team has pinned down goals for this migration. These goals were used to determine the best migration method.

**Goals** | **Details**
--- | --- 
**App reqs** | The app in Azure will remain as critical as it is today.<br/><br/> It should have the same performance capabilities as it currently does in VMWare.<br/><br/> Contoso wants to stop supporting Windows Server 2008 R2, on which the app currently runs, and are willing to invest in the app.<br/><br/> Contoso wants to move away from SQL Server 2008 R2 to a modern PaaS Database platform, which will minimize the need for management.<br/><br/> Contoso want to leverage its investment in SQL Server licensing and Software Assurance where possible.<br/><br/> Contoso wants to be able to scale up the app web tier.
**Limitations** | The app consists of an ASP.NET app and a WCF service running on the same VM. Contoso wants to split this across two web apps using the Azure App Service. 
**Azure reqs** | Contoso wants to move the app to Azure, and run it in a container to extend app life. It doesn't want to start completely from scratch to implement the app in Azure. 
**DevOps** | Contoso wants to move to a DevOps model using Azure DevOps Services for code builds and release pipeline.

## Solution design

After pinning down goals and requirements, Contoso designs and review a deployment solution, and identifies the migration process, including the Azure services that Contoso will use for the migration.

### Current app

- The SmartHotel360 on-premises app is tiered across two VMs (WEBVM and SQLVM).
- The VMs are located on VMware ESXi host **contosohost1.contoso.com** (version 6.5)
- The VMware environment is managed by vCenter Server 6.5 (**vcenter.contoso.com**), running on a VM.
- Contoso has an on-premises datacenter (contoso-datacenter), with an on-premises domain controller (**contosodc1**).
- The on-premises VMs in the Contoso datacenter will be decommissioned after the migration is done.


### Proposed architecture

- For the database tier of the app, Contoso compared Azure SQL Database with SQL Server using [this article](https://docs.microsoft.com/azure/sql-database/sql-database-features). It decided to go with Azure SQL Database for a few reasons:
    - Azure SQL Database is a relational-database managed service. It delivers predictable performance at multiple service levels, with near-zero administration. Advantages include dynamic scalability with no downtime, built-in intelligent optimization, and global scalability and availability.
    - Contoso leverages the lightweight Data Migration Assistant (DMA) to assess and migrate the on-premises database to Azure SQL.
    - With Software Assurance, Contoso can exchange its existing licenses for discounted rates on a SQL Database, using the Azure Hybrid Benefit for SQL Server. This could provide savings of up to 30%.
    - SQL Database provides a number of security features including always encrypted, dynamic data masking, and row-level security/threat detection.
- For the app web tier, Contoso has decided convert it to the Windows Container using Visual Studio.
    - Contoso will deploy the app using Azure Service Fabric, and pull the Windows container image from the Azure Container Registry (ACR).
    - A prototype for extending the app to include sentiment analysis will be implemented as another service in Service Fabric, connected to Cosmos DB.  This will read information from Tweets, and display on the app.
- To implement a DevOps pipeline, Contoso will use Azure DevOps Services for source code management (SCM), with Git repos.  Automated builds and releases will be used to build code, and deploy it to the Azure Container Registry and Azure Service Fabric.

    ![Scenario architecture](./media/contoso-migration-rearchitect-container-sql/architecture.png) 

  
### Solution review
Contoso evaluates the proposed design by putting together a pros and cons list.

**Consideration** | **Details**
--- | ---
**Pros** | The SmartHotel360 app code will need to be altered for migration to Azure Service Fabric. However, the effort is minimal, using the Service Fabric SDK tools for the changes.<br/><br/> With the move to Service Fabric, Contoso can start to develop microservices to add to the application quickly over time, without risk to the original code base.<br/><br/> Windows Containers offer the same benefits as containers in general. They improve agility, portability, and control.<br/><br/> Contoso can leverage its investment in Software Assurance using the Azure Hybrid Benefit for both SQL Server and Windows Server.<br/><br/> After the migration it will no longer need to support Windows Server 2008 R2. [Learn more](https://support.microsoft.com/lifecycle).<br/><br/> Contoso can configure the web tier of the app with multiple instances, so that it's no longer a single point of failure.<br/><br/> It will no longer be dependent on the aging SQL Server 2008 R2.<br/><br/> SQL Database supports Contoso's technical requirements. Contoso admins assessed the on-premises database using the Database Migration Assistant and found it compatible.<br/><br/> SQL Database has built-in fault tolerance that Contoso doesn't need to set up. This ensures that the data tier is no longer a single point of failover.
**Cons** | Containers are more complex than other migration options. The learning curve on containers could be an issue for Contoso.  They introduce a new level of complexity that provides a lot of value in spite of the curve.<br/><br/> The operations team at Contoso will need to ramp up to understand and support Azure, containers and microservices for the app.<br/><br/> If Contoso uses the Data Migration Assistant instead of Data Migration Service to migrate the database, It won’t have the infrastructure ready for migrating databases at scale.



### Migration process

1. Contoso provisions the Azure service fabric cluster for Windows.
2. It provisions an Azure SQL instance, and migrates the SmartHotel360 database to it.
3. Contoso converts the Web tier VM to a Docker container using the Service Fabric SDK tools.
4. It connects the service fabric cluster and the ACR, and deploys the app using Azure service fabric.

    ![Migration process](./media/contoso-migration-rearchitect-container-sql/migration-process.png) 

### Azure services

**Service** | **Description** | **Cost**
--- | --- | ---
[Database Migration Assistant (DMA)](https://docs.microsoft.com/sql/dma/dma-overview?view=ssdt-18vs2017) | Assesses and detect compatibility issues that might impact database functionality in Azure. DMA assesses feature parity between SQL sources and targets, and recommends performance and reliability improvements. | It's a downloadable tool free of charge.
[Azure SQL Database](https://azure.microsoft.com/services/sql-database/) | Provides an intelligent, fully managed relational cloud database service. | Cost based on features, throughput and size. [Learn more](https://azure.microsoft.com/pricing/details/sql-database/managed/).
[Azure Container Registry](https://azure.microsoft.com/services/container-registry/) | Stores images for all types of container deployments. | Cost based on features, storage, and usage duration. [Learn more](https://azure.microsoft.com/pricing/details/container-registry/).
[Azure Service Fabric](https://azure.microsoft.com/services/service-fabric/) | Builds and operate always-on, scalable and distributed apps | Cost based on size, location, and duration of the compute nodes. [Learn more](https://azure.microsoft.com/pricing/details/service-fabric/).

## Prerequisites

Here's what Contoso needs to run this scenario:

**Requirements** | **Details**
--- | ---
**Azure subscription** | Contoso created subscriptions earlier in this article series. If you don't have an Azure subscription, create a [free account](https://azure.microsoft.com/pricing/free-trial/).<br/><br/> If you create a free account, you're the administrator of your subscription and can perform all actions.<br/><br/> If you use an existing subscription and you're not the administrator, you need to work with the admin to assign you Owner or Contributor permissions.
**Azure infrastructure** | [Learn how](contoso-migration-infrastructure.md) Contoso previously set up an Azure infrastructure.
**Developer prerequisites** | Contoso needs the following tools on a developer workstation:<br/><br/> - [Visual Studio 2017 Community Edition: Version 15.5](https://www.visualstudio.com/)<br/><br/> - .NET workload enabled.<br/><br/> - [Git](https://git-scm.com/)<br/><br/> - [Service Fabric SDK v 3.0 or later](https://docs.microsoft.com/azure/service-fabric/service-fabric-get-started)<br/><br/> - [Docker CE (Windows 10) or Docker EE (Windows Server)](https://docs.docker.com/docker-for-windows/install/) set to use Windows Containers.



## Scenario steps

Here's how Contoso runs the migration:

> [!div class="checklist"]
> * **Step 1: Provision a SQL Database instance in Azure**: Contoso provisions a SQL instance in Azure. After the frontend web VM is migrated to an Azure container, the container instance with the app web frontend will point to this database.
> * **Step 2: Create an Azure Container Registry (ACR)**: Contoso provisions an enterprise container registry for the docker container images.
> * **Step 3: Provision Azure Service Fabric**: It provisions a Service Fabric Cluster.
> * **Step 4: Manage service fabric certificates**: Contoso sets up certificates for Azure DevOps Services access to the cluster.
> * **Step 5: Migrate the database with DMA**: It migrates the app database with the Database Migration Assistant.
> * **Step 6: Set up Azure DevOps Services**: Contoso sets up a new project in Azure DevOps Services, and imports the code into the Git Repo.
> * **Step 7: Convert the app**: Contoso converts the app to a container using Visual Studio and SDK tools.
> * **Step 8: Set up build and release**: Contoso sets up the build and release pipelines to create and publish the app to the ACR and Service Fabric Cluster.
> * **Step 9: Extend the app**: After the app is public, Contoso extends it to take advantage of Azure capabilities, and republishes it to Azure using the pipeline.



## Step 1: Provision an Azure SQL Database

Contoso admins provision an Azure SQL database.

1. They select to create a **SQL Database** in Azure. 

    ![Provision SQL](./media/contoso-migration-rearchitect-container-sql/provision-sql1.png)

2. They specify a database  name to match the database running on the on-premises VM (**SmartHotel.Registration**). They place the database in the ContosoRG resource group. This is the resource group they use for production resources in Azure.

    ![Provision SQL](./media/contoso-migration-rearchitect-container-sql/provision-sql2.png)

3. They set up a new SQL Server instance (**sql-smarthotel-eus2**) in the primary region.

    ![Provision SQL](./media/contoso-migration-rearchitect-container-sql/provision-sql3.png)

4. They set the pricing tier to match server and database needs. And they select to save money with Azure Hybrid Benefit because they already have a SQL Server license.
5. For sizing they use v-Core-based purchasing, and set the limits for the expected requirements.

    ![Provision SQL](./media/contoso-migration-rearchitect-container-sql/provision-sql4.png)

6. Then they create the database instance.

    ![Provision SQL](./media/contoso-migration-rearchitect-container-sql/provision-sql5.png)

7. After the instance is created, they open the database, and note details they need when they use the Database Migration Assistance for migration.

    ![Provision SQL](./media/contoso-migration-rearchitect-container-sql/provision-sql6.png)


**Need more help?**

- [Get help](https://docs.microsoft.com/azure/sql-database/sql-database-get-started-portal) provisioning a SQL Database.
- [Learn about](https://docs.microsoft.com/azure/sql-database/sql-database-vcore-resource-limits-elastic-pools) v-Core resource limits.



## Step 2: Create an ACR and provision an Azure Container

The Azure container is created using the exported files from the Web VM. The container is housed in the Azure Container Registry (ACR).


1. Contoso admins create a Container Registry in the Azure portal.

     ![Container Registry](./media/contoso-migration-rearchitect-container-sql/container-registry1.png)

2. They provide a name for the registry (**contosoacreus2**), and place it in the primary region, in the resource group they use for their infrastructure resources. They enable access for admin users, and set it as a premium SKU so that they can leverage geo-replication.

    ![Container Registry](./media/contoso-migration-rearchitect-container-sql/container-registry2.png)  


## Step 3: Provision Azure Service Fabric

The SmartHotel360 container will run in the Azure Service Fabric Sluster. Contoso admins create the Service Fabric Cluster as follows:

1. Create a Service Fabric resource from the Azure Marketplace

     ![Service Fabric](./media/contoso-migration-rearchitect-container-sql/service-fabric1.png)

2. In **Basic**, they provide a unique DS name for the cluster, and credentials for accessing the on-premises VM. They place the resource in the production resource group (**ContosoRG**) in the primary East US 2 region.

    ![Service Fabric](./media/contoso-migration-rearchitect-container-sql/service-fabric2.png) 

3. In **Node type configuration**, they input a node type name, durability settings, VM size, and app endpoints.

    ![Service Fabric](./media/contoso-migration-rearchitect-container-sql/service-fabric3.png) 


4. In **Create key vault**, they create a new key vault in their infrastructure resource group, to house the certificate.

    ![Service Fabric](./media/contoso-migration-rearchitect-container-sql/service-fabric4.png) 


5. In **Access Policies** they enable access to virtual machines to deploy the key vault.

    ![Service Fabric](./media/contoso-migration-rearchitect-container-sql/service-fabric5.png) 

6. They specify a name for the certificate.

    ![Service Fabric](./media/contoso-migration-rearchitect-container-sql/service-fabric6.png) 

7. In the summary page, they copy the link that's used to download the certificate. They need this to connect to the Service Fabric Cluster.

    ![Service Fabric](./media/contoso-migration-rearchitect-container-sql/service-fabric7.png) 

    ![Service Fabric](./media/contoso-migration-rearchitect-container-sql/service-fabric8.png) 

8. After validation passes, they provision the cluster.

    ![Service Fabric](./media/contoso-migration-rearchitect-container-sql/service-fabric9.png) 

9. In the Certificate Import Wizard, they import the downloaded certificate to dev machines. The certificate is used to authenticate to the cluster.

    ![Service Fabric](./media/contoso-migration-rearchitect-container-sql/service-fabric10.png) 

10. After the cluster is provisioned, they connect to the Service Fabric Cluster Explorer.

    ![Service Fabric](./media/contoso-migration-rearchitect-container-sql/service-fabric11.png) 

11. They need to select the correct certificate.

    ![Service Fabric](./media/contoso-migration-rearchitect-container-sql/service-fabric12.png) 

12. The Service Fabric Explorer loads, and the Contoso Admin can manage the cluster.

    ![Service Fabric](./media/contoso-migration-rearchitect-container-sql/service-fabric13.png) 


## Step 4: Manage Service Fabric certificates

Contoso needs cluster certificates to allow Azure DevOps Services access to the cluster. Contoso admins set this up.

1. They open the Azure portal and browse to the KeyVault.
2. They open the certificates, and copy the thumbprint of the certificate that was created during the provisioning process.

    ![Copy thumbprint](./media/contoso-migration-rearchitect-container-sql/cert1.png)
 
3. They copy it to a text file for later reference.
4. Now, they add a client certificate that will become an Admin client certificate on the cluster. This allows Azure DevOps Services to connect to the cluster for the app deployment in the release pipeline. To do they, they open KeyVault in the portal, and select **Certificates** > **Generate/Import**.

    ![Generate client cert](./media/contoso-migration-rearchitect-container-sql/cert2.png)

5. They enter the name of the certificate, and provide an X.509 distinguished name in **Subject**.

     ![Cert name](./media/contoso-migration-rearchitect-container-sql/cert3.png)

6. After the certificate is created, they download it locally in PFX format.

     ![Download cert](./media/contoso-migration-rearchitect-container-sql/cert4.png)

7. Now, they go back to the certificates list in the KeyVault, and copy the thumbprint of the client certificate that's just been created. They save it in the text file.

     ![Client cert thumbprint](./media/contoso-migration-rearchitect-container-sql/cert5.png)

8. For Azure DevOps Services deployment, they need to determine the Base64 value of the certificate. They do this on the local developer workstation using PowerShell. They paste the output into a text file for later use.

    ```
    	[System.Convert]::ToBase64String([System.IO.File]::ReadAllBytes("C:\path\to\certificate.pfx")) 
    ```

     ![Base64 value](./media/contoso-migration-rearchitect-container-sql/cert6.png)

9. Finally, they add the new certificate to the Service Fabric cluster. To do this, in the portal they open the cluster, and click **Security**.

     ![Add client cert](./media/contoso-migration-rearchitect-container-sql/cert7.png)

10. They click **Add** > **Admin Client**, and paste in the thumbprint of the new client certificate. Then they click **Add**. This can take up to 15 minutes.

     ![Add client cert](./media/contoso-migration-rearchitect-container-sql/cert8.png)

## Step 5: Migrate the database with DMA

Contoso admins can now migrate the SmartHotel360 database using DMA.

### Install DMA

1. They download the tool from the [Microsoft Download Center](https://www.microsoft.com/download/details.aspx?id=53595) to the on-premises SQL Server VM (**SQLVM**).
2. They run setup (DownloadMigrationAssistant.msi) on the VM.
3. On the **Finish** page, they select **Launch Microsoft Data Migration Assistant** before finishing the wizard.

### Configure the firewall

To connect to the Azure SQL Database, Contoso admins set up a firewall rule to allow access.

1. In the **Firewall and virtual networks** properties for the database, they allow access to Azure services, and add a rule for the client IP address of the on-premises SQL Server VM.
2. A server-level firewall rule is created.

    ![Firewall](./media/contoso-migration-rearchitect-container-sql/sql-firewall.png)

Need more help?

[Learn about](https://docs.microsoft.com/azure/sql-database/sql-database-firewall-configure#creating-and-managing-firewall-rules) creating and managing firewall rules for Azure SQL Database.

### Migrate

Contoso admins now migrate the database.

1. In the DMA create a new project (**SmartHotelDB**) and select **Migration** 
2. They select the source server type as **SQL Server**, and the target as **Azure SQL Database**. 

    ![DMA](./media/contoso-migration-rearchitect-container-sql/dma-1.png)

3. In the migration details, they add **SQLVM** as the source server, and the **SmartHotel.Registration** database. 

     ![DMA](./media/contoso-migration-rearchitect-container-sql/dma-2.png)

4. They receive an error which seems to be associated with authentication. However after investigating, the issue is the period (.) in the database name. As a workaround, they decided to provision a new SQL database using the name **SmartHotel-Registration**, to resolve the issue. When they run DMA again, they're able to select **SmartHotel-Registration**, and continue with the wizard.

    ![DMA](./media/contoso-migration-rearchitect-container-sql/dma-3.png)

5. In **Select Objects**, they select the database tables, and generate a SQL script.

    ![DMA](./media/contoso-migration-rearchitect-container-sql/dma-4.png)

6. After DMS creates the script, they click **Deploy schema**.

    ![DMA](./media/contoso-migration-rearchitect-container-sql/dma-5.png)

7. DMA confirms that the deployment succeeded.

    ![DMA](./media/contoso-migration-rearchitect-container-sql/dma-6.png)

8. Now they start the migration.

    ![DMA](./media/contoso-migration-rearchitect-container-sql/dma-7.png)

9. After the migration finishes, Contoso can verify that the database is running on the Azure SQL instance.

     ![DMA](./media/contoso-migration-rearchitect-container-sql/dma-8.png)

10. They delete the extra SQL database **SmartHotel.Registration** in the Azure portal.

     ![DMA](./media/contoso-migration-rearchitect-container-sql/dma-9.png)


## Step 6: Set up Azure DevOps Services

Contoso needs to build the DevOps infrastructure and pipelines for the application.  To do this, Contoso admins create a new Azure DevOps project, import their code, and then build and release pipelines.

1.	 In the Contoso Azure DevOps account, they create a new project (**ContosoSmartHotelRearchitect**), and select **Git** for version control.

    ![New project](./media/contoso-migration-rearchitect-container-sql/vsts1.png)

2. They import the Git Repo that currently holds their app code. It's in a [public repo](https://github.com/Microsoft/SmartHotel360-internal-booking-apps) and you can download it.

    ![Download app code](./media/contoso-migration-rearchitect-container-sql/vsts2.png)

3. After the code is imported, they connect Visual Studio to the repo, and clone the code using Team Explorer.

    ![Connect to repo](./media/contoso-migration-rearchitect-container-sql/vsts3.png)

4. After the repo is cloned to the developer machine, they open the Solution file for the app. The web app and wcf service each have separate project within the file.

    ![Solution file](./media/contoso-migration-rearchitect-container-sql/vsts4.png)

## Step 7: Convert the app to a container

The  on-premises app is a traditional three tier app:

- It contains WebForms and a WCF Service connecting to SQL Server.
- It uses Entity Framework to integrate with the data in the SQL database, exposing it through a WCF service.
- The WebForms application  interacts with the WCF service.

Contoso admins will convert the app to a container using isual Studio and the SDK Tools, as follows:


1. Using Visual Studio, they review the open solution file (SmartHotel.Registration.sln) in the **SmartHotel360-internal-booking-apps\src\Registration** directory of the local repo.  Two apps are shown. The web frontend SmartHotel.Registration.Web and the WCF service app SmartHotel.Registration.WCF.

    ![Container](./media/contoso-migration-rearchitect-container-sql/container2.png)


2. They right-click the web app > **Add** > **Container Orchestrator Support**.
3. In **Add Container Orchestra Support**, they select **Service Fabric**.

    ![Container](./media/contoso-migration-rearchitect-container-sql/container3.png)
    
4. They repeat the process for SmartHotel.Registration.WCF app.
5. Now, they check how the solution has changed.

    - The new app is **SmartHotel.RegistrationApplication/**
    - It contains two services: **SmartHotel.Registration.WCF** and **SmartHotel.Registration.Web**.

    ![Container](./media/contoso-migration-rearchitect-container-sql/container4.png)

6. Visual Studio created the Docker file, and pulled down the required images locally to the developer machine.

    ![Container](./media/contoso-migration-rearchitect-container-sql/container5.png)

7. A manifest file (**ServiceManifest.xml**) is created and opened by Visual Studio. This file tells Service Fabric how to configure the container when it's deployed to Azure.

    ![Container](./media/contoso-migration-rearchitect-container-sql/container6.png)

8. Another manifest file (**ApplicationManifest.xml) contains the configuration applications for the containers.

    ![Container](./media/contoso-migration-rearchitect-container-sql/container7.png)

9. They open the **ApplicationParameters/Cloud.xml** file, and update the connection string to connect the app to the Azure SQL database. The connection string can be located in the database in the Azure portal.

    ![Connection string](./media/contoso-migration-rearchitect-container-sql/container8.png)

10. They commit the updated code and push to Azure DevOps Services.

    ![Commit](./media/contoso-migration-rearchitect-container-sql/container9.png)

## Step 8: Build and release pipelines in Azure DevOps Services

Contoso admins now configure Azure DevOps Services to perform build and release process to action the DevOps practices.

1. In Azure DevOps Services, they click **Build and release** > **New pipeline**.

    ![New pipeline](./media/contoso-migration-rearchitect-container-sql/pipeline1.png)

2. They select **Azure DevOps Services Git** and the relevant repo.

    ![Git and repo](./media/contoso-migration-rearchitect-container-sql/pipeline2.png)

3. In **Select a template**, they select fabric with Docker support.

     ![Fabric and Docker](./media/contoso-migration-rearchitect-container-sql/pipeline3.png)
    
4. They change the tag images to build image, and configure the task to use the provisioned ACR.

     ![Registry](./media/contoso-migration-rearchitect-container-sql/pipeline4.png)

5. In the **Push images** task, they configure the image to be puhed to the ACR, and select to include the latest tag.
6. In **Triggers**, they enable continuous integration, and add the master branch.

    ![Triggers](./media/contoso-migration-rearchitect-container-sql/pipeline5.png)

7. They click **Save and Queue** to start a build.
8. After the build succeeds, they move onto the release pipeline. In Azure DevOps Services they click **Releases** > **New pipeline**.

    ![Release pipeline](./media/contoso-migration-rearchitect-container-sql/pipeline6.png)    

9. They select the **Azure Service Fabric deployment** template, and name the environment (**SmartHotelSF**).

    ![Environment](./media/contoso-migration-rearchitect-container-sql/pipeline7.png)

10. They provide a pipeline name (**ContosoSmartHotelRearchitect**). For the environment, they click **1 phase, 1 task** to configure the Service Fabric deployment.

    ![Phase and task](./media/contoso-migration-rearchitect-container-sql/pipeline8.png)

11. Now, they click **New** to add a new cluster connection.

    ![New connection](./media/contoso-migration-rearchitect-container-sql/pipeline9.png)

12. In **Add Service Fabric service connection**, they configure the connection, and the authentication settings that will be used by Azure DevOps Services to deploy the app. The cluster endpoint can be located in the Azure portal, and they add **tcp://** as a prefix.
13. The certificate information they collected is input in **Server Certificate Thumbprint** and **Client Certificate**.

    ![Certificate](./media/contoso-migration-rearchitect-container-sql/pipeline10.png)

13. They click the pipeline > **Add an artifact**.

     ![Artifact](./media/contoso-migration-rearchitect-container-sql/pipeline11.png)

14. They select the project and build pipeline, using the latest version.

     ![Build](./media/contoso-migration-rearchitect-container-sql/pipeline12.png)

15. Note that the lightning bolt on the artifact is checked.

     ![Artifact status](./media/contoso-migration-rearchitect-container-sql/pipeline13.png)

16. In addition, note that the continuous deployment trigger is enabled.

   ![Continuous deployment enabled](./media/contoso-migration-rearchitect-container-sql/pipeline14.png) 

17. They click **Save** > **Create a release**.

    ![Release](./media/contoso-migration-rearchitect-container-sql/pipeline15.png)

18. After the deployment finishes, SmartHotel360 will now be running Service Fabric.

    ![Publish](./media/contoso-migration-rearchitect-container-sql/publish4.png)

19. To connect to the app, they directs traffic to the public IP address of the Azure load balancer in front of their Service Fabric nodes.

    ![Publish](./media/contoso-migration-rearchitect-container-sql/publish5.png)

## Step 9: Extend the app and republish

After the SmartHotel360 app and database are running in Azure, Contoso wants to extend the app.

- Contoso’s developers are prototyping a new .NET Core application which will run on the Service Fabric cluster.
- The app will be used to pull sentiment data from CosmosDB.
- This data will be in the form of Tweets that are processed using a Serverless Azure Function, and the Cognitive Services Text Analysis API.

### Provision Azure Cosmos DB

As a first step, Contoso admins provision an Azure Cosmos database.

1. They create an Azure Cosmos DB resource from the Azure Marketplace.

    ![Extend](./media/contoso-migration-rearchitect-container-sql/extend1.png)

2. They provide a database name (**contososmarthotel**), select the SQL API, and place the resource in the production resource group, in the primary East US 2 region.

    ![Extend](./media/contoso-migration-rearchitect-container-sql/extend2.png)

3. In **Getting Started**, they select **Data Explorer**, and add a new collection.
4. In **Add Collection** they provide IDs and set storage capacity and throughput.

    ![Extend](./media/contoso-migration-rearchitect-container-sql/extend3.png)

5. In the portal, they open the new database > **Collection** > **Documents** and click **New Document**.
6. They paste the following JSON code into the document window. This is sample data in the form of a single tweet.

    ```
    {
            "id": "2ed5e734-8034-bf3a-ac85-705b7713d911",
            "tweetId": 927750234331580911,
            "tweetUrl": "https://twitter.com/status/927750237331580911",
            "userName": "CoreySandersWA",
            "userAlias": "@CoreySandersWA",
            "userPictureUrl": "",
            "text": "This is a tweet about #SmartHotel360",
            "language": "en",
            "sentiment": 0.5,
            "retweet_count": 1,
            "followers": 500, 
            "hashtags": [
                ""
            ]
    }
    ```

    ![Extend](./media/contoso-migration-rearchitect-container-sql/extend4.png)

7. They locate the Cosmos DB endpoint, and the authentication key. These are used in the app to connect to the collection. In the database, they click **Keys**, and copy the URI and primary key to Notepad.

    ![Extend](./media/contoso-migration-rearchitect-container-sql/extend5.png)

### Update the sentiment app

With the Cosmos DB provisioned, Contoso admins can configure the app to connect to it.

1. In Visual Studio, they open file ApplicationModern\ApplicationParameters\cloud.xml in Solution Explorer.

    ![Sentiment app](./media/contoso-migration-rearchitect-container-sql/sentiment1.png)

2. They fill in the following two parameters:

   ```
   <Parameter Name="SentimentIntegration.CosmosDBEndpoint" Value="[URI]" />
   ```
   
   ```
   <Parameter Name="SentimentIntegration.CosmosDBAuthKey" Value="[Key]" />
   ```

    ![Sentiment app](./media/contoso-migration-rearchitect-container-sql/sentiment2.png)

### Republish the app

After extending the app, Contoso admins republish it to Azure using the pipeline.

1. They commit and push their code to Azure DevOps Services. This kicks off the build and release pipelines.

2. After the build and deployment finishes, SmartHotel360 will now be running Service Fabric. The Servie Fabric Management console now shows three services.

    ![Republish](./media/contoso-migration-rearchitect-container-sql/republish3.png)

3. They can now click through the services to see that the SentimentIntegration app is up and running

    ![Republish](./media/contoso-migration-rearchitect-container-sql/republish4.png)

## Clean up after migration

After migration, Contoso needs to complete these cleanup steps:  

- Remove the on-premises VMs from the vCenter inventory.
- Remove the VMs from local backup jobs.
- Update internal documentation to show the new locations for the SmartHotel360 app. Show the database as running in Azure SQL database, and the front end as running in Service Fabric.
- Review any resources that interact with the decommissioned VMs, and update any relevant settings or documentation to reflect the new configuration.


## Review the deployment

With the migrated resources in Azure, Contoso needs to fully operationalize and secure their new infrastructure.

### Security

- Contoso admins need to ensure that their new **SmartHotel-Registration** database is secure. [Learn more](https://docs.microsoft.com/azure/sql-database/sql-database-security-overview).
- In particular, they should update the container to use SSL with certificates.
- They should consider using KeyVault to protect secrets for their Service Fabric apps. [Learn more](https://docs.microsoft.com/azure/service-fabric/service-fabric-application-secret-management).

### Backups

- Contoso needs to review backup requirements for the Azure SQL Database. [Learn more](https://docs.microsoft.com/azure/sql-database/sql-database-automated-backups).
- Contoso admins should consider implementing failover groups to provide regional failover for the database. [Learn more](https://docs.microsoft.com/azure/sql-database/sql-database-geo-replication-overview).
- They can leverage geo-replication for the ACR premium SKU. [Learn more](https://docs.microsoft.com/azure/container-registry/container-registry-geo-replication).
- Contoso need to consider deploying the Web App in the main East US 2 and Central US region when Web App for Containers becomes available. Contoso admins could configure Traffic Manager to ensure failover in case of regional outages.
- Cosmos DB backs up automatically. Contoso [read about](https://docs.microsoft.com/azure/cosmos-db/online-backup-and-restore) this process to learn more.

### Licensing and cost optimization

- After all resources are deployed, Contoso should assign Azure tags based on  [infrastructure planning](contoso-migration-infrastructure.md#set-up-tagging).
- All licensing is built into the cost of the PaaS services that Contoso is consuming. This will be deducted from the EA.
- Contoso will enable Azure Cost Management licensed by Cloudyn, a Microsoft subsidiary. It's a multi-cloud cost management solution that helps you to utilize and manage Azure and other cloud resources.  [Learn more](https://docs.microsoft.com/azure/cost-management/overview) about Azure Cost Management.

## Conclusion

In this article, Contoso refactored the SmartHotel360 app in Azure by migrating the app frontend VM to Service Fabric. The app database was migrated to an Azure SQL database.




<|MERGE_RESOLUTION|>--- conflicted
+++ resolved
@@ -27,15 +27,9 @@
 [Article 8: Rehost a Linux app on Azure VMs and Azure MySQL](contoso-migration-rehost-linux-vm-mysql.md) | Contoso migrates the Linux osTicket app to Azure VMs using Azure Site Recovery, and migrates the app database to an Azure MySQL Server instance using MySQL Workbench. | Available
 [Article 9: Refactor an app on Azure Web Apps and Azure SQL database](contoso-migration-refactor-web-app-sql.md) | Contoso migrates the SmartHotel360 app to an Azure Web App, and migrates the app database to an Azure SQL Server instance with Database Migration Assistant | Available
 [Article 10: Refactor a Linux app on Azure Web Apps and Azure MySQL](contoso-migration-refactor-linux-app-service-mysql.md) | Contoso migrates its Linux osTicket app to an Azure web app on multiple Azure regions using Azure Traffic Manager, integrated with GitHub for continuous delivery. Contoso migrates the app database to an Azure Database for MySQL instance. | Available	
-<<<<<<< HEAD
-[Article 11: Refactor TFS on VSTS](contoso-migration-tfs-vsts.md) | Contoso migrates its on-premises Team Foundation Server deployment to Visual Studio Team Services in Azure. | Available
-Article 12: Rearchitect an app on Azure Containers and Azure SQL Database | Contoso migrates its SmartHotel360 app to Azure. Then, it rearchitects the app web tier as a Windows container running in Azure Service Fabric, and the database with Azure SQL Database. | This article
-[Article 13: Rebuild an app in Azure](contoso-migration-rebuild.md) | Contoso rebuilds its SmartHotel360 app by using a range of Azure capabilities and services, including Azure App Service, Azure Kubernetes Service (AKS), Azure Functions, Azure Cognitive Services, and Azure Cosmos DB. | Available	
-=======
 [Article 11: Refactor TFS on Azure DevOps Services](contoso-migration-tfs-vsts.md) | Contoso migrates its on-premises Team Foundation Server deployment to Azure DevOps Services in Azure. | Available
 Article 12: Rearchitect an app on Azure Containers and Azure SQL Database | Contoso migrates its SmartHotel app to Azure. Then, it rearchitects the app web tier as a Windows container running in Azure Service Fabric, and the database with Azure SQL Database. | This article
 [Article 13: Rebuild an app in Azure](contoso-migration-rebuild.md) | Contoso rebuilds its SmartHotel app by using a range of Azure capabilities and services, including Azure App Service, Azure Kubernetes Service (AKS), Azure Functions, Azure Cognitive Services, and Azure Cosmos DB.. | Available	
->>>>>>> f5909a51
 
 In this article, Contoso migrates the two-tier Windows. NET SmartHotel360 app running on VMware VMs to Azure. If you'd like to use this app, it's provided as open source and you can download it from [GitHub](https://github.com/Microsoft/SmartHotel360).
 
