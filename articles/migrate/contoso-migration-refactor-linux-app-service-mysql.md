--- conflicted
+++ resolved
@@ -16,21 +16,6 @@
 
 **Article** | **Details** | **Status**
 --- | --- | ---
-<<<<<<< HEAD
-[Article 1: Overview](contoso-migration-overview.md) | Provides an overview of Contoso's migration strategy, the article series, and the sample apps we use. | Available
-[Article 2: Deploy an Azure infrastructure](contoso-migration-infrastructure.md) | Describes how Contoso prepares its on-premises and Azure infrastructure for migration. The same infrastructure is used for all Contoso migration scenarios. | Available
-[Article 3: Assess on-premises resources](contoso-migration-assessment.md)  | Shows how Contoso runs an assessment of their on-premises two-tier SmartHotel app running on VMware. They assess app VMs with the [Azure Migrate](migrate-overview.md) service, and the app SQL Server database with the [Azure Database Migration Assistant](https://docs.microsoft.com/sql/dma/dma-overview?view=sql-server-2017). | Available
-[Article 4: Rehost on Azure VMs and a SQL Managed Instance](contoso-migration-rehost-vm-sql-managed-instance.md) | Demonstrates how Contoso migrates the SmartHotel app to Azure. They migrate the app web VM using [Azure Site Recovery](https://docs.microsoft.com/azure/site-recovery/site-recovery-overview), and the app database using the [Azure Database Migration](https://docs.microsoft.com/azure/dms/dms-overview) service, to migrate to a SQL Managed Instance. | Available
-[Article 5: Rehost on Azure VMs](contoso-migration-rehost-vm.md) | Shows how Contoso migrate their SmartHotel to Azure IaaS VMs, using the Site Recovery service.
-[Article 6: Rehost on Azure VMs and SQL Server Availability Groups](contoso-migration-rehost-vm-sql-ag.md) | Shows how Contoso migrates the SmartHotel app. They use Site Recovery to migrate the app VMs, and the Database Migration service to migrate the app database to a SQL Server Availability Group. | Available
-[Article 7: Rehost a Linux app on Azure VMs](contoso-migration-rehost-linux-vm.md) | Shows how Contoso migrates their osTicket Linux app to Azure IaaS VMs using Azure Site Recovery.
-[Article 8: Rehost a Linux app on Azure VMs and Azure MySQL Server](contoso-migration-rehost-linux-vm-mysql.md) | Demonstrates how Contoso migrates the osTicket Linux app. They use Site Recovery for VM migration, and MySQL Workbench to migrate to an Azure MySQL Server instance. | Available
-[Article 9: Refactor an app on Azure Web Apps and Azure SQL Database](contoso-migration-refactor-web-app-sql.md) | Demonstrates how Contoso migrates the SmartHotel app to an Azure container-based web app, and migrates the app database to Azure SQL Server. | Available
-Article 10: Refactor a Linux app On Azure Web Apps and Azure MySQL Server | Shows how Contoso migrates the osTicket Linux app to Azure App Service using PHP 7.0 Docker container. The code base for the deployment is migrated to GitHub. The app database is migrated to Azure MySQL. | This article.
-[Article 11: Refactor TFS on Azure DevOps Services](contoso-migration-tfs-vsts.md) | Shows how Contoso migrates their on-premises Team Foundation Server (TFS) deployment by migrating it to Azure DevOps Services in Azure. | Available
-[Article 12: Rearchitect an app on Azure containers and Azure SQL Database](contoso-migration-rearchitect-container-sql.md) | Shows how Contoso migrates and rearchitects their SmartHotel app to Azure. They rearchitect the app web tier as a Windows container, and the app database in an Azure SQL Database. | Available
-[Article 13: Rebuild an app in Azure](contoso-migration-rebuild.md) | Shows how Contoso rebuild their SmartHotel app using a range of Azure capabilities and services, including App Services, Azure Kubernetes, Azure Functions, Cognitive services, and Cosmos DB. | Available
-=======
 [Article 1: Overview](contoso-migration-overview.md) | Overview of the article series, Contoso's migration strategy, and the sample apps that are used in the series. | Available
 [Article 2: Deploy Azure infrastructure](contoso-migration-infrastructure.md) | Contoso prepares its on-premises infrastructure and its Azure infrastructure for migration. The same infrastructure is used for all migration articles in the series. | Available
 [Article 3: Assess on-premises resources for migration to Azure](contoso-migration-assessment.md)  | Contoso runs an assessment of its on-premises SmartHotel app running on VMware. Contoso assesses app VMs using the Azure Migrate service, and the app SQL Server database using Data Migration Assistant. | Available
@@ -44,7 +29,6 @@
 [Article 11: Refactor TFS on VSTS](contoso-migration-tfs-vsts.md) | Contoso migrates its on-premises Team Foundation Server deployment to Visual Studio Team Services in Azure. | Available
 [Article 12: Rearchitect an app on Azure containers and Azure SQL Database](contoso-migration-rearchitect-container-sql.md) | Contoso migrates its SmartHotel app to Azure. Then, it rearchitects the app web tier as a Windows container running in Azure Service Fabric, and the database with Azure SQL Database. | Available
 [Article 13: Rebuild an app in Azure](contoso-migration-rebuild.md) | Contoso rebuilds its SmartHotel app by using a range of Azure capabilities and services, including Azure App Service, Azure Kubernetes Service (AKS), Azure Functions, Azure Cognitive Services, and Azure Cosmos DB. | Available
->>>>>>> 7e4fb504
 
 In this article, Contoso migrates a two-tier Linux Apache MySQL PHP (LAMP) service desk app (osTicket) to Azure. If you'd like to use this open-source app, you can download it from [GitHub](https://github.com/osTicket/osTicket).
 
