---
title: Rehost a Contoso app with migration to Azure VMs with Azure Site Recovery | Microsoft Docs
description: Learn how rehost an on-premises app with a lift-and-shift migration of on-premises machines to Azure, using the Azure Site Recovery service.
services: site-recovery
author: rayne-wiselman
manager: carmonm
ms.service: site-recovery
ms.topic: conceptual
ms.date: 08/28/2018
ms.author: raynew
---

# Contoso migration: Rehost an on-premises app to Azure VMs


This article demonstrates how Contoso rehosts the on-premises SmartHotel app in Azure, by migrating the app VMs to Azure VMs.


This document is one in a series of articles that show how the fictitious company Contoso migrates on-premises resources to the Microsoft Azure cloud. The series includes background information, and scenarios that illustrate setting up a migration infrastructure, assessing on-premises resources for migration, and running different types of migrations. Scenarios grow in complexity. We'll add additional articles over time.

**Article** | **Details** | **Status**
--- | --- | ---
<<<<<<< HEAD
[Article 1: Overview](contoso-migration-overview.md) | Provides an overview of Contoso's migration strategy, the article series, and the sample apps we use. | Available
[Article 2: Deploy an Azure infrastructure](contoso-migration-infrastructure.md) | Describes how Contoso prepares its on-premises and Azure infrastructure for migration. The same infrastructure is used for all migration articles. | Available
[Article 3: Assess on-premises resources for migration to Azure](contoso-migration-assessment.md)  | Shows how Contoso runs an assessment of an on-premises two-tier SmartHotel app running on VMware. Contoso assesses app VMs with the [Azure Migrate](migrate-overview.md) service, and the app SQL Server database with the [Database Migration Assistant](https://docs.microsoft.com/sql/dma/dma-overview?view=sql-server-2017). | Available
[Article 4: Rehost an app on Azure VMs and a SQL Managed Instance](contoso-migration-rehost-vm-sql-managed-instance.md) | Demonstrates how Contoso runs a lift-and-shift migration to Azure for the on-premises SmartHotel app. Contoso migrates the app frontend VM using [Azure Site Recovery](https://docs.microsoft.com/azure/site-recovery/site-recovery-overview), and the app database to a SQL Managed Instance, using the [Azure Database Migration Service](https://docs.microsoft.com/azure/dms/dms-overview). | Available
Article 5: Rehost an app on Azure VMs | Shows how Contoso migrate the SmartHotel app VMs to Azure VMs, using the Site Recovery service. | This article.
[Article 6: Rehost an app on Azure VMs and SQL Server Always On Availability Group](contoso-migration-rehost-vm-sql-ag.md) | Shows how Contoso migrates the SmartHotel app. Contoso uses Site Recovery to migrate the app VMs, and the Database Migration service to migrate the app database to a SQL Server cluster protected by an AlwaysOn availability group. | Available
[Article 7: Rehost a Linux app on Azure VMs](contoso-migration-rehost-linux-vm.md) | Shows how Contoso does a lift-and-shift migration of the Linux osTicket app to Azure VMs, using Site Recovery | Available
[Article 8: Rehost a Linux app on Azure VMs and Azure MySQL](contoso-migration-rehost-linux-vm-mysql.md) | Demonstrates how Contoso migrates the Linux osTicket app to Azure VMs using Site Recovery, and migrates the app database to an Azure MySQL Server instance using MySQL Workbench. | Available
[Article 9: Refactor an app on Azure Web Apps and Azure SQL database](contoso-migration-refactor-web-app-sql.md) | Demonstrates how Contoso migrates the SmartHotel app to an Azure Web App, and migrates the app database to Azure SQL Server instance | Available
[Article 10: Refactor a Linux app on Azure Web Apps and Azure MySQL](contoso-migration-refactor-linux-app-service-mysql.md) | Shows how Contoso migrates the Linux osTicket app to Azure Web Apps in multiple sites, integrated with GitHub for continuous delivery. They migrate the app database to an Azure MySQL instance. | Available
[Article 11: Refactor TFS on Azure DevOps Services](contoso-migration-tfs-vsts.md) | Shows how Contoso migrates their on-premises Team Foundation Server (TFS) deployment by migrating it to Azure DevOps Services in Azure. | Available
[Article 12: Rearchitect an app on Azure containers and Azure SQL Database](contoso-migration-rearchitect-container-sql.md) | Shows how Contoso migrates and rearchitects their SmartHotel app to Azure. They rearchitect the app web tier as a Windows container, and the app database in an Azure SQL Database. | Available
[Article 13: Rebuild an app in Azure](contoso-migration-rebuild.md) | Shows how Contoso rebuild their SmartHotel app using a range of Azure capabilities and services, including App Services, Azure Kubernetes, Azure Functions, Cognitive services, and Cosmos DB. | Available

=======
[Article 1: Overview](contoso-migration-overview.md) | Overview of the article series, Contoso's migration strategy, and the sample apps that are used in the series. | Available
[Article 2: Deploy Azure infrastructure](contoso-migration-infrastructure.md) | Contoso prepares its on-premises infrastructure and its Azure infrastructure for migration. The same infrastructure is used for all migration articles in the series. | Available
[Article 3: Assess on-premises resources for migration to Azure](contoso-migration-assessment.md)  | Contoso runs an assessment of its on-premises SmartHotel app running on VMware. Contoso assesses app VMs using the Azure Migrate service, and the app SQL Server database using Data Migration Assistant. | Available
[Article 4: Rehost an app on an Azure VM and SQL Database Managed Instance](contoso-migration-rehost-vm-sql-managed-instance.md) | Contoso runs a lift-and-shift migration to Azure for its on-premises SmartHotel app. Contoso migrates the app front-end VM using [Azure Site Recovery](https://docs.microsoft.com/azure/site-recovery/site-recovery-overview). Contoso migrates the app database to an Azure SQL Database Managed Instance using the [Azure Database Migration Service](https://docs.microsoft.com/azure/dms/dms-overview). | Available	
Article 5: Rehost an app on Azure VMs | Contoso migrates its SmartHotel app VMs to Azure VMs using the Site Recovery service. | This article
[Article 6: Rehost an app on Azure VMs and in a  SQL Server AlwaysOn availability group](contoso-migration-rehost-vm-sql-ag.md) | Contoso migrates the SmartHotel app. Contoso uses Site Recovery to migrate the app VMs. It uses the Database Migration Service to migrate the app database to a SQL Server cluster that's protected by an AlwaysOn availability group. | Available	
[Article 7: Rehost a Linux app on Azure VMs](contoso-migration-rehost-linux-vm.md) | Contoso completes a lift-and-shift migration of the Linux osTicket app to Azure VMs, using Azure Site Recovery | Available
[Article 8: Rehost a Linux app on Azure VMs and Azure MySQL](contoso-migration-rehost-linux-vm-mysql.md) | Contoso migrates the Linux osTicket app to Azure VMs using Azure Site Recovery, and migrates the app database to an Azure MySQL Server instance using MySQL Workbench. | Available
[Article 9: Refactor an app on Azure Web Apps and Azure SQL database](contoso-migration-refactor-web-app-sql.md) | Contoso migrates the SmartHotel app to an Azure Web App, and migrates the app database to an Azure SQL Server instance with Database Migration Assistant | Available
[Article 10: Refactor a Linux app on Azure Web Apps and Azure MySQL](contoso-migration-refactor-linux-app-service-mysql.md) | Contoso migrates its Linux osTicket app to an Azure web app on multiple Azure regions using Azure Traffic Manager, integrated with GitHub for continuous delivery. Contoso migrates the app database to an Azure Database for MySQL instance. | Available	
[Article 11: Refactor TFS on VSTS](contoso-migration-tfs-vsts.md) | Contoso migrates its on-premises Team Foundation Server deployment to Visual Studio Team Services in Azure. | Available
[Article 12: Rearchitect an app on Azure containers and Azure SQL Database](contoso-migration-rearchitect-container-sql.md) | Contoso migrates its SmartHotel app to Azure. Then, it rearchitects the app web tier as a Windows container running in Azure Service Fabric, and the database with Azure SQL Database. | Available
[Article 13: Rebuild an app in Azure](contoso-migration-rebuild.md) | Contoso rebuilds its SmartHotel app by using a range of Azure capabilities and services, including Azure App Service, Azure Kubernetes Service (AKS), Azure Functions, Azure Cognitive Services, and Azure Cosmos DB. | Available
>>>>>>> 7e4fb504


In this article, Contoso will migrate the two-tier Windows. NET SmartHotel app running on VMware VMs, to Azure. If you want to use this app, it's provided as open-source and you can download it from [github](https://github.com/Microsoft/SmartHotel360).



## Business drivers

The IT Leadership team has worked closely with business partners to understand what they want to achieve with this migration:

- **Address business growth**: Contoso is growing, and as a result there is pressure on their on-premises systems and infrastructure.
- **Limit risk**: The SmartHotel app is critical for the Contoso business. It wants to move the app to Azure with zero risk.
- **Extend**:  Contoso doesn't want to modify the app, but does want to ensure that it's stable.


## Migration goals

The Contoso cloud team has pinned down goals for this migration. These goals are used to determine the best migration method:

- After migration, the app in Azure should have the same performance capabilities as it does today in VMware.  The app will remain as critical in the cloud as it is on-premises. 
- Contoso doesn’t want to invest in this app.  It is important to the business, but in its current form Contoso simply wants to move it safely to the cloud.
- Contoso doesn't want to change the ops model for this app. Contoso do want to interact with it in the cloud in the same way that they do now.
- Contoso doesn't want to change any app functionality. Only the app location will change.


## Solution design

fter pinning down goals and requirements, Contoso designs and review a deployment solution, and identifies the migration process, including the Azure services that Contoso will use for the migration.

### Current app

- The app is tiered across two VMs (**WEBVM** and **SQLVM**).
- The VMs are located on VMware ESXi host **contosohost1.contoso.com** (version 6.5).
- The VMware environment is managed by vCenter Server 6.5 (**vcenter.contoso.com**), running on a VM.
- Contoso has an on-premises datacenter (contoso-datacenter), with an on-premises domain controller (**contosodc1**).

### Proposed architecture

- Since the app is a production workload, the app VMs in Azure will reside in the production resource group ContosoRG.
- The app VMs will be migrated to the primary Azure region (East US 2) and placed in the production network (VNET-PROD-EUS2).
- The web frontend VM will reside in the frontend subnet (PROD-FE-EUS2) in the production network.
- The database VM will reside in the database subnet (PROD-DB-EUS2) in the production network.
- The on-premises VMs in the Contoso datacenter will be decommissioned after the migration is done.

![Scenario architecture](./media/contoso-migration-rehost-vm/architecture.png) 

### Database considerations

As part of the solution design process, Contoso did a feature comparison between Azure SQL Database and SQL Server. The following considerations helped them to decide to go with SQL Server running on an Azure IaaS VM: 

- Using an Azure VM running SQL Server seems to be an optimal solution if Contoso needs to customize the operating system or the database server, or if it might want to colocate and run third-party apps on the same VM.
- With Software Assurance, in future Contoso can exchange existing licenses for discounted rates on a SQL Database Managed Instance using the Azure Hybrid Benefit for SQL Server. This can save up to 30% on Managed Instance.



### Solution review

Contoso evaluates the proposed design by putting together a pros and cons list.

**Consideration** | **Details**
--- | ---
**Pros** | Both the app VMs will be moved to Azure without changes, making the migration simple.<br/><br/> Since Contoso is using lift-and-shift for both app VMs, no special configuration or migration tools are needed for the app database.<br/><br/> Contoso can leverage their investment in Software Assurance, using the Azure Hybrid Benefit.<br/><br/> Contoso will retain full control of the app VMs in Azure. 
**Cons** | WEBVM and SQLVM are running Windows Server 2008 R2. The operating system is supported by Azure for specific roles (July 2018). [Learn more](https://support.microsoft.com/help/2721672/microsoft-server-software-support-for-microsoft-azure-virtual-machines).<br/><br/> The web and data tiers of the app will remain a single point of failover.</br><br/> SQLVM is running on SQL Server 2008 R2 which isn't in mainstream support. However it is supported for Azure VMs (July 2018). [Learn more](https://support.microsoft.com/en-us/help/956893).<br/><br/> Contoso will need to continue supporting the app as Azure VMs rather than moving to a managed service such as Azure App Service and Azure SQL Database.



### Migration process

Contoso will migrate the app frontend and database VMs to Azure VMs with Site Recovery:

- As a first step, Contoso prepares and sets up Azure components for Site Recovery, and prepares the on-premises VMware infrastructure.
- They already have the [Azure infrastructure](contoso-migration-infrastructure.md) in place, so Contoso just needs to add a couple of Azure components specifically for Site Recovery.
- With everything prepared, Contoso can start replicating the VMs.
- After replication is enabled and working, Contoso will migrate the VM by failing it over to Azure.

![Migration process](./media/contoso-migration-rehost-vm/migraton-process.png) 



### Azure services

**Service** | **Description** | **Cost**
--- | --- | ---
[Azure Site Recovery](https://docs.microsoft.com/azure/site-recovery/) | The service orchestrates and manages migration and disaster recovery for Azure VMs, and on-premises VMs and physical servers.  | During replication to Azure, Azure Storage charges are incurred.  Azure VMs are created, and incur charges, when failover occurs. [Learn more](https://azure.microsoft.com/pricing/details/site-recovery/) about charges and pricing.


## Prerequisites

Here's what Contoso needs to run this scenario.

**Requirements** | **Details**
--- | ---
**Azure subscription** | Contoso created subscriptions in an earlier article in this series. If you don't have an Azure subscription, create a [free account](https://azure.microsoft.com/pricing/free-trial/).<br/><br/> If you create a free account, you're the administrator of your subscription and can perform all actions.<br/><br/> If you use an existing subscription and you're not the administrator, you need to work with the admin to assign you Owner or Contributor permissions.<br/><br/> If you need more granular permissions, review [this article](../site-recovery/site-recovery-role-based-linked-access-control.md). 
**Azure infrastructure** | [Learn how](contoso-migration-infrastructure.md) Contoso set up an Azure infrastructure.<br/><br/> Learn more about specific [network](https://docs.microsoft.com/azure/site-recovery/vmware-physical-azure-support-matrix#network) and [storage](https://docs.microsoft.com/azure/site-recovery/vmware-physical-azure-support-matrix#storage) requirements for Site Recovery.
**On-premises servers** | On-premises vCenter Servers should be running version 5.5, 6.0, or 6.5<br/><br/> ESXi hosts should run version 5.5, 6.0 or 6.5<br/><br/> One or more VMware VMs should be running on the ESXi host.
**On-premises VMs** | VMs must meet [Azure requirements](https://docs.microsoft.com/azure/site-recovery/vmware-physical-azure-support-matrix#azure-vm-requirements).


## Scenario steps

Here's how Contoso admins will run the migration:

> [!div class="checklist"]
> * **Step 1: Prepare Azure for Site Recovery**: They create an Azure storage account to hold replicated data, and a Recovery Services vault.
> * **Step 2: Prepare on-premises VMware for Site Recovery**: They prepare accounts for VM discovery and agent installation, and prepare to connect to Azure VMs after failover.
> * **Step 3: Replicate VMs**: They set up replication, and start replicating VMs to Azure storage.
> * **Step 4: Migrate the VMs with Site Recovery**: They run a test failover to make sure everything's working, and then run a full failover to migrate the VMs to Azure.




## Step 1: Prepare Azure for the Site Recovery service

Here are the Azure components Contoso needs to migrate the VMs to Azure:

- A VNet in which Azure VMs will be located when they're created during failover.
- An Azure storage account to hold replicated data. 
- A Recovery Services vault in Azure.

They set these up as follows:

1. Set up a network-Contoso already set up a network that can be for Site Recovery when they [deployed the Azure infrastructure](contoso-migration-infrastructure.md)

    - The SmartHotel app is a production app, and the VMs will be migrated to the Azure production network (VNET-PROD-EUS2) in the primary East US 2 region.
    - Both VMs will be placed in the ContosoRG resource group, which is used for production resources.
    - The app frontend VM (WEBVM) will migrate to the frontend subnet (PROD-FE-EUS2), in the production network.
    - The app database VM (SQLVM) will migrate to the database subnet (PROD-DB-EUS2), in the production network.

2. Set up a storage account-Contoso creates an Azure storage account (contosovmsacc20180528) in the primary region.
    - The storage account must be in the same region as the Recovery Services vault.
    - They use a general-purpose account, with standard storage, and LRS replication. 

    ![Site Recovery storage](./media/contoso-migration-rehost-vm/asr-storage.png)

3. Create a vault-With the network and storage account in place, Contoso now creates a Recovery Services vault (ContosoMigrationVault), and places it in the ContosoFailoverRG resource group in the primary East US 2 region.

    ![Recovery Services vault](./media/contoso-migration-rehost-vm/asr-vault.png)

**Need more help?**

[Learn about](https://docs.microsoft.com/azure/site-recovery/tutorial-prepare-azure) setting up Azure for Site Recovery.


## Step 2: Prepare on-premises VMware for Site Recovery

Here's what Contoso prepares on-premises:

- An account on the vCenter server or vSphere ESXi host, to automate VM discovery.
- An account that allows automatic installation of the Mobility service on the VMware VMs. 
- On-premises VM settings, so that Contoso can connect to the replicated Azure VMs after failover.


### Prepare an account for automatic discovery

Site Recovery needs access to VMware servers to:

- Automatically discover VMs. 
- Orchestrate replication, failover, and failback for VMs.
- At least a read-only account is required. The account should be able to run operations such as creating and removing disks, and turning on VMs.

Contoso admins set up the account as follows:

1. They create a role at the vCenter level.
2. They assign that role the required permissions.



### Prepare an account for Mobility service installation

The Mobility service must be installed on each VM.

- Site Recovery can do an automatic push installation of the Mobility service when VM replication is enabled.
- An account is required, so that Site Recovery can access the VMs for the push installation. You specify this account when you set up replication.
- The account can be domain or local, with permissions to install on the VMs.


### Prepare to connect to Azure VMs after failover

After failover, Contoso wants to connect to the Azure VMs. To do this, Contoso admins do the following before migration:

1. For access over the internet they:

 - Enable RDP on the on-premises VM before failover.
 - Ensure that TCP and UDP rules are added for the **Public** profile.
 - Check that RDP is allowed in **Windows Firewall** > **Allowed Apps** for all profiles.
 
2. For access over site-to-site VPN, they:

 - Enable RDP on the on-premises machine.
 - Allow RDP in the **Windows Firewall** -> **Allowed apps and features**, for **Domain and Private** networks.
 - Set the operating system's SAN policy on the on-premises VM to **OnlineAll**.

In addition, when they run a failover they need to check the following:

- There should be no Windows updates pending on the VM when triggering a failover. If there are, they won't be able to log into the VM until the update completes.
- After failover, they can check **Boot diagnostics** to view a screenshot of the VM. If this doesn't work, they should verify that the VM is running, and review these [troubleshooting tips](http://social.technet.microsoft.com/wiki/contents/articles/31666.troubleshooting-remote-desktop-connection-after-failover-using-asr.aspx).


**Need more help?**

- [Learn about](https://docs.microsoft.com/azure/site-recovery/vmware-azure-tutorial-prepare-on-premises#prepare-an-account-for-automatic-discovery) creating and assigning a role for automatic discovery.
- [Learn about](https://docs.microsoft.com/azure/site-recovery/vmware-azure-tutorial-prepare-on-premises#prepare-an-account-for-mobility-service-installation) creating an account for push installation of the Mobility service.


## Step 3: Replicate the on-premises VMs

Before Contoso admins can run a migration to Azure, they need to set up and enable replication.

### Set a replication goal

1. In the vault, under the vault name (ContosoVMVault) they select a replication goal (**Getting Started** > **Site Recovery** > **Prepare infrastructure**.
2. They specify that their machines are located on-premises, running on VMware, and replicating to Azure.

    ![Replication goal](./media/contoso-migration-rehost-vm/replication-goal.png)

### Confirm deployment planning

To continue, they confirm that they have completed deployment planning, by selecting **Yes, I have done it**. In this scenario, Contoso are only migrating two VMs, and don't need deployment planning.


### Set up the source environment

Contoso admins need to configure the source environment. To do this, they download an OVF template and use it to deploy the Site Recovery configuration server as a highly available, on-premises VMware VM. After the configuration server is up and running, they register it in the vault.

The configuration server runs a number of components:

- The configuration server component that coordinates communications between on-premises and Azure and manages data replication.
- The process server that acts as a replication gateway. It receives replication data; optimizes it with caching, compression, and encryption; and sends it to Azure storage.
- The process server also installs Mobility Service on VMs you want to replicate and performs automatic discovery of on-premises VMware VMs.



Contoso admins perform these steps as follows:

1. In the vault, they download the OVF template from **Prepare Infrastructure** > **Source** > **Configuration Server**.
    
    ![Download OVF](./media/contoso-migration-rehost-vm/add-cs.png)

2. They import the template into VMware to create and deploy the VM.

    ![OVF template](./media/contoso-migration-rehost-vm/vcenter-wizard.png)

3.  When they turn on the VM for the first time, it boots up into a Windows Server 2016 installation experience. They accept the license agreement, and enter an administrator password.
4. After the installation finishes, they sign in to the VM as the administrator. At first sign-in, the Azure Site Recovery Configuration Tool runs by default.
5. In the tool, they specify a name to register the configuration server in the vault.
6. The tool checks that the VM can connect to Azure. After the connection is established, they sign in to the Azure subscription. The credentials must have access to the vault in which they'll register the configuration server.

    ![Register configuration server](./media/contoso-migration-rehost-vm/config-server-register2.png)

7. The tool performs some configuration tasks and then reboots.
8. They sign in to the machine again, and the Configuration Server Management Wizard starts automatically.
9. In the wizard, they select the NIC to receive replication traffic. This setting can't be changed after it's configured.
10. They select the subscription, resource group, and the vault in which to register the configuration server.
        ![vault](./media/contoso-migration-rehost-vm/cswiz1.png) 

10. They download and install MySQL Server, and VMWare PowerCLI. 
11. After validation, they specify the FQDN or IP address of the vCenter server or vSphere host. They leave the default port, and specify a friendly name for the server in Azure.
12. They specify the account that they created for automatic discovery, and the credentials that are used to automatically install the Mobility Service. For Windows machines, the account needs local administrator privileges on the VMs.

    ![vCenter](./media/contoso-migration-rehost-vm/cswiz2.png)

7. After registration finishes, in the Azure portal, they double check that the configuration server and VMware server are listed on the **Source** page in the vault. Discovery can take 15 minutes or more. 
8. Site Recovery then connects to VMware servers using the specified settings, and discovers VMs.

### Set up the target

Now Contoso admins specify the target replication settings.

1. In **Prepare infrastructure** > **Target**, they select the target settings.
2. Site Recovery checks that there's an Azure storage account and network in the specified target location.

### Create a replication policy

Now Contoso admins can create a replication policy.

1. In  **Prepare infrastructure** > **Replication Settings** > **Replication Policy** >  **Create and Associate**, they create a policy **ContosoMigrationPolicy**.
2. They use the default settings:
    - **RPO threshold**: Default of 60 minutes. This value defines how often recovery points are created. An alert is generated if continuous replication exceeds this limit.
    - **Recovery point retention**. Default of 24 hours. This value specifies how long the retention window is for each recovery point. Replicated VMs can be recovered to any point in a window.
    - **App-consistent snapshot frequency**. Default of one hour. This value specifies the frequency at which application-consistent snapshots are created.

        ![Create replication policy](./media/contoso-migration-rehost-vm/replication-policy.png)

5. The policy is automatically associated with the configuration server. 

    ![Associate replication policy](./media/contoso-migration-rehost-vm/replication-policy2.png)

### Enable replication for WEBVM

With everything in place, Contoso admins can now enable replication for the VMs. They start with WebVM.

1. In **Replicate application** > **Source** > **+Replicate** they select the source settings.
2. They indicate that they want to enable VMs, select the vCenter server, and the configuration server.

    ![Enable replication](./media/contoso-migration-rehost-vm/enable-replication1.png)

3. They select the target settings, including the resource group and Azure network, and the storage account.

     ![Enable replication](./media/contoso-migration-rehost-vm/enable-replication2.png)

4. They select **WebVM** for replication, check the replication policy, and enable replication.

    - At this stage they only selects WEBVM because VNet and subnet must be selected, and the app VMs will be placed in different subnets.
    - Site Recovery automatically installs the Mobility service on the VM when replication is enabled.

    ![Enable replication](./media/contoso-migration-rehost-vm/enable-replication3.png)

5. They track replication progress in **Jobs**. After the **Finalize Protection** job runs, the machine is ready for failover.
6. In **Essentials** in the Azure portal, they can see the structure for the VMs replicating to Azure.


### Enable replication for SQLVM

Now Contoso admins can start replicating the SQLVM machine, using the same process as above.

1. They select source settings.

    ![Enable replication](./media/contoso-migration-rehost-vm/enable-replication1.png)

2. They then specify the target settings.

     ![Enable replication](./media/contoso-migration-rehost-vm/enable-replication2-sqlvm.png)

3. They select SQLVM for replication. 

    ![Enable replication](./media/contoso-migration-rehost-vm/enable-replication3-sqlvm.png)

4. They apply the same replication policy that was used for WEBVM, and enable replication.

    ![Infrastructure view](./media/contoso-migration-rehost-vm/essentials.png)

**Need more help?**

- You can read a full walkthrough of all these steps in [Set up disaster recovery for on-premises VMware VMs](https://docs.microsoft.com/azure/site-recovery/vmware-azure-tutorial).
- Detailed instructions are available to help you [set up the source environment](https://docs.microsoft.com/azure/site-recovery/vmware-azure-set-up-source), [deploy the configuration server](https://docs.microsoft.com/azure/site-recovery/vmware-azure-deploy-configuration-server), and [configure replication settings](https://docs.microsoft.com/azure/site-recovery/vmware-azure-set-up-replication).
- You can learn more about [enabling replication](https://docs.microsoft.com/azure/site-recovery/vmware-azure-enable-replication).


## Step 4: Migrate the VMs 

Contoso admins run a quick test failover, and then a full failover to migrate the VMs.

### Run a test failover

A test failover helps to ensure that everything's working as expected. 

1. They run a test failover to the latest available point in time (**Latest processed**).
2. They select **Shut down machine before beginning failover**, so that Site Recovery attempts to shut down the source VM before triggering the failover. Failover continues even if shutdown fails. 
3. Test failover runs: 

    - A prerequisites check runs to make sure all of the conditions required for migration are in place.
    - Failover processes the data, so that an Azure VM can be created. If select the latest recovery point, a recovery point is created from the data.
    - An Azure VM is created using the data processed in the previous step.
    
3. After the failover finishes, the replica Azure VM appears in the Azure portal. They check that the VM is the appropriate size,  connected to the right network, and is running. 
4. After verifying the test failover, they clean up the failover, and record and save any observations. 

### Create and customize a recovery plan

 After verifying that the test failover worked as expected, Contoso admins create a recovery plan for migration. 

- A recovery plan specifies the order in which failover occurs, and indicates how Azure VMs will be brought online in Azure.
- Since the app is two-tier, they customize the recovery plan so that the data VM (SQLVM) starts before the frontend (WEBVM).

1. In **Recovery Plans (Site Recovery)** > **+Recovery Plan**, they create a plan and add the VMs to it.

    ![Recovery plan](./media/contoso-migration-rehost-vm/recovery-plan.png)

2. After creating the plan, they customize it (**Recovery Plans** > **SmartHotelMigrationPlan** > **Customize**).
2.	They remove WEBVM from **Group 1: Start**.  This ensures that the first start action affects SQLVM only.
3.	In **+Group** > **Add protected items**, they add WEBVM to Group 2: Start.  The VMs need to be in two different groups.


### Migrate the VMs


Now Contoso admins run a full failover to complete the migration.

1. They select the recovery plan > **Failover**.
2. They select to fail over to the latest recovery point, and that Site Recovery should try to shut down the on-premises VM before triggering the failover. They can follow the failover progress on the **Jobs** page.

    ![Failover](./media/contoso-migration-rehost-vm/failover1.png)


3. After the failover, they verify that the Azure VM appears as expected in the Azure portal.

    ![Failover](./media/contoso-migration-rehost-vm/failover2.png)  

3. After verification, they complete the migration for each VM. This stops replication for the VM, and stops Site Recovery billing for it.

    ![Failover](./media/contoso-migration-rehost-vm/failover3.png)

**Need more help?**

- [Learn about](https://docs.microsoft.com/azure/site-recovery/tutorial-dr-drill-azure) running a test failover. 
- [Learn](https://docs.microsoft.com/azure/site-recovery/site-recovery-create-recovery-plans) how to create a recovery plan.
- [Learn about](https://docs.microsoft.com/azure/site-recovery/site-recovery-failover) failing over to Azure.

## Clean up after migration

With migration complete, the SmartHotel app tiers are now running on Azure VMs.

Now, Contoso needs to complete these cleanup steps:  

- Remove the WEBVM machine from the vCenter inventory.
- Remove the SQLVM machine from the vCenter inventory.
- Remove WEBVM and SQLVM from local backup jobs.
- Update internal documentation to show the new location, and IP addresses for the VMs.
- Review any resources that interact with the VMs, and update any relevant settings or documentation to reflect the new configuration.

## Review the deployment

With the app now running, Contoso now needs to fully operationalize and secure it in Azure.

### Security

The Contoso security team reviews the Azure VMs, to determine any security issues.

- To control access, the team reviews the Network Security Groups (NSGs) for the VMs. NSGs are used to ensure that only traffic allowed to the app can reach it.
- The team also consider securing the data on the disk using Azure Disk Encryption and KeyVault.

[Read more](https://docs.microsoft.com/azure/security/azure-security-best-practices-vms#vm-authentication-and-access-control) about security practices for VMs.

## BCDR

For business continuity and disaster recovery (BCDR), Contoso takes the following actions:

- Keep data safe: Contoso backs up the data on the VMs using the Azure Backup service. [Learn more](https://docs.microsoft.com/azure/backup/backup-introduction-to-azure-backup?toc=%2fazure%2fvirtual-machines%2flinux%2ftoc.json).
- Keep apps up and running: Contoso replicates the app VMs in Azure to a secondary region using Site Recovery. [Learn more](https://docs.microsoft.com/azure/site-recovery/azure-to-azure-quickstart).



### Licensing and cost optimization

1. Contoso has existing licensing for their VMs, and will leverage the Azure Hybrid Benefit.  Contoso will convert the existing Azure VMs, to take advantage of this pricing.
2. Contoso will enable Azure Cost Management licensed by Cloudyn, a Microsoft subsidiary. It's a multi-cloud cost management solution that helps to utilize and manage Azure and other cloud resources. [Learn more](https://docs.microsoft.com/azure/cost-management/overview) about Azure Cost Management. 

## Conclusion

In this article, Contoso rehosted the SmartHotel app in Azure by migrating the app VMs to Azure VMs using the Site Recovery service. 


## Next steps

In the [next article](contoso-migration-rehost-vm-sql-ag.md) in the series, we'll show you how Contoso rehosts the SmartHotel app frontend VM on an Azure VM, and migrates the database to a SQL Server AlwaysOn Availability Group in Azure.
<|MERGE_RESOLUTION|>--- conflicted
+++ resolved
@@ -20,22 +20,6 @@
 
 **Article** | **Details** | **Status**
 --- | --- | ---
-<<<<<<< HEAD
-[Article 1: Overview](contoso-migration-overview.md) | Provides an overview of Contoso's migration strategy, the article series, and the sample apps we use. | Available
-[Article 2: Deploy an Azure infrastructure](contoso-migration-infrastructure.md) | Describes how Contoso prepares its on-premises and Azure infrastructure for migration. The same infrastructure is used for all migration articles. | Available
-[Article 3: Assess on-premises resources for migration to Azure](contoso-migration-assessment.md)  | Shows how Contoso runs an assessment of an on-premises two-tier SmartHotel app running on VMware. Contoso assesses app VMs with the [Azure Migrate](migrate-overview.md) service, and the app SQL Server database with the [Database Migration Assistant](https://docs.microsoft.com/sql/dma/dma-overview?view=sql-server-2017). | Available
-[Article 4: Rehost an app on Azure VMs and a SQL Managed Instance](contoso-migration-rehost-vm-sql-managed-instance.md) | Demonstrates how Contoso runs a lift-and-shift migration to Azure for the on-premises SmartHotel app. Contoso migrates the app frontend VM using [Azure Site Recovery](https://docs.microsoft.com/azure/site-recovery/site-recovery-overview), and the app database to a SQL Managed Instance, using the [Azure Database Migration Service](https://docs.microsoft.com/azure/dms/dms-overview). | Available
-Article 5: Rehost an app on Azure VMs | Shows how Contoso migrate the SmartHotel app VMs to Azure VMs, using the Site Recovery service. | This article.
-[Article 6: Rehost an app on Azure VMs and SQL Server Always On Availability Group](contoso-migration-rehost-vm-sql-ag.md) | Shows how Contoso migrates the SmartHotel app. Contoso uses Site Recovery to migrate the app VMs, and the Database Migration service to migrate the app database to a SQL Server cluster protected by an AlwaysOn availability group. | Available
-[Article 7: Rehost a Linux app on Azure VMs](contoso-migration-rehost-linux-vm.md) | Shows how Contoso does a lift-and-shift migration of the Linux osTicket app to Azure VMs, using Site Recovery | Available
-[Article 8: Rehost a Linux app on Azure VMs and Azure MySQL](contoso-migration-rehost-linux-vm-mysql.md) | Demonstrates how Contoso migrates the Linux osTicket app to Azure VMs using Site Recovery, and migrates the app database to an Azure MySQL Server instance using MySQL Workbench. | Available
-[Article 9: Refactor an app on Azure Web Apps and Azure SQL database](contoso-migration-refactor-web-app-sql.md) | Demonstrates how Contoso migrates the SmartHotel app to an Azure Web App, and migrates the app database to Azure SQL Server instance | Available
-[Article 10: Refactor a Linux app on Azure Web Apps and Azure MySQL](contoso-migration-refactor-linux-app-service-mysql.md) | Shows how Contoso migrates the Linux osTicket app to Azure Web Apps in multiple sites, integrated with GitHub for continuous delivery. They migrate the app database to an Azure MySQL instance. | Available
-[Article 11: Refactor TFS on Azure DevOps Services](contoso-migration-tfs-vsts.md) | Shows how Contoso migrates their on-premises Team Foundation Server (TFS) deployment by migrating it to Azure DevOps Services in Azure. | Available
-[Article 12: Rearchitect an app on Azure containers and Azure SQL Database](contoso-migration-rearchitect-container-sql.md) | Shows how Contoso migrates and rearchitects their SmartHotel app to Azure. They rearchitect the app web tier as a Windows container, and the app database in an Azure SQL Database. | Available
-[Article 13: Rebuild an app in Azure](contoso-migration-rebuild.md) | Shows how Contoso rebuild their SmartHotel app using a range of Azure capabilities and services, including App Services, Azure Kubernetes, Azure Functions, Cognitive services, and Cosmos DB. | Available
-
-=======
 [Article 1: Overview](contoso-migration-overview.md) | Overview of the article series, Contoso's migration strategy, and the sample apps that are used in the series. | Available
 [Article 2: Deploy Azure infrastructure](contoso-migration-infrastructure.md) | Contoso prepares its on-premises infrastructure and its Azure infrastructure for migration. The same infrastructure is used for all migration articles in the series. | Available
 [Article 3: Assess on-premises resources for migration to Azure](contoso-migration-assessment.md)  | Contoso runs an assessment of its on-premises SmartHotel app running on VMware. Contoso assesses app VMs using the Azure Migrate service, and the app SQL Server database using Data Migration Assistant. | Available
@@ -49,7 +33,6 @@
 [Article 11: Refactor TFS on VSTS](contoso-migration-tfs-vsts.md) | Contoso migrates its on-premises Team Foundation Server deployment to Visual Studio Team Services in Azure. | Available
 [Article 12: Rearchitect an app on Azure containers and Azure SQL Database](contoso-migration-rearchitect-container-sql.md) | Contoso migrates its SmartHotel app to Azure. Then, it rearchitects the app web tier as a Windows container running in Azure Service Fabric, and the database with Azure SQL Database. | Available
 [Article 13: Rebuild an app in Azure](contoso-migration-rebuild.md) | Contoso rebuilds its SmartHotel app by using a range of Azure capabilities and services, including Azure App Service, Azure Kubernetes Service (AKS), Azure Functions, Azure Cognitive Services, and Azure Cosmos DB. | Available
->>>>>>> 7e4fb504
 
 
 In this article, Contoso will migrate the two-tier Windows. NET SmartHotel app running on VMware VMs, to Azure. If you want to use this app, it's provided as open-source and you can download it from [github](https://github.com/Microsoft/SmartHotel360).
