--- conflicted
+++ resolved
@@ -84,13 +84,6 @@
     SHA1 | 1751849c1d709cdaef0b02a7350834a754b0e71d
     SHA256 | d093a940aebf6afdc6f616626049e97b1f9f70742a094511277c5f59eacc41ad
 
-    For the OVA version 1.0.8.49
-    **Algorithm** | **Hash value**
-    --- | ---
-    MD5 | cefd96394198b92870d650c975dbf3b8
-    SHA1 | 4367a1801cf79104b8cd801e4d17b70596481d6f
-    SHA256 | fda59f076f1d7bd3ebf53c53d1691cc140c7ed54261d0dc4ed0b14d7efef0ed9
-
 ## Create the collector VM
 
 Import the downloaded file to the vCenter Server.
@@ -128,10 +121,7 @@
     - Specify the name (FQDN) or IP address of the vCenter server.
     - In **User name** and **Password**, specify the read-only account credentials that the collector will use to discover VMs on the vCenter server.
     - In **Collection scope**, select a scope for VM discovery. The collector can only discover VMs within the specified scope. Scope can be set to a specific folder, datacenter, or cluster. It shouldn't contain more than 1000 VMs. 
-<<<<<<< HEAD
-=======
 
->>>>>>> 10208a0e
 6. In **Specify migration project**, specify the Azure Migrate project ID and key that you copied from the portal. If didn't copy them, open the Azure portal from the collector VM. In the project **Overview** page, click **Discover Machines**, and copy the values.  
 7. In **View collection progress**, monitor discovery, and check that metadata collected from the VMs is in scope. The collector provides an approximate discovery time.
 
