---
title: Discover and assess on-premises VMware VMs for migration to Azure with Azure Migrate | Microsoft Docs
description: Describes how to discover and assess on-premises VMware VMs for migration to Azure, using the Azure Migrate service. 
author: rayne-wiselman
ms.service: azure-migrate
ms.topic: tutorial
ms.date: 12/20/2017
ms.author: raynew
---

# Discover and assess on-premises VMware VMs for migration to Azure

The [Azure Migrate](migrate-overview.md) services assesses on-premises workloads for migration to Azure.

In this tutorial, you learn how to:

> [!div class="checklist"]
> * Create an Azure Migrate project.
> * Set up an on-premises collector virtual machine (VM), to discover on-premises VMware VMs for assessment.
> * Group VMs and create an assessment.


If you don't have an Azure subscription, create a [free account](https://azure.microsoft.com/pricing/free-trial/) before you begin.


## Prerequisites

- **VMware**: The VMs that you plan to migrate must be managed by a vCenter Server running version 5.5, 6.0, or 6.5. Additionally, you need one ESXi host running version 5.0 or higher to deploy the collector VM. 
 
> [!NOTE]
> Support for Hyper-V is in our roadmap and will be enabled soon. 

- **vCenter Server account**: You need a read-only account to access the vCenter Server. Azure Migrate uses this account to discover the on-premises VMs.
- **Permissions**: On the vCenter Server, you need permissions to create a VM by importing a file in .OVA format. 
- **Statistics settings**: The statistics settings for the vCenter Server should be set to level 3 before you start deployment. If lower than level 3, assessment will work, but performance data for storage and network isn't collected. The size recommendations in this case will be done based on performance data for CPU and memory and configuration data for disk and network adapters. 

## Log in to the Azure portal
Log in to the [Azure portal](https://portal.azure.com).

## Create a project

1. In the Azure portal, click **Create a resource**.
2. Search for **Azure Migrate**, and select the service **Azure Migrate (preview)** in the search results. Then click **Create**.
3. Specify a project name, and the Azure subscription for the project.
4. Create a new resource group.
5. Specify the location in which to create the project, then click **Create**. You can only create an Azure Migrate project in the West Central US region for this preview. However, you can still plan your migration for any target Azure location. The location specified for the project is only used to store the metadata gathered from on-premises VMs. 

    ![Azure Migrate](./media/tutorial-assessment-vmware/project-1.png)
    


## Download the collector appliance

Azure Migrate creates an on-premises VM known as the collector appliance. This VM discovers on-premises VMware VMs, and sends metadata about them to the Azure Migrate service. To set up the collector appliance, you download an .OVA file, and import it to the on-premises vCenter server to create the VM.

1. In the Azure Migrate project, click **Getting Started** > **Discover & Assess** > **Discover Machines**.
2. In **Discover machines**, click **Download**, to download the .OVA file.
3. In **Copy project credentials**, copy the project ID and key. You need these when you configure the collector.

    ![Download .ova file](./media/tutorial-assessment-vmware/download-ova.png)

### Verify the collector appliance

Check that the .OVA file is secure, before you deploy it.

1. On the machine to which you downloaded the file, open an administrator command window.
2. Run the following command to generate the hash for the OVA:
    - ```C:\>CertUtil -HashFile <file_location> [Hashing Algorithm]```
    - Example usage: ```C:\>CertUtil -HashFile C:\AzureMigrate\AzureMigrate.ova SHA256```
3. The generated hash should match these settings.
    
    For the OVA version 1.0.8.38
    **Algorithm** | **Hash value**
    --- | ---
    MD5 | dd27dd6ace28f9195a2b5d52a4003067 
    SHA1 | d2349e06a5d4693fc2a1c0619591b9e45c36d695
    SHA256 | 1492a0c6d6ef76e79269d5cd6f6a22f336341e1accbc9e3dfa5dad3049be6798

    For the OVA version 1.0.8.40
    **Algorithm** | **Hash value**
    --- | ---
    MD5 | afbae5a2e7142829659c21fd8a9def3f
    SHA1 | 1751849c1d709cdaef0b02a7350834a754b0e71d
    SHA256 | d093a940aebf6afdc6f616626049e97b1f9f70742a094511277c5f59eacc41ad

## Create the collector VM

Import the downloaded file to the vCenter Server.

1. In the vSphere Client console, click **File** > **Deploy OVF Template**.

    ![Deploy OVF](./media/tutorial-assessment-vmware/vcenter-wizard.png)

2. In the Deploy OVF Template Wizard > **Source**, specify the location of the .ova file.
3. In **Name** and **Location**, specify a friendly name for the collector VM, and the inventory object in which the VM
will be hosted.
5. In **Host/Cluster**, specify the host or cluster on which the collector VM will run.
7. In storage, specify the storage destination for the collector VM.
8. In **Disk Format**, specify the disk type and size.
9. In **Network Mapping**, specify the network to which the collector VM will connect. The network needs internet connectivity, to send metadata to Azure. 
10. Review and confirm the settings, then click **Finish**.

## Run the collector to discover VMs

1. In the vSphere Client console, right-click the VM > **Open Console**.
2. Provide the language, time zone and password preferences for the appliance.
3. On the desktop, click the **Run collector** shortcut.
4. In the Azure Migrate Collector, open **Set up prerequisites**.
    - Accept the license terms, and read the third-party information.
    - The collector checks that the VM has internet access.
    - If the VM accesses the internet via a proxy, click **Proxy settings**, and specify the proxy address and listening port. Specify credentials if the proxy needs authentication.

    > [!NOTE]
    > The proxy address needs to be entered in the form http://ProxyIPAddress or http://ProxyFQDN. Only HTTP proxy is supported.

    - The collector checks that the collectorservice is running. The service is installed by default on the collector VM.
    - Download and install the VMware PowerCLI.
<<<<<<< HEAD
. In **Specify vCenter Server details**, do the following:
=======
5. In **Discover Machines**, do the following:
>>>>>>> 1fea62b8
    - Specify the name (FQDN) or IP address of the vCenter server.
    - In **User name** and **Password**, specify the read-only account credentials that the collector will use to discover VMs on the vCenter server.
    - In **Collection scope**, select a scope for VM discovery. The collector can only discover VMs within the specified scope. Scope can be set to a specific folder, datacenter, or cluster. It shouldn't contain more than 1000 VMs. 
    - In **Tag category for grouping**, select **None**.
<<<<<<< HEAD
1. In **Specify migration project**, specify the Azure Migrate project ID and key that you copied from the portal. If didn't copy them, open the Azure portal from the collector VM. In the project **Overview** page, click **Discover Machines**, and copy the values.  
2. In **View collection progress**, monitor discovery, and check that metadata collected from the VMs is in scope. The collector provides an approximate discovery time.
=======
6. In **Select Project**, specify the Azure Migrate project ID and key that you copied from the portal. If didn't copy them, open the Azure portal from the collector VM. In the project **Overview** page, click **Discover Machines**, and copy the values.
7. In **Complete Discovery**, monitor discovery, and check that metadata collected from the VMs is in scope. The collector provides an approximate discovery time.
>>>>>>> 1fea62b8

> [!NOTE]
> The collector only supports "English (United States)" as the operating system language and the collector interface language. Support for more languages is coming soon.


### Verify VMs in the portal

Discovery time depends on how many VMs you are discovering. Typically, for 100 VMs, after the collector finishes running it takes around an hour for discovery to finish. 

1. In the Migration Planner project, click **Manage** > **Machines**.
2. Check that the VMs you want to discover appear in the portal.


## Create and view an assessment

After VMs are discovered, you group them and create an assessment. 

1. In the project **Overview** page, click **+Create assessment**.
2. Click **View all** to review the assessment properties.
3. Create the group, and specify a group name.
4. Select the machines that you want to add to the group.
5. Click **Create Assessment**, to create the group and the assessment.
6. After the assessment is created, view it in **Overview** > **Dashboard**.
7. Click **Export assessment**, to download it as an Excel file.

### Sample assessment

Here's an example assessment report. It includes information about whether VMs are compatible for Azure, and estimated monthly costs. 

![Assessment report](./media/tutorial-assessment-vmware/assessment-report.png)

#### Azure readiness

This view shows the readiness status for each machine.

- For VMs that are ready, Azure Migrate recommends a VM size in Azure.
- For VMs that aren't ready, Azure Migrate explains why, and provides remediation steps.
- Azure Migrate suggests tools that you can use for the migration. If the machine is suitable for lift and shift migration, the Azure Site Recovery service is recommended. If it's a database machine, the Azure Database Migration Service is recommended.

  ![Assessment readiness](./media/tutorial-assessment-vmware/assessment-suitability.png)  

#### Monthly cost estimate

This view shows the total compute and storage cost of running the VMs in Azure along with the details for each machine. Cost estimates are calculated using the performance-based size recommendations for a machine and its disks, and the assessment properties. 

> [!NOTE]
> The cost estimation provided by Azure Migrate is for running the on-premises VMs as Azure Infrastructure as a service (IaaS) VMs. Azure Migrate does not consider any Platform as a service (PaaS) or Software as a service (SaaS) costs. 

Estimated monthly costs for compute and storage are aggregated for all VMs in the group. 

![Assessment VM cost](./media/tutorial-assessment-vmware/assessment-vm-cost.png) 

You can drill down to see details for a specific machine.

![Assessment VM cost](./media/tutorial-assessment-vmware/assessment-vm-drill.png) 

## Next steps

- [Learn](how-to-scale-assessment.md) how to discover and assess a large VMware environment.
- Learn how to create high-confidence assessment groups using [machine dependency mapping](how-to-create-group-machine-dependencies.md)
- [Learn more](concepts-assessment-calculation.md) about how assessments are calculated.<|MERGE_RESOLUTION|>--- conflicted
+++ resolved
@@ -115,22 +115,14 @@
 
     - The collector checks that the collectorservice is running. The service is installed by default on the collector VM.
     - Download and install the VMware PowerCLI.
-<<<<<<< HEAD
-. In **Specify vCenter Server details**, do the following:
-=======
-5. In **Discover Machines**, do the following:
->>>>>>> 1fea62b8
+
+5. In **Specify vCenter Server details**, do the following:
     - Specify the name (FQDN) or IP address of the vCenter server.
     - In **User name** and **Password**, specify the read-only account credentials that the collector will use to discover VMs on the vCenter server.
     - In **Collection scope**, select a scope for VM discovery. The collector can only discover VMs within the specified scope. Scope can be set to a specific folder, datacenter, or cluster. It shouldn't contain more than 1000 VMs. 
     - In **Tag category for grouping**, select **None**.
-<<<<<<< HEAD
-1. In **Specify migration project**, specify the Azure Migrate project ID and key that you copied from the portal. If didn't copy them, open the Azure portal from the collector VM. In the project **Overview** page, click **Discover Machines**, and copy the values.  
-2. In **View collection progress**, monitor discovery, and check that metadata collected from the VMs is in scope. The collector provides an approximate discovery time.
-=======
-6. In **Select Project**, specify the Azure Migrate project ID and key that you copied from the portal. If didn't copy them, open the Azure portal from the collector VM. In the project **Overview** page, click **Discover Machines**, and copy the values.
-7. In **Complete Discovery**, monitor discovery, and check that metadata collected from the VMs is in scope. The collector provides an approximate discovery time.
->>>>>>> 1fea62b8
+6. In **Specify migration project**, specify the Azure Migrate project ID and key that you copied from the portal. If didn't copy them, open the Azure portal from the collector VM. In the project **Overview** page, click **Discover Machines**, and copy the values.  
+7. In **View collection progress**, monitor discovery, and check that metadata collected from the VMs is in scope. The collector provides an approximate discovery time.
 
 > [!NOTE]
 > The collector only supports "English (United States)" as the operating system language and the collector interface language. Support for more languages is coming soon.
