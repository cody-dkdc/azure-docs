--- conflicted
+++ resolved
@@ -44,21 +44,6 @@
 
 **Article** | **Details** | **Status**
 --- | --- | ---
-<<<<<<< HEAD
-Article 1: Overview | Provides an overview of Contoso's migration strategy, the article series, and the sample apps we use. | This article.
-[Article 2: Deploy Azure infrastructure](contoso-migration-infrastructure.md) | Describes how Contoso prepares its on-premises and Azure infrastructure for migration. The same infrastructure is used for all migration articles. | Available
-[Article 3: Assess on-premises resources for migration to Azure](contoso-migration-assessment.md)  | Shows how Contoso runs an assessment of an on-premises two-tier SmartHotel app running on VMware. Contoso assesses app VMs with the [Azure Migrate](migrate-overview.md) service, and the app SQL Server database with the Database Migration Assistant. | Available
-[Article 4: Rehost an app on Azure VMs and a SQL Managed Instance](contoso-migration-rehost-vm-sql-managed-instance.md) | Demonstrates how Contoso runs a lift-and-shift migration to Azure for the on-premises SmartHotel app. Contoso migrates the app frontend VM using Azure Site Recovery, and the app database to a SQL Managed Instance, using the Azure Database Migration Service. | Available
-[Article 5: Rehost an app on Azure VMs](contoso-migration-rehost-vm.md) | Shows how Contoso migrate the SmartHotel app VMs to Azure VMs, using the Azure Site Recovery service. | Available
-[Article 6: Rehost an app on Azure VMs and SQL Server Always On Availability Group](contoso-migration-rehost-vm-sql-ag.md) | Shows how Contoso migrates the SmartHotel app using Azure Site Recovery to migrate the app VMs, and the Azure Database Migration Service to migrate the app database to a SQL Server cluster protected by an AlwaysOn Availability Group. | Available
-[Article 7: Rehost a Linux app on Azure VMs](contoso-migration-rehost-linux-vm.md) | Shows how Contoso does a lift-and-shift migration of the Linux osTicket app to Azure VMs, using Azure Site Recovery | Available
-[Article 8: Rehost a Linux app on Azure VMs and Azure MySQL](contoso-migration-rehost-linux-vm-mysql.md) | Demonstrates how Contoso migrates the Linux osTicket app to Azure VMs using Azure Site Recovery, and migrates the app database to an Azure MySQL Server instance using MySQL Workbench. | Available
-[Article 9: Refactor an app on Azure Web Apps and Azure SQL database](contoso-migration-refactor-web-app-sql.md) | Demonstrates how Contoso migrates the SmartHotel app to an Azure Web App, and migrates the app database to an Azure SQL Server instance | Available
-[Article 10: Refactor a Linux app on Azure Web Apps and Azure MySQL](contoso-migration-refactor-linux-app-service-mysql.md) | Shows how Contoso migrates the Linux osTicket app to an Azure Web App in multiple sites, integrated with GitHub for continuous delivery. They migrate the app database to an Azure MySQL Server instance. | Available
-[Article 11: Refactor TFS on Azure DevOps Services](contoso-migration-tfs-vsts.md) | Shows how Contoso migrates their on-premises Team Foundation Server (TFS) deployment by migrating it to Azure DevOps Services in Azure. | Available
-[Article 12: Rearchitect an app on Azure Containers and Azure SQL Database](contoso-migration-rearchitect-container-sql.md) | Shows how Contoso migrates and rearchitects their SmartHotel app to Azure. They rearchitect the app web tier as a Windows container, and the app database in an Azure SQL Database. | Available
-[Article 13: Rebuild an app in Azure](contoso-migration-rebuild.md) | Shows how Contoso rebuild their SmartHotel app using a range of Azure capabilities and services, including App Services, Azure Kubernetes, Azure Functions, Cognitive Services, and Cosmos DB. | Available
-=======
 Article 1: Overview | Overview of the article series, Contoso's migration strategy, and the sample apps that are used in the series. | This article
 [Article 2: Deploy Azure infrastructure](contoso-migration-infrastructure.md) | Contoso prepares its on-premises infrastructure and its Azure infrastructure for migration. The same infrastructure is used for all migration articles in the series. | Available
 [Article 3: Assess on-premises resources for migration to Azure](contoso-migration-assessment.md)  | Contoso runs an assessment of its on-premises SmartHotel app running on VMware. Contoso assesses app VMs using the Azure Migrate service, and the app SQL Server database using Data Migration Assistant. | Available
@@ -75,7 +60,6 @@
 
 In this article Contoso sets up all the infrastructure elements it needs to complete all migration scenarios. 
 
->>>>>>> 7e4fb504
 
 
 
