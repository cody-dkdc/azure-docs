--- conflicted
+++ resolved
@@ -59,19 +59,11 @@
    a.    In an administrator Windows PowerShell window, run the following command:
      ```armclient login```
 
-<<<<<<< HEAD
-  This opens the Azure login pop-up where you need to log in to Azure.
-=======
-   This opens the Azure login pop-up where you need to logon to Azure.
->>>>>>> 512a711e
+        This opens the Azure login pop-up where you need to log in to Azure.
 
    b.    In the same PowerShell window, run the following command to get the download URL for the assessment report (replace the URI parameters with the appropriate values, sample API request below)
 
-<<<<<<< HEAD
        ```armclient POST https://management.azure.com/subscriptions/{subscriptionID}/resourceGroups/{resourceGroupName}/providers/Microsoft.Migrate/projects/{projectName}/groups/{groupName}/assessments/{assessmentName}/downloadUrl?api-version=2018-02-02```
-=======
-      ```armclient POST https://management.azure.com/subscriptions/{subscriptionId}/resourceGroups/{resourceGroupName}/providers/Microsoft.Migrate/projects/{projectName}/groups/{groupName}/assessments/{assessmentName}/downloadUrl?api-version=2018-02-02```
->>>>>>> 512a711e
 
       Sample request and output:
 
