--- conflicted
+++ resolved
@@ -39,15 +39,12 @@
       items:
         - name: Install the Terraform Visual Studio Code extension
           href: terraform-vscode-extension.md
-<<<<<<< HEAD
         - name: Create a Terraform base template using Yeoman
           href: terraform-vscode-module-generator.md
 - name: Concepts
   items:
     - name: Azure Cloud Shell integration
       href: terraform-cloud-shell.md 
-=======
->>>>>>> fa969f6b
 - name: Samples
   items:
     - name: Configuration templates
