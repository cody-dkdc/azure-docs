---
title: Integrating Apache Spark with Azure Event Hubs | Microsoft Docs
description: Integrate with Apache Spark to enable Structured Streaming with Event Hubs
services: event-hubs
documentationcenter: na
author: ShubhaVijayasarathy
manager: timlt
editor: ''

ms.service: event-hubs
ms.devlang: java
ms.topic: article
ms.tgt_pltfrm: na
ms.workload: na
ms.date: 03/05/2018
ms.author: shvija;sethm;sagrewal

---

# Integrating Apache Spark with Azure Event Hubs

Azure Event Hubs seamlessly integrates with [Apache Spark](https://spark.apache.org/) to make building distributed streaming applications easy. This integration supports [Spark Core](http://spark.apache.org/docs/latest/rdd-programming-guide.html), [Spark Streaming](http://spark.apache.org/docs/latest/streaming-programming-guide.html), [Structured Streaming](https://spark.apache.org/docs/latest/structured-streaming-programming-guide.html). The Event Hubs connector for Apache Spark is available on [GitHub](https://github.com/Azure/azure-event-hubs-spark). This library is also available for use in Maven projects from the [Maven Central Repository](http://search.maven.org/#artifactdetails%7Ccom.microsoft.azure%7Cazure-eventhubs-spark_2.11%7C2.1.6%7C).

This article shows you how to make a continuous application in [Azure Databricks](https://azure.microsoft.com/services/databricks/). While this article uses [Azure Databricks](https://azure.microsoft.com/services/databricks/), Spark Clusters are also available with [HDInsight](../hdinsight/spark/apache-spark-overview.md).

The following example uses two Scala notebooks: one for streaming events from an event hub and another for sending events back to it.

## Prerequisites

* An Azure subscription. If you do not have one, [create a free account](https://azure.microsoft.com/free/?ref=microsoft.com&utm_source=microsoft.com&utm_medium=docs&utm_campaign=visualstudio)
* An Event Hubs instance. If you do not have one, [create one](event-hubs-create.md)
* An [Azure Databricks](https://azure.microsoft.com/services/databricks/) instance. If you do not have one, [create one](../azure-databricks/quickstart-create-databricks-workspace-portal.md)
* [Create a library using maven coordinate](https://docs.databricks.com/user-guide/libraries.html#upload-a-maven-package-or-spark-package): `com.microsoft.azure:azure‐eventhubs‐spark_2.11:2.3.0`

Stream events from your Event Hub using the following code:

```scala
import org.apache.spark.eventhubs._

// To connect to an event hub, EntityPath is required as part of the connection string.
// Here, we assume that the connection string from the Azure portal does not have the EntityPath part.
val connectionString = ConnectionStringBuilder("{EVENT HUB CONNECTION STRING FROM AZURE PORTAL}")
  .setEventHubName("{EVENT HUB NAME}")
  .build 
val ehConf = EventHubsConf(connectionString)
  .setStartingPosition(EventPosition.fromEndOfStream)

// Create a stream that reads data from the specified Event Hub.
val reader = spark.readStream
  .format("eventhubs")
  .options(ehConf.toMap)
  .load()
val eventhubs = reader.select($"body" cast "string")

<<<<<<< HEAD
// Output using Console Sink
val query = eventhubs.writeStream
  .format("console")
  .outputMode("append")
query.start().awaitTermintation()
=======
// Select the body column and cast it to a string.
val eventhubs = reader.select($"body" cast "string")

eventhubs.writeStream
  .format("console")
  .outputMode("append")
  .start()
  .awaitTermination()
>>>>>>> 1bc0a94d
```
The following example code sends events to your event hub with the Spark batch APIs. You can also write a streaming query to send events to the event hub.

```scala
import org.apache.spark.eventhubs._
import org.apache.spark.sql.functions._

// To connect to an event hub, EntityPath is required as part of the connection string.
// Here, we assume that the connection string from the Azure portal does not have the EntityPath part.
val connectionString = ConnectionStringBuilder("{EVENT HUB CONNECTION STRING FROM AZURE PORTAL}")
  .setEventHubName("{EVENT HUB NAME}")
  .build
val ehConf = EventHubsConf(connectionString)

// Create random strings as the body of the message.
val bodyColumn = concat(lit("random nunmber: "), rand()).as("body")

// Write 200 rows to the specified event hub.
val df = spark.range(200).select(bodyColumn)
df.write
  .format("eventhubs")
  .options(eventHubsConf.toMap)
  .save() 
```

## Next steps

Now you know how to set up a scalable, fault-tolerant stream using the Event Hubs Connector for Apache Spark. Learn more about using Event Hubs with Structured Streaming and Spark Streaming by following these links:

* [Structured Streaming + Azure Event Hubs Integration Guide](https://github.com/Azure/azure-event-hubs-spark/blob/master/docs/structured-streaming-eventhubs-integration.md)
* [Spark Streaming + Event Hubs Integration Guide](https://github.com/Azure/azure-event-hubs-spark/blob/master/docs/spark-streaming-eventhubs-integration.md)<|MERGE_RESOLUTION|>--- conflicted
+++ resolved
@@ -52,22 +52,11 @@
   .load()
 val eventhubs = reader.select($"body" cast "string")
 
-<<<<<<< HEAD
-// Output using Console Sink
-val query = eventhubs.writeStream
-  .format("console")
-  .outputMode("append")
-query.start().awaitTermintation()
-=======
-// Select the body column and cast it to a string.
-val eventhubs = reader.select($"body" cast "string")
-
 eventhubs.writeStream
   .format("console")
   .outputMode("append")
   .start()
   .awaitTermination()
->>>>>>> 1bc0a94d
 ```
 The following example code sends events to your event hub with the Spark batch APIs. You can also write a streaming query to send events to the event hub.
 
