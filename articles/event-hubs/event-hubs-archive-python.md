--- conflicted
+++ resolved
@@ -13,22 +13,14 @@
 ms.tgt_pltfrm: na
 ms.devlang: na
 ms.topic: article
-<<<<<<< HEAD
-ms.date: 12/13/2016
-=======
 ms.date: 01/12/2017
->>>>>>> e8cfaf0d
 ms.author: darosa;sethm
 
 ---
 # Event Hubs Archive walkthrough: Python
 Event Hubs Archive is a new feature of Event Hubs that enables you to automatically deliver the streaming data in your Event Hub to an Azure Blob Storage account of your choice. This makes it easy to perform batch processing on real-time streaming data. This article describes how to use Event Hubs Archive with Python. For more information about Event Hubs Archive, see the [overview article](event-hubs-archive-overview.md).
 
-<<<<<<< HEAD
-This sample uses the Azure Python SDK to demonstrate the Archive feature. The sender.py program sends simulated environmental telemetry to Event Hubs in JSON format. The Event Hub is configured to use the Archive feature to write this data to blob storage in batches. The archivereader.py app then reads these blobs and creates an append file per device, then writes the data into .csv files.
-=======
 This sample uses the [Azure Python SDK](https://azure.microsoft.com/develop/python/) to demonstrate the Archive feature. The sender.py program sends simulated environmental telemetry to Event Hubs in JSON format. The Event Hub is configured to use the Archive feature to write this data to blob storage in batches. The archivereader.py app then reads these blobs and creates an append file per device, then writes the data into .csv files.
->>>>>>> e8cfaf0d
 
 What will be accomplished
 
@@ -42,20 +34,13 @@
 
 - Python 2.7.x
 - An Azure subscription
-<<<<<<< HEAD
-=======
 - An active [Event Hubs namespace and Event Hub.](event-hubs-create.md)
->>>>>>> e8cfaf0d
 
 [!INCLUDE [create-account-note](../../includes/create-account-note.md)]
 
 ## Create an Azure Storage account
 1. Log on to the [Azure portal][Azure portal].
-<<<<<<< HEAD
-2. In the left navigation pane of the portal, click **New**, then click **Data + Storage**, and then click **Storage Account**.
-=======
 2. In the left navigation pane of the portal, click **New**, then click **Storage**, and then click **Storage Account**.
->>>>>>> e8cfaf0d
 3. Complete the fields in the storage account blade and then click **Create**.
    
    ![][1]
