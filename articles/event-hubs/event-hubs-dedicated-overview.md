---
title: Overview of Azure Event Hubs Dedicated capacity | Microsoft Docs
description: Overview of Microsoft Azure Event Hubs Dedicated capacity.
services: event-hubs
documentationcenter: na
author: sethmanheim
manager: timlt
editor: ''

ms.assetid:
ms.service: event-hubs
ms.workload: na
ms.tgt_pltfrm: na
ms.devlang: na
ms.topic: article
ms.date: 02/01/2017
ms.author: sethm;babanisa

---

# Overview of Event Hubs Dedicated

*Event Hubs Dedicated* capacity offers single-tenant deployments for customers with the most demanding requirements. At full scale, Azure Event Hubs can ingress over 2 million events per second or up to 2 GB per second of telemetry with fully durable storage and sub-second latency. This also enables integrated solutions by processing real-time and batch on the same system. With Event Hubs Archive included in the offering, you can reduce the complexity of your solution by having a single stream support both real-time and batch-based pipelines.

The following table compares the available service tiers of Event Hubs. The Event Hubs Dedicated offering is a fixed monthly price, compared to usage pricing for most features of Standard and Basic. The Dedicated tier offers the features of the Standard plan, but with enterprise scale capacity for customers with demanding workloads. 

| Feature | Basic | Standard | Dedicated |
| --- |:---:|:---:|:---:|
| Ingress events | Pay per million events | Pay per million events | Included |
| Throughput unit (1 MB/sec ingress, 2 MB/sec egress) | Pay per hour | Pay per hour | Included |
| Message Size | 256 KB | 256 KB | 1 MB |
| Publisher policies | N/A | Yes | Yes |	 
| Consumer groups | 1 - default | 20 | 20 |
| Message replay | Yes | Yes | Yes |
| Maximum throughput units | 20 | 20 (flexible to 100)	| 1 CU≈200 |
| Brokered connections | 100 included | 1,000 included | 100 K included |
| Additional Brokered connections | N/A | Yes | Yes |
| Message Retention | 1 day included | 1 day included | Up to 7 days included |
| Archive (Preview) | N/A	| Pay per hour | Included |

## Benefits of Event Hubs Dedicated capacity

The following benefits are available when using Event Hubs Dedicated:

* Single tenant hosting with no noise from other tenants.
* Message size increases to 1 MB as compared to 256 KB for Standard and Basic.
* Repeatable performance every time.
* Guaranteed capacity to meet your burst needs.
* Scalable between 1 and 8 capacity units (CU) – providing up to 2 million ingress events per second.
  * CUs manage the scale for Event Hubs Dedicated, where each CU can provide approximately the equivalent of 200 throughput units (TU).
* Zero maintenance: we manage load balancing, OS updates, security patches, and partitioning.
* Fixed monthly pricing.

Event Hubs Dedicated also removes some of the throughput limitations of the Standard offering. Throughput units in Basic and Standard tiers entitle you to 1000 events per second or 1 MBps of ingress per TU and double that amount of egress. The Dedicated scale offering has no restrictions on ingress and egress event counts. These limits are governed only by the processing capacity of the purchased Event Hubs.

This service is targeted at the largest telemetry users and is available to customers with an enterprise agreement.

## How to onboard

The Event Hubs Dedicated platform is offered to the public through an enterprise agreement with varying sizes of CUs. Each CU provides approximately the equivalent of 200 throughput units and is billed at $31 per hour. You can scale your capacity up or down throughout the month to meet your needs by adding or removing CUs. The dedicated plan is unique in that you will experience a more hands-on onboarding from the Event Hubs product team to get the flexible deployment that is right for you. 

## Next steps
Contact your Microsoft sales representative or Microsoft Support to get additional details about Event Hubs Dedicated Capacity. You can also learn more about Event Hubs by visiting the following links:

<<<<<<< HEAD
* [Dedicated Event Hubs pricing](https://azure.microsoft.com/en-us/pricing/details/event-hubs/)
* [Event Hubs overview](event-hubs-what-is-event-hubs.md)
* [Event Hubs FAQ](event-hubs-faq.md)
=======
For detailed information about pricing, visit the following links:

- [Event Hubs Dedicated pricing](https://azure.microsoft.com/en-us/pricing/details/event-hubs/). You can also contact your Microsoft sales representative or Microsoft Support to get additional details about Event Hubs Dedicated capacity.
- The [Event Hubs FAQ](event-hubs-faq.md) contains pricing information and answers some frequently asked questions about Event Hubs. 
>>>>>>> e8ef9f9e
<|MERGE_RESOLUTION|>--- conflicted
+++ resolved
@@ -1,74 +1,68 @@
----
-title: Overview of Azure Event Hubs Dedicated capacity | Microsoft Docs
-description: Overview of Microsoft Azure Event Hubs Dedicated capacity.
-services: event-hubs
-documentationcenter: na
-author: sethmanheim
-manager: timlt
-editor: ''
-
-ms.assetid:
-ms.service: event-hubs
-ms.workload: na
-ms.tgt_pltfrm: na
-ms.devlang: na
-ms.topic: article
-ms.date: 02/01/2017
-ms.author: sethm;babanisa
-
----
-
-# Overview of Event Hubs Dedicated
-
-*Event Hubs Dedicated* capacity offers single-tenant deployments for customers with the most demanding requirements. At full scale, Azure Event Hubs can ingress over 2 million events per second or up to 2 GB per second of telemetry with fully durable storage and sub-second latency. This also enables integrated solutions by processing real-time and batch on the same system. With Event Hubs Archive included in the offering, you can reduce the complexity of your solution by having a single stream support both real-time and batch-based pipelines.
-
-The following table compares the available service tiers of Event Hubs. The Event Hubs Dedicated offering is a fixed monthly price, compared to usage pricing for most features of Standard and Basic. The Dedicated tier offers the features of the Standard plan, but with enterprise scale capacity for customers with demanding workloads. 
-
-| Feature | Basic | Standard | Dedicated |
-| --- |:---:|:---:|:---:|
-| Ingress events | Pay per million events | Pay per million events | Included |
-| Throughput unit (1 MB/sec ingress, 2 MB/sec egress) | Pay per hour | Pay per hour | Included |
-| Message Size | 256 KB | 256 KB | 1 MB |
-| Publisher policies | N/A | Yes | Yes |	 
-| Consumer groups | 1 - default | 20 | 20 |
-| Message replay | Yes | Yes | Yes |
-| Maximum throughput units | 20 | 20 (flexible to 100)	| 1 CU≈200 |
-| Brokered connections | 100 included | 1,000 included | 100 K included |
-| Additional Brokered connections | N/A | Yes | Yes |
-| Message Retention | 1 day included | 1 day included | Up to 7 days included |
-| Archive (Preview) | N/A	| Pay per hour | Included |
-
-## Benefits of Event Hubs Dedicated capacity
-
-The following benefits are available when using Event Hubs Dedicated:
-
-* Single tenant hosting with no noise from other tenants.
-* Message size increases to 1 MB as compared to 256 KB for Standard and Basic.
-* Repeatable performance every time.
-* Guaranteed capacity to meet your burst needs.
-* Scalable between 1 and 8 capacity units (CU) – providing up to 2 million ingress events per second.
-  * CUs manage the scale for Event Hubs Dedicated, where each CU can provide approximately the equivalent of 200 throughput units (TU).
-* Zero maintenance: we manage load balancing, OS updates, security patches, and partitioning.
-* Fixed monthly pricing.
-
-Event Hubs Dedicated also removes some of the throughput limitations of the Standard offering. Throughput units in Basic and Standard tiers entitle you to 1000 events per second or 1 MBps of ingress per TU and double that amount of egress. The Dedicated scale offering has no restrictions on ingress and egress event counts. These limits are governed only by the processing capacity of the purchased Event Hubs.
-
-This service is targeted at the largest telemetry users and is available to customers with an enterprise agreement.
-
-## How to onboard
-
-The Event Hubs Dedicated platform is offered to the public through an enterprise agreement with varying sizes of CUs. Each CU provides approximately the equivalent of 200 throughput units and is billed at $31 per hour. You can scale your capacity up or down throughout the month to meet your needs by adding or removing CUs. The dedicated plan is unique in that you will experience a more hands-on onboarding from the Event Hubs product team to get the flexible deployment that is right for you. 
-
-## Next steps
-Contact your Microsoft sales representative or Microsoft Support to get additional details about Event Hubs Dedicated Capacity. You can also learn more about Event Hubs by visiting the following links:
-
-<<<<<<< HEAD
-* [Dedicated Event Hubs pricing](https://azure.microsoft.com/en-us/pricing/details/event-hubs/)
-* [Event Hubs overview](event-hubs-what-is-event-hubs.md)
-* [Event Hubs FAQ](event-hubs-faq.md)
-=======
-For detailed information about pricing, visit the following links:
-
-- [Event Hubs Dedicated pricing](https://azure.microsoft.com/en-us/pricing/details/event-hubs/). You can also contact your Microsoft sales representative or Microsoft Support to get additional details about Event Hubs Dedicated capacity.
-- The [Event Hubs FAQ](event-hubs-faq.md) contains pricing information and answers some frequently asked questions about Event Hubs. 
->>>>>>> e8ef9f9e
+---
+title: Overview of Azure Event Hubs Dedicated capacity | Microsoft Docs
+description: Overview of Microsoft Azure Event Hubs Dedicated capacity.
+services: event-hubs
+documentationcenter: na
+author: sethmanheim
+manager: timlt
+editor: ''
+
+ms.assetid:
+ms.service: event-hubs
+ms.workload: na
+ms.tgt_pltfrm: na
+ms.devlang: na
+ms.topic: article
+ms.date: 02/01/2017
+ms.author: sethm;babanisa
+
+---
+
+# Overview of Event Hubs Dedicated
+
+*Event Hubs Dedicated* capacity offers single-tenant deployments for customers with the most demanding requirements. At full scale, Azure Event Hubs can ingress over 2 million events per second or up to 2 GB per second of telemetry with fully durable storage and sub-second latency. This also enables integrated solutions by processing real-time and batch on the same system. With Event Hubs Archive included in the offering, you can reduce the complexity of your solution by having a single stream support both real-time and batch-based pipelines.
+
+The following table compares the available service tiers of Event Hubs. The Event Hubs Dedicated offering is a fixed monthly price, compared to usage pricing for most features of Standard and Basic. The Dedicated tier offers the features of the Standard plan, but with enterprise scale capacity for customers with demanding workloads. 
+
+| Feature | Basic | Standard | Dedicated |
+| --- |:---:|:---:|:---:|
+| Ingress events | Pay per million events | Pay per million events | Included |
+| Throughput unit (1 MB/sec ingress, 2 MB/sec egress) | Pay per hour | Pay per hour | Included |
+| Message Size | 256 KB | 256 KB | 1 MB |
+| Publisher policies | N/A | Yes | Yes |	 
+| Consumer groups | 1 - default | 20 | 20 |
+| Message replay | Yes | Yes | Yes |
+| Maximum throughput units | 20 | 20 (flexible to 100)	| 1 CU≈200 |
+| Brokered connections | 100 included | 1,000 included | 100 K included |
+| Additional Brokered connections | N/A | Yes | Yes |
+| Message Retention | 1 day included | 1 day included | Up to 7 days included |
+| Archive (Preview) | N/A	| Pay per hour | Included |
+
+## Benefits of Event Hubs Dedicated capacity
+
+The following benefits are available when using Event Hubs Dedicated:
+
+* Single tenant hosting with no noise from other tenants.
+* Message size increases to 1 MB as compared to 256 KB for Standard and Basic.
+* Repeatable performance every time.
+* Guaranteed capacity to meet your burst needs.
+* Scalable between 1 and 8 capacity units (CU) – providing up to 2 million ingress events per second.
+  * CUs manage the scale for Event Hubs Dedicated, where each CU can provide approximately the equivalent of 200 throughput units (TU).
+* Zero maintenance: we manage load balancing, OS updates, security patches, and partitioning.
+* Fixed monthly pricing.
+
+Event Hubs Dedicated also removes some of the throughput limitations of the Standard offering. Throughput units in Basic and Standard tiers entitle you to 1000 events per second or 1 MBps of ingress per TU and double that amount of egress. The Dedicated scale offering has no restrictions on ingress and egress event counts. These limits are governed only by the processing capacity of the purchased Event Hubs.
+
+This service is targeted at the largest telemetry users and is available to customers with an enterprise agreement.
+
+## How to onboard
+
+The Event Hubs Dedicated platform is offered to the public through an enterprise agreement with varying sizes of CUs. Each CU provides approximately the equivalent of 200 throughput units and is billed at $31 per hour. You can scale your capacity up or down throughout the month to meet your needs by adding or removing CUs. The dedicated plan is unique in that you will experience a more hands-on onboarding from the Event Hubs product team to get the flexible deployment that is right for you. 
+
+## Next steps
+Contact your Microsoft sales representative or Microsoft Support to get additional details about Event Hubs Dedicated Capacity. You can also learn more about Event Hubs by visiting the following links:
+
+For detailed information about pricing, visit the following links:
+
+- [Event Hubs Dedicated pricing](https://azure.microsoft.com/en-us/pricing/details/event-hubs/). You can also contact your Microsoft sales representative or Microsoft Support to get additional details about Event Hubs Dedicated capacity.
+- The [Event Hubs FAQ](event-hubs-faq.md) contains pricing information and answers some frequently asked questions about Event Hubs. 