---
title: Overview of dedicated event hubs - Azure Event Hubs | Microsoft Docs
<<<<<<< HEAD
description: This article provides an overview of dedciated Azure Event Hubs, which offers single-tenant deployments of event hubs.  
=======
description: This article provides an overview of dedicated Azure Event Hubs, which offers single-tenant deployments of event hubs.  
>>>>>>> 6a383dfd
services: event-hubs
documentationcenter: na
author: ShubhaVijayasarathy
manager: timlt
editor: ''

ms.assetid:
ms.service: event-hubs
ms.workload: na
ms.tgt_pltfrm: na
ms.devlang: na
ms.topic: article
ms.custom: seodec18
ms.date: 12/06/2018
ms.author: shvija

---
<<<<<<< HEAD

# Overview of Event Hubs Dedicated

*Event Hubs Dedicated* capacity offers single-tenant deployments for customers with the most demanding requirements. At full scale, Azure Event Hubs can ingress over 2 million events per second or up to 2 GB per second of telemetry with fully durable storage and sub-second latency. This also enables integrated solutions by processing real-time and batch on the same system. With [Event Hubs Capture](event-hubs-capture-overview.md) included in the offering, you can reduce the complexity of your solution by having a single stream support both real-time and batch-based pipelines.

The following table compares the available service tiers of Event Hubs. The Event Hubs Dedicated offering is a fixed monthly price, compared to usage pricing for most features of Standard. The Dedicated tier offers all the features of the Standard plan, but with enterprise scale capacity for customers with demanding workloads. 

| Feature | Standard | Dedicated |
| --- |:---:|:---:|
| Ingress events | Pay per million events | Included |
| Throughput unit (1 MB/sec ingress, 2 MB/sec egress) | Pay per hour | Included |
| Message Size | 1 MB | 1 MB |
| Publisher policies | Yes | Yes |	 
| Consumer groups | 20 | 20 |
| Message replay | Yes | Yes |
| Maximum throughput units | 20 (flexible to 100)	| 1 Capacity Unit (CU) ≈ 50 |
| Brokered connections | 1,000 included | 100 K included |
| Additional Brokered connections | Yes | Yes |
| Message Retention | 1 day included | Up to 7 days included |
| Capture | Pay per hour | Included |

## Benefits of Event Hubs Dedicated capacity

The following benefits are available when using Event Hubs Dedicated:

* Single tenant hosting with no noise from other tenants.
* Repeatable performance every time.
* Guaranteed capacity to meet your burst needs.
* Includes the [Capture](event-hubs-capture-overview.md) feature of Event Hubs, to provide integration with micro-batch and long-term retention.
* Zero maintenance: The service manages load balancing, OS updates, security patches, and partitioning.
* Fixed hourly pricing.
* Message retention up to 7 days with no extra charge.

Event Hubs Dedicated also removes some of the throughput limitations of the Standard offering. Throughput units in the Standard tier entitle you to 1000 events per second or 1 MB per second of ingress per TU and double that amount of egress. The Dedicated scale offering has no restrictions on ingress and egress event counts. These limits are governed only by the processing capacity of the purchased event hubs.

This reserved, dedicated environment provides other capabilities unique to this tier, such as:

* Controls the number of namespaces in your cluster.
* Specifies throughput limits on each of your namespaces.
* Configures the number of event hubs under each namespace.
* Determines the limit on the number of partitions.

This service is targeted at the largest telemetry users, and is available to customers with an enterprise agreement.

## How to onboard

You can scale your capacity up or down throughout the month to meet your needs by adding or removing CUs. The Dedicated plan is unique in that you will experience a more hands-on onboarding from the Event Hubs product team to get the flexible deployment that is right for you. To onboard to this SKU, [contact billing support](https://ms.portal.azure.com/#create/Microsoft.Support) or your Microsoft representative.
=======
# Overview of Event Hubs Dedicated

*Event Hubs clusters* offer single-tenant deployments for customers with the most demanding streaming needs. This single-tenant offering has a guaranteed 99.99% SLA and is available only on our Dedicated pricing tier. An Event Hubs cluster can ingress millions of events per second with guaranteed capacity and sub-second latency. Namespaces and event hubs created within the Dedicated cluster include all features of the Standard offering and more, but without any ingress limits. It also includes the popular [Event Hubs Capture](event-hubs-capture-overview.md) feature at no additional cost, allowing you to automatically batch and log data streams to Azure Storage or Azure Data Lake. 

Clusters are provisioned and billed by **Capacity Units (CUs)**, a pre-allocated amount of CPU and memory resources. You can purchase 1, 2, 4, 8, 12, 16 or 20 CUs for each cluster. How much you can ingest and stream per CU depends on a variety of factors, such as the number of producers and consumers, payload shape, egress rate (see benchmark results below for more details). 

> [!NOTE]
> All Event Hubs clusters are Kafka-enabled by default and support Kafka endpoints that can be used by your existing Kafka based applications. Having Kafka enabled on your cluster does not affect your non-Kafka use cases; there is no option or need to disable Kafka on a cluster.

## Why Dedicated?

Dedicated Event Hubs offers three compelling benefits for customers who need enterprise-level capacity:

#### Single-tenancy guarantees capacity for better performance

A Dedicated cluster guarantees capacity at full scale, and can ingress up to gigabytes of streaming data with fully durable storage and sub-second latency to accommodate any burst in traffic. 

#### Inclusive and exclusive access to features 
The Dedicated offering includes features like Capture at no additional cost, as well as exclusive access to upcoming features like BYOK. The service also manages load balancing, OS updates, security patches and partitioning for the customer, so that you can spend less time on infrastructure maintenance and more time on building client-side features.  

#### Cost Savings
At high ingress volumes (>100 TUs), a cluster costs significantly less per hour than purchasing a comparable quantity of throughput units in the Standard offering.


## Event Hubs Dedicated Quotas and Limits

The Event Hubs Dedicated offering is billed at a fixed monthly price, with a minimum of 4 hours of usage. The Dedicated tier offers all the features of the Standard plan, but with enterprise scale capacity and limits for customers with demanding workloads. 

| Feature | Standard | Dedicated |
| --- |:---:|:---:|
| Bandwidth | 20 TUs (up to 40 TUs)	| 20 CUs |
| Namespaces |  1 | 50 per CU |
| Event Hubs |  10 | No limit on event hubs/topics |
| Ingress events | Pay per million events | Included |
| Message Size | 1 Million Bytes | 1 Million Bytes |
| Partitions | 40 per namespace | 2000 per CU |
| Consumer groups | 20 per Event Hub | No limit per CU, 1000 per event hub |
| Brokered connections | 1,000 included | 100 K included |
| Message Retention | 7 days, 84 GB included per TU | 90 days, 10 TB included per CU |
| Capture | Pay per hour | Included |

## How to onboard

To onboard to Event Hubs Dedicated, please contact the [Event Hubs team](mailto:askeventhubs@microsoft.com). The Dedicated plan is unique in that you will experience a more hands-on onboarding from the Event Hubs product team to get the flexible deployment that is right for you. 

## FAQs

#### What can I achieve with a cluster?

For an Event Hubs cluster, how much you can ingest and stream depends on various factors such as your producers, consumers, the rate at which you are ingesting and processing, and much more. 

Following table shows the benchmark results that we achieved during our testing:

| Payload shape | Receivers | Ingress bandwidth| Ingress messages | Egress bandwidth | Egress messages | Total TUs | TUs per CU |
| ------------- | --------- | ---------------- | ------------------ | ----------------- | ------------------- | --------- | ---------- |
| Batches of 100x1KB | 2 | 400 MB/sec | 400k messages/sec | 800 MB/sec | 800k messages/sec | 400 TUs | 100 TUs | 
| Batches of 10x10KB | 2 | 666 MB/sec | 66.6k messages/sec | 1.33 GB/sec | 133k messages/sec | 666 TUs | 166 TUs |
| Batches of 6x32KB | 1 | 1.05 GB/sec | 34k messages / sec | 1.05 GB/sec | 34k messages/sec | 1000 TUs | 250 TUs |

In the testing, the following criteria was used:

- A dedicated-tier Event Hubs cluster with four capacity units (CUs) was used. 
- The event hub used for ingestion had 200 partitions. 
- The data that was ingested was received by two receiver applications receiving from all partitions.

#### Can I scale down my cluster?

After creation, clusters are billed for a minimum of 4 hours of usage. In the Preview release of the self-serve experience, you can submit a [support request](https://ms.portal.azure.com/#create/Microsoft.Support) to the Event Hubs team under *Technical > Quota > Request to Scale Up or Scale Down Dedicated Cluster*. It may take up to 7 days to complete the request to scale down your cluster. 

#### How will Geo-DR work with my cluster?

You can geo-pair a namespace under a Dedicated-tier cluster with another namespace under a Dedicated-tier cluster. We do not encourage pairing a Dedicated-tier namespace with a namespace in our Standard offering, since the throughput limit will be incompatible which will result in errors. 

#### Can I migrate my Standard namespaces to belong to a Dedicated-tier cluster?
We do not currently support an automated migration process for migrating your event hubs data from a Standard namespace to a Dedicated one. To migrate to a Dedicated-tier cluster, we recommend draining any messages left in your Standard-tier event hubs and replacing the connection endpoints with that of your Dedicated namespace.
>>>>>>> 6a383dfd

## Next steps

Contact your Microsoft sales representative or Microsoft Support to get additional details about Event Hubs Dedicated Capacity. You can also learn more about Event Hubs pricing tiers by visiting the following links:

- [Event Hubs Dedicated pricing](https://azure.microsoft.com/pricing/details/event-hubs/). You can also contact your Microsoft sales representative or Microsoft Support to get additional details about Event Hubs Dedicated capacity.
<<<<<<< HEAD
- The [Event Hubs FAQ](event-hubs-faq.md) contains pricing information and answers some frequently asked questions about Event Hubs. 
=======
- The [Event Hubs FAQ](event-hubs-faq.md) contains pricing information and answers some frequently asked questions about Event Hubs.
>>>>>>> 6a383dfd
<|MERGE_RESOLUTION|>--- conflicted
+++ resolved
@@ -1,10 +1,6 @@
 ---
 title: Overview of dedicated event hubs - Azure Event Hubs | Microsoft Docs
-<<<<<<< HEAD
-description: This article provides an overview of dedciated Azure Event Hubs, which offers single-tenant deployments of event hubs.  
-=======
 description: This article provides an overview of dedicated Azure Event Hubs, which offers single-tenant deployments of event hubs.  
->>>>>>> 6a383dfd
 services: event-hubs
 documentationcenter: na
 author: ShubhaVijayasarathy
@@ -22,55 +18,6 @@
 ms.author: shvija
 
 ---
-<<<<<<< HEAD
-
-# Overview of Event Hubs Dedicated
-
-*Event Hubs Dedicated* capacity offers single-tenant deployments for customers with the most demanding requirements. At full scale, Azure Event Hubs can ingress over 2 million events per second or up to 2 GB per second of telemetry with fully durable storage and sub-second latency. This also enables integrated solutions by processing real-time and batch on the same system. With [Event Hubs Capture](event-hubs-capture-overview.md) included in the offering, you can reduce the complexity of your solution by having a single stream support both real-time and batch-based pipelines.
-
-The following table compares the available service tiers of Event Hubs. The Event Hubs Dedicated offering is a fixed monthly price, compared to usage pricing for most features of Standard. The Dedicated tier offers all the features of the Standard plan, but with enterprise scale capacity for customers with demanding workloads. 
-
-| Feature | Standard | Dedicated |
-| --- |:---:|:---:|
-| Ingress events | Pay per million events | Included |
-| Throughput unit (1 MB/sec ingress, 2 MB/sec egress) | Pay per hour | Included |
-| Message Size | 1 MB | 1 MB |
-| Publisher policies | Yes | Yes |	 
-| Consumer groups | 20 | 20 |
-| Message replay | Yes | Yes |
-| Maximum throughput units | 20 (flexible to 100)	| 1 Capacity Unit (CU) ≈ 50 |
-| Brokered connections | 1,000 included | 100 K included |
-| Additional Brokered connections | Yes | Yes |
-| Message Retention | 1 day included | Up to 7 days included |
-| Capture | Pay per hour | Included |
-
-## Benefits of Event Hubs Dedicated capacity
-
-The following benefits are available when using Event Hubs Dedicated:
-
-* Single tenant hosting with no noise from other tenants.
-* Repeatable performance every time.
-* Guaranteed capacity to meet your burst needs.
-* Includes the [Capture](event-hubs-capture-overview.md) feature of Event Hubs, to provide integration with micro-batch and long-term retention.
-* Zero maintenance: The service manages load balancing, OS updates, security patches, and partitioning.
-* Fixed hourly pricing.
-* Message retention up to 7 days with no extra charge.
-
-Event Hubs Dedicated also removes some of the throughput limitations of the Standard offering. Throughput units in the Standard tier entitle you to 1000 events per second or 1 MB per second of ingress per TU and double that amount of egress. The Dedicated scale offering has no restrictions on ingress and egress event counts. These limits are governed only by the processing capacity of the purchased event hubs.
-
-This reserved, dedicated environment provides other capabilities unique to this tier, such as:
-
-* Controls the number of namespaces in your cluster.
-* Specifies throughput limits on each of your namespaces.
-* Configures the number of event hubs under each namespace.
-* Determines the limit on the number of partitions.
-
-This service is targeted at the largest telemetry users, and is available to customers with an enterprise agreement.
-
-## How to onboard
-
-You can scale your capacity up or down throughout the month to meet your needs by adding or removing CUs. The Dedicated plan is unique in that you will experience a more hands-on onboarding from the Event Hubs product team to get the flexible deployment that is right for you. To onboard to this SKU, [contact billing support](https://ms.portal.azure.com/#create/Microsoft.Support) or your Microsoft representative.
-=======
 # Overview of Event Hubs Dedicated
 
 *Event Hubs clusters* offer single-tenant deployments for customers with the most demanding streaming needs. This single-tenant offering has a guaranteed 99.99% SLA and is available only on our Dedicated pricing tier. An Event Hubs cluster can ingress millions of events per second with guaranteed capacity and sub-second latency. Namespaces and event hubs created within the Dedicated cluster include all features of the Standard offering and more, but without any ingress limits. It also includes the popular [Event Hubs Capture](event-hubs-capture-overview.md) feature at no additional cost, allowing you to automatically batch and log data streams to Azure Storage or Azure Data Lake. 
@@ -146,15 +93,10 @@
 
 #### Can I migrate my Standard namespaces to belong to a Dedicated-tier cluster?
 We do not currently support an automated migration process for migrating your event hubs data from a Standard namespace to a Dedicated one. To migrate to a Dedicated-tier cluster, we recommend draining any messages left in your Standard-tier event hubs and replacing the connection endpoints with that of your Dedicated namespace.
->>>>>>> 6a383dfd
 
 ## Next steps
 
 Contact your Microsoft sales representative or Microsoft Support to get additional details about Event Hubs Dedicated Capacity. You can also learn more about Event Hubs pricing tiers by visiting the following links:
 
 - [Event Hubs Dedicated pricing](https://azure.microsoft.com/pricing/details/event-hubs/). You can also contact your Microsoft sales representative or Microsoft Support to get additional details about Event Hubs Dedicated capacity.
-<<<<<<< HEAD
-- The [Event Hubs FAQ](event-hubs-faq.md) contains pricing information and answers some frequently asked questions about Event Hubs. 
-=======
-- The [Event Hubs FAQ](event-hubs-faq.md) contains pricing information and answers some frequently asked questions about Event Hubs.
->>>>>>> 6a383dfd
+- The [Event Hubs FAQ](event-hubs-faq.md) contains pricing information and answers some frequently asked questions about Event Hubs.