---
title: Azure Quickstart - process event streams using PowerShell | Microsoft Docs
description: Quickly learn to process event streams using PowerShell
services: event-hubs
documentationcenter: ''
author: sethmanheim
manager: timlt
editor: ''

ms.assetid: ''
ms.service: event-hubs
ms.devlang: na
ms.topic: quickstart
ms.custom: mvc
ms.tgt_pltfrm: na
ms.workload: na
ms.date: 02/26/2018
ms.author: sethm

---

<<<<<<< HEAD
# Process event streams using PowerShell and .NET
=======
# Process event streams using PowerShell
>>>>>>> 3cc63d24

Azure Event Hubs is a highly scalable data streaming platform and ingestion service capable of receiving and processing millions of events per second. This quickstart shows how to send and receive events to and from an event hub, after using PowerShell to create an Event Hubs namespace and an event hub within that namespace.

If you do not have an Azure subscription, start by creating a [free account][].

This article requires that you are running the latest version of Azure PowerShell. If you need to install or upgrade, see [Install and Configure Azure PowerShell][].

## Log in to Azure

Log in to your Azure subscription with the **Login-AzureRmAccount** cmdlet and follow the on-screen directions.

```azurepowershell-interactive
Login-AzureRmAccount
```

## Create a resource group

A resource group is a logical collection of Azure resources. All resources are deployed and managed in a resource group.

You create a new resource group with the **[New-AzureRmResourceGroup][]** cmdlet. The following example creates a resource group named `eventhubsResourceGroup` in the **East US** region:

```azurepowershell-interactive
New-AzureRmResourceGroup -Name eventhubsResourceGroup -Location eastus
```

## Create an Event Hubs namespace

An Event Hubs namespace provides a unique scoping container, referenced by its [fully qualified domain name][], in which you create one or more event hubs. The following example creates a namespace in your resource group. Replace `<namespace_name>` with a unique name for your namespace:

```azurepowershell-interactive
New-AzureRmEventHubNamespace -ResourceGroupName eventhubsResourceGroup -NamespaceName <namespace_name> -Location eastus
```

## Get namespace credentials

To obtain the connection string, which contains the credentials you need to connect to the event hub, run the following cmdlet:

```azurepowershell-interactive
Get-AzureRmServiceBusKey -ResourceGroupName eventhubsResourceGroup -NamespaceName <namespace_name> -EventHubName <eventhub_name> -Name RootManageSharedAccessKey
```

## Create an event hub

To create an event hub, specify the namespace in which you want to create it. The following example shows how to create an event hub:

```azurepowershell-interactive
New-AzureRmEventHub -ResourceGroupName eventhubsResourceGroup -NamespaceName <namespace_name> -EventHubName <eventhub_name> -Location eastus
```

## Create a storage account for Event Processor Host

The Event Processor Host is an intelligent agent that simplifies receiving events from Event Hubs by managing persistent checkpoints and parallel receives. For checkpointing, the Event Processor Host requires a storage account. The following example shows how to create a storage account and how to get its keys for access.

```azurepowershell-interactive

# create a standard general-purpose storage account
New-AzureRmStorageAccount -ResourceGroupName eventhubsResourceGroup -Name <storage_account_name> -Location eastus -SkuName Standard_LRS

# retrieve the first storage account key and display it
$storageAccountKey = (Get-AzureRmStorageAccountKey -ResourceGroupName $resourceGroup -Name $storageAccountName).Value[0]

Write-Host "storage account key 1 = " $storageAccountKey
```

## Download the samples

The next step is to run the sample code that sends events to an event hub, and receives those events using the Event Processor Host. 

First, download the [SampleSender](https://github.com/Azure/azure-event-hubs/tree/master/samples/DotNet/Microsoft.Azure.EventHubs/SampleSender) and [SampleEphReceiver](https://github.com/Azure/azure-event-hubs/tree/master/samples/DotNet/Microsoft.Azure.EventHubs/SampleEphReceiver) samples from GitHub, or clone the [azure-event-hubs repo](https://github.com/Azure/azure-event-hubs).

## Send

1. Open Visual Studio, then from the **File** menu, click **Open**, and then click **Project/Solution**.

2. Locate the **SampleSender** sample folder you downloaded previously, then double-click the SampleSender.sln file to load the project in Visual Studio.

3. In Solution Explorer, double-click Program.cs to open the file in the Visual Studio editor.

4. Replace the `EventHubConnectionString` value with the connection string you obtained in the "Get namespace credentials" section of this article.

5. Replace `EventHubName` with the name of the event hub you created within that namespace.

6. From the **Build** menu, click **Build Solution** to ensure there are no errors.

## Receive

1. Open Visual Studio, then from the **File** menu, click **Open**, and then click **Project/Solution**.

2. Locate the **SampleEphReceiver** sample folder you downloaded in step 1, then double-click the SampleEphReceiver.sln file to load the project in Visual Studio.

3. In Solution Explorer, double-click Program.cs to open the file in the Visual Studio editor.

4. Replace the following variable values:
	1. `EventHubConnectionString`: Replace with the connection string you obtained when you created the namespace.
	2. `EventHubName`: The name of the event hub you created within that namespace.
	3. `StorageContainerName`: The name of a storage container. Give it a unique name, and the container is created for you when you run the app.
	4. `StorageAccountName`: The name of the storage account you created.
	5. `StorageAccountKey`: The storage account key you obtained from the Azure portal.

5. From the **Build** menu, click **Build Solution** to ensure there are no errors.

## Run the apps

First, run the **SampleSender** application and observe 100 messages being sent. Press **Enter** to end the program.

![][3]

Then, run the **SampleEphReceiver** app, and observe the messages being received into the Event Processor Host.

![][4]

## Clean up deployment

Run the following command to remove the resource group, namespace, storage account, and all related resources

```azurepowershell-interactive
Remove-AzureRmResourceGroup -Name eventhubsResourceGroup
```

## Next steps

In this article, you created the Event Hubs namespace and other resources required to send and receive events from an event hub. To learn more, continue with the following articles:

* [Send events to your event hub](event-hubs-dotnet-standard-getstarted-send.md)
* [Receive events from your event hub](event-hubs-dotnet-standard-getstarted-receive-eph.md)

[free account]: https://azure.microsoft.com/free/?ref=microsoft.com&utm_source=microsoft.com&utm_medium=docs&utm_campaign=visualstudio
[Install and Configure Azure PowerShell]: https://docs.microsoft.com/powershell/azure/install-azurerm-ps
[New-AzureRmResourceGroup]: https://docs.microsoft.com/powershell/module/azurerm.resources/new-azurermresourcegroup
[fully qualified domain name]: https://wikipedia.org/wiki/Fully_qualified_domain_name
[3]: ./media/event-hubs-quickstart-namespace-powershell/sender1.png
[4]: ./media/event-hubs-quickstart-namespace-powershell/receiver1.png<|MERGE_RESOLUTION|>--- conflicted
+++ resolved
@@ -19,11 +19,7 @@
 
 ---
 
-<<<<<<< HEAD
 # Process event streams using PowerShell and .NET
-=======
-# Process event streams using PowerShell
->>>>>>> 3cc63d24
 
 Azure Event Hubs is a highly scalable data streaming platform and ingestion service capable of receiving and processing millions of events per second. This quickstart shows how to send and receive events to and from an event hub, after using PowerShell to create an Event Hubs namespace and an event hub within that namespace.
 
