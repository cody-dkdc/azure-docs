---
title: Send events to Azure Event Hubs using .NET Standard | Microsoft Docs
description: Get started sending events to Event Hubs in .NET Standard
services: event-hubs
documentationcenter: na
author: sethmanheim
manager: timlt
editor: ''

ms.assetid:
ms.service: event-hubs
ms.devlang: na
ms.topic: get-started-article
ms.tgt_pltfrm: na
ms.workload: na
<<<<<<< HEAD
ms.date: 11/27/2017
=======
ms.date: 02/01/2018
>>>>>>> e9ca2074
ms.author: sethm

---

# Get started sending messages to Azure Event Hubs in .NET Standard

> [!NOTE]
> This sample is available on [GitHub](https://github.com/Azure/azure-event-hubs/tree/master/samples/DotNet/Microsoft.Azure.EventHubs/SampleSender).

This tutorial shows how to write a .NET Core console application that sends a set of messages to an event hub. You can run the [GitHub](https://github.com/Azure/azure-event-hubs/tree/master/samples/DotNet/Microsoft.Azure.EventHubs/SampleSender) solution as-is, replacing the `EhConnectionString` and `EhEntityPath` strings with your event hub values. Or you can follow the steps in this tutorial to create your own.

## Prerequisites

* [Microsoft Visual Studio 2015 or 2017](http://www.visualstudio.com). The examples in this tutorial use Visual Studio 2017, but Visual Studio 2015 is also supported.
* [.NET Core Visual Studio 2015 or 2017 tools](http://www.microsoft.com/net/core).
* An Azure subscription.
* [An event hub namespace and an event hub](event-hubs-quickstart-portal.md).

To send messages to an event hub, this tutorial uses Visual Studio to write a C# console application.

## Create an Event Hubs namespace and an event hub

To create a namespace and an event hub, follow the procedure in [this article](event-hubs-quickstart-portal.md), and then proceed with this tutorial.

## Create a console application

Start Visual Studio. From the **File** menu, click **New**, and then click **Project**. Create a .NET Core console application.

![New project][1]

## Add the Event Hubs NuGet package

Add the [`Microsoft.Azure.EventHubs`](https://www.nuget.org/packages/Microsoft.Azure.EventHubs/) .NET Standard library NuGet package to your project by following these steps: 

1. Right-click the newly created project and select **Manage NuGet Packages**.
2. Click the **Browse** tab, then search for "Microsoft.Azure.EventHubs" and select the **Microsoft.Azure.EventHubs** package. Click **Install** to complete the installation, then close this dialog box.

## Write some code to send messages to the event hub

1. Add the following `using` statements to the top of the Program.cs file:

    ```csharp
    using Microsoft.Azure.EventHubs;
	using System.Text;
	using System.Threading.Tasks;
    ```

2. Add constants to the `Program` class for the Event Hubs connection string and entity path (individual event hub name). Replace the placeholders in brackets with the proper values that were obtained when creating the event hub. Make sure that the `{Event Hubs connection string}` is the namespace-level connection string, and not the event hub string. 

    ```csharp
    private static EventHubClient eventHubClient;
    private const string EhConnectionString = "{Event Hubs connection string}";
    private const string EhEntityPath = "{Event Hub path/name}";
    ```

3. Add a new method named `MainAsync` to the `Program` class, as follows:

    ```csharp
    private static async Task MainAsync(string[] args)
    {
        // Creates an EventHubsConnectionStringBuilder object from the connection string, and sets the EntityPath.
        // Typically, the connection string should have the entity path in it, but this simple scenario
        // uses the connection string from the namespace.
        var connectionStringBuilder = new EventHubsConnectionStringBuilder(EhConnectionString)
        {
            EntityPath = EhEntityPath
        };

        eventHubClient = EventHubClient.CreateFromConnectionString(connectionStringBuilder.ToString());

        await SendMessagesToEventHub(100);

        await eventHubClient.CloseAsync();

        Console.WriteLine("Press ENTER to exit.");
        Console.ReadLine();
    }
    ```

4. Add a new method named `SendMessagesToEventHub` to the `Program` class, as follows:

    ```csharp
    // Creates an event hub client and sends 100 messages to the event hub.
    private static async Task SendMessagesToEventHub(int numMessagesToSend)
    {
        for (var i = 0; i < numMessagesToSend; i++)
        {
            try
            {
                var message = $"Message {i}";
                Console.WriteLine($"Sending message: {message}");
                await eventHubClient.SendAsync(new EventData(Encoding.UTF8.GetBytes(message)));
            }
            catch (Exception exception)
            {
                Console.WriteLine($"{DateTime.Now} > Exception: {exception.Message}");
            }

            await Task.Delay(10);
        }

        Console.WriteLine($"{numMessagesToSend} messages sent.");
    }
    ```

5. Add the following code to the `Main` method in the `Program` class:

    ```csharp
    MainAsync(args).GetAwaiter().GetResult();
    ```

   Here is what your Program.cs should look like.

	```csharp
	namespace SampleSender
	{
	    using System;
	    using System.Text;
	    using System.Threading.Tasks;
	    using Microsoft.Azure.EventHubs;

	    public class Program
	    {
	        private static EventHubClient eventHubClient;
	        private const string EventHubConnectionString = "{Event Hubs connection string}";
	        private const string EventHubName = "{Event Hub path/name}";

	        public static void Main(string[] args)
	        {
	            MainAsync(args).GetAwaiter().GetResult();
	        }

	        private static async Task MainAsync(string[] args)
	        {
	            // Creates an EventHubsConnectionStringBuilder object from the connection string, and sets the EntityPath.
<<<<<<< HEAD
	            // Typically, the connection string should have the entity path in it, but for the sake of this simple scenario
	            // we are using the connection string from the namespace.
	            var connectionStringBuilder = new EventHubsConnectionStringBuilder(EventHubConnectionString)
=======
	            // Typically, the connection string should have the entity path in it, but this simple scenario
	            // uses the connection string from the namespace.
	            var connectionStringBuilder = new EventHubsConnectionStringBuilder(EhConnectionString)
>>>>>>> e9ca2074
	            {
	                EntityPath = EventHubName
	            };

	            eventHubClient = EventHubClient.CreateFromConnectionString(connectionStringBuilder.ToString());

	            await SendMessagesToEventHub(100);

	            await eventHubClient.CloseAsync();

	            Console.WriteLine("Press ENTER to exit.");
	            Console.ReadLine();
	        }

	        // Creates an event hub client and sends 100 messages to the event hub.
	        private static async Task SendMessagesToEventHub(int numMessagesToSend)
	        {
	            for (var i = 0; i < numMessagesToSend; i++)
	            {
	                try
	                {
	                    var message = $"Message {i}";
	                    Console.WriteLine($"Sending message: {message}");
	                    await eventHubClient.SendAsync(new EventData(Encoding.UTF8.GetBytes(message)));
	                }
	                catch (Exception exception)
	                {
	                    Console.WriteLine($"{DateTime.Now} > Exception: {exception.Message}");
	                }

	                await Task.Delay(10);
	            }

	            Console.WriteLine($"{numMessagesToSend} messages sent.");
	        }
	    }
	}
	```

6. Run the program, and ensure that there are no errors.

Congratulations! You have now sent messages to an event hub.

## Next steps
You can learn more about Event Hubs at the following links:

* [Receive events from Event Hubs](event-hubs-dotnet-standard-getstarted-receive-eph.md)
* [Event Hubs overview](event-hubs-what-is-event-hubs.md)
* [Create an event hub](event-hubs-create.md)
* [Event Hubs FAQ](event-hubs-faq.md)

[1]: ./media/event-hubs-dotnet-standard-getstarted-send/netcoresnd.png<|MERGE_RESOLUTION|>--- conflicted
+++ resolved
@@ -13,11 +13,7 @@
 ms.topic: get-started-article
 ms.tgt_pltfrm: na
 ms.workload: na
-<<<<<<< HEAD
-ms.date: 11/27/2017
-=======
 ms.date: 02/01/2018
->>>>>>> e9ca2074
 ms.author: sethm
 
 ---
@@ -153,15 +149,9 @@
 	        private static async Task MainAsync(string[] args)
 	        {
 	            // Creates an EventHubsConnectionStringBuilder object from the connection string, and sets the EntityPath.
-<<<<<<< HEAD
 	            // Typically, the connection string should have the entity path in it, but for the sake of this simple scenario
 	            // we are using the connection string from the namespace.
 	            var connectionStringBuilder = new EventHubsConnectionStringBuilder(EventHubConnectionString)
-=======
-	            // Typically, the connection string should have the entity path in it, but this simple scenario
-	            // uses the connection string from the namespace.
-	            var connectionStringBuilder = new EventHubsConnectionStringBuilder(EhConnectionString)
->>>>>>> e9ca2074
 	            {
 	                EntityPath = EventHubName
 	            };
