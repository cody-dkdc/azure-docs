---
title: Send and receive events using Node.js - Azure Event Hubs | Microsoft Docs
description: This article provides a walkthrough for creating a Node.js application that sends events from Azure Event Hubs.
services: event-hubs
author: spelluru
manager: kamalb

ms.service: event-hubs
ms.workload: core
ms.topic: article
ms.custom: seodec18
ms.date: 04/15/2019
ms.author: spelluru

---

# Send events to or receive events from Azure Event Hubs using Node.js

Azure Event Hubs is a Big Data streaming platform and event ingestion service that can receive and process millions of events per second. Event Hubs can process and store events, data, or telemetry produced by distributed software and devices. Data sent to an event hub can be transformed and stored using any real-time analytics provider or batching/storage adapters. For detailed overview of Event Hubs, see [Event Hubs overview](event-hubs-about.md) and [Event Hubs features](event-hubs-features.md).

This tutorial describes how to create Node.js applications to send events to or receive events from an event hub.

> [!NOTE]
> You can download this quickstart as a sample from the [GitHub](https://github.com/Azure/azure-event-hubs-node/tree/master/client), replace `EventHubConnectionString` and `EventHubName` strings with your event hub values, and run it. Alternatively, you can follow the steps in this tutorial to create your own.

## Prerequisites

To complete this tutorial, you need the following prerequisites:

- An active Azure account. If you don't have an Azure subscription, create a [free account](https://azure.microsoft.com/free/?ref=microsoft.com&utm_source=microsoft.com&utm_medium=docs&utm_campaign=visualstudio) before you begin.
- Node.js version 8.x and higher. Download the latest LTS version from [https://nodejs.org](https://nodejs.org).
- Visual Studio Code (recommended) or any other IDE
- **Create an Event Hubs namespace and an event hub**. The first step is to use the [Azure portal](https://portal.azure.com) to create a namespace of type Event Hubs, and obtain the management credentials your application needs to communicate with the event hub. To create a namespace and an event hub, follow the procedure in [this article](event-hubs-create.md), then continue with the following steps in this tutorial. Then, get the connection string for the event hub namespace by following instructions from the article: [Get connection string](event-hubs-get-connection-string.md#get-connection-string-from-the-portal). You use the connection string later in this tutorial.
<<<<<<< HEAD
- Clone the [sample GitHub repository](https://github.com/Azure/azure-event-hubs-node) on your machine. 


## Send events
This section shows you how to create a Node.js application that sends events to an event hub. 

### Install Node.js package
Install Node.js package for Azure Event Hubs on your machine. 
=======


### Install npm package
To install the [npm package for Event Hubs](https://www.npmjs.com/package/@azure/event-hubs), open a command prompt that has `npm` in its path, change the directory
to the folder where you want to have your samples and then run this command
>>>>>>> 6a383dfd

```shell
npm install @azure/event-hubs
```

<<<<<<< HEAD
If you haven't cloned the Git repository as mentioned in the prerequisite, download the [sample](https://github.com/Azure/azure-event-hubs-node/tree/master/client/examples) from GitHub. 

The SDK you have cloned contains multiple samples that show you how to send events to an event hub using node.js. In this quickstart, you use the **simpleSender.js** example. To observe events being received, open another terminal, and receive events using the [receive sample](event-hubs-node-get-started-receive.md).

1. Open the project on Visual Studio Code. 
2. Create a file named **.env** under the **client** folder. Copy and paste sample environmental variables from the **sample.env** in the root folder.
3. Configure your event hub connection string, event hub name, and storage endpoint. For instructions on getting a connection string for an event hub, [Get connection string](event-hubs-create.md#create-an-event-hubs-namespace).
4. On your Azure CLI, navigate to the **client** folder path. Install node packages and build the project by running the following commands:

    ```shell
    npm i
    npm run build
    ```
5. Start sending events by running the following command: 

    ```shell
    node dist/examples/simpleSender.js
=======
To install the [npm package for Event Processor Host](https://www.npmjs.com/package/@azure/event-processor-host), run the below command instead

```shell
npm install @azure/event-processor-host
```

## Send events

This section shows you how to create a Node.js application that sends events to an event hub. 

1. Open your favorite editor, such as [Visual Studio Code](https://code.visualstudio.com). 
2. Create a file called `send.js` and paste the below code into it.
    ```javascript
    const { EventHubClient } = require("@azure/event-hubs");

    // Define connection string and the name of the Event Hub
    const connectionString = "";
    const eventHubsName = "";

    async function main() {
      const client = EventHubClient.createFromConnectionString(connectionString, eventHubsName);

      for (let i = 0; i < 100; i++) {
        const eventData = {body: `Event ${i}`};
        console.log(`Sending message: ${eventData.body}`);
        await client.send(eventData);
      }

      await client.close();
    }

    main().catch(err => {
      console.log("Error occurred: ", err);
    });
>>>>>>> 6a383dfd
    ```
3. Enter the connection string and the name of your Event Hub in the above code
4. Then run the command `node send.js` in a command prompt to execute this file. This will send 100 events to your Event Hub

Congratulations! You have now sent events to an event hub.

<<<<<<< HEAD
### Review the sample code 
Review the sample code in the simpleSender.js file to send events to an event hub.

```javascript
"use strict";
Object.defineProperty(exports, "__esModule", { value: true });
const lib_1 = require("../lib");
const dotenv = require("dotenv");
dotenv.config();
const connectionString = "EVENTHUB_CONNECTION_STRING";
const entityPath = "EVENTHUB_NAME";
const str = process.env[connectionString] || "";
const path = process.env[entityPath] || "";

async function main() {
    const client = lib_1.EventHubClient.createFromConnectionString(str, path);
    const data = {
        body: "Hello World!!"
    };
    const delivery = await client.send(data);
    console.log(">>> Sent the message successfully: ", delivery.tag.toString());
    console.log(delivery);
    console.log("Calling rhea-promise sender close directly. This should result in sender getting reconnected.");
    await Object.values(client._context.senders)[0]._sender.close();
    // await client.close();
}

main().catch((err) => {
    console.log("error: ", err);
});
=======

## Receive events

This section shows you how to create a Node.js application that receives events from a single partition
of the default consumer group in an event hub. 

1. Open your favorite editor, such as [Visual Studio Code](https://code.visualstudio.com). 
2. Create a file called `receive.js` and paste the below code into it.
    ```javascript
    const { EventHubClient, delay } = require("@azure/event-hubs");

    // Define connection string and related Event Hubs entity name here
    const connectionString = "";
    const eventHubsName = "";

    async function main() {
      const client = EventHubClient.createFromConnectionString(connectionString, eventHubsName);
      const allPartitionIds = await client.getPartitionIds();
      const firstPartitionId = allPartitionIds[0];
>>>>>>> 6a383dfd

      const receiveHandler = client.receive(firstPartitionId, eventData => {
        console.log(`Received message: ${eventData.body} from partition ${firstPartitionId}`);
      }, error => {
        console.log('Error when receiving message: ', error)
      });

<<<<<<< HEAD
Remember to set your environment variables before running the script. You can either configure them in the command line as shown in the following example, or use the [dotenv package](https://www.npmjs.com/package/dotenv#dotenv). 

```shell
// For windows
set EVENTHUB_CONNECTION_STRING="<your-connection-string>"
set EVENTHUB_NAME="<your-event-hub-name>"

// For linux or macos
export EVENTHUB_CONNECTION_STRING="<your-connection-string>"
export EVENTHUB_NAME="<your-event-hub-name>"
```

## Receive events
This tutorial shows how to receive events from an event hub by using Azure [EventProcessorHost](event-hubs-event-processor-host.md) in a Node.js application. The EventProcessorHost (EPH) helps you efficiently receive events from an event hub by creating receivers across all partitions in the consumer group of an event hub. It checkpoints metadata on received messages at regular intervals in an Azure Storage Blob. This approach makes it easy to continue receiving messages from where you left off at a later time.

The code for this quickstart is available on [GitHub](https://github.com/Azure/azure-event-hubs-node/tree/master/processor).

### Clone the Git repository
Download or clone the [sample](https://github.com/Azure/azure-event-hubs-node/tree/master/processor/examples/) from GitHub. 

### Install the EventProcessorHost
Install the EventProcessorHost for Event Hubs module. 

```shell
npm install @azure/event-processor-host
```

### Receive events using EventProcessorHost
The SDK you have cloned contains multiple samples that show you how to receive events from an event hub using Node.js. In this quickstart, you use the **singleEPH.js** example. To observe events being received, open another terminal, and send events using the [send sample](event-hubs-node-get-started-send.md).

1. Open the project on Visual Studio Code. 
2. Create a file named **.env** under the **processor** folder. Copy and paste sample environmental variables from the **sample.env** in the root folder.
3. Configure your event hub connection string, event hub name, and storage endpoint. You can copy connection string for your event hub from **Connection string-primary** key under **RootManageSharedAccessKey** on the Event Hub page in the Azure portal. For detailed steps, see [Get connection string](event-hubs-create.md#create-an-event-hubs-namespace).
4. On your Azure CLI, navigate to the **processor** folder path. Install node packages and build the project by running the following commands:

    ```shell
    npm i
    npm run build
    ```
5. Receive events with your event processor host by running the following command:

    ```shell
    node dist/examples/singleEph.js
    ```

### Review the sample code 
Here is the sample code to receive events from an event hub using node.js. You can manually create a sampleEph.js file, and run it to receive events to an event hub. 

  ```javascript
  const { EventProcessorHost, delay } = require("@azure/event-processor-host");

  const path = process.env.EVENTHUB_NAME;
  const storageCS = process.env.STORAGE_CONNECTION_STRING;
  const ehCS = process.env.EVENTHUB_CONNECTION_STRING;
  const storageContainerName = "test-container";
  
  async function main() {
    // Create the Event Processor Host
    const eph = EventProcessorHost.createFromConnectionString(
      EventProcessorHost.createHostName("my-host"),
      storageCS,
      storageContainerName,
      ehCS,
      {
        eventHubPath: path,
        onEphError: (error) => {
          console.log("This handler will notify you of any internal errors that happen " +
          "during partition and lease management: %O", error);
        }
      }
    );
    let count = 0;
    // Message event handler
    const onMessage = async (context/*PartitionContext*/, data /*EventData*/) => {
      console.log(">>>>> Rx message from '%s': '%s'", context.partitionId, data.body);
      count++;
      // let us checkpoint every 100th message that is received across all the partitions.
      if (count % 100 === 0) {
        return await context.checkpoint();
      }
    };
    // Error event handler
    const onError = (error) => {
      console.log(">>>>> Received Error: %O", error);
    };
    // start the EPH
    await eph.start(onMessage, onError);
    // After some time let' say 2 minutes
    await delay(120000);
    // This will stop the EPH.
    await eph.stop();
  }
  
  main().catch((err) => {
    console.log(err);
  });
      
  ```

Remember to set your environment variables before running the script. You can either configure this in the command line as shown in the following example, or use the [dotenv package](https://www.npmjs.com/package/dotenv#dotenv). 

```shell
// For windows
set EVENTHUB_CONNECTION_STRING="<your-connection-string>"
set EVENTHUB_NAME="<your-event-hub-name>"
=======
      // Sleep for a while before stopping the receive operation.
      await delay(15000);
      await receiveHandler.stop();

      await client.close();
    }
>>>>>>> 6a383dfd

    main().catch(err => {
      console.log("Error occurred: ", err);
    });
    ```
3. Enter the connection string and the name of your Event Hub in the above code.
4. Then run the command `node receive.js` in a command prompt to execute this file. This will receive events from one of the partitions of the default consumer group in your Event Hub

Congratulations! You have now received events from event hub.

## Receive events using Event Processor Host

This section shows how to receive events from an event hub by using Azure [EventProcessorHost](event-hubs-event-processor-host.md) in a Node.js application. The EventProcessorHost (EPH) helps you efficiently receive events from an event hub by creating receivers across all partitions in the consumer group of an event hub. It checkpoints metadata on received messages at regular intervals in an Azure Storage Blob. This approach makes it easy to continue receiving messages from where you left off at a later time.

1. Open your favorite editor, such as [Visual Studio Code](https://code.visualstudio.com). 
2. Create a file called `receiveAll.js` and paste the below code into it.
    ```javascript
    const { EventProcessorHost, delay } = require("@azure/event-processor-host");

    // Define connection string and related Event Hubs entity name here
    const eventHubConnectionString = "";
    const eventHubName = "";
    const storageConnectionString = "";

    async function main() {
      const eph = EventProcessorHost.createFromConnectionString(
        "my-eph",
        storageConnectionString,
        "my-storage-container-name",
        eventHubConnectionString,
        {
          eventHubPath: eventHubName,
          onEphError: (error) => {
            console.log("[%s] Error: %O", error);
          }
        }
      );


      eph.start((context, eventData) => {
        console.log(`Received message: ${eventData.body} from partition ${context.partitionId}`);
      }, error => {
        console.log('Error when receiving message: ', error)
      });

      // Sleep for a while before stopping the receive operation.
      await delay(15000);
      await eph.stop();
    }

    main().catch(err => {
      console.log("Error occurred: ", err);
    });

    ```
3. Enter the connection string and the name of your Event Hub in the above code along with connection string for an Azure Blob Storage
4. Then run the command `node receiveAll.js` in a command prompt to execute this file.

Congratulations! You have now received events from event hub using Event Processor Host. This will receive events from all the partitions of the default consumer group in your Event Hub

You can find more samples [here](https://github.com/Azure/azure-event-hubs-node/tree/master/processor/examples).


## Next steps
Read the following articles:

- [EventProcessorHost](event-hubs-event-processor-host.md)
- [Features and terminology in Azure Event Hubs](event-hubs-features.md)
- [Event Hubs FAQ](event-hubs-faq.md)
<<<<<<< HEAD
- Check out other Node.js samples for Event Hubs on [GitHub](https://github.com/Azure/azure-event-hubs-node/tree/master/client/examples/).
=======
- Check out other Node.js samples for [Event Hubs](https://github.com/Azure/azure-sdk-for-js/tree/master/sdk/eventhub/event-hubs/samples) and [Event Processor Host](https://github.com/Azure/azure-sdk-for-js/tree/master/sdk/eventhub/event-processor-host/samples) on GitHub
>>>>>>> 6a383dfd
<|MERGE_RESOLUTION|>--- conflicted
+++ resolved
@@ -31,46 +31,16 @@
 - Node.js version 8.x and higher. Download the latest LTS version from [https://nodejs.org](https://nodejs.org).
 - Visual Studio Code (recommended) or any other IDE
 - **Create an Event Hubs namespace and an event hub**. The first step is to use the [Azure portal](https://portal.azure.com) to create a namespace of type Event Hubs, and obtain the management credentials your application needs to communicate with the event hub. To create a namespace and an event hub, follow the procedure in [this article](event-hubs-create.md), then continue with the following steps in this tutorial. Then, get the connection string for the event hub namespace by following instructions from the article: [Get connection string](event-hubs-get-connection-string.md#get-connection-string-from-the-portal). You use the connection string later in this tutorial.
-<<<<<<< HEAD
-- Clone the [sample GitHub repository](https://github.com/Azure/azure-event-hubs-node) on your machine. 
-
-
-## Send events
-This section shows you how to create a Node.js application that sends events to an event hub. 
-
-### Install Node.js package
-Install Node.js package for Azure Event Hubs on your machine. 
-=======
 
 
 ### Install npm package
 To install the [npm package for Event Hubs](https://www.npmjs.com/package/@azure/event-hubs), open a command prompt that has `npm` in its path, change the directory
 to the folder where you want to have your samples and then run this command
->>>>>>> 6a383dfd
 
 ```shell
 npm install @azure/event-hubs
 ```
 
-<<<<<<< HEAD
-If you haven't cloned the Git repository as mentioned in the prerequisite, download the [sample](https://github.com/Azure/azure-event-hubs-node/tree/master/client/examples) from GitHub. 
-
-The SDK you have cloned contains multiple samples that show you how to send events to an event hub using node.js. In this quickstart, you use the **simpleSender.js** example. To observe events being received, open another terminal, and receive events using the [receive sample](event-hubs-node-get-started-receive.md).
-
-1. Open the project on Visual Studio Code. 
-2. Create a file named **.env** under the **client** folder. Copy and paste sample environmental variables from the **sample.env** in the root folder.
-3. Configure your event hub connection string, event hub name, and storage endpoint. For instructions on getting a connection string for an event hub, [Get connection string](event-hubs-create.md#create-an-event-hubs-namespace).
-4. On your Azure CLI, navigate to the **client** folder path. Install node packages and build the project by running the following commands:
-
-    ```shell
-    npm i
-    npm run build
-    ```
-5. Start sending events by running the following command: 
-
-    ```shell
-    node dist/examples/simpleSender.js
-=======
 To install the [npm package for Event Processor Host](https://www.npmjs.com/package/@azure/event-processor-host), run the below command instead
 
 ```shell
@@ -105,45 +75,12 @@
     main().catch(err => {
       console.log("Error occurred: ", err);
     });
->>>>>>> 6a383dfd
     ```
 3. Enter the connection string and the name of your Event Hub in the above code
 4. Then run the command `node send.js` in a command prompt to execute this file. This will send 100 events to your Event Hub
 
 Congratulations! You have now sent events to an event hub.
 
-<<<<<<< HEAD
-### Review the sample code 
-Review the sample code in the simpleSender.js file to send events to an event hub.
-
-```javascript
-"use strict";
-Object.defineProperty(exports, "__esModule", { value: true });
-const lib_1 = require("../lib");
-const dotenv = require("dotenv");
-dotenv.config();
-const connectionString = "EVENTHUB_CONNECTION_STRING";
-const entityPath = "EVENTHUB_NAME";
-const str = process.env[connectionString] || "";
-const path = process.env[entityPath] || "";
-
-async function main() {
-    const client = lib_1.EventHubClient.createFromConnectionString(str, path);
-    const data = {
-        body: "Hello World!!"
-    };
-    const delivery = await client.send(data);
-    console.log(">>> Sent the message successfully: ", delivery.tag.toString());
-    console.log(delivery);
-    console.log("Calling rhea-promise sender close directly. This should result in sender getting reconnected.");
-    await Object.values(client._context.senders)[0]._sender.close();
-    // await client.close();
-}
-
-main().catch((err) => {
-    console.log("error: ", err);
-});
-=======
 
 ## Receive events
 
@@ -163,7 +100,6 @@
       const client = EventHubClient.createFromConnectionString(connectionString, eventHubsName);
       const allPartitionIds = await client.getPartitionIds();
       const firstPartitionId = allPartitionIds[0];
->>>>>>> 6a383dfd
 
       const receiveHandler = client.receive(firstPartitionId, eventData => {
         console.log(`Received message: ${eventData.body} from partition ${firstPartitionId}`);
@@ -171,120 +107,12 @@
         console.log('Error when receiving message: ', error)
       });
 
-<<<<<<< HEAD
-Remember to set your environment variables before running the script. You can either configure them in the command line as shown in the following example, or use the [dotenv package](https://www.npmjs.com/package/dotenv#dotenv). 
-
-```shell
-// For windows
-set EVENTHUB_CONNECTION_STRING="<your-connection-string>"
-set EVENTHUB_NAME="<your-event-hub-name>"
-
-// For linux or macos
-export EVENTHUB_CONNECTION_STRING="<your-connection-string>"
-export EVENTHUB_NAME="<your-event-hub-name>"
-```
-
-## Receive events
-This tutorial shows how to receive events from an event hub by using Azure [EventProcessorHost](event-hubs-event-processor-host.md) in a Node.js application. The EventProcessorHost (EPH) helps you efficiently receive events from an event hub by creating receivers across all partitions in the consumer group of an event hub. It checkpoints metadata on received messages at regular intervals in an Azure Storage Blob. This approach makes it easy to continue receiving messages from where you left off at a later time.
-
-The code for this quickstart is available on [GitHub](https://github.com/Azure/azure-event-hubs-node/tree/master/processor).
-
-### Clone the Git repository
-Download or clone the [sample](https://github.com/Azure/azure-event-hubs-node/tree/master/processor/examples/) from GitHub. 
-
-### Install the EventProcessorHost
-Install the EventProcessorHost for Event Hubs module. 
-
-```shell
-npm install @azure/event-processor-host
-```
-
-### Receive events using EventProcessorHost
-The SDK you have cloned contains multiple samples that show you how to receive events from an event hub using Node.js. In this quickstart, you use the **singleEPH.js** example. To observe events being received, open another terminal, and send events using the [send sample](event-hubs-node-get-started-send.md).
-
-1. Open the project on Visual Studio Code. 
-2. Create a file named **.env** under the **processor** folder. Copy and paste sample environmental variables from the **sample.env** in the root folder.
-3. Configure your event hub connection string, event hub name, and storage endpoint. You can copy connection string for your event hub from **Connection string-primary** key under **RootManageSharedAccessKey** on the Event Hub page in the Azure portal. For detailed steps, see [Get connection string](event-hubs-create.md#create-an-event-hubs-namespace).
-4. On your Azure CLI, navigate to the **processor** folder path. Install node packages and build the project by running the following commands:
-
-    ```shell
-    npm i
-    npm run build
-    ```
-5. Receive events with your event processor host by running the following command:
-
-    ```shell
-    node dist/examples/singleEph.js
-    ```
-
-### Review the sample code 
-Here is the sample code to receive events from an event hub using node.js. You can manually create a sampleEph.js file, and run it to receive events to an event hub. 
-
-  ```javascript
-  const { EventProcessorHost, delay } = require("@azure/event-processor-host");
-
-  const path = process.env.EVENTHUB_NAME;
-  const storageCS = process.env.STORAGE_CONNECTION_STRING;
-  const ehCS = process.env.EVENTHUB_CONNECTION_STRING;
-  const storageContainerName = "test-container";
-  
-  async function main() {
-    // Create the Event Processor Host
-    const eph = EventProcessorHost.createFromConnectionString(
-      EventProcessorHost.createHostName("my-host"),
-      storageCS,
-      storageContainerName,
-      ehCS,
-      {
-        eventHubPath: path,
-        onEphError: (error) => {
-          console.log("This handler will notify you of any internal errors that happen " +
-          "during partition and lease management: %O", error);
-        }
-      }
-    );
-    let count = 0;
-    // Message event handler
-    const onMessage = async (context/*PartitionContext*/, data /*EventData*/) => {
-      console.log(">>>>> Rx message from '%s': '%s'", context.partitionId, data.body);
-      count++;
-      // let us checkpoint every 100th message that is received across all the partitions.
-      if (count % 100 === 0) {
-        return await context.checkpoint();
-      }
-    };
-    // Error event handler
-    const onError = (error) => {
-      console.log(">>>>> Received Error: %O", error);
-    };
-    // start the EPH
-    await eph.start(onMessage, onError);
-    // After some time let' say 2 minutes
-    await delay(120000);
-    // This will stop the EPH.
-    await eph.stop();
-  }
-  
-  main().catch((err) => {
-    console.log(err);
-  });
-      
-  ```
-
-Remember to set your environment variables before running the script. You can either configure this in the command line as shown in the following example, or use the [dotenv package](https://www.npmjs.com/package/dotenv#dotenv). 
-
-```shell
-// For windows
-set EVENTHUB_CONNECTION_STRING="<your-connection-string>"
-set EVENTHUB_NAME="<your-event-hub-name>"
-=======
       // Sleep for a while before stopping the receive operation.
       await delay(15000);
       await receiveHandler.stop();
 
       await client.close();
     }
->>>>>>> 6a383dfd
 
     main().catch(err => {
       console.log("Error occurred: ", err);
@@ -345,17 +173,10 @@
 
 Congratulations! You have now received events from event hub using Event Processor Host. This will receive events from all the partitions of the default consumer group in your Event Hub
 
-You can find more samples [here](https://github.com/Azure/azure-event-hubs-node/tree/master/processor/examples).
-
-
 ## Next steps
 Read the following articles:
 
 - [EventProcessorHost](event-hubs-event-processor-host.md)
 - [Features and terminology in Azure Event Hubs](event-hubs-features.md)
 - [Event Hubs FAQ](event-hubs-faq.md)
-<<<<<<< HEAD
-- Check out other Node.js samples for Event Hubs on [GitHub](https://github.com/Azure/azure-event-hubs-node/tree/master/client/examples/).
-=======
-- Check out other Node.js samples for [Event Hubs](https://github.com/Azure/azure-sdk-for-js/tree/master/sdk/eventhub/event-hubs/samples) and [Event Processor Host](https://github.com/Azure/azure-sdk-for-js/tree/master/sdk/eventhub/event-processor-host/samples) on GitHub
->>>>>>> 6a383dfd
+- Check out other Node.js samples for [Event Hubs](https://github.com/Azure/azure-sdk-for-js/tree/master/sdk/eventhub/event-hubs/samples) and [Event Processor Host](https://github.com/Azure/azure-sdk-for-js/tree/master/sdk/eventhub/event-processor-host/samples) on GitHub