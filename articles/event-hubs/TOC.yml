--- conflicted
+++ resolved
@@ -80,7 +80,6 @@
     href: event-hubs-dotnet-framework-getstarted-send.md
   - name: Receive events using .NET Framework
     href: event-hubs-dotnet-framework-getstarted-receive-eph.md
-<<<<<<< HEAD
   - name: Send events using Go
     href: event-hubs-go-get-started-send.md
   - name: Receive events using Go
@@ -90,9 +89,7 @@
   - name: Receive events using Python
     href: event-hubs-python-get-started-receive.md
   - name: Event Hubs for Kafka
-=======
   - name: Event Hubs for Apache Kafka 
->>>>>>> 1a026683
     items:
       - name: Create Apache Kafka-enabled event hubs
         href: event-hubs-create-kafka-enabled.md    
