<properties urlDisplayName="Get Started with Data" pageTitle="Get started with data (Android) | Mobile Dev Center" metaKeywords="" description="Learn how to get started using Mobile Services to leverage data in your Android app." metaCanonical="" services="mobile-services" documentationCenter="Mobile" title="Get started with data in Mobile Services" authors="ricksal" solutions="" manager="dwrede" editor="" />

<tags ms.service="mobile-services" ms.workload="mobile" ms.tgt_pltfrm="Mobile-Android" ms.devlang="Java" ms.topic="article" ms.date="09/24/2014" ms.author="ricksal" />

# Add Mobile Services to an existing app

[WACOM.INCLUDE [mobile-services-selector-get-started-data](../includes/mobile-services-selector-get-started-data.md)]

This topic shows you how to use Azure Mobile Services as a backend datasource for an Android app. In this tutorial, you will create a new mobile service, download an Eclipse Android project for an app that stores data in memory, integrate the mobile service with the app, and view the changes to data made when running the app.

The mobile service that you create in this tutorial supports the .NET runtime in the Mobile Service. This allows you to use .NET languages and Visual Studio for server-side business logic in the mobile service. To create a mobile service that lets you write your server-side business logic in JavaScript, see the [JavaScript backend version] of this topic.

<<<<<<< HEAD
> [AZURE.NOTE] This tutorial requires Visual Studio 2013.
=======
> [AZURE.IMPORTANT] This tutorial requires Visual Studio 2013.
>>>>>>> 170fb58a

This tutorial walks you through these basic steps:


1. [Create a new mobile service]
2. [Download the service locally]
3. [Test the mobile service]
4. [Publish the mobile service to Azure]
5. [Download the GetStartedWithData project]
4. [Update the app to use the mobile service for data access]
5. [Test the app against the published mobile service]


<<<<<<< HEAD
> [AZURE.NOTE] To complete this tutorial, you need an Azure account. If you don't have an account, you can create a free trial account in just a couple of minutes. For details, see [Azure Free Trial](http://www.windowsazure.com/en-us/pricing/free-trial/?WT.mc_id=AE564AB28&amp;returnurl=http%3A%2F%2Fwww.windowsazure.com%2Fen-us%2Fdocumentation%2Farticles%2Fmobile-services-dotnet-backend-windows-store-dotnet-get-started-data%2F" target="_blank").
=======
> [AZURE.IMPORTANT] To complete this tutorial, you need an Azure account. If you don't have an account, you can create a free trial account in just a couple of minutes. For details, see [Azure Free Trial](http://www.windowsazure.com/en-us/pricing/free-trial/?WT.mc_id=AE564AB28&amp;returnurl=http%3A%2F%2Fwww.windowsazure.com%2Fen-us%2Fdocumentation%2Farticles%2Fmobile-services-dotnet-backend-windows-store-dotnet-get-started-data%2F"%20target="_blank). 
>>>>>>> 170fb58a


<h2><a name="create-service"></a>Create a new mobile service</h2>

[WACOM.INCLUDE [mobile-services-dotnet-backend-create-new-service](../includes/mobile-services-dotnet-backend-create-new-service.md)]


<h2><a name="download-the-service"></a>Download the service to your local computer</h2>

[WACOM.INCLUDE [mobile-services-download-service-locally](../includes/mobile-services-download-service-locally.md)]

<h2><a name="test-the-service"></a>Test the mobile service</h2>

[WACOM.INCLUDE [mobile-services-dotnet-backend-test-local-service](../includes/mobile-services-dotnet-backend-test-local-service.md)]

<h2><a name="publish-the-service"></a>Publish the mobile service to Azure</h2>

[WACOM.INCLUDE [mobile-services-dotnet-backend-publish-service](../includes/mobile-services-dotnet-backend-publish-service.md)]

<h2><a name="download-app"></a>Download the GetStartedWithData project</h2>

###Get the sample code

[WACOM.INCLUDE [mobile-services-dotnet-backend-create-new-service](../includes/download-android-sample-code.md)]

###Verify Android SDK Version

[WACOM.INCLUDE [mobile-services-verify-android-sdk-version](../includes/mobile-services-verify-android-sdk-version.md)]


###Inspect and run the sample code

[WACOM.INCLUDE [mobile-services-android-run-sample-code](../includes/mobile-services-android-run-sample-code.md)]

<h2><a name="update-app"></a>Update the app to use the mobile service for data access</h2>

[WACOM.INCLUDE [mobile-services-android-getting-started-with-data](../includes/mobile-services-android-getting-started-with-data.md)]

<h2><a name="test-app"></a>Test the app against the published mobile service</h2>


Now that the app has been updated to use Mobile Services for back end storage, you can test it against Mobile Services, using either the Android emulator or an Android phone.

1. From the **Run** menu, click **Run** to start the project.

	This executes your app, built with the Android SDK, that uses the client library to send a query that returns items from your mobile service.

5. As before, type meaningful text, then click **Add**.

   	This sends a new item as an insert to the mobile service.

    You can restart the app to see that the changes were persisted to the database in Azure. You can also examine the database using the Azure Management portal:  the next two steps do this to view the changes in your database.


4. In the Azure Management Portal, click manage for the database associated with your mobile service.

    ![](./media/mobile-services-dotnet-backend-android-get-started-data/manage-sql-azure-database.png)

5. In the Management portal execute a query to view the changes made by the Windows Store app. Your query will be similar to the following query but use your database name instead of `todolist`.

        SELECT * FROM [todolist].[todoitems]

    ![](./media/mobile-services-dotnet-backend-android-get-started-data/sql-azure-query.png)

This concludes the **Get started with data** tutorial for Android.



## <a name="next-steps"> </a>Next steps

This tutorial demonstrated the basics of enabling an Android app to work with data in Mobile Services. 

<!--Next, consider completing one of the following tutorials that is based on the GetStartedWithData app that you created in this tutorial:

* [Validate and modify data with scripts]
  <br/>Learn more about using server scripts in Mobile Services to validate and change data sent from your app.

* [Refine queries with paging]
  <br/>Learn how to use paging in queries to control the amount of data handled in a single request.

Once you have completed the data series, try
-->

Try one of these other tutorials:

* [Get started with authentication]
  <br/>Learn how to authenticate users of your app.

* [Get started with push notifications] 
  <br/>Learn how to send a very basic push notification to your app.

* [Mobile Services .NET How-to Conceptual Reference]
  <br/>Learn more about how to use Mobile Services with .NET.
  
<!-- Anchors. -->

[Create a new mobile service]: #create-service
[Download the service locally]: #download-the-service-locally
[Test the mobile service]: #test-the-service
[Download the GetStartedWithData project]: #download-app
[Update the app to use the mobile service for data access]: #update-app
[Test the Android App against the service hosted locally]: #test-locally-hosted
[Publish the mobile service to Azure]: #publish-mobile-service
[Test the Android App against the service hosted in Azure]: #test-azure-hosted
[Test the app against the published mobile service]: #test-app
[Next Steps]:#next-steps

<!-- Images. -->
[0]: ./media/mobile-services-dotnet-backend-windows-store-dotnet-get-started-data/app-view.png
[1]: ./media/mobile-services-dotnet-backend-windows-store-dotnet-get-started-data/mobile-data-sample-download-dotnet-vs13.png
[2]: ./media/mobile-services-dotnet-backend-windows-store-dotnet-get-started-data/mobile-service-overview-page.png
[3]: ./media/mobile-services-dotnet-backend-windows-store-dotnet-get-started-data/download-service-project.png
[4]: ./media/mobile-services-dotnet-backend-windows-store-dotnet-get-started-data/add-service-project-to-solution.png
[5]: ./media/mobile-services-dotnet-backend-windows-store-dotnet-get-started-data/download-publishing-profile.png
[6]: ./media/mobile-services-dotnet-backend-windows-store-dotnet-get-started-data/add-existing-project-dialog.png
[7]: ./media/mobile-services-dotnet-backend-windows-store-dotnet-get-started-data/vs-manage-nuget-packages.png
[8]: ./media/mobile-services-dotnet-backend-windows-store-dotnet-get-started-data/manage-nuget-packages.png
[9]: ./media/mobile-services-dotnet-backend-windows-store-dotnet-get-started-data/copy-mobileserviceclient-snippet.png
[10]: ./media/mobile-services-dotnet-backend-windows-store-dotnet-get-started-data/vs-pasted-mobileserviceclient.png
[11]: ./media/mobile-services-dotnet-backend-windows-store-dotnet-get-started-data/vs-build-solution.png
[12]: ./media/mobile-services-dotnet-backend-windows-store-dotnet-get-started-data/vs-run-solution.png
[13]: ./media/mobile-services-dotnet-backend-windows-store-dotnet-get-started-data/new-local-todoitem.png
[14]: ./media/mobile-services-dotnet-backend-windows-store-dotnet-get-started-data/vs-show-local-table-data.png
[15]: ./media/mobile-services-dotnet-backend-windows-store-dotnet-get-started-data/local-item-checked.png
[16]: ./media/mobile-services-dotnet-backend-windows-store-dotnet-get-started-data/azure-items.png
[17]: ./media/mobile-services-dotnet-backend-windows-store-dotnet-get-started-data/manage-sql-azure-database.png
[18]: ./media/mobile-services-dotnet-backend-windows-store-dotnet-get-started-data/sql-azure-query.png

[20]: ./media/mobile-services-dotnet-backend-windows-store-dotnet-get-started-data/vs-build-service-project.png
[21]: ./media/mobile-services-dotnet-backend-windows-store-dotnet-get-started-data/vs-start-debug-service-project.png
[22]: ./media/mobile-services-dotnet-backend-windows-store-dotnet-get-started-data/service-welcome-page.png
[23]: ./media/mobile-services-dotnet-backend-windows-store-dotnet-get-started-data/iis-express-tray.png

[26]: ./media/mobile-services-dotnet-backend-windows-store-dotnet-get-started-data/copy-service-and-packages-folder.png


<!-- URLs. -->
[Validate and modify data with scripts]: /en-us/develop/mobile/tutorials/validate-modify-and-augment-data-dotnet
[Refine queries with paging]: /en-us/develop/mobile/tutorials/add-paging-to-data-dotnet
[Get started with Mobile Services]: /en-us/documentation/articles/mobile-services-dotnet-backend-windows-store-dotnet-get-started/
[Get started with authentication]: /en-us/develop/mobile/tutorials/get-started-with-users-android
[Get started with push notifications]: /en-us/develop/mobile/tutorials/get-started-with-push-android
[JavaScript and HTML]: /en-us/develop/mobile/tutorials/get-started-with-data-js
[JavaScript backend version]: /en-us/develop/mobile/tutorials/get-started-with-data-android

[Azure Management Portal]: https://manage.windowsazure.com/
[Management Portal]: https://manage.windowsazure.com/
[Mobile Services SDK]: http://go.microsoft.com/fwlink/p/?LinkId=257545
[Developer Code Samples site]:  http://go.microsoft.com/fwlink/p/?LinkId=328660
[Mobile Services .NET How-to Conceptual Reference]: /en-us/develop/mobile/how-to-guides/work-with-net-client-library
[MobileServiceClient class]: http://go.microsoft.com/fwlink/p/?LinkId=302030
[Mobile Services .NET How-to Conceptual Reference]: /en-us/documentation/articles/mobile-services-windows-dotnet-how-to-use-client-library  <|MERGE_RESOLUTION|>--- conflicted
+++ resolved
@@ -10,11 +10,7 @@
 
 The mobile service that you create in this tutorial supports the .NET runtime in the Mobile Service. This allows you to use .NET languages and Visual Studio for server-side business logic in the mobile service. To create a mobile service that lets you write your server-side business logic in JavaScript, see the [JavaScript backend version] of this topic.
 
-<<<<<<< HEAD
-> [AZURE.NOTE] This tutorial requires Visual Studio 2013.
-=======
 > [AZURE.IMPORTANT] This tutorial requires Visual Studio 2013.
->>>>>>> 170fb58a
 
 This tutorial walks you through these basic steps:
 
@@ -28,11 +24,7 @@
 5. [Test the app against the published mobile service]
 
 
-<<<<<<< HEAD
-> [AZURE.NOTE] To complete this tutorial, you need an Azure account. If you don't have an account, you can create a free trial account in just a couple of minutes. For details, see [Azure Free Trial](http://www.windowsazure.com/en-us/pricing/free-trial/?WT.mc_id=AE564AB28&amp;returnurl=http%3A%2F%2Fwww.windowsazure.com%2Fen-us%2Fdocumentation%2Farticles%2Fmobile-services-dotnet-backend-windows-store-dotnet-get-started-data%2F" target="_blank").
-=======
 > [AZURE.IMPORTANT] To complete this tutorial, you need an Azure account. If you don't have an account, you can create a free trial account in just a couple of minutes. For details, see [Azure Free Trial](http://www.windowsazure.com/en-us/pricing/free-trial/?WT.mc_id=AE564AB28&amp;returnurl=http%3A%2F%2Fwww.windowsazure.com%2Fen-us%2Fdocumentation%2Farticles%2Fmobile-services-dotnet-backend-windows-store-dotnet-get-started-data%2F"%20target="_blank). 
->>>>>>> 170fb58a
 
 
 <h2><a name="create-service"></a>Create a new mobile service</h2>
