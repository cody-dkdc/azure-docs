<<<<<<< HEAD
<properties 
	pageTitle="Develop streaming data processing apps with SCP.NET on Storm | Azure" 
	description="Learn how to develop streaming data processing applications with SCP.NET and C# on Storm in HDInsight." 
	services="hdinsight" 
	documentationCenter="" 
	authors="" 
	manager="paulettm" 
	editor="cgronlun"/>

<tags 
	ms.service="hdinsight" 
	ms.workload="big-data" 
	ms.tgt_pltfrm="na" 
	ms.devlang="na" 
	ms.topic="article" 
	ms.date="10/15/2014" 
	ms.author="qixia"/>
=======
<properties pageTitle="Develop streaming data processing apps with SCP.NET on Storm | Azure" description="Learn how to develop streaming data processing applications with SCP.NET and C# on Storm in HDInsight." services="hdinsight" documentationCenter="" authors="weedqian" manager="paulettm" editor="cgronlun"/>

<tags ms.service="hdinsight" ms.workload="big-data" ms.tgt_pltfrm="na" ms.devlang="na" ms.topic="article" ms.date="10/15/2014" ms.author="qixia"/>
>>>>>>> d426e2ab

#Develop streaming data processing applications in C# with Stream Computing Platform and Storm in HDInsight

Stream Computing Platform (SCP) is a platform to build real-time, reliable, distributed, consistent and high performance data processing applications using .NET. It is built on top of [Apache Storm](http://storm.incubator.apache.org/) -- an open source, real-time stream processing system that is available with HDInsight.

In this article, you will learn:

* What SCP is and how it works with Storm

* How to create an SCP solution

* How to test an SCP solution

* How to deploy an SCP solution to a Storm cluster on HDInsight

##Prerequisites

* An Azure subscription

* A Storm cluster on HDInsight

* Visual Studio 2010 or 2013

##Table of Contents

* [SCP and Storm](#scpandstorm)

##<a id="scpandstorm"></a>SCP and Storm

Apache Storm is a distributed computation system that runs on Hadoop clusters, and allows you to perform real-time data processing. While Storm runs in the Java Virtual Machine (JVM), it was designed so that solutions (known as **topologies**,) can be implemented in a variety of programming languages. You can even create a topology that is a mix of components written in multiple languages.

SCP provides the libraries that make it easy to create Storm solutions using .NET. Storm clusters on HDInsight include the necessary server-side components to run SCP solutions that you create.

For more information on Storm on HDInsight, see the [HDInsight Storm Overview](http://azure.microsoft.com/en-us/documentation/articles/hdinsight-storm-overview/).

###Design an SCP solution

SCP provides interfaces that allow you to create the following Storm components:

* Spout - consumes data from a source (file, database, API, etc.) and emits one or more streams of tuples (an ordered list of elements)
* Bolt - consumes one or more streams and optionaly emits one or more streams
* Topology - defines how data flows between spouts and bolts, the parallelism of spouts and bolts, and configuration information

> [AZURE.NOTE] Spouts and bolts also implement generic processing. For example, a spout may break apart an incoming message into multiple tuples, or just emit one tuple and let a bolt extract the values it needs. Similarly, if you need to write data to a data store, you would implement this in a bolt.

Designing a solution involves the following:

* What data source will you be consuming? You must have a spout that implements this.
* What processing must occur? You must implement this in the spouts and/or bolts.
* If processing is broken across multiple bolts, what is the flow of data between them? You must describe this through the topology.
* How will processing be distributed across the nodes in the HDInsight cluster? You must describe this through the topology.

##Install the SCP SDK

The SCP SDK is provided on the Storm cluster on HDInsight. After [creating a Storm cluster on HDInsight](http://azure.microsoft.com/en-us/documentation/articles/hdinsight-storm-getting-started/), use the following steps to download the SDK to your local development environment.

1. Sign in to the [Azure Management Portal](https://manage.windowsazure.com).

2. Click **HDINSIGHT** on the left pane. You will see a list of deployed HDInsight clusters.

3. Click the HDInsight cluster that you want to connect to.

4. From the top of the page, click **CONFIGURATION**.

5. From the bottom of the page, click **ENABLE REMOTE**.

6. In the Configure Remote Desktop wizard, enter a **username** and **password** for the remote desktop. Enter an expiration date in the **EXPIRES ON** box, then click the check icon.

7. Once Remote Desktop has been enabled, click **CONNECT** at the bottom of the page and then follow the instructions.

8. Once connected to the cluster through Remote Desktop, open **File Explorer** and enter **%storm_home%\examples** in the address bar.

9. Right-click the **SDK** folder, then select **Copy**.

10. On your local development environment, open **File Explorer** and browse to the location you want to store the SDK. Right-click and select **Paste**.

##Create an SCP solution

1. In Visual Studio, create a new project for a **Console Application**. Name this solution **WordCount**.

2. In **Solution Explorer**, right-click **References** and then select **Add reference**.

3. Select the **Browse** button at the bottom of **Reference Manager**, and then browse to the SDK folder you downloaded earlier. Select **Microsoft.SCP.dll** and **Microsoft.SCPLogger.dll**, and then click **Add**. Click **Ok** to close the Reference Manager window.

###Create the spout

1. In **Solution Explorer**, right-click **WordCount** and then select **Add | New item**. Select **Class** and enter **WordSpout.cs** as the name. Finally, click **Add**.

2. Open the **WordSpout.cs** file, and replace the existing code with the following. Be sure to read the comments to understand how this code works.

        using System;
        using System.Collections.Generic;
        using System.Linq;
        using System.Text;
        using System.Threading.Tasks;
        using Microsoft.SCP;
        using System.Threading;

        namespace WordCount
        {
            class WordSpout : ISCPSpout
            {
                //Context
                private Context ctx;

                private Random rand = new Random();
                //The sentences to emit
                string[] sentences = new string[] {
                                                  "the cow jumped over the moon",
                                                  "an apple a day keeps the doctor away",
                                                  "four score and seven years ago",
                                                  "snow white and the seven dwarfs",
                                                  "i am at two with nature"};

                //Constructor
                public WordSpout(Context ctx)
                {
                    //Log that we are starting
                    Context.Logger.Info("WordSpout constructor called");
                    //Store the context that was passed
                    this.ctx = ctx;

                    //Define the schema for the emitted tuples
                    Dictionary<string, List<Type>> outputSchema = new Dictionary<string, List<Type>>();
                    //In this case, just a string tuple
                    outputSchema.Add("default", new List<Type>() { typeof(string) });
                    //Declare the schema for the stream
                    this.ctx.DeclareComponentSchema(new ComponentStreamSchema(null, outputSchema));
                }

                //Return a new instance of the spout
                public static WordSpout Get(Context ctx, Dictionary<string, Object> parms)
                {
                    return new WordSpout(ctx);
                }

                //Emit the next tuple
                //NOTE: When using data from an external data source
                //such as Service Bus, Event Hub, Twitter, etc.,
                //you would read and emit it in NextTuple
                public void NextTuple(Dictionary<string, object> parms)
                {
                    Context.Logger.Info("NextTuple enter");

                    //Get a random sentence
                    string sentence = sentences[rand.Next(0, sentences.Length - 1)];
                    Context.Logger.Info("Emit: {0}", sentence);
                    //Emit the sentence
                    this.ctx.Emit(new Values(sentence));

                    Context.Logger.Info("NextTuple exit");
                }

                //Ack's are not implemented
                public void Ack(long seqId, Dictionary<string, object> parms)
                {
                    throw new NotImplementedException();
                }

                //Ack's are not implemented, so
                //fail should never be called
                public void Fail(long seqId, Dictionary<string, object> parms)
                {
                    throw new NotImplementedException();
                }
            }
        }

###Create tests

1. In **Solution Explorer**, right-click **WordCount** and then select **Add | New item**. Select **Class** and enter **LocalTest.cs** as the name. Finally, click **Add**.

2. Open the **LocalTest.cs** file, and replace the existing code with the following. The code used to test the spout is very similar to the code that will be used to test bolts.

        using Microsoft.SCP;
        using System;
        using System.Collections.Generic;
        using System.Linq;
        using System.Text;
        using System.Threading.Tasks;

        namespace WordCount
        {
            class LocalTest
            {
                //Run tests
                public void RunTestCase()
                {
                    Dictionary<string, Object> emptyDictionary = new Dictionary<string, object>();
                    //Spout tests
                    {
                        //Get local context
                        LocalContext spoutCtx = LocalContext.Get();
                        //Get an instance of the spout
                        WordSpout spout = WordSpout.Get(spoutCtx, emptyDictionary);
                        //Call NextTuple to emit data
                        for (int i = 0; i < 10; i++)
                        {
                            spout.NextTuple(emptyDictionary);
                        }
                        //Store the stream for the next component
                        spoutCtx.WriteMsgQueueToFile("spout.txt");
                    }
                }
            }
        }

3. Open **Program.cs** and replace the existing code with the following.

        using Microsoft.SCP;
        using System;
        using System.Collections.Generic;
        using System.Linq;
        using System.Text;
        using System.Threading.Tasks;

        namespace WordCount
        {
            class Program
            {
                static void Main(string[] args)
                {
                    if (args.Count() > 0)
                    {
                        //Code to run on HDInsight cluster will go here
                    }
                    else
                    {
                        //Set log prefix information for the component being tested
                        System.Environment.SetEnvironmentVariable("microsoft.scp.logPrefix", "WordCount-LocalTest");
                        //Initialize the runtime
                        SCPRuntime.Initialize();

                        //If we are not running under the local context, throw an error
                        if (Context.pluginType != SCPPluginType.SCP_NET_LOCAL)
                        {
                            throw new Exception(string.Format("unexpected pluginType: {0}", Context.pluginType));
                        }
                        //Create an instance of LocalTest
                        LocalTest localTest = new LocalTest();
                        //Run the tests
                        localTest.RunTestCase();
                    }
                }
            }
        }

3. Run the application. After it completes, look in the **WordCount\bin\debug** directory under your Visual Studio project. There should be a file named **spout.txt**, which will contain the data emitted by the spout during this test. The contents should look similar to the following text.

        {"__isset":{"streamId":true,"tupleId":true,"evt":true,"data":true},"StreamId":"default","TupleId":"","Evt":1000,"Data":[[97,110,32,97,112,112,108,101,32,97,32,100,97,121,32,107,101,101,112,115,32,116,104,101,32,100,111,99,116,111,114,32,97,119,97,121]]}
        {"__isset":{"streamId":true,"tupleId":true,"evt":true,"data":true},"StreamId":"default","TupleId":"","Evt":1000,"Data":[[116,104,101,32,99,111,119,32,106,117,109,112,101,100,32,111,118,101,114,32,116,104,101,32,109,111,111,110]]}

    > [AZURE.NOTE] In the lines above, "Data" is the string emitted by the spout, but stored as a byte array. For example, `[[97,110,32,97,112,112,108,101,32,97,32,100,97,121,32,107,101,101,112,115,32,116,104,101,32,100,111,99,116,111,114,32,97,119,97,121]]` is "an apple a day keeps the doctor away".

###Create the bolts

1. In **Solution Explorer**, right-click **WordCount** and then select **Add | New item**. Select **Class** and enter **SplitterBolt.cs** as the name. Finally, click **Add**. Repeat this step to add a class named **CounterBolt.cs**.

2. Open the **SplitterBolt.cs** file, and replace the existing code with the following.

        using System;
        using System.Collections.Generic;
        using System.Linq;
        using System.Text;
        using System.Threading.Tasks;
        using Microsoft.SCP;
        using System.Threading;

        namespace WordCount
        {
            class SplitterBolt : ISCPBolt
            {
                //Context
                private Context ctx;

                //Constructor
                public SplitterBolt(Context ctx)
                {
                    Context.Logger.Info("Splitter constructor called");
                    //Set context
                    this.ctx = ctx;
                    //Define the schema for the incoming tuples from spout
                    Dictionary<string, List<Type>> inputSchema = new Dictionary<string, List<Type>>();
                    //In this case, just a string tuple
                    inputSchema.Add("default", new List<Type>() {typeof (string)});
                    //Define the schema for tuples to be emitted from this bolt
                    Dictionary<string, List<Type>> outputSchema = new Dictionary<string, List<Type>>();
                    //We are also only emitting a string tuple
                    outputSchema.Add("default", new List<Type>() {typeof (string)});
                    //Declare both incoming and outbound schemas
                    this.ctx.DeclareComponentSchema(new ComponentStreamSchema(inputSchema, outputSchema));
                }

                //Get a new instance
                public static SplitterBolt Get(Context ctx, Dictionary<string, Object> parms)
                {
                    return new SplitterBolt(ctx);
                }

                //Process a tuple from the stream
                public void Execute(SCPTuple tuple)
                {
                    Context.Logger.Info("Execute enter");
                    //Get the incomin tuple value
                    string sentence = tuple.GetString(0);
                    //Split it
                    foreach (string word in sentence.Split(' '))
                    {
                        //Emit each word to the outbound stream
                        Context.Logger.Info("Emit: {0}", word);
                        this.ctx.Emit(Constants.DEFAULT_STREAM_ID, new List<SCPTuple> { tuple }, new Values(word));
                    }
                    Context.Logger.Info("Execute exit");
                }
            }
        }

4. Open the **CounterBolt.cs** file and replace the contents with the following.

        using System;
        using System.Collections.Generic;
        using System.Linq;
        using System.Text;
        using System.Threading.Tasks;
        using Microsoft.SCP;

        namespace WordCount
        {
            class CounterBolt : ISCPBolt
            {
                //Context
                private Context ctx;

                //Store each word and a count of how many times it has
                //been emitted by the splitter
                private Dictionary<string, int> counts = new Dictionary<string, int>();

                //Constructor
                public CounterBolt(Context ctx)
                {
                    Context.Logger.Info("Counter constructor called");

                    //Set context
                    this.ctx = ctx;
                    //Define the schema for the incoming tuples from spout
                    Dictionary<string, List<Type>> inputSchema = new Dictionary<string, List<Type>>();
                    //Just a string, which will contain a word from the splitter
                    inputSchema.Add("default", new List<Type>() { typeof(string) });
                    //Define the schema for tuples to be emitted from this bolt
                    Dictionary<string, List<Type>> outputSchema = new Dictionary<string, List<Type>>();
                    //In this case, a string (containing a word) and an int (containing the count)
                    outputSchema.Add("default", new List<Type>() { typeof(string), typeof(int) });
                    this.ctx.DeclareComponentSchema(new ComponentStreamSchema(inputSchema, outputSchema));
                }

                //Get an instance
                public static CounterBolt Get(Context ctx, Dictionary<string, Object> parms)
                {
                    return new CounterBolt(ctx);
                }

                //Process a tuple from the stream
                public void Execute(SCPTuple tuple)
                {
                    Context.Logger.Info("Execute enter");
                    //Get the word that was emitted from the splitter
                    string word = tuple.GetString(0);
                    //Have we seen this word before?
                    int count = counts.ContainsKey(word) ? counts[word] : 0;
                    //Increment and store the count for this word
                    count++;
                    counts[word] = count;

                    Context.Logger.Info("Emit: {0}, count: {1}", word, count);
                    //Emit the word and the count
                    this.ctx.Emit(Constants.DEFAULT_STREAM_ID, new List<SCPTuple> { tuple }, new Values(word, count));

                    Context.Logger.Info("Execute exit");
                }
            }
        }

    > [AZURE.NOTE] This bolt emits a stream, which is useful for testing. In a real world solution, you would store the data to a database, queue, or other persistent store at the end of processing.

3. Open **LocalTest.cs** and add the following tests for SplitterBolt and CounterBolt after the previous spout test block.

        //SplitterBolt tests
        {
            LocalContext splitterCtx = LocalContext.Get();
            SplitterBolt splitter = SplitterBolt.Get(splitterCtx, emptyDictionary);
            //Read from the 'stream' emitted by the spout
            splitterCtx.ReadFromFileToMsgQueue("spout.txt");
            List<SCPTuple> batch = splitterCtx.RecvFromMsgQueue();
            foreach (SCPTuple tuple in batch)
            {
                splitter.Execute(tuple);
            }
            //Store the stream for the next component
            splitterCtx.WriteMsgQueueToFile("splitter.txt");
        }
        //CounterBolt tests
        {
            LocalContext counterCtx = LocalContext.Get();
            CounterBolt counter = CounterBolt.Get(counterCtx, emptyDictionary);
            //Read from the 'stream' emitted by the splitter
            counterCtx.ReadFromFileToMsgQueue("splitter.txt");
            List<SCPTuple> batch = counterCtx.RecvFromMsgQueue();
            foreach (SCPTuple tuple in batch)
            {
                counter.Execute(tuple);
            }
            //Store the stream for the next component
            counterCtx.WriteMsgQueueToFile("counter.txt");
        }

4. Run the solution. Once it finishes, you should now have the following files in the **WordCount\bin\debug** directory.

    * **spout.txt** - the data emitted by the WordSpout
    * **splitter.txt** - the data emitted by the SplitterBolt
    * **counter.txt** - the data emitted by the CounterBolt

###Add code to run on a cluster

1. Open **Program.cs** and replace the `//Code to run on HDInsight cluster will go here` line with the following, then rebuild the project

        //The component to run
        string compName = args[0];
        //Run the component
        if ("wordspout".Equals(compName))
        {
            //Set the prefix for logging
            System.Environment.SetEnvironmentVariable("microsoft.scp.logPrefix", "WordCount-Spout");
            //Initialize the runtime
            SCPRuntime.Initialize();
            //Run the plugin (WordSpout)
            SCPRuntime.LaunchPlugin(new newSCPPlugin(WordSpout.Get));
        }
        else if ("splitterbolt".Equals(compName))
        {
            System.Environment.SetEnvironmentVariable("microsoft.scp.logPrefix", "WordCount-Splitter");
            SCPRuntime.Initialize();
            SCPRuntime.LaunchPlugin(new newSCPPlugin(SplitterBolt.Get));
        }
        else if ("counterbolt".Equals(compName))
        {
            System.Environment.SetEnvironmentVariable("microsoft.scp.logPrefix", "WordCount-Counter");
            SCPRuntime.Initialize();
            SCPRuntime.LaunchPlugin(new newSCPPlugin(CounterBolt.Get));
        }
        else
        {
            throw new Exception(string.Format("unexpected compName: {0}", compName));
        }

4. Create a new file named **WordCount.spec** and use the following for the contents. This defines the topology - the components, how many instances to create across nodes in the cluster, and how data flows between them. This is written using the [Topology Specification Language](#spec).

        {
          :name "WordCount"
          :topology
            (nontx-topolopy
              "WordCount"

              {
                "spout"

                (spout-spec
                  (scp-spout
                    {
                      "plugin.name" "WordCount.exe"
                      "plugin.args" ["wordspout"]
                      "output.schema" {"default" ["sentence"]}
                    })

                  :p 1)
              }

              {
                "splitter"

                (bolt-spec
                  {
                    "spout" :shuffle
                  }

                  (scp-bolt
                    {
                      "plugin.name" "WordCount.exe"
                      "plugin.args" ["splitterbolt"]
                      "output.schema" {"default" ["word"]}
                    })

                  :p 1)

                "counter"

                (bolt-spec
                  {
                    "splitter" :global
                  }

                  (scp-bolt
                    {
                      "plugin.name" "WordCount.exe"
                      "plugin.args" ["counterbolt"]
                      "output.schema" {"default" ["word" "count"]}
                    })

                  :p 1)
              })

          :config
            {
              "topology.kryo.register" ["[B"]
            }
        }

4. Connect to the Storm cluster using Remote Desktop and copy the **bin\debug** folder for your local WordCount project to your Storm cluster. For example, copy it to the **%storm_home%\examples** folder and rename it to **WordCount**.

3. Copy the **WordCount.spec** to the HDInsight server too. Put it in the **%storm_home%\examples** directory.

4. On the Storm cluster, use the **Storm Command-Line** icon on the desktop to open a command-line, and then use the following command to start the WordCount topology.

        bin\runspec examples\WordCount.spec temp examples\WordCount

    This will create a new folder named **temp**, and use the spec and the files for the WordCount solution to create a **WordCount.jar** file, which is then submitted to Storm.

5. Once the command completes, open **Storm UI** from the desktop. The **WordCount** topology should be listed. You can select the topology from the **Storm UI** to view statistics.

6. To stop the topology, in the **Storm UI**, select **WordCount**, and then select **Kill** from **Topology actions**.

##Summary

In the above steps, you've learned how to create, test, and deploy a basic word count topology created using the Stream Computing Platform. For more examples, see the **%storm_home%\examples** directory on your HDInsight cluster. For more detailed information on SCP, see the following reference.

##SCP reference

###SCP plugin interface

SCP applications (known as plugins) are plugged into the Storm pipeline. A plugin is a .NET console application that implements one or more the following interfaces.  

-	**ISCPSpout** - Use when implementing a non-transactional spout
- 	**ISCPTxSpout** - use when implementing a transactional spout
-	**ISCPBolt** - use when implementing a non-transactional bolt
-	**ISCPBatchBolt** - use when implementing a transactional bolt

####ISCPPlugin

ISCPPlugin is the base interface that all other SCP interfaces inherit from. Currently, it is a dummy interface.  

    public interface ISCPPlugin
    {
    }  

####ISCPSpout

ISCPSpout is the interface for a non-transactional spout.  

    public interface ISCPSpout : ISCPPlugin
    {
        void NextTuple(Dictionary<string, Object> parms);
        void Ack(long seqId, Dictionary<string, Object> parms);
        void Fail(long seqId, Dictionary<string, Object> parms);
    }  

When `NextTuple()` is called, the code can emit one or more tuples. If there is nothing to emit, this method should return without emitting anything.

`Ack()` and `Fail()` will be called only when ack is enabled in the spec file. The `seqId` is used to identify the tuple which is acked or failed. If ack is enabled in a non-transactional topology, the following emit function should be used in the spout:  

    public abstract void Emit(string streamId, List<object> values, long seqId);  

If ack is not supported in non-transactional topology, `Ack()` and `Fail()` can be left as empty functions.  

The `parms` parameter for these functions is an empty Dictionary object, and is reserved for future use.  

> [AZURE.NOTE] `NextTuple()`, `Ack()`, and `Fail()` are all called in a tight loop on a single thread. If there are no tuples to emit, consider using `sleep` for a short amount of time (such as 10 milliseconds) to conserve CPU cycles.

####ISCPTxSpout

ISCPTxSpout is the interface for a transactional spout.  

    public interface ISCPTxSpout : ISCPPlugin
    {
        void NextTx(out long seqId, Dictionary<string, Object> parms);
        void Ack(long seqId, Dictionary<string, Object> parms);
        void Fail(long seqId, Dictionary<string, Object> parms);
    }  

`NextTx()` is called to start a new transaction. The `seqId` is used to identify the transaction, which is also used in `Ack()` and `Fail()`. Data emitted from `NextTx()` will be stored in ZooKeeper to support replay. Because the storage capacity of ZooKeeper is very limited, you should only emit metadata, not bulk data in a transactional spout.  

Storm will replay a transaction automatically if it fails, so Fail() should not normally be called. But if SCP can check the metadata emitted by a transactional spout, it can call Fail() if the metadata is invalid.

The `parms` parameter for these functions is an empty Dictionary object, and is reserved for future use.

> [AZURE.NOTE] `NextTx()`, `Ack()`, and `Fail()` are all called in a tight loop on a single thread. If there are no tuples to emit, consider using `sleep` for a short amount of time (such as 10 milliseconds) to conserve CPU cycles.

####ISCPBolt

ISCPBolt is the interface for a non-transactional bolt.  

    public interface ISCPBolt : ISCPPlugin
    {
        void Execute(SCPTuple tuple);
    }

When a new tuple is available, the `Execute()` function will be called to process it.

####ISCPBatchBolt

ISCPBatchBolt is the interface for transactional bolt.  

    public interface ISCPBatchBolt : ISCPPlugin
    {
        void Execute(SCPTuple tuple);
        void FinishBatch(Dictionary<string, Object> parms);
    }  

When a new tuple is available, the `Execute()` function will be called to process it. `FinishBatch()` will be called when this transaction has ended.

The `parms` parameter for these functions is an empty Dictionary object, and is reserved for future use.

> [AZURE.NOTE] Bolts that implement `ISCPBatchBolt`, can get `StormTxAttempt` from `parms`. `StormTxAttempt` can be used to determine whether a tuple is the original, or a replay attempt. This is usually done at the commit bolt, and it is demonstrated in the **HelloWorldTx** example.  

###Object model

SCP.NET also provides a simple set of key objects for developers to program with.

* `Context` - provides information about the running environment to the application

* `StateStore` - provides metadata services, monotonic sequence generation, and wait-free coordination. Higher-level distributed concurrency abstractions can be built on `StateStore`, including distributed locks, distributed queues, barriers, and transaction services

* `SCPRuntime` - initializes the runtime environment and launches plugins when running a solution on Storm

* `LocalContext` - provides methods to serialize and deserialize the emitted tuples to local files when testing an application locally in Visual Studio

####Context

Each ISCPPlugin instance (ISCPSpout/ISCPBolt/ISCPTxSpout/ISCPBatchBolt) has a corresponding Context instance. The functionality provided by Context can be divided into two parts

* **Static** -  available in the entire C# process
* **Dynamic** - available for the specific instance  

**Static context**

* `public static ILogger Logger = null;` - provided for logging purposes  

* `public static SCPPluginType pluginType;` - gets the plugin type of the C# process. If the C# process is run in local test mode (without Java), the plugin type is “SCP_NET_LOCAL”

        public enum SCPPluginType
        {
            SCP_NET_LOCAL = 0,
            SCP_NET_SPOUT = 1,
            SCP_NET_BOLT = 2,
            SCP_NET_TX_SPOUT = 3,
            SCP_NET_BATCH_BOLT = 4
        }  

* `public static Config Config { get; set; }` - gets configuration parameters from the JVM. The parameters are passed from the JVM when the plugin is initialized. `Config` is contains two dictionaries

    * `public Dictionary<string, Object> stormConf { get; set; }` - contains parameters defined by Storm

    * `public Dictionary<string, Object> pluginConf { get; set; }` - contains parameters defined by SCP

* `public static TopologyContext TopologyContext { get; set; } ` - gets the topology context. It is most useful for components with multiple parallelism. The following demonstrates how to access the topology context

        if (Context.pluginType != SCPPluginType.SCP_NET_LOCAL)
        {
            Context.Logger.Info("TopologyContext info:");
            TopologyContext topologyContext = Context.TopologyContext;
            Context.Logger.Info("taskId: {0}", topologyContext.GetThisTaskId());
            taskIndex = topologyContext.GetThisTaskIndex();
            Context.Logger.Info("taskIndex: {0}", taskIndex);
            string componentId = topologyContext.GetThisComponentId();
            Context.Logger.Info("componentId: {0}", componentId);
            List<int> componentTasks = topologyContext.GetComponentTasks(componentId);
            Context.Logger.Info("taskNum: {0}", componentTasks.Count);
        }

**Dynamic context**

* `public void DeclareComponentSchema(ComponentStreamSchema schema);` - declares the output and input schema for streams. The following example declares an input schema that consists of a single string tuple and an output schema that consists of both a string tuple and an integer tuple

        this.ctx = context;
        Dictionary<string, List<Type>> inputSchema = new Dictionary<string, List<Type>>();
        inputSchema.Add("default", new List<Type>() { typeof(string) });
        outputSchema.Add("default", new List<Type>() { typeof(string), typeof(int) });
        this.ctx.DeclareComponentSchema(new ComponentStreamSchema(inputSchema, outputSchema));

* `public abstract void Emit(List<object> values);` - emits one or more tuples to the default stream. The following example emits two tuples to the default stream

        this.ctx.Emit(new Values(word, count));

* `public abstract void Emit(string streamId, List<object> values);` - emits one or more tuples to the specified stream. The following example emits two tuples to a stream named 'mystream'

        this.ctx.Emit("mystream", new Values(word, count));

When using non-transactional spouts and bolts that have ack enabled, use the following.

* `public abstract void Emit(string streamId, List<object> values, long seqId);` - emits one or more tuples and a sequence identifier **from a spout** to the specified stream. The following example emits a tuple and a sequence identifier to the default stream

        this.ctx.Emit(Constants.DEFAULT_STREAM_ID, new Values(word), lastSeqId);

* `public abstract void Emit(string streamId, IEnumerable<SCPTuple> anchors, List<object> values);` - emits one or more tuples and a sequence identifier **from a bolt** to the specified stream. The emitted tuples are anchored to the incoming tuples specified as the `anchors`. This enables acks to flow back up the pipeline by following the chain of incoming/outgoing tuples. The following example emits a tuple and a sequence identifier to the default stream, and anchors the emitted tuples against the incoming tuples contained in `tuple`

        this.ctx.Emit(Constants.DEFAULT_STREAM_ID, new List<SCPTuple> { tuple }, new Values(word));

* `public abstract void Ack(SCPTuple tuple);` - acks a tuple. Invokes the `ISCPSpout.Ack` function of the spout that originally produced the tuple

* `public abstract void Fail(SCPTuple tuple);` - fails a tuple. Invokes the `ISCPSpout.Fail` function of the spout that originally produced the tuple

####StateStore

SCP applications may use the `State` object to persist information in ZooKeeper, especially for atransactional topology. This allows transactional spouts to retrieve the state from ZooKeeper and restart the pipeline in the event of a crash.  

The `StateStore` object provides the following methods.

* `public static StateStore Get(string storePath, string connStr);` - gets a `StateStore` for the given path and connection string

* `public State Create();` - creates a new `State` object in this state store instance

* `public IEnumerable<State> GetUnCommitted();` - gets all `State` objects that are uncommited, excluding aborted states

* `public IEnumerable<State> States();` - gets all 'State' objects in the `StateStore`


* `public T Get<T>(string info = null);` - gets a `State` or `Registry` object

    * `info` - the `Registry` name to get. Only used when retrieving a `Registry` object

    * `T` - type of `State` or `Registry`

* `public IEnumerable<Registry> Commited();` - gets `Registry` objects that contain commited `State`

* `public IEnumerable<Registry> Aborted();` - gets `Registry` objects that contain aborted `State`

* `public State GetState(long stateId)` - gets the `State` object for the specified state ID

The **State** provides the following methods.

* `public void Commit(bool simpleMode = true);` - sets the status of the `State` object to commit

    > [AZURE.NOTE] When `simpleMode` is set to true, it will simply delete the corresponding ZNode in ZooKeeper. Otherwise, it will delete the current ZNode, and adding a new node in the `COMMITTED_PATH`.

* `public void Abort();` - sets the status of the `State` object to abort

* `public void PutAttribute<T>(string key, T attribute);` - sets an attribute value for the given key

    * `key` - the key set the attribute for

    * `attribute` - the attribute value

* `public T GetAttribute<T>(string key);` - gets the attribute value for the given key

####SCPRuntime

SCPRuntime provides the following methods.

* `public static void Initialize();` - initializes the SCP runtime environment. When called, the C# process will connect to the JVM and get configuration parameters and topology context

* `public static void LaunchPlugin(newSCPPlugin pluginDelegate);` - starts message processing loop. In this loop, the C# plugin will receive messages from the JVM (including tuples and control signals), and then process the messages

    * `pluginDelegate` - a delegate that can return an object that implements ISCPSpout/IScpBolt/ISCPTxSpout/ISCPBatchBolt

####LocalContext


* `List<SCPTuple> RecvFromMsgQueue();` - receives tupes from the queue

* `void WriteMsgQueueToFile(string filepath, bool append = false);` - persists tuples to file

* `void ReadFromFileToMsgQueue(string filepath);` - reads tuples from file


###<a id="spec"></a>Topology specification language

The SCP Topology Specification is a domain specific language for describing and configuring SCP topologies. It is based on Storm’s [Clojure DSL](http://storm.incubator.apache.org/documentation/Clojure-DSL.html).  

Use the following to define a Topology.

|New Functions|	Parameters|	Description
|-------------|-----------|-----------
|**tx-topolopy**|	topology-name<br> spout-map<br> bolt-map|	 Define a transactional topology with the topology name, spouts definition map and the bolts definition map
|**scp-tx-spout**|	exec-name<br> args<br> fields|	Define a transactional spout. It will run the application with ***exec-name*** using ***args***.<br><br>The ***fields*** is the Output Fields for spout
|**scp-tx-batch-bolt**|	exec-name<br> args<br> fields| 	Define a transactional Batch Bolt. It will run the application with ***exec-name*** using ***args***.<br><br>The Fields is the Output Fields for bolt.
|**scp-tx-commit-bolt**|	exec-name<br>args<br>fields|	Define a transactional Committer Bolt. It will run the application with ***exec-name*** using args.<br><br>The ***fields*** is the Output Fields for bolt
|**nontx-topolopy**|	topology-name<br> spout-map<br>bolt-map|	Define a nontransactional topology with the topology name,  spouts definition map and the bolts definition map
|**scp-spout**|	exec-name<br>args<br>fields<br>parameters|	Define a nontransactional spout. It will run the application with ***exec-name*** using ***args***.<br><br>The ***fields*** is the Output Fields for spout<br><br>The ***parameters*** is optional, using it to specify some parameters such as "nontransactional.ack.enabled".
|**scp-bolt**|	exec-name<br>args<br>fields<br>parameters|	Define a nontransactional Bolt. It will run the application with ***exec-name*** using ***args***.<br><br>The ***fields*** is the Output Fields for bolt<br><br>The ***parameters*** is optional, using it to specify some parameters such as "nontransactional.ack.enabled".

The following are keywords that can be used when defining a topology

|Keywords|	Description
|---------|------------
|**:name**|	Define the Topology Name
|**:topology**|	Define the Topology using the above functions and build in ones.
|**:p**|	Define the parallelism hint for each spout or bolt.
|**:config**|	Define configure parameter or update the existing ones
|**:schema**|	Define the Schema of Stream.

Frequently used paramters

|Parameter|	Description
|---------|------------
|**"plugin.name"**|	exe file name of the C# plugin
|**"plugin.args"**|	plugin args
|**"output.schema"**|	Output schema
|**"nontransactional.ack.enabled"**|	Whether ack is enabled for nontransactional topology

Topology specifications can be submitted directly to storm cluster for execution via the ***runspec*** command, which is located in the **%storm_home%\bin** directory on Storm clusters.  

    usage: runSpec [spec-file target-dir [resource-dir] [-cp classpath]]
     ex: runSpec examples\HelloWorld\HelloWorld.spec target examples\HelloWorld\Target

> [AZURE.NOTE] The ***resource-dir*** parameter is optional, you need to specify it when you want to run a C# application, and this directory will contain the application, the dependencies and configurations.  

The ***classpath*** parameter is also optional. It is used to specify the Java classpath if the spec file contains a Java Spout or Bolt.  

###Miscellaneous features

####Input and output schema declaration

When you call `Emit()`, the platform serializes the tuple into a byte array and transfers it to the JVM. Storm will then transfer this tuple to the targets. Bolts will will then receive tuple. For C# bolts, the tuple is received from the JVM and converted back to the original type.

To support this serialization and deserialization, you must declare the schema of the inputs and outputs. These are defined as `Dictionary<string, List<Type>` objects, where the key is the stream ID and the value is the `Types` of the tuples that will be emitted. The component can declare multiple streams.

    public class ComponentStreamSchema
    {
        public Dictionary<string, List<Type>> InputStreamSchema { get; set; }
        public Dictionary<string, List<Type>> OutputStreamSchema { get; set; }
        public ComponentStreamSchema(Dictionary<string, List<Type>> input, Dictionary<string, List<Type>> output)
        {
            InputStreamSchema = input;
            OutputStreamSchema = output;
        }
    }

The `Context` object provides `DeclareComponentSchema`, which can be used to declare the schema for serialization/deserialization.

     public void DeclareComponentSchema(ComponentStreamSchema schema)

> [AZURE.NOTE] You must make sure the tuples emitted obey the schema defined for that stream, or you will receive a runtime exception.  

####Multi-stream supports

You can emit to multiple streams by making multiple calls to `Emit()`, specifying the `streamId` paramter for each stream to be written to.

> [AZURE.NOTE] Emitting to a non-existant stream will cause runtime exceptions.

####Field grouping

The build-in Fields Grouping in Strom does not working properly in SCP.NET. When proxying data into the JVM, all the field data types are actually `byte[]`, and the fields grouping uses the `byte[]` object hash code to perform the grouping. The `byte[]` object hash code is the address of this object in memory, so the grouping will be wrong for two `byte[]` objects that share the same content but not the same address.

To workaround this problem, use `scp-field-group` in your spec. This will use the content of the byte[] to do the grouping. The following is an example of using this in a spec.  

    (bolt-spec
        {
            "spout_test"”" (scp-field-group :non-tx [0,1])
        }
        …
    )  

This example does the following.

* `scp-field-group` - use custom grouping  
* `:tx` or `:non-tx` - indicates whether this is transactional or non-transactional
* `[0,1]` - use a hashset of field Ids, starting from 0.  

####Hybrid topology

Most native Storm spouts, bolts, and topologies are implemented in Java. To support reuse of these components in solutions that use C# components, SCP allows you to create define hybrid topologies in the spec.

* **Java spout or bolt** - in the spec file, `scp-spout` and `scp-bolt` can also be used to specify Java spouts and bolts. The following demonstrates specifying a Java spout with a class name of `microsoft.scp.example.HybridTopology.Generator`

        (spout-spec
          (microsoft.scp.example.HybridTopology.Generator.)
          :p 1)

* **Java Classpath** - when using Java spouts or bolts, you should first compile the spout or bolt into a JAR file. Then, add the Java classpath with the `-cp` parameter when using the **runSpec** command. The following example includes the JAR files located under the **examples\HybridTopology\java\target** directory.  

        bin\runSpec.cmd examples\HybridTopology\HybridTopology.spec specs examples\HybridTopology\net\Target -cp examples\HybridTopology\java\target\*  


* **Serialization and deserialization between Java and C#** - To serielize objects between Java and C#, use the `CustomizedInteropJSONSerializer`

    > [AZURE.NOTE] Currently `CustomizedInteropJSONSerializer` only support **Java spouts** and **C# bolts**.

    * Specify the serializer for Java components in the spec file

            (scp-bolt
              {
                "plugin.name" "HybridTopology.exe"
                "plugin.args" ["displayer"]
                "output.schema" {}
                "customized.java.serializer" ["microsoft.scp.storm.multilang.CustomizedInteropJSONSerializer"]
              })  

    * Use the serializer in your C# components

            Dictionary<string, List<Type>> inputSchema = new Dictionary<string, List<Type>>();
            inputSchema.Add("default", new List<Type>() { typeof(Person) });
            this.ctx.DeclareComponentSchema(new ComponentStreamSchema(inputSchema, null));
            this.ctx.DeclareCustomizedDeserializer(new CustomizedInteropJSONDeserializer());  

    The default implementation should handle most cases if the data type is not too complex.  If the data type is too complex, or because the performance of the default implementation does not meet the your requirements, you can create a custom implementation to suit your needs using the following interfaces

    **Serialization interface in Java**  

            public interface ICustomizedInteropJavaSerializer {
                public void prepare(String[] args);
                public List<ByteBuffer> serialize(List<Object> objectList);
            }  

    **Deserialization interface in C#**

            public interface ICustomizedInteropCSharpDeserializer
            {
                List<Object> Deserialize(List<byte[]> dataList, List<Type> targetTypes);
            }  

###SCP host mode

Host mode allows you to compile your project to a DLL and host it using **SCPHost.exe**. This is the recommended way of hosting your solution in a production setting. When using host mode, the spec file will list `SCPHost.exe` as the plugin.

The following is an example of a spec file that used host mode for the HelloWorld example.

    (scp-spout
      {
        "plugin.name" "SCPHost.exe"
        "plugin.args" ["HelloWorld.dll" "Scp.App.HelloWorld.Generator" "Get"]
        "output.schema" {"default" ["sentence"]}
      })

* **HelloWorld.dll** - the assembly that contains the spouts and bolts
* **Scp.App.HelloWorld.Generator** - the class name for a spout contained in **HelloWorld.dll**
* **Get** - The method to invoke to get an instance of the spout


##SCP programming examples

The following example applications written with SCP can be found on your Storm cluster on HDInsight at **%storm_home%\examples**.

* **HelloWorld** - HelloWorld is a very simple example of SCP.Net, and is similar to the word count example used earlier in this article. It uses a non-transactional topology, with a spout named **generator**, and two bolts named **splitter** and **counter**. The spout **generator** will randomly generate some sentences, and emit these sentences to **splitter**. The bolt **splitter** will split the sentences into words and emit these words to the **counter** bolt. The bolt **counter** uses a dictionary to record the occurrence number of each word.

    There are two spec files, **HelloWorld.spec** and **HelloWorld_EnableAck.spec** for this example. When using **HelloWorld_EnableAck.spec**, the sample will ack tuples that pass through the bolts, however **splitter** is designed to randomly fail some bolts to demonstrate failure handling in non-transactional topologies.

* **HelloWorldTx** - A sample of how to implement a transactional topology. It has a transactional spout named **generator**, a batch bolt named **partial-count**, and a commit bolt named **count-sum**. There are also three pre-created txt files for use with this topology: **DataSource0.txt**, **DataSource1.txt** and **DataSource2.txt**.

    In each transaction, the spout will randomly choose two files and emit the two file names to the **partial-count** bolt. The bolt will get the file name from the received tuple, then open the file and count the number of words in this file. Finally, it will emit the words and numbers to the **count-sum** bolt. The **count-sum** bolt will summarize the total count.  

    To achieve "exactly once" semantics, the **count-sum** bolt need to determine whether it is processing a replayed transaction. In this example, it has a static member variable:  

        public static long lastCommittedTxId = -1;  

    When an instance of the bolt is created, it will get the transaction attempt (`txAttempt`,) from input parameters:  

        public static CountSum Get(Context ctx, Dictionary<string, Object> parms)
        {
            /* for transactional topology, we can get txAttempt from the input parms */
            if (parms.ContainsKey(Constants.STORM_TX_ATTEMPT))
            {
                StormTxAttempt txAttempt = (StormTxAttempt)parms[Constants.STORM_TX_ATTEMPT];
                return new CountSum(ctx, txAttempt);
            }
            else
            {
                throw new Exception("null txAttempt");
            }
        }  

    When `FinishBatch()` is called, the `lastCommittedTxId` will be updated if it is not a replayed transaction.  

        public void FinishBatch(Dictionary<string, Object> parms)
        {
            /* judge whether it is a replayed transaction? */
            bool replay = (this.txAttempt.TxId <= lastCommittedTxId);

            if (!replay)
            {
                /* If it is not replayed, update the toalCount and lastCommittedTxId vaule */
                totalCount = totalCount + this.count;
                lastCommittedTxId = this.txAttempt.TxId;
            }
            … …
        }  

* **HybridTopology** - This topology contains a Java Spout and a C# Bolt. It uses the default serialization and deserialization implementation provided by SCP. Please see the **%storm_home%examples\HybridTopology\HybridTopology.spec** for details, and **SubmitTopology.bat** for how to specify the Java classpath when submitting the topology.  


[1]: ./media/hdinsight-hadoop-storm-scpdotnet-csharp-develop-streaming-data-processing-application/hdinsight-hadoop-storm-scpdotnet-csharp-develop-streaming-data-processing-application-01.png<|MERGE_RESOLUTION|>--- conflicted
+++ resolved
@@ -1,10 +1,9 @@
-<<<<<<< HEAD
 <properties 
 	pageTitle="Develop streaming data processing apps with SCP.NET on Storm | Azure" 
 	description="Learn how to develop streaming data processing applications with SCP.NET and C# on Storm in HDInsight." 
 	services="hdinsight" 
 	documentationCenter="" 
-	authors="" 
+	authors="weedqian" 
 	manager="paulettm" 
 	editor="cgronlun"/>
 
@@ -16,11 +15,6 @@
 	ms.topic="article" 
 	ms.date="10/15/2014" 
 	ms.author="qixia"/>
-=======
-<properties pageTitle="Develop streaming data processing apps with SCP.NET on Storm | Azure" description="Learn how to develop streaming data processing applications with SCP.NET and C# on Storm in HDInsight." services="hdinsight" documentationCenter="" authors="weedqian" manager="paulettm" editor="cgronlun"/>
-
-<tags ms.service="hdinsight" ms.workload="big-data" ms.tgt_pltfrm="na" ms.devlang="na" ms.topic="article" ms.date="10/15/2014" ms.author="qixia"/>
->>>>>>> d426e2ab
 
 #Develop streaming data processing applications in C# with Stream Computing Platform and Storm in HDInsight
 
