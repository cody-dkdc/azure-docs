--- conflicted
+++ resolved
@@ -1,222 +1,5 @@
 ---
-<<<<<<< HEAD
-title: Deploy an ASP.NET app to Azure using Visual Studio | Microsoft Docs
-description: Learn how to deploy an ASP.NET web project to a new web app in Azure App Service, using Visual Studio.
-services: app-service\web
-documentationcenter: .net
-author: cephalin
-manager: erikre
-editor: ''
-
-ms.assetid: 69759e3c-384c-4afb-9278-db6724f6cb74
-ms.service: app-service-web
-ms.workload: web
-ms.tgt_pltfrm: na
-ms.devlang: dotnet
-ms.topic: get-started-article
-ms.date: 12/16/2016
-ms.author: cephalin
-
----
-# Deploy an ASP.NET web app to Azure App Service, using Visual Studio
-[!INCLUDE [tabs](../../includes/app-service-web-get-started-nav-tabs.md)]
-
-## Overview
-This tutorial shows how to deploy an ASP.NET web application to a [web app in Azure App Service](app-service-web-overview.md) by using Visual Studio 2015.
-
-The tutorial assumes that you are an ASP.NET developer who has no previous experience with using Azure. When you're finished, you'll have a simple web application up and running in the cloud.
-
-You'll learn:
-
-* How to create a new App Service web app while you create a new web project in Visual Studio.
-* How to deploy a web project to an App Service web app by using Visual Studio.
-
-The diagram illustrates what you do in the tutorial.
-
-![Visual Studio create and deploy diagram](./media/web-sites-dotnet-get-started/Create_App.png)
-
-At the end of the tutorial, a [Troubleshooting](#troubleshooting) section gives ideas on what to do if something doesn't work, and a [Next steps](#next-steps) section provides links to other tutorials that go into more depth about how to use Azure App Service.
-
-As this is a getting-started tutorial, the web project it shows how to deploy is a simple one that doesn't use a database and doesn't do authentication or authorization. For links to more advanced deployment topics, see [How to deploy an Azure web app](web-sites-deploy.md).
-
-Apart from the time required to install the Azure SDK for .NET, this tutorial will take about 10-15 minutes to complete.
-
-## Prerequisites
-* The tutorial assumes you have worked with ASP.NET MVC and Visual Studio. If you need an introduction, see [Getting Started with ASP.NET MVC 5](http://www.asp.net/mvc/overview/getting-started/introduction/getting-started).
-* You need an Azure account. You can [open a free Azure account](https://azure.microsoft.com/pricing/free-trial/?WT.mc_id=A261C142F) or [Activate Visual Studio subscriber benefits](https://azure.microsoft.com/pricing/member-offers/msdn-benefits-details/?WT.mc_id=A261C142F). 
-  
-    If you want to get started with Azure App Service before you sign up for an Azure account, go to [Try App Service](https://azure.microsoft.com/try/app-service/). There you can create a short-lived starter app in App Service — no credit card required, and no commitments.
-
-## <a name="setupdevenv"></a>Set up the development environment
-The tutorial is written for Visual Studio 2015 with the [Azure SDK for .NET](../dotnet-sdk.md) 2.9 or later. 
-
-* [Download the latest Azure SDK for Visual Studio 2015](http://go.microsoft.com/fwlink/?linkid=518003). The SDK installs Visual Studio 2015 if you don't already have it.
-  
-  > [!NOTE]
-  > Depending on how many of the SDK dependencies you already have on your machine, installing the SDK could take a long time, from several minutes to a half hour or more.
-  > 
-  > 
-
-If you have Visual Studio 2013 and prefer to use that, you can [download the latest Azure SDK for Visual Studio 2013](http://go.microsoft.com/fwlink/?LinkID=324322). Some screens may look different from the illustrations.
-
-## Create a web application
-Your next step is to create a web application project in Visual Studio and a web app in Azure App Service. In this section of the tutorial you configure the new web project. 
-
-1. Open Visual Studio 2015.
-2. Click **File > New > Project**.
-3. In the **New Project** dialog box, click **Visual C# > Web > ASP.NET Web Application**.
-4. Make sure that **.NET Framework 4.5.2** is selected as the target framework.
-5. [Azure Application Insights](../application-insights/app-insights-overview.md) monitors your web app for availability, performance, and usage. The **Add Application Insights to Project** check box is selected by default the first time you create a web project after installing Visual Studio. Clear the check box if it's selected but you don't want to try Application Insights.
-6. Name the application **MyExample**, and then click **OK**.
-   
-    ![New Project dialog box](./media/web-sites-dotnet-get-started/GS13newprojdb.png)
-7. In the **New ASP.NET Project** dialog box, select the **MVC** template, and then click **Change Authentication**.
-   
-    For this tutorial, you deploy an ASP.NET MVC web project. If you want to learn how to deploy an ASP.NET Web API project, see the [Next steps](#next-steps) section. 
-   
-    ![New ASP.NET Project dialog box](./media/web-sites-dotnet-get-started/GS13changeauth.png)
-8. In the **Change Authentication** dialog box, click **No Authentication**, and then click **OK**.
-   
-    ![No Authentication](./media/web-sites-dotnet-get-started/GS13noauth.png)
-   
-    For this getting-started tutorial you're deploying a simple app that doesn't do user log-in.
-9. In the **Microsoft Azure** section of the **New ASP.NET Project** dialog box, make sure that **Host in the cloud** is selected and that **App Service** is selected in the drop-down list.
-   
-    ![New ASP.NET Project dialog box](./media/web-sites-dotnet-get-started/GS13newaspnetprojdb.png)
-   
-    These settings direct Visual Studio to create an Azure web app for your web project.
-10. Click **OK**
-
-## Create the Azure resources
-Now you tell Visual Studio about the Azure resources that you want it to create.
-
-1. In the **Create App Service** dialog, click **Add an account**, and then sign in to Azure with the ID and password of the account that you use to manage your Azure subscription.
-   
-    ![Sign in to Azure](./media/web-sites-dotnet-get-started/configuresitesettings.png)
-   
-    If you already signed in earlier on the same computer, you might not see the **Add an account** button. In that case, you can skip this step or you might need to reenter your credentials.
-2. Enter a **Web App Name** that is unique in the *azurewebsites.net* domain. For example, you can name it MyExample with numbers to the right to make it unique, such as MyExample810. If a default web name is created for you, it will be unique and you can use that.
-   
-    If someone else has already used the name that you enter, you see a red exclamation mark to the right instead of a green check mark, and you have to enter a different name.
-   
-    The URL for your application is this name plus *.azurewebsites.net*. For example, if the name is `MyExample810`, the URL is `myexample810.azurewebsites.net`.
-   
-    You can also use a custom domain with an Azure web app. For more information, see [Configure a custom domain name in Azure App Service](web-sites-custom-domain-name.md).
-3. Click the **New** button next to the **Resource Group** box, and then enter "MyExample" or another name if you prefer. 
-   
-    ![Create App Service dialog](./media/web-sites-dotnet-get-started/rgcreate.png)
-   
-    A resource group is a collection of Azure resources such as web apps, databases, and VMs. For a tutorial, it's generally best to create a new resource group because that makes it easy to delete in one step any Azure resources that you create for the tutorial. For more information, see [Azure Resource Manager overview](../azure-resource-manager/resource-group-overview.md).
-4. Click the **New** button next to the **App Service Plan** drop-down.
-   
-    ![Create App Service dialog](./media/web-sites-dotnet-get-started/createasplan.png)
-   
-    The **Configure App Service Plan** dialog appears.
-   
-    ![Configure App Service dialog](./media/web-sites-dotnet-get-started/configasp.png)
-   
-    In the following steps, you configure an App Service plan for the new resource group. An App Service plan specifies the compute resources that your web app runs on. For example, if you choose the free tier, your API app runs on shared VMs, while for some paid tiers it runs on dedicated VMs. For more information, see [App Service plans overview](../app-service/azure-web-sites-web-hosting-plans-in-depth-overview.md).
-5. In the **Configure App Service Plan** dialog, enter "MyExamplePlan" or another name if you prefer.
-6. In the **Location** drop-down list, choose the location that is closest to you.
-   
-    This setting specifies which Azure datacenter your app will run in. For this tutorial, you can select any region and it won't make a noticeable difference. But for a production app, you want your server to be as close as possible to the clients that are accessing it, to minimize [latency](http://www.bing.com/search?q=web%20latency%20introduction&qs=n&form=QBRE&pq=web%20latency%20introduction&sc=1-24&sp=-1&sk=&cvid=eefff99dfc864d25a75a83740f1e0090).
-7. In the **Size** drop-down, click **Free**.
-   
-    For this tutorial, The free pricing tier will provide good enough performance.
-8. In the **Configure App Service Plan** dialog, click **OK**.
-9. In the **Create App Service** dialog box, click **Create**.
-
-## Inspect the Azure resources in Visual Studio
-In a short time, usually less than a minute, Visual Studio creates the web project and the web app.  
-
-The **Solution Explorer** window shows the files and folders in the new project.
-
-![Solution Explorer](./media/web-sites-dotnet-get-started/solutionexplorer.png)
-
-The **Azure App Service Activity** window shows that the App Service resources have been created in Azure. You can click on the link here to start publishing your new project immediately. Later, however, the tutorial shows you how to publish your files anytime.
-
-![Web app created in Azure App Service Activity window](./media/web-sites-dotnet-get-started/GS13sitecreated1.png)
-
-The **Cloud Explorer** window lets you view and manage Azure resources, including the new web app that you just created.
-
-![Web app created in Cloud Explorer](./media/web-sites-dotnet-get-started/siteinse.png)
-
-## Deploy the web project to Azure
-In this section, you deploy the web project to the web app resource you created in Azure App Service.
-
-1. In **Solution Explorer**, right-click the project, and choose **Publish**.
-   
-    ![Choose Publish in Visual Studio menu](./media/web-sites-dotnet-get-started/choosepublish.png)
-   
-    In a few seconds, the **Publish Web** wizard appears. The wizard opens to a *publish profile* that has settings for deploying the web project to the new web app.
-   
-    > [!TIP] 
-    > The publish profile includes a user name and password for deployment.  These credentials have been generated for you, and you don't have to enter them. The password is encrypted in a hidden user-specific file in the `Properties\PublishProfiles` folder.
-    >
-    >
-2. On the **Connection** tab of the **Publish Web** wizard, click **Next**.
-   
-    ![Click Next on Connection tab of Publish Web wizard](./media/web-sites-dotnet-get-started/GS13ValidateConnection.png)
-   
-    Next is the **Settings** tab. Here you can change the build configuration to deploy a debug build for [remote debugging](web-sites-dotnet-troubleshoot-visual-studio.md#remotedebug). The tab also offers several [File Publish Options](https://msdn.microsoft.com/library/dd465337.aspx#Anchor_2).
-3. On the **Settings** tab, click **Next**.
-   
-   ![Settings tab of Publish Web wizard](./media/web-sites-dotnet-get-started/GS13SettingsTab.png)
-   
-   The **Preview** tab is next. Here you have an opportunity to see what files are going to be copied from your project to the API app. When you're deploying a project to an API app that you already deployed to earlier, only changed files are copied. If you want to see a list of what will be copied, you can click the **Start Preview** button.
-4. On the **Preview** tab, click **Publish**.
-   
-   ![Preview tab of Publish Web wizard](./media/web-sites-dotnet-get-started/GS13previewoutput.png)
-   
-   When you click **Publish**, Visual Studio begins the process of copying the files to the Azure server. This may take a minute or two.
-   
-   The **Output** and **Azure App Service Activity** windows show what deployment actions were taken and report successful completion of the deployment.
-   
-   ![Visual Studio Output window reporting successful deployment](./media/web-sites-dotnet-get-started/PublishOutput.png)
-   
-   Upon successful deployment, the default browser automatically opens to the URL of the deployed web app, and the application that you created is now running in the cloud. The URL in the browser address bar shows that the web app is loaded from the Internet.
-   
-   ![Web app running in Azure](./media/web-sites-dotnet-get-started/GS13deployedsite.png)
-   
-   > [!TIP]
-   > You can enable the **Web One Click Publish** toolbar for quick deployment. Click **View > Toolbars**, and then select **Web One Click Publish**. You can use the toolbar to select a profile, click a button to publish, or click a button to open the **Publish Web** wizard.
-   > ![Web One Click Publish Toolbar](./media/web-sites-dotnet-get-started/weboneclickpublish.png)
-   > 
-   > 
-
-## Troubleshooting
-If you run into a problem as you go through this tutorial, make sure that you're using the latest version of the Azure SDK for .NET. The easiest way to do that is to [download the Azure SDK for Visual Studio 2015](http://go.microsoft.com/fwlink/?linkid=518003). If you have the current version installed, the Web Platform Installer lets you know that no installation is needed.
-
-After you have your ASP.NET web app running in Azure App Service, you might want to learn more about Visual Studio features that simplify troubleshooting. For information about logging, remote debugging, and more, see  [Troubleshooting Azure web apps in Visual Studio](web-sites-dotnet-troubleshoot-visual-studio.md).
-
-## Next steps
-In this tutorial, you've seen how to create a simple web application and deploy it to an Azure web app. Here are some related topics and resources for learning more about Azure App Service:
-
-* Monitor and manage your web app in the [Azure portal](https://portal.azure.com/). 
-  
-    For more information, see [an overview of the Azure portal](/services/management-portal/) and [Configure web apps in Azure App Service](web-sites-configure.md).
-* Deploy an existing web project to a new web app, using Visual Studio
-  
-    Right-click the project in **Solution Explorer**, and then click **Publish**. Choose **Microsoft Azure App Service** as the publish target, and then click **New**. The dialogs are then the same as what you've seen in this tutorial.
-* Deploy a web project from source control
-  
-    For information about [automating deployment](http://www.asp.net/aspnet/overview/developing-apps-with-windows-azure/building-real-world-cloud-apps-with-windows-azure/continuous-integration-and-continuous-delivery) from a [source control system](http://www.asp.net/aspnet/overview/developing-apps-with-windows-azure/building-real-world-cloud-apps-with-windows-azure/source-control), see [Get started with web apps in Azure App Service](app-service-web-get-started.md) and [How to deploy an Azure web app](web-sites-deploy.md).
-* Deploy an ASP.NET Web API to an API app in Azure App Service
-  
-    You've seen how to create an instance of Azure App Service that is mainly intended to host a website. App Service also offers features for hosting Web APIs, such as CORS support and API metadata support for client code generation. You can use API features in a web app, but if you mainly want to host an API in an instance of App Service, an **API app** would be a better choice. For more information, see [Get started with API Apps and ASP.NET in Azure App Service](../app-service-api/app-service-api-dotnet-get-started.md). 
-* Add a custom domain name and SSL
-  
-    For information about how to use SSL and your own domain (for example, www.contoso.com instead of contoso.azurewebsites.net), see the following resources:
-  
-  * [Configure a custom domain name in Azure App Service](web-sites-custom-domain-name.md)
-  * [Enable HTTPS for an Azure website](web-sites-configure-ssl-certificate.md)
-* Delete the resource group that contains your web app and any related Azure resources when you're done with them.
-  
-    For information about how to work with resource groups in the Azure portal, see [Deploy resources with Resource Manager templates and Azure portal](../azure-resource-manager/resource-group-template-deploy-portal.md).   
-* For more examples of creating an ASP.NET Web App in App Service, see [Create and deploy an ASP.NET web app in Azure App Service](https://github.com/Microsoft/HealthClinic.biz/wiki/Create-and-deploy-an-ASP.NET-web-app-in-Azure-App-Service) and [Create and deploy a mobile app in Azure App Service](https://github.com/Microsoft/HealthClinic.biz/wiki/Create-and-deploy-a-mobile-app-in-Azure-App-Service) from the [HealthClinic.biz](https://github.com/Microsoft/HealthClinic.biz) 2015 Connect [demo](https://blogs.msdn.microsoft.com/visualstudio/2015/12/08/connectdemos-2015-healthclinic-biz/). For more quickstarts from the HealthClinic.biz demo, see [Azure Developer Tools Quickstarts](https://github.com/Microsoft/HealthClinic.biz/wiki/Azure-Developer-Tools-Quickstarts).
-=======
 redirect_url: /azure/app-service-web/app-service-web-get-started-dotnet
 redirect_document_id: FALSE 
 ROBOTS: NOINDEX
----
->>>>>>> a42dbad0
+---