<<<<<<< HEAD
<properties
	pageTitle="Create a Node.js web app in Azure App Service | Microsoft Azure"
	description="Learn how to build and deploy a Node.js web app in Azure."
	services="app-service\web"
	documentationCenter="nodejs"
	authors="MikeWasson"
	manager="wpickett"
	editor=""/>

<tags
	ms.service="app-service-web"
	ms.workload="web"
	ms.tgt_pltfrm="na"
	ms.devlang="nodejs"
	ms.topic="hero-article"
	ms.date="08/18/2015"
	ms.author="mwasson"/>

# Build and deploy a Node.js web app in Azure App Service

> [AZURE.SELECTOR]
- [.Net](web-sites-dotnet-get-started.md)
- [Node.js](web-sites-nodejs-develop-deploy-mac.md)
- [Java](web-sites-java-get-started.md)
- [PHP - Git](web-sites-php-mysql-deploy-use-git.md)
- [PHP - FTP](web-sites-php-mysql-deploy-use-ftp.md)
- [Python](web-sites-python-ptvs-django-mysql.md)

This tutorial shows you how to create a [Node] [nodejs.org] application and deploy it to the [Web Apps feature in Azure App Service](http://go.microsoft.com/fwlink/?LinkId=529714) by using [Git]. The instructions in this tutorial can be followed on any operating system that is capable of running Node.

A screenshot of the completed application is below:

![A browser displaying the 'Hello World' message.][helloworld-completed]

##Create a web app and enable Git publishing

Follow these steps to create a web app and enable Git publishing.

> [AZURE.NOTE]
> To complete this tutorial, you need a Microsoft Azure account. If you don't have an account, you can [activate your MSDN subscriber benefits](/en-us/pricing/member-offers/msdn-benefits-details/?WT.mc_id=A261C142F) or [sign up for a free trial](/en-us/pricing/free-trial/?WT.mc_id=A261C142F).

1. Sign in to the [Azure portal](https://portal.azure.com).

2. Click the **+ NEW** icon on the top left of the portal.

3. Click **Web + Mobile**, and then click **Web app**.

    ![][portal-quick-create]

4. Enter a value for **URL**.

5. Select an App Service plan or create a new one. If you create a new plan, select the pricing tier, location, and other options.

    ![][portal-quick-create2]

6. Click **Create**.

7. Once the status changes to **Running**, the portal automatically opens the blade for your web app. You can also reach the blade by clicking **Browse**.

	![][go-to-dashboard]

8. Click **Deployment**. You may need to scroll to see this part of the blade.

	![][deployment-part]

9. Click **Choose Source**, click **Local Git Repository**, and then click **OK**.

	![][setup-git-publishing]


10. Click the **deployment credentials** part (outlined in red below). Create a user name and password. Click **Save**. If you previously enabled publishing for a web app, you don't need to do this step.

	![][deployment-credentials]


11. To publish, you will push to a Git remote repository. Find the URL for the repository, click **All Settings**, and then click **Properties**. The URL is listed under **GIT URL**.

	![][git-url]

##Build and test your application locally

In this section, you will create a **server.js** file that contains the 'Hello World' example from [nodejs.org]. This example has been modified from the original example by adding process.env.PORT as the port to listen on when running in an Azure web app.

1. By using a text editor, create a new file named **server.js** in the **helloworld** directory. If the **helloworld** directory does not exist, create it.

2. Add the following as the contents of the **server.js** file, and then save it:

        var http = require('http')
        var port = process.env.PORT || 1337;
        http.createServer(function(req, res) {
          res.writeHead(200, { 'Content-Type': 'text/plain' });
          res.end('Hello World\n');
        }).listen(port);

3. Open the command line, and use the following command to start the web app locally:

        node server.js

4. Open your web browser and navigate to http://localhost:1337. A webpage that displays "Hello World" will appear, as shown in the screenshot below:

    ![A browser displaying the 'Hello World' message.][helloworld-localhost]

##Publish your application

1. From the command line, change directories to the **helloworld** directory and enter the following command to initialize a local Git repository.

		git init

	> [AZURE.NOTE] Is the Git command unavailable?
	[Git](http://git-scm.com/%20target="_blank) is a distributed version-control system that you can use to deploy your Azure website. For installation instructions for your platform, see the [Git download page](http://git-scm.com/download%20target="_blank").

2. Use the following commands to add files to the repository:

		git add .
		git commit -m "initial commit"

3. Add a Git remote for pushing updates to the web app that you created previously, by using the following command:

		git remote add azure [URL for remote repository]


4. Push your changes to Azure by using the following command:

		git push azure master

	You will be prompted for the password that you created earlier. The output should be similar to the following:

		Counting objects: 3, done.
		Delta compression using up to 8 threads.
		Compressing objects: 100% (2/2), done.
		Writing objects: 100% (3/3), 374 bytes, done.
		Total 3 (delta 0), reused 0 (delta 0)
		remote: New deployment received.
		remote: Updating branch 'master'.
		remote: Preparing deployment for commit id '5ebbe250c9'.
		remote: Preparing files for deployment.
		remote: Deploying Web.config to enable Node.js activation.
		remote: Deployment successful.
		To https://user@testsite.scm.azurewebsites.net/testsite.git
		 * [new branch]      master -> master


5. To view your app, click the **Browse** button on the **Web App** part within the Azure portal.

##Publish changes to your application

1. Open the **server.js** file in a text editor, and change 'Hello World\n' to 'Hello Azure\n'. Save the file.
2. From the command line, change directories to the **helloworld** directory and run the following commands:

		git add .
		git commit -m "changing to hello azure"
		git push azure master

	You will be prompted for the password that you created earlier.

3. Browse to your app by clicking **Browse**, and note that the updates have been applied.

	![A web page displaying 'Hello Azure'][helloworld-completed]

4. You can revert to the previous deployment by selecting it in **Deployments**.

>[AZURE.NOTE] If you want to get started with Azure App Service before you sign up for an Azure account, go to [Try App Service](http://go.microsoft.com/fwlink/?LinkId=523751). There, you can immediately create a short-lived starter web app in App Service—no credit card required, and no commitments.

##Next steps

While the steps in this article use the Azure portal to create a web app, you can also use the [Azure Command-Line Interface](../xplat-cli.md) to perform the same operations.

Node.js provides a rich ecosystem of modules that can be used by your applications. To learn how Web Apps works with modules, see [Using Node.js modules with Azure applications](../nodejs-use-node-modules-azure-apps.md).

To learn more about the versions of Node.js that are provided with Azure and how to specify the version to be used with your application, see [Specifying a Node.js version in an Azure application](../nodejs-specify-node-version-azure-apps.md).

If you encounter problems with your application after it has been deployed to Azure, see [How to debug a Node.js application in Azure App Service](web-sites-nodejs-debug.md) for information on diagnosing the problem.


##Additional resources

* [Azure PowerShell](../install-configure-powershell.md)
* [Azure Command-Line Interface](../xplat-cli.md)

## What's changed
* For a guide to the change from Websites to App Service, see [Azure App Service and existing Azure services](http://go.microsoft.com/fwlink/?LinkId=529714).
* For a guide to the change from the old portal to the new portal, see [Reference for navigating the Azure portal](http://go.microsoft.com/fwlink/?LinkId=529715).


[nodejs.org]: http://nodejs.org
[Git]: http://git-scm.com


[helloworld-completed]: ./media/web-sites-nodejs-develop-deploy-mac/helloazure.png
[helloworld-localhost]: ./media/web-sites-nodejs-develop-deploy-mac/helloworldlocal.png

[portal-quick-create]: ./media/web-sites-nodejs-develop-deploy-mac/create-quick-website.png

[portal-quick-create2]: ./media/web-sites-nodejs-develop-deploy-mac/create-quick-website2.png


[setup-git-publishing]: ./media/web-sites-nodejs-develop-deploy-mac/setup_git_publishing.png

[go-to-dashboard]: ./media/web-sites-nodejs-develop-deploy-mac/go_to_dashboard.png

[deployment-part]: ./media/web-sites-nodejs-develop-deploy-mac/deployment-part.png

[deployment-credentials]: ./media/web-sites-nodejs-develop-deploy-mac/deployment-credentials.png


[git-url]: ./media/web-sites-nodejs-develop-deploy-mac/git-url.png
=======
<properties
	pageTitle="Create a Node.js web app in Azure App Service | Microsoft Azure"
	description="Learn how to build and deploy a Node.js web app in Azure."
	services="app-service\web"
	documentationCenter="nodejs"
	authors="MikeWasson"
	manager="wpickett"
	editor=""/>

<tags
	ms.service="app-service-web"
	ms.workload="web"
	ms.tgt_pltfrm="na"
	ms.devlang="nodejs"
	ms.topic="hero-article"
	ms.date="08/18/2015"
	ms.author="mwasson"/>

# Build and deploy a Node.js web app in Azure App Service

> [AZURE.SELECTOR]
- [.Net](web-sites-dotnet-get-started.md)
- [Node.js](web-sites-nodejs-develop-deploy-mac.md)
- [Java](web-sites-java-get-started.md)
- [PHP - Git](web-sites-php-mysql-deploy-use-git.md)
- [PHP - FTP](web-sites-php-mysql-deploy-use-ftp.md)
- [Python](web-sites-python-ptvs-django-mysql.md)

This tutorial shows you how to create a [Node] [nodejs.org] application and deploy it to the [Web Apps feature in Azure App Service](http://go.microsoft.com/fwlink/?LinkId=529714) by using [Git]. The instructions in this tutorial can be followed on any operating system that is capable of running Node.

A screenshot of the completed application is below:

![A browser displaying the 'Hello World' message.][helloworld-completed]

##Create a web app and enable Git publishing

Follow these steps to create a web app and enable Git publishing.

> [AZURE.NOTE]
> To complete this tutorial, you need a Microsoft Azure account. If you don't have an account, you can [activate your MSDN subscriber benefits](/en-us/pricing/member-offers/msdn-benefits-details/?WT.mc_id=A261C142F) or [sign up for a free trial](/en-us/pricing/free-trial/?WT.mc_id=A261C142F).

1. Sign in to the [Azure portal](https://portal.azure.com).

2. Click the **+ NEW** icon on the top left of the portal.

3. Click **Web + Mobile**, and then click **Web app**.

    ![][portal-quick-create]

4. Enter a value for **URL**.

5. Select an App Service plan or create a new one. If you create a new plan, select the pricing tier, location, and other options.

    ![][portal-quick-create2]

6. Click **Create**.

7. Once the status changes to **Running**, the portal automatically opens the blade for your web app. You can also reach the blade by clicking **Browse**.

	![][go-to-dashboard]

8. Click **Deployment**. You may need to scroll to see this part of the blade.

	![][deployment-part]

9. Click **Choose Source**, click **Local Git Repository**, and then click **OK**.

	![][setup-git-publishing]


10. Click the **deployment credentials** part (outlined in red below). Create a user name and password. Click **Save**. If you previously enabled publishing for a web app, you don't need to do this step.

	![][deployment-credentials]


11. To publish, you will push to a Git remote repository. Find the URL for the repository, click **All Settings**, and then click **Properties**. The URL is listed under **GIT URL**.

	![][git-url]

##Build and test your application locally

In this section, you will create a **server.js** file that contains the 'Hello World' example from [nodejs.org]. This example has been modified from the original example by adding process.env.PORT as the port to listen on when running in an Azure web app.

1. By using a text editor, create a new file named **server.js** in the **helloworld** directory. If the **helloworld** directory does not exist, create it.

2. Add the following as the contents of the **server.js** file, and then save it:

        var http = require('http')
        var port = process.env.PORT || 1337;
        http.createServer(function(req, res) {
          res.writeHead(200, { 'Content-Type': 'text/plain' });
          res.end('Hello World\n');
        }).listen(port);

3. Open the command line, and use the following command to start the web app locally:

        node server.js

4. Open your web browser and navigate to http://localhost:1337. A webpage that displays "Hello World" will appear, as shown in the screenshot below:

    ![A browser displaying the 'Hello World' message.][helloworld-localhost]

##Publish your application

1. From the command line, change directories to the **helloworld** directory and enter the following command to initialize a local Git repository.

		git init

	> [AZURE.NOTE] Is the Git command unavailable?
	[Git](http://git-scm.com/%20target="_blank) is a distributed version-control system that you can use to deploy your Azure website. For installation instructions for your platform, see the [Git download page](http://git-scm.com/download%20target="_blank").

2. Use the following commands to add files to the repository:

		git add .
		git commit -m "initial commit"

3. Add a Git remote for pushing updates to the web app that you created previously, by using the following command:

		git remote add azure [URL for remote repository]


4. Push your changes to Azure by using the following command:

		git push azure master

	You will be prompted for the password that you created earlier. The output should be similar to the following:

		Counting objects: 3, done.
		Delta compression using up to 8 threads.
		Compressing objects: 100% (2/2), done.
		Writing objects: 100% (3/3), 374 bytes, done.
		Total 3 (delta 0), reused 0 (delta 0)
		remote: New deployment received.
		remote: Updating branch 'master'.
		remote: Preparing deployment for commit id '5ebbe250c9'.
		remote: Preparing files for deployment.
		remote: Deploying Web.config to enable Node.js activation.
		remote: Deployment successful.
		To https://user@testsite.scm.azurewebsites.net/testsite.git
		 * [new branch]      master -> master


5. To view your app, click the **Browse** button on the **Web App** part within the Azure portal.

##Publish changes to your application

1. Open the **server.js** file in a text editor, and change 'Hello World\n' to 'Hello Azure\n'. Save the file.
2. From the command line, change directories to the **helloworld** directory and run the following commands:

		git add .
		git commit -m "changing to hello azure"
		git push azure master

	You will be prompted for the password that you created earlier.

3. Browse to your app by clicking **Browse**, and note that the updates have been applied.

	![A web page displaying 'Hello Azure'][helloworld-completed]

4. You can revert to the previous deployment by selecting it in **Deployments**.

>[AZURE.NOTE] If you want to get started with Azure App Service before you sign up for an Azure account, go to [Try App Service](http://go.microsoft.com/fwlink/?LinkId=523751). There, you can immediately create a short-lived starter web app in App Service—no credit card required, and no commitments.

##Next steps

While the steps in this article use the Azure portal to create a web app, you can also use the [Azure Command-Line Interface](../xplat-cli-install.md) to perform the same operations.

Node.js provides a rich ecosystem of modules that can be used by your applications. To learn how Web Apps works with modules, see [Using Node.js modules with Azure applications](../nodejs-use-node-modules-azure-apps.md).

To learn more about the versions of Node.js that are provided with Azure and how to specify the version to be used with your application, see [Specifying a Node.js version in an Azure application](../nodejs-specify-node-version-azure-apps.md).

If you encounter problems with your application after it has been deployed to Azure, see [How to debug a Node.js application in Azure App Service](web-sites-nodejs-debug.md) for information on diagnosing the problem.


##Additional resources

* [Azure PowerShell](../install-configure-powershell.md)
* [Azure Command-Line Interface](../xplat-cli-install.md)
* [Node.js Developer Center](/develop/nodejs/)

## What's changed
* For a guide to the change from Websites to App Service, see [Azure App Service and existing Azure services](http://go.microsoft.com/fwlink/?LinkId=529714).
* For a guide to the change from the old portal to the new portal, see [Reference for navigating the Azure portal](http://go.microsoft.com/fwlink/?LinkId=529715).


[nodejs.org]: http://nodejs.org
[Git]: http://git-scm.com


[helloworld-completed]: ./media/web-sites-nodejs-develop-deploy-mac/helloazure.png
[helloworld-localhost]: ./media/web-sites-nodejs-develop-deploy-mac/helloworldlocal.png

[portal-quick-create]: ./media/web-sites-nodejs-develop-deploy-mac/create-quick-website.png

[portal-quick-create2]: ./media/web-sites-nodejs-develop-deploy-mac/create-quick-website2.png


[setup-git-publishing]: ./media/web-sites-nodejs-develop-deploy-mac/setup_git_publishing.png

[go-to-dashboard]: ./media/web-sites-nodejs-develop-deploy-mac/go_to_dashboard.png

[deployment-part]: ./media/web-sites-nodejs-develop-deploy-mac/deployment-part.png

[deployment-credentials]: ./media/web-sites-nodejs-develop-deploy-mac/deployment-credentials.png


[git-url]: ./media/web-sites-nodejs-develop-deploy-mac/git-url.png
>>>>>>> a3835ed1
<|MERGE_RESOLUTION|>--- conflicted
+++ resolved
@@ -1,416 +1,207 @@
-<<<<<<< HEAD
-<properties
-	pageTitle="Create a Node.js web app in Azure App Service | Microsoft Azure"
-	description="Learn how to build and deploy a Node.js web app in Azure."
-	services="app-service\web"
-	documentationCenter="nodejs"
-	authors="MikeWasson"
-	manager="wpickett"
-	editor=""/>
-
-<tags
-	ms.service="app-service-web"
-	ms.workload="web"
-	ms.tgt_pltfrm="na"
-	ms.devlang="nodejs"
-	ms.topic="hero-article"
-	ms.date="08/18/2015"
-	ms.author="mwasson"/>
-
-# Build and deploy a Node.js web app in Azure App Service
-
-> [AZURE.SELECTOR]
-- [.Net](web-sites-dotnet-get-started.md)
-- [Node.js](web-sites-nodejs-develop-deploy-mac.md)
-- [Java](web-sites-java-get-started.md)
-- [PHP - Git](web-sites-php-mysql-deploy-use-git.md)
-- [PHP - FTP](web-sites-php-mysql-deploy-use-ftp.md)
-- [Python](web-sites-python-ptvs-django-mysql.md)
-
-This tutorial shows you how to create a [Node] [nodejs.org] application and deploy it to the [Web Apps feature in Azure App Service](http://go.microsoft.com/fwlink/?LinkId=529714) by using [Git]. The instructions in this tutorial can be followed on any operating system that is capable of running Node.
-
-A screenshot of the completed application is below:
-
-![A browser displaying the 'Hello World' message.][helloworld-completed]
-
-##Create a web app and enable Git publishing
-
-Follow these steps to create a web app and enable Git publishing.
-
-> [AZURE.NOTE]
-> To complete this tutorial, you need a Microsoft Azure account. If you don't have an account, you can [activate your MSDN subscriber benefits](/en-us/pricing/member-offers/msdn-benefits-details/?WT.mc_id=A261C142F) or [sign up for a free trial](/en-us/pricing/free-trial/?WT.mc_id=A261C142F).
-
-1. Sign in to the [Azure portal](https://portal.azure.com).
-
-2. Click the **+ NEW** icon on the top left of the portal.
-
-3. Click **Web + Mobile**, and then click **Web app**.
-
-    ![][portal-quick-create]
-
-4. Enter a value for **URL**.
-
-5. Select an App Service plan or create a new one. If you create a new plan, select the pricing tier, location, and other options.
-
-    ![][portal-quick-create2]
-
-6. Click **Create**.
-
-7. Once the status changes to **Running**, the portal automatically opens the blade for your web app. You can also reach the blade by clicking **Browse**.
-
-	![][go-to-dashboard]
-
-8. Click **Deployment**. You may need to scroll to see this part of the blade.
-
-	![][deployment-part]
-
-9. Click **Choose Source**, click **Local Git Repository**, and then click **OK**.
-
-	![][setup-git-publishing]
-
-
-10. Click the **deployment credentials** part (outlined in red below). Create a user name and password. Click **Save**. If you previously enabled publishing for a web app, you don't need to do this step.
-
-	![][deployment-credentials]
-
-
-11. To publish, you will push to a Git remote repository. Find the URL for the repository, click **All Settings**, and then click **Properties**. The URL is listed under **GIT URL**.
-
-	![][git-url]
-
-##Build and test your application locally
-
-In this section, you will create a **server.js** file that contains the 'Hello World' example from [nodejs.org]. This example has been modified from the original example by adding process.env.PORT as the port to listen on when running in an Azure web app.
-
-1. By using a text editor, create a new file named **server.js** in the **helloworld** directory. If the **helloworld** directory does not exist, create it.
-
-2. Add the following as the contents of the **server.js** file, and then save it:
-
-        var http = require('http')
-        var port = process.env.PORT || 1337;
-        http.createServer(function(req, res) {
-          res.writeHead(200, { 'Content-Type': 'text/plain' });
-          res.end('Hello World\n');
-        }).listen(port);
-
-3. Open the command line, and use the following command to start the web app locally:
-
-        node server.js
-
-4. Open your web browser and navigate to http://localhost:1337. A webpage that displays "Hello World" will appear, as shown in the screenshot below:
-
-    ![A browser displaying the 'Hello World' message.][helloworld-localhost]
-
-##Publish your application
-
-1. From the command line, change directories to the **helloworld** directory and enter the following command to initialize a local Git repository.
-
-		git init
-
-	> [AZURE.NOTE] Is the Git command unavailable?
-	[Git](http://git-scm.com/%20target="_blank) is a distributed version-control system that you can use to deploy your Azure website. For installation instructions for your platform, see the [Git download page](http://git-scm.com/download%20target="_blank").
-
-2. Use the following commands to add files to the repository:
-
-		git add .
-		git commit -m "initial commit"
-
-3. Add a Git remote for pushing updates to the web app that you created previously, by using the following command:
-
-		git remote add azure [URL for remote repository]
-
-
-4. Push your changes to Azure by using the following command:
-
-		git push azure master
-
-	You will be prompted for the password that you created earlier. The output should be similar to the following:
-
-		Counting objects: 3, done.
-		Delta compression using up to 8 threads.
-		Compressing objects: 100% (2/2), done.
-		Writing objects: 100% (3/3), 374 bytes, done.
-		Total 3 (delta 0), reused 0 (delta 0)
-		remote: New deployment received.
-		remote: Updating branch 'master'.
-		remote: Preparing deployment for commit id '5ebbe250c9'.
-		remote: Preparing files for deployment.
-		remote: Deploying Web.config to enable Node.js activation.
-		remote: Deployment successful.
-		To https://user@testsite.scm.azurewebsites.net/testsite.git
-		 * [new branch]      master -> master
-
-
-5. To view your app, click the **Browse** button on the **Web App** part within the Azure portal.
-
-##Publish changes to your application
-
-1. Open the **server.js** file in a text editor, and change 'Hello World\n' to 'Hello Azure\n'. Save the file.
-2. From the command line, change directories to the **helloworld** directory and run the following commands:
-
-		git add .
-		git commit -m "changing to hello azure"
-		git push azure master
-
-	You will be prompted for the password that you created earlier.
-
-3. Browse to your app by clicking **Browse**, and note that the updates have been applied.
-
-	![A web page displaying 'Hello Azure'][helloworld-completed]
-
-4. You can revert to the previous deployment by selecting it in **Deployments**.
-
->[AZURE.NOTE] If you want to get started with Azure App Service before you sign up for an Azure account, go to [Try App Service](http://go.microsoft.com/fwlink/?LinkId=523751). There, you can immediately create a short-lived starter web app in App Service—no credit card required, and no commitments.
-
-##Next steps
-
-While the steps in this article use the Azure portal to create a web app, you can also use the [Azure Command-Line Interface](../xplat-cli.md) to perform the same operations.
-
-Node.js provides a rich ecosystem of modules that can be used by your applications. To learn how Web Apps works with modules, see [Using Node.js modules with Azure applications](../nodejs-use-node-modules-azure-apps.md).
-
-To learn more about the versions of Node.js that are provided with Azure and how to specify the version to be used with your application, see [Specifying a Node.js version in an Azure application](../nodejs-specify-node-version-azure-apps.md).
-
-If you encounter problems with your application after it has been deployed to Azure, see [How to debug a Node.js application in Azure App Service](web-sites-nodejs-debug.md) for information on diagnosing the problem.
-
-
-##Additional resources
-
-* [Azure PowerShell](../install-configure-powershell.md)
-* [Azure Command-Line Interface](../xplat-cli.md)
-
-## What's changed
-* For a guide to the change from Websites to App Service, see [Azure App Service and existing Azure services](http://go.microsoft.com/fwlink/?LinkId=529714).
-* For a guide to the change from the old portal to the new portal, see [Reference for navigating the Azure portal](http://go.microsoft.com/fwlink/?LinkId=529715).
-
-
-[nodejs.org]: http://nodejs.org
-[Git]: http://git-scm.com
-
-
-[helloworld-completed]: ./media/web-sites-nodejs-develop-deploy-mac/helloazure.png
-[helloworld-localhost]: ./media/web-sites-nodejs-develop-deploy-mac/helloworldlocal.png
-
-[portal-quick-create]: ./media/web-sites-nodejs-develop-deploy-mac/create-quick-website.png
-
-[portal-quick-create2]: ./media/web-sites-nodejs-develop-deploy-mac/create-quick-website2.png
-
-
-[setup-git-publishing]: ./media/web-sites-nodejs-develop-deploy-mac/setup_git_publishing.png
-
-[go-to-dashboard]: ./media/web-sites-nodejs-develop-deploy-mac/go_to_dashboard.png
-
-[deployment-part]: ./media/web-sites-nodejs-develop-deploy-mac/deployment-part.png
-
-[deployment-credentials]: ./media/web-sites-nodejs-develop-deploy-mac/deployment-credentials.png
-
-
-[git-url]: ./media/web-sites-nodejs-develop-deploy-mac/git-url.png
-=======
-<properties
-	pageTitle="Create a Node.js web app in Azure App Service | Microsoft Azure"
-	description="Learn how to build and deploy a Node.js web app in Azure."
-	services="app-service\web"
-	documentationCenter="nodejs"
-	authors="MikeWasson"
-	manager="wpickett"
-	editor=""/>
-
-<tags
-	ms.service="app-service-web"
-	ms.workload="web"
-	ms.tgt_pltfrm="na"
-	ms.devlang="nodejs"
-	ms.topic="hero-article"
-	ms.date="08/18/2015"
-	ms.author="mwasson"/>
-
-# Build and deploy a Node.js web app in Azure App Service
-
-> [AZURE.SELECTOR]
-- [.Net](web-sites-dotnet-get-started.md)
-- [Node.js](web-sites-nodejs-develop-deploy-mac.md)
-- [Java](web-sites-java-get-started.md)
-- [PHP - Git](web-sites-php-mysql-deploy-use-git.md)
-- [PHP - FTP](web-sites-php-mysql-deploy-use-ftp.md)
-- [Python](web-sites-python-ptvs-django-mysql.md)
-
-This tutorial shows you how to create a [Node] [nodejs.org] application and deploy it to the [Web Apps feature in Azure App Service](http://go.microsoft.com/fwlink/?LinkId=529714) by using [Git]. The instructions in this tutorial can be followed on any operating system that is capable of running Node.
-
-A screenshot of the completed application is below:
-
-![A browser displaying the 'Hello World' message.][helloworld-completed]
-
-##Create a web app and enable Git publishing
-
-Follow these steps to create a web app and enable Git publishing.
-
-> [AZURE.NOTE]
-> To complete this tutorial, you need a Microsoft Azure account. If you don't have an account, you can [activate your MSDN subscriber benefits](/en-us/pricing/member-offers/msdn-benefits-details/?WT.mc_id=A261C142F) or [sign up for a free trial](/en-us/pricing/free-trial/?WT.mc_id=A261C142F).
-
-1. Sign in to the [Azure portal](https://portal.azure.com).
-
-2. Click the **+ NEW** icon on the top left of the portal.
-
-3. Click **Web + Mobile**, and then click **Web app**.
-
-    ![][portal-quick-create]
-
-4. Enter a value for **URL**.
-
-5. Select an App Service plan or create a new one. If you create a new plan, select the pricing tier, location, and other options.
-
-    ![][portal-quick-create2]
-
-6. Click **Create**.
-
-7. Once the status changes to **Running**, the portal automatically opens the blade for your web app. You can also reach the blade by clicking **Browse**.
-
-	![][go-to-dashboard]
-
-8. Click **Deployment**. You may need to scroll to see this part of the blade.
-
-	![][deployment-part]
-
-9. Click **Choose Source**, click **Local Git Repository**, and then click **OK**.
-
-	![][setup-git-publishing]
-
-
-10. Click the **deployment credentials** part (outlined in red below). Create a user name and password. Click **Save**. If you previously enabled publishing for a web app, you don't need to do this step.
-
-	![][deployment-credentials]
-
-
-11. To publish, you will push to a Git remote repository. Find the URL for the repository, click **All Settings**, and then click **Properties**. The URL is listed under **GIT URL**.
-
-	![][git-url]
-
-##Build and test your application locally
-
-In this section, you will create a **server.js** file that contains the 'Hello World' example from [nodejs.org]. This example has been modified from the original example by adding process.env.PORT as the port to listen on when running in an Azure web app.
-
-1. By using a text editor, create a new file named **server.js** in the **helloworld** directory. If the **helloworld** directory does not exist, create it.
-
-2. Add the following as the contents of the **server.js** file, and then save it:
-
-        var http = require('http')
-        var port = process.env.PORT || 1337;
-        http.createServer(function(req, res) {
-          res.writeHead(200, { 'Content-Type': 'text/plain' });
-          res.end('Hello World\n');
-        }).listen(port);
-
-3. Open the command line, and use the following command to start the web app locally:
-
-        node server.js
-
-4. Open your web browser and navigate to http://localhost:1337. A webpage that displays "Hello World" will appear, as shown in the screenshot below:
-
-    ![A browser displaying the 'Hello World' message.][helloworld-localhost]
-
-##Publish your application
-
-1. From the command line, change directories to the **helloworld** directory and enter the following command to initialize a local Git repository.
-
-		git init
-
-	> [AZURE.NOTE] Is the Git command unavailable?
-	[Git](http://git-scm.com/%20target="_blank) is a distributed version-control system that you can use to deploy your Azure website. For installation instructions for your platform, see the [Git download page](http://git-scm.com/download%20target="_blank").
-
-2. Use the following commands to add files to the repository:
-
-		git add .
-		git commit -m "initial commit"
-
-3. Add a Git remote for pushing updates to the web app that you created previously, by using the following command:
-
-		git remote add azure [URL for remote repository]
-
-
-4. Push your changes to Azure by using the following command:
-
-		git push azure master
-
-	You will be prompted for the password that you created earlier. The output should be similar to the following:
-
-		Counting objects: 3, done.
-		Delta compression using up to 8 threads.
-		Compressing objects: 100% (2/2), done.
-		Writing objects: 100% (3/3), 374 bytes, done.
-		Total 3 (delta 0), reused 0 (delta 0)
-		remote: New deployment received.
-		remote: Updating branch 'master'.
-		remote: Preparing deployment for commit id '5ebbe250c9'.
-		remote: Preparing files for deployment.
-		remote: Deploying Web.config to enable Node.js activation.
-		remote: Deployment successful.
-		To https://user@testsite.scm.azurewebsites.net/testsite.git
-		 * [new branch]      master -> master
-
-
-5. To view your app, click the **Browse** button on the **Web App** part within the Azure portal.
-
-##Publish changes to your application
-
-1. Open the **server.js** file in a text editor, and change 'Hello World\n' to 'Hello Azure\n'. Save the file.
-2. From the command line, change directories to the **helloworld** directory and run the following commands:
-
-		git add .
-		git commit -m "changing to hello azure"
-		git push azure master
-
-	You will be prompted for the password that you created earlier.
-
-3. Browse to your app by clicking **Browse**, and note that the updates have been applied.
-
-	![A web page displaying 'Hello Azure'][helloworld-completed]
-
-4. You can revert to the previous deployment by selecting it in **Deployments**.
-
->[AZURE.NOTE] If you want to get started with Azure App Service before you sign up for an Azure account, go to [Try App Service](http://go.microsoft.com/fwlink/?LinkId=523751). There, you can immediately create a short-lived starter web app in App Service—no credit card required, and no commitments.
-
-##Next steps
-
-While the steps in this article use the Azure portal to create a web app, you can also use the [Azure Command-Line Interface](../xplat-cli-install.md) to perform the same operations.
-
-Node.js provides a rich ecosystem of modules that can be used by your applications. To learn how Web Apps works with modules, see [Using Node.js modules with Azure applications](../nodejs-use-node-modules-azure-apps.md).
-
-To learn more about the versions of Node.js that are provided with Azure and how to specify the version to be used with your application, see [Specifying a Node.js version in an Azure application](../nodejs-specify-node-version-azure-apps.md).
-
-If you encounter problems with your application after it has been deployed to Azure, see [How to debug a Node.js application in Azure App Service](web-sites-nodejs-debug.md) for information on diagnosing the problem.
-
-
-##Additional resources
-
-* [Azure PowerShell](../install-configure-powershell.md)
-* [Azure Command-Line Interface](../xplat-cli-install.md)
-* [Node.js Developer Center](/develop/nodejs/)
-
-## What's changed
-* For a guide to the change from Websites to App Service, see [Azure App Service and existing Azure services](http://go.microsoft.com/fwlink/?LinkId=529714).
-* For a guide to the change from the old portal to the new portal, see [Reference for navigating the Azure portal](http://go.microsoft.com/fwlink/?LinkId=529715).
-
-
-[nodejs.org]: http://nodejs.org
-[Git]: http://git-scm.com
-
-
-[helloworld-completed]: ./media/web-sites-nodejs-develop-deploy-mac/helloazure.png
-[helloworld-localhost]: ./media/web-sites-nodejs-develop-deploy-mac/helloworldlocal.png
-
-[portal-quick-create]: ./media/web-sites-nodejs-develop-deploy-mac/create-quick-website.png
-
-[portal-quick-create2]: ./media/web-sites-nodejs-develop-deploy-mac/create-quick-website2.png
-
-
-[setup-git-publishing]: ./media/web-sites-nodejs-develop-deploy-mac/setup_git_publishing.png
-
-[go-to-dashboard]: ./media/web-sites-nodejs-develop-deploy-mac/go_to_dashboard.png
-
-[deployment-part]: ./media/web-sites-nodejs-develop-deploy-mac/deployment-part.png
-
-[deployment-credentials]: ./media/web-sites-nodejs-develop-deploy-mac/deployment-credentials.png
-
-
-[git-url]: ./media/web-sites-nodejs-develop-deploy-mac/git-url.png
->>>>>>> a3835ed1
+<properties
+	pageTitle="Create a Node.js web app in Azure App Service | Microsoft Azure"
+	description="Learn how to build and deploy a Node.js web app in Azure."
+	services="app-service\web"
+	documentationCenter="nodejs"
+	authors="MikeWasson"
+	manager="wpickett"
+	editor=""/>
+
+<tags
+	ms.service="app-service-web"
+	ms.workload="web"
+	ms.tgt_pltfrm="na"
+	ms.devlang="nodejs"
+	ms.topic="hero-article"
+	ms.date="08/18/2015"
+	ms.author="mwasson"/>
+
+# Build and deploy a Node.js web app in Azure App Service
+
+> [AZURE.SELECTOR]
+- [.Net](web-sites-dotnet-get-started.md)
+- [Node.js](web-sites-nodejs-develop-deploy-mac.md)
+- [Java](web-sites-java-get-started.md)
+- [PHP - Git](web-sites-php-mysql-deploy-use-git.md)
+- [PHP - FTP](web-sites-php-mysql-deploy-use-ftp.md)
+- [Python](web-sites-python-ptvs-django-mysql.md)
+
+This tutorial shows you how to create a [Node] [nodejs.org] application and deploy it to the [Web Apps feature in Azure App Service](http://go.microsoft.com/fwlink/?LinkId=529714) by using [Git]. The instructions in this tutorial can be followed on any operating system that is capable of running Node.
+
+A screenshot of the completed application is below:
+
+![A browser displaying the 'Hello World' message.][helloworld-completed]
+
+##Create a web app and enable Git publishing
+
+Follow these steps to create a web app and enable Git publishing.
+
+> [AZURE.NOTE]
+> To complete this tutorial, you need a Microsoft Azure account. If you don't have an account, you can [activate your MSDN subscriber benefits](/en-us/pricing/member-offers/msdn-benefits-details/?WT.mc_id=A261C142F) or [sign up for a free trial](/en-us/pricing/free-trial/?WT.mc_id=A261C142F).
+
+1. Sign in to the [Azure portal](https://portal.azure.com).
+
+2. Click the **+ NEW** icon on the top left of the portal.
+
+3. Click **Web + Mobile**, and then click **Web app**.
+
+    ![][portal-quick-create]
+
+4. Enter a value for **URL**.
+
+5. Select an App Service plan or create a new one. If you create a new plan, select the pricing tier, location, and other options.
+
+    ![][portal-quick-create2]
+
+6. Click **Create**.
+
+7. Once the status changes to **Running**, the portal automatically opens the blade for your web app. You can also reach the blade by clicking **Browse**.
+
+	![][go-to-dashboard]
+
+8. Click **Deployment**. You may need to scroll to see this part of the blade.
+
+	![][deployment-part]
+
+9. Click **Choose Source**, click **Local Git Repository**, and then click **OK**.
+
+	![][setup-git-publishing]
+
+
+10. Click the **deployment credentials** part (outlined in red below). Create a user name and password. Click **Save**. If you previously enabled publishing for a web app, you don't need to do this step.
+
+	![][deployment-credentials]
+
+
+11. To publish, you will push to a Git remote repository. Find the URL for the repository, click **All Settings**, and then click **Properties**. The URL is listed under **GIT URL**.
+
+	![][git-url]
+
+##Build and test your application locally
+
+In this section, you will create a **server.js** file that contains the 'Hello World' example from [nodejs.org]. This example has been modified from the original example by adding process.env.PORT as the port to listen on when running in an Azure web app.
+
+1. By using a text editor, create a new file named **server.js** in the **helloworld** directory. If the **helloworld** directory does not exist, create it.
+
+2. Add the following as the contents of the **server.js** file, and then save it:
+
+        var http = require('http')
+        var port = process.env.PORT || 1337;
+        http.createServer(function(req, res) {
+          res.writeHead(200, { 'Content-Type': 'text/plain' });
+          res.end('Hello World\n');
+        }).listen(port);
+
+3. Open the command line, and use the following command to start the web app locally:
+
+        node server.js
+
+4. Open your web browser and navigate to http://localhost:1337. A webpage that displays "Hello World" will appear, as shown in the screenshot below:
+
+    ![A browser displaying the 'Hello World' message.][helloworld-localhost]
+
+##Publish your application
+
+1. From the command line, change directories to the **helloworld** directory and enter the following command to initialize a local Git repository.
+
+		git init
+
+	> [AZURE.NOTE] Is the Git command unavailable?
+	[Git](http://git-scm.com/%20target="_blank) is a distributed version-control system that you can use to deploy your Azure website. For installation instructions for your platform, see the [Git download page](http://git-scm.com/download%20target="_blank").
+
+2. Use the following commands to add files to the repository:
+
+		git add .
+		git commit -m "initial commit"
+
+3. Add a Git remote for pushing updates to the web app that you created previously, by using the following command:
+
+		git remote add azure [URL for remote repository]
+
+
+4. Push your changes to Azure by using the following command:
+
+		git push azure master
+
+	You will be prompted for the password that you created earlier. The output should be similar to the following:
+
+		Counting objects: 3, done.
+		Delta compression using up to 8 threads.
+		Compressing objects: 100% (2/2), done.
+		Writing objects: 100% (3/3), 374 bytes, done.
+		Total 3 (delta 0), reused 0 (delta 0)
+		remote: New deployment received.
+		remote: Updating branch 'master'.
+		remote: Preparing deployment for commit id '5ebbe250c9'.
+		remote: Preparing files for deployment.
+		remote: Deploying Web.config to enable Node.js activation.
+		remote: Deployment successful.
+		To https://user@testsite.scm.azurewebsites.net/testsite.git
+		 * [new branch]      master -> master
+
+
+5. To view your app, click the **Browse** button on the **Web App** part within the Azure portal.
+
+##Publish changes to your application
+
+1. Open the **server.js** file in a text editor, and change 'Hello World\n' to 'Hello Azure\n'. Save the file.
+2. From the command line, change directories to the **helloworld** directory and run the following commands:
+
+		git add .
+		git commit -m "changing to hello azure"
+		git push azure master
+
+	You will be prompted for the password that you created earlier.
+
+3. Browse to your app by clicking **Browse**, and note that the updates have been applied.
+
+	![A web page displaying 'Hello Azure'][helloworld-completed]
+
+4. You can revert to the previous deployment by selecting it in **Deployments**.
+
+>[AZURE.NOTE] If you want to get started with Azure App Service before you sign up for an Azure account, go to [Try App Service](http://go.microsoft.com/fwlink/?LinkId=523751). There, you can immediately create a short-lived starter web app in App Service—no credit card required, and no commitments.
+
+##Next steps
+
+While the steps in this article use the Azure portal to create a web app, you can also use the [Azure Command-Line Interface](../xplat-cli-install.md) to perform the same operations.
+
+Node.js provides a rich ecosystem of modules that can be used by your applications. To learn how Web Apps works with modules, see [Using Node.js modules with Azure applications](../nodejs-use-node-modules-azure-apps.md).
+
+To learn more about the versions of Node.js that are provided with Azure and how to specify the version to be used with your application, see [Specifying a Node.js version in an Azure application](../nodejs-specify-node-version-azure-apps.md).
+
+If you encounter problems with your application after it has been deployed to Azure, see [How to debug a Node.js application in Azure App Service](web-sites-nodejs-debug.md) for information on diagnosing the problem.
+
+
+##Additional resources
+
+* [Azure PowerShell](../install-configure-powershell.md)
+* [Azure Command-Line Interface](../xplat-cli-install.md)
+* [Node.js Developer Center](/develop/nodejs/)
+
+## What's changed
+* For a guide to the change from Websites to App Service, see [Azure App Service and existing Azure services](http://go.microsoft.com/fwlink/?LinkId=529714).
+* For a guide to the change from the old portal to the new portal, see [Reference for navigating the Azure portal](http://go.microsoft.com/fwlink/?LinkId=529715).
+
+
+[nodejs.org]: http://nodejs.org
+[Git]: http://git-scm.com
+
+
+[helloworld-completed]: ./media/web-sites-nodejs-develop-deploy-mac/helloazure.png
+[helloworld-localhost]: ./media/web-sites-nodejs-develop-deploy-mac/helloworldlocal.png
+
+[portal-quick-create]: ./media/web-sites-nodejs-develop-deploy-mac/create-quick-website.png
+
+[portal-quick-create2]: ./media/web-sites-nodejs-develop-deploy-mac/create-quick-website2.png
+
+
+[setup-git-publishing]: ./media/web-sites-nodejs-develop-deploy-mac/setup_git_publishing.png
+
+[go-to-dashboard]: ./media/web-sites-nodejs-develop-deploy-mac/go_to_dashboard.png
+
+[deployment-part]: ./media/web-sites-nodejs-develop-deploy-mac/deployment-part.png
+
+[deployment-credentials]: ./media/web-sites-nodejs-develop-deploy-mac/deployment-credentials.png
+
+
+[git-url]: ./media/web-sites-nodejs-develop-deploy-mac/git-url.png