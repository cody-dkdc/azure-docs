<properties 
	pageTitle="Continuous deployment using GIT in Azure App Service" 
	description="Learn how to use Git to publish an Azure web app, and then enable continuous deployment from Bitbucket, CodePlex, Dropbox, GitHub, or Mercurial." 
	services="app-service" 
	documentationCenter=".net" 
	authors="cephalin" 
	manager="wpickett" 
	editor="mollybos"/>

<tags 
	ms.service="app-service" 
<<<<<<< HEAD
	ms.workload="web" 
=======
	ms.workload="na" 
>>>>>>> a3835ed1
	ms.tgt_pltfrm="na" 
	ms.devlang="na" 
	ms.topic="article" 
	ms.date="09/16/2015" 
	ms.author="cephalin"/>

# Continuous deployment using GIT in Azure App Service

[AZURE.INCLUDE [app-service-web-to-api-and-mobile](../../includes/app-service-web-to-api-and-mobile.md)]

[AZURE.INCLUDE [publishing-with-git](../../includes/publishing-with-git.md)]
 
<|MERGE_RESOLUTION|>--- conflicted
+++ resolved
@@ -1,28 +1,24 @@
-<properties 
-	pageTitle="Continuous deployment using GIT in Azure App Service" 
-	description="Learn how to use Git to publish an Azure web app, and then enable continuous deployment from Bitbucket, CodePlex, Dropbox, GitHub, or Mercurial." 
-	services="app-service" 
-	documentationCenter=".net" 
-	authors="cephalin" 
-	manager="wpickett" 
-	editor="mollybos"/>
-
-<tags 
-	ms.service="app-service" 
-<<<<<<< HEAD
-	ms.workload="web" 
-=======
-	ms.workload="na" 
->>>>>>> a3835ed1
-	ms.tgt_pltfrm="na" 
-	ms.devlang="na" 
-	ms.topic="article" 
-	ms.date="09/16/2015" 
-	ms.author="cephalin"/>
-
-# Continuous deployment using GIT in Azure App Service
-
-[AZURE.INCLUDE [app-service-web-to-api-and-mobile](../../includes/app-service-web-to-api-and-mobile.md)]
-
-[AZURE.INCLUDE [publishing-with-git](../../includes/publishing-with-git.md)]
- 
+<properties 
+	pageTitle="Continuous deployment using GIT in Azure App Service" 
+	description="Learn how to use Git to publish an Azure web app, and then enable continuous deployment from Bitbucket, CodePlex, Dropbox, GitHub, or Mercurial." 
+	services="app-service" 
+	documentationCenter=".net" 
+	authors="cephalin" 
+	manager="wpickett" 
+	editor="mollybos"/>
+
+<tags 
+	ms.service="app-service" 
+	ms.workload="na" 
+	ms.tgt_pltfrm="na" 
+	ms.devlang="na" 
+	ms.topic="article" 
+	ms.date="09/16/2015" 
+	ms.author="cephalin"/>
+
+# Continuous deployment using GIT in Azure App Service
+
+[AZURE.INCLUDE [app-service-web-to-api-and-mobile](../../includes/app-service-web-to-api-and-mobile.md)]
+
+[AZURE.INCLUDE [publishing-with-git](../../includes/publishing-with-git.md)]
+ 