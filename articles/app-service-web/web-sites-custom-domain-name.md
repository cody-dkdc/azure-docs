--- conflicted
+++ resolved
@@ -1,173 +1,156 @@
-<properties
-	pageTitle="Configure a custom domain name in Azure App Service"
-	description="Learn how to use a custom domain name with a web app in Azure App Service."
-	services="app-service"
-	documentationCenter=""
-	authors="cephalin"
-	manager="wpickett"
-<<<<<<< HEAD
-	editor="jimbe"/>
-
-<tags
-	ms.service="app-service"
-	ms.workload="web"
-	ms.tgt_pltfrm="na"
-	ms.devlang="na"
-	ms.topic="article"
-	ms.date="09/16/2015"
-	ms.author="mwasson"/>
-=======
-	editor="jimbe"
-	tags="top-support-issue"/>
-
-<tags
-	ms.service="app-service"
-	ms.workload="na"
-	ms.tgt_pltfrm="na"
-	ms.devlang="na"
-	ms.topic="article"
-	ms.date="10/23/2015"
-	ms.author="cephalin"/>
->>>>>>> 08be3281
-
-# Configure a custom domain name in Azure App Service
-
-> [AZURE.SELECTOR]
-- [Buy Domain for Web Apps](custom-dns-web-site-buydomains-web-app.md)
-- [Web Apps with External Domains](web-sites-custom-domain-name.md)
-- [Web Apps with Traffic Manager](web-sites-traffic-manager-custom-domain-name.md)
-- [GoDaddy](web-sites-godaddy-custom-domain-name.md)
-
-When you create a web app, Azure assigns it to a subdomain of azurewebsites.net. For example, if your web app is named **contoso**, the URL is **contoso.azurewebsites.net**. Azure also assigns a virtual IP address.
-
-For a production web app, you may want users to see a custom domain name. This article explains how to configure a custom domain with [App Service Web Apps](http://go.microsoft.com/fwlink/?LinkId=529714).
-
-<<<<<<< HEAD
-[AZURE.INCLUDE [websites-cloud-services-css-guided-walkthrough](../../includes/websites-cloud-services-css-guided-walkthrough.md)]
-=======
-If you need more help at any point in this article, you can contact the Azure experts on [the MSDN Azure and the Stack Overflow forums](http://azure.microsoft.com/support/forums/). Alternatively, you can also file an Azure support incident. Go to the [Azure Support site](http://azure.microsoft.com/support/options/) and click on **Get Support**.
->>>>>>> 08be3281
-
-[AZURE.INCLUDE [introfooter](../../includes/custom-dns-web-site-intro-notes.md)]
-
-## Overview
-
-If you haven't already registered for an external domain name (i.e. not *.azurewebsites.net) already, the easiest way to set up a custom domain is to buy one directly in the [Azure Portal](https://portal.azure.com). The process enables you to manage your web app's domain name directly in the Portal instead of going to a third-party site like GoDaddy to manage it. Likewise, configuring the domain name in your web app is greatly simplified, whether your web app uses [Azure Traffic Manager](web-sites-traffic-manager-custom-domain-name.md) or not. For more information, see [Buy and Configure a custom domain name in Azure App Service](custom-dns-web-site-buydomains-web-app.md).
-
-If you have a domain name already, or you want reserve domain from other domain registrars, here are the general steps to bring a custom domain name for web app (see [specific instructions for GoDaddy.com](web-sites-godaddy-custom-domain-name.md)):
-
-1. Reserve your domain name. This article does not cover that process. There are many domain registrars to choose from. When you sign up, their site will walk you through the process.
-1. Create DNS records that map the domain to your Azure web app.
-1. Add the domain name inside the [Azure Portal](https://portal.azure.com).
-
-Within this basic outline, there are specific cases to consider:
-
-- Mapping your root domain. The root domain is the domain that you reserved with the domain registrar. For example, **contoso.com**.
-- Mapping a subdomain. For example, **blogs.contoso.com**.  You can map different subdomains to different web apps.
-- Mapping a wildcard. For example, **\*.contoso.com**. A wildcard entry applies to all subdomains of your domain.
-
-[AZURE.INCLUDE [modes](../../includes/custom-dns-web-site-modes.md)]
-
-
-## DNS record types
-
-The Domain Name System (DNS) uses data records to map domain names into IP addresses. There are several types of DNS records. For web apps, you’ll create either an *A* record or a *CNAME* record.
-
-- An A **(Address)** record maps a domain name to an IP address.
-- A **CNAME (Canonical Name)** record maps a domain name to another domain name. DNS uses the second name to look up the address. Users still see the first domain name in their browser. For example, you could map contoso.com to *&lt;yourwebapp&gt;*.azurewebsites.net.
-
-If the IP address changes, a CNAME entry is still valid, whereas an A record must be updated. However, some domain registrars do not allow CNAME records for the root domain or for wildcard domains. In that case, you must use an A record.
-
-> [AZURE.NOTE] The IP address may change if you delete and recreate your web app, or change the web app mode back to free.
-
-
-## Find the virtual IP address
-
-Skip this step if you are creating a CNAME record. To create an A record, you need the virtual IP address of your web app. To get the IP address:
-
-1.	In your browser, open the [Azure Portal](https://portal.azure.com).
-2.	Click the **Browse** option on the left side of the page.
-3.	Click the **Web Apps** blade.
-4.	Click the name of your web app.
-5.	In the **Essentials** page, click **All settings**.
-6.	Click **Custom domains and SSL**.
-7.	In the **Custom domains and SSL** blade, click **Bring External Domains"**. The IP address is located at the bottom of this part.
-
-## Create the DNS records
-
-Log in to your domain registrar and use their tool to add an A record or CNAME record. Every registrar’s web app is slightly different, but here are some general guidelines.
-
-1.	Find the page for managing DNS records. Look for links or areas of the site labeled **Domain Name**, **DNS**, or **Name Server Management**. Often the link can be found be viewing your account information, and then looking for a link such as **My domains**.
-2.	When you find the management page, look for a link that lets you add or edit DNS records. This might be listed as a **Zone file**, **DNS Records**, or as an **Advanced** configuration link.
-
-The page might list A records and CNAME records separately, or else provide a drop-down to select the record type. Also, it might use other names for the record types, such as **IP Address record** instead of A record, or **Alias Record** instead of CNAME record.  Usually the registrar creates some records for you, so there may already be records for the root domain or common subdomains, such as **www**.
-
-When you create or edit a record, the fields will let you map your domain name to an IP address (for A records) or another domain (for CNAME records). For a CNAME record, you will map *from* your custom domain *to* your azurewebsites.net subdomain.
-
-In many registrar tools, you will just type the subdomain portion of your domain, not the entire domain name. Also, many tools use ‘@’ to mean the root domain. For example:
-
-<table cellspacing="0" border="1">
-  <tr>
-    <th>Host</th>
-    <th>Record type</th>
-    <th>IP Address or URL</th>
-  </tr>
-  <tr>
-    <td>@</td>
-    <td>A (address)</td>
-    <td>168.62.48.183</td>
-  </tr>
-  <tr>
-    <td>www</td>
-    <td>CNAME (alias)</td>
-    <td>contoso.azurewebsites.net</td>
-  </tr>
-</table>
-
-Assuming the custom domain name is ‘contoso.com’, this would create the following records:
-
-- **contoso.com** mapped to 168.62.48.183.
-- **www.contoso.com** mapped to **contoso.azurewebsites.net**.
-
->[AZURE.NOTE] You can use Azure DNS to host the necessary domain records for your web app. To configure your custom domain, and create your records, in Azure DNS, see [Create custom DNS records for a web app](../dns-web-sites-custom-domain).
-
-<a name="awverify" />
-## Create an awverify record (A records only)
-
-If you create an A record, web app also requires a special CNAME record, which is used to verify that you own the domain you are attempting to use. This CNAME record must have the following form.
-
-- *If the A record maps the root domain or a wildcard domain:* Create a CNAME record that maps from **awverify.&lt;yourdomain&gt;** to **awverify.&lt;yourwebappname&gt;.azurewebsites.net**.  For example, if the A record is for **contoso.com**, create a CNAME record for **awverify.contoso.com**.
-- *If the A record maps a specific subdomain:* Create a CNAME record that maps from **awverify.&lt;subdomain&gt;** to **awverify.&lt;yourwebappname&gt;.azurewebsites.net**. For example, if the A record is for **blogs.contoso.com**, create a CNAME record for **awverify.blogs.contoso.com**.
-
-Visitors to your web app will not see the awverify subdomain; it’s only for Azure to verify your domain.
-
-## Enable the domain name on your web app
-
-[AZURE.INCLUDE [modes](../../includes/custom-dns-web-site-enable-on-web-site.md)]
-
->[AZURE.NOTE] If you want to get started with Azure App Service before signing up for an Azure account, go to [Try App Service](http://go.microsoft.com/fwlink/?LinkId=523751), where you can immediately create a short-lived starter web app in App Service. No credit cards required; no commitments.
-
-## Verify DNS propagation
-
-After you finish the configuration steps, it can take some time for the changes to propagate, depending on your DNS provider. You can verify that the DNS propagation is working as expected by using [http://digwebinterface.com/](http://digwebinterface.com/). After you browse to the site, specify the hostnames in the textbox and click **Dig**. Verify the results to confirm if the recent changes have taken effect.  
-
-![](./media/web-sites-custom-domain-name/1-digwebinterface.png)
-
-> [AZURE.NOTE] The propagation of the DNS entries takes up to 48 hours (sometimes longer). If you have configured everything correctly, you still need to wait for the propagation to succeed.
-
-## Next steps
-
-For more information please see: [Get started with Azure DNS](../dns/dns-getstarted-create-dnszone.md) and [Delegate Domain to Azure DNS](../dns/dns-domain-delegation.md)
-
-## What's changed
-* For a guide to the change from Websites to App Service see: [Azure App Service and Its Impact on Existing Azure Services](http://go.microsoft.com/fwlink/?LinkId=529714)
-
-<!-- Anchors. -->
-[Overview]: #overview
-[DNS record types]: #dns-record-types
-[Find the virtual IP address]: #find-the-virtual-ip-address
-[Create the DNS records]: #create-the-dns-records
-[Enable the domain name on your web app]: #enable-the-domain-name-on-your-web-app
-
-<!-- Images -->
-[subdomain]: media/web-sites-custom-domain-name/azurewebsites-subdomain.png
+<properties
+	pageTitle="Configure a custom domain name in Azure App Service"
+	description="Learn how to use a custom domain name with a web app in Azure App Service."
+	services="app-service"
+	documentationCenter=""
+	authors="cephalin"
+	manager="wpickett"
+	editor="jimbe"
+	tags="top-support-issue"/>
+
+<tags
+	ms.service="app-service"
+	ms.workload="na"
+	ms.tgt_pltfrm="na"
+	ms.devlang="na"
+	ms.topic="article"
+	ms.date="10/23/2015"
+	ms.author="cephalin"/>
+
+# Configure a custom domain name in Azure App Service
+
+> [AZURE.SELECTOR]
+- [Buy Domain for Web Apps](custom-dns-web-site-buydomains-web-app.md)
+- [Web Apps with External Domains](web-sites-custom-domain-name.md)
+- [Web Apps with Traffic Manager](web-sites-traffic-manager-custom-domain-name.md)
+- [GoDaddy](web-sites-godaddy-custom-domain-name.md)
+
+When you create a web app, Azure assigns it to a subdomain of azurewebsites.net. For example, if your web app is named **contoso**, the URL is **contoso.azurewebsites.net**. Azure also assigns a virtual IP address.
+
+For a production web app, you may want users to see a custom domain name. This article explains how to configure a custom domain with [App Service Web Apps](http://go.microsoft.com/fwlink/?LinkId=529714).
+
+If you need more help at any point in this article, you can contact the Azure experts on [the MSDN Azure and the Stack Overflow forums](http://azure.microsoft.com/support/forums/). Alternatively, you can also file an Azure support incident. Go to the [Azure Support site](http://azure.microsoft.com/support/options/) and click on **Get Support**.
+
+[AZURE.INCLUDE [introfooter](../../includes/custom-dns-web-site-intro-notes.md)]
+
+## Overview
+
+If you haven't already registered for an external domain name (i.e. not *.azurewebsites.net) already, the easiest way to set up a custom domain is to buy one directly in the [Azure Portal](https://portal.azure.com). The process enables you to manage your web app's domain name directly in the Portal instead of going to a third-party site like GoDaddy to manage it. Likewise, configuring the domain name in your web app is greatly simplified, whether your web app uses [Azure Traffic Manager](web-sites-traffic-manager-custom-domain-name.md) or not. For more information, see [Buy and Configure a custom domain name in Azure App Service](custom-dns-web-site-buydomains-web-app.md).
+
+If you have a domain name already, or you want reserve domain from other domain registrars, here are the general steps to bring a custom domain name for web app (see [specific instructions for GoDaddy.com](web-sites-godaddy-custom-domain-name.md)):
+
+1. Reserve your domain name. This article does not cover that process. There are many domain registrars to choose from. When you sign up, their site will walk you through the process.
+1. Create DNS records that map the domain to your Azure web app.
+1. Add the domain name inside the [Azure Portal](https://portal.azure.com).
+
+Within this basic outline, there are specific cases to consider:
+
+- Mapping your root domain. The root domain is the domain that you reserved with the domain registrar. For example, **contoso.com**.
+- Mapping a subdomain. For example, **blogs.contoso.com**.  You can map different subdomains to different web apps.
+- Mapping a wildcard. For example, **\*.contoso.com**. A wildcard entry applies to all subdomains of your domain.
+
+[AZURE.INCLUDE [modes](../../includes/custom-dns-web-site-modes.md)]
+
+
+## DNS record types
+
+The Domain Name System (DNS) uses data records to map domain names into IP addresses. There are several types of DNS records. For web apps, you’ll create either an *A* record or a *CNAME* record.
+
+- An A **(Address)** record maps a domain name to an IP address.
+- A **CNAME (Canonical Name)** record maps a domain name to another domain name. DNS uses the second name to look up the address. Users still see the first domain name in their browser. For example, you could map contoso.com to *&lt;yourwebapp&gt;*.azurewebsites.net.
+
+If the IP address changes, a CNAME entry is still valid, whereas an A record must be updated. However, some domain registrars do not allow CNAME records for the root domain or for wildcard domains. In that case, you must use an A record.
+
+> [AZURE.NOTE] The IP address may change if you delete and recreate your web app, or change the web app mode back to free.
+
+
+## Find the virtual IP address
+
+Skip this step if you are creating a CNAME record. To create an A record, you need the virtual IP address of your web app. To get the IP address:
+
+1.	In your browser, open the [Azure Portal](https://portal.azure.com).
+2.	Click the **Browse** option on the left side of the page.
+3.	Click the **Web Apps** blade.
+4.	Click the name of your web app.
+5.	In the **Essentials** page, click **All settings**.
+6.	Click **Custom domains and SSL**.
+7.	In the **Custom domains and SSL** blade, click **Bring External Domains"**. The IP address is located at the bottom of this part.
+
+## Create the DNS records
+
+Log in to your domain registrar and use their tool to add an A record or CNAME record. Every registrar’s web app is slightly different, but here are some general guidelines.
+
+1.	Find the page for managing DNS records. Look for links or areas of the site labeled **Domain Name**, **DNS**, or **Name Server Management**. Often the link can be found be viewing your account information, and then looking for a link such as **My domains**.
+2.	When you find the management page, look for a link that lets you add or edit DNS records. This might be listed as a **Zone file**, **DNS Records**, or as an **Advanced** configuration link.
+
+The page might list A records and CNAME records separately, or else provide a drop-down to select the record type. Also, it might use other names for the record types, such as **IP Address record** instead of A record, or **Alias Record** instead of CNAME record.  Usually the registrar creates some records for you, so there may already be records for the root domain or common subdomains, such as **www**.
+
+When you create or edit a record, the fields will let you map your domain name to an IP address (for A records) or another domain (for CNAME records). For a CNAME record, you will map *from* your custom domain *to* your azurewebsites.net subdomain.
+
+In many registrar tools, you will just type the subdomain portion of your domain, not the entire domain name. Also, many tools use ‘@’ to mean the root domain. For example:
+
+<table cellspacing="0" border="1">
+  <tr>
+    <th>Host</th>
+    <th>Record type</th>
+    <th>IP Address or URL</th>
+  </tr>
+  <tr>
+    <td>@</td>
+    <td>A (address)</td>
+    <td>168.62.48.183</td>
+  </tr>
+  <tr>
+    <td>www</td>
+    <td>CNAME (alias)</td>
+    <td>contoso.azurewebsites.net</td>
+  </tr>
+</table>
+
+Assuming the custom domain name is ‘contoso.com’, this would create the following records:
+
+- **contoso.com** mapped to 168.62.48.183.
+- **www.contoso.com** mapped to **contoso.azurewebsites.net**.
+
+>[AZURE.NOTE] You can use Azure DNS to host the necessary domain records for your web app. To configure your custom domain, and create your records, in Azure DNS, see [Create custom DNS records for a web app](../dns-web-sites-custom-domain).
+
+<a name="awverify" />
+## Create an awverify record (A records only)
+
+If you create an A record, web app also requires a special CNAME record, which is used to verify that you own the domain you are attempting to use. This CNAME record must have the following form.
+
+- *If the A record maps the root domain or a wildcard domain:* Create a CNAME record that maps from **awverify.&lt;yourdomain&gt;** to **awverify.&lt;yourwebappname&gt;.azurewebsites.net**.  For example, if the A record is for **contoso.com**, create a CNAME record for **awverify.contoso.com**.
+- *If the A record maps a specific subdomain:* Create a CNAME record that maps from **awverify.&lt;subdomain&gt;** to **awverify.&lt;yourwebappname&gt;.azurewebsites.net**. For example, if the A record is for **blogs.contoso.com**, create a CNAME record for **awverify.blogs.contoso.com**.
+
+Visitors to your web app will not see the awverify subdomain; it’s only for Azure to verify your domain.
+
+## Enable the domain name on your web app
+
+[AZURE.INCLUDE [modes](../../includes/custom-dns-web-site-enable-on-web-site.md)]
+
+>[AZURE.NOTE] If you want to get started with Azure App Service before signing up for an Azure account, go to [Try App Service](http://go.microsoft.com/fwlink/?LinkId=523751), where you can immediately create a short-lived starter web app in App Service. No credit cards required; no commitments.
+
+## Verify DNS propagation
+
+After you finish the configuration steps, it can take some time for the changes to propagate, depending on your DNS provider. You can verify that the DNS propagation is working as expected by using [http://digwebinterface.com/](http://digwebinterface.com/). After you browse to the site, specify the hostnames in the textbox and click **Dig**. Verify the results to confirm if the recent changes have taken effect.  
+
+![](./media/web-sites-custom-domain-name/1-digwebinterface.png)
+
+> [AZURE.NOTE] The propagation of the DNS entries takes up to 48 hours (sometimes longer). If you have configured everything correctly, you still need to wait for the propagation to succeed.
+
+## Next steps
+
+For more information please see: [Get started with Azure DNS](../dns/dns-getstarted-create-dnszone.md) and [Delegate Domain to Azure DNS](../dns/dns-domain-delegation.md)
+
+## What's changed
+* For a guide to the change from Websites to App Service see: [Azure App Service and Its Impact on Existing Azure Services](http://go.microsoft.com/fwlink/?LinkId=529714)
+
+<!-- Anchors. -->
+[Overview]: #overview
+[DNS record types]: #dns-record-types
+[Find the virtual IP address]: #find-the-virtual-ip-address
+[Create the DNS records]: #create-the-dns-records
+[Enable the domain name on your web app]: #enable-the-domain-name-on-your-web-app
+
+<!-- Images -->
+[subdomain]: media/web-sites-custom-domain-name/azurewebsites-subdomain.png