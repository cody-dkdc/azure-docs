<properties 
	pageTitle="Connect a web app to an API app in Azure App Service" 
	description="This tutorial shows you how to consume an API app from an ASP.NET web app hosted in Azure App Service." 
	services="app-service\web" 
	documentationCenter=".net" 
	authors="syntaxc4" 
	manager="yochayk" 
	editor="jimbe"/>

<tags
<<<<<<< HEAD
	ms.service="app-service"
	ms.devlang="dotnet"
	ms.topic="article"
	ms.tgt_pltfrm="na"
	ms.workload="web" 
=======
	ms.service="app-service-web"
	ms.devlang="dotnet"
	ms.topic="get-started-article"
	ms.tgt_pltfrm="na"
	ms.workload="na" 
>>>>>>> 08be3281
	ms.date="09/15/2015"
	ms.author="cfowler"/>

# Connect a web app to an API app in Azure App Service

This tutorial shows how to consume an API app from an ASP.NET web app hosted in [App Service](../app-service.md).

## Prerequisites

This tutorial builds upon the series from the API App tutorials:

1. [Create an Azure API App](../app-service-dotnet-create-api-app)
3. [Deploy an Azure API App](../app-service-dotnet-deploy-api-app)
4. [Debug an Azure API App](../app-service-dotnet-remotely-debug-api-app)

## Make the API app publicly accessible

In the [Azure Portal](http://go.microsoft.com/fwlink/?LinkId=529715), select the API app. Click on the **Settings** button in the command bar. In the **Application Settings** blade, change the **Access Level** to **Public (anonymous)**.

![](./media/app-service-web-connect-web-app-to-saas-api/4-5-Change-Access-Level-To-Public.png)

## Create an ASP.NET MVC Application in Visual Studio

1. Open Visual Studio. Use the **New Project** dialogue to add a new **ASP.NET Web Application**. Click **OK**.

	![File > New > Web > ASP.NET Web Application](./media/app-service-web-connect-web-app-to-saas-api/1-Create-New-MVC-App-For-Consumption.png)

1. Select the **MVC** template. Click **Change Authentication**, then select **No Authentication**, and then click **OK** twice.

	![New ASP.NET Application](./media/app-service-web-connect-web-app-to-saas-api/2-Change-Auth-To-No-Auth.png)

1. In Solution Explorer, right-click the newly created Web Application project and select **Add Azure App Reference**.

	![Add Azure API App Reference...](./media/app-service-web-connect-web-app-to-saas-api/3-Add-Azure-API-App-SDK.png)

1. In the **Existing API Apps** dropdown list, select the API App you would like to connect to.

	![Select Existing API App](./media/app-service-web-connect-web-app-to-saas-api/4-Add-Azure-API-App-SDK-Dialog.png)

	>[AZURE.NOTE] The client code for connecting to the API app will be automatically generated from a Swagger API endpoint.

1. To leverage the generated API code, open the HomeController.cs file and replace the `Contact` action with the following:

	    public async Task<ActionResult> Contact()
	    {
	        ViewBag.Message = "Your contact page.";
	
	        var contacts = new ContactsList();
	        var response = await contacts.Contacts.GetAsync();
	        var contactList = response.Body;
	
	        return View(contactList);
	    }

	![HomeController.cs Code Updates](./media/app-service-web-connect-web-app-to-saas-api/5-Write-Code-Which-Leverages-Swagger-Generated-Code.png)

1. Update the `Contact` view to reflect the dynamic list of contacts with the code below:  
	<pre>// Add to the very top of the view file
	@model IList&lt;MyContactsList.Web.Models.Contact&gt;
	
	// Replace the default email addresses with the following
    &lt;h3&gt;Public Contacts&lt;/h3&gt;
    &lt;ul&gt;
        @foreach (var contact in Model)
        {
            &lt;li&gt;&lt;a href=&quot;mailto:@contact.EmailAddress&quot;&gt;@contact.Name &amp;lt;@contact.EmailAddress&amp;gt;&lt;/a&gt;&lt;/li&gt;
        }
    &lt;/ul&gt; 
	</pre>

	![Contact.cshtml Code Updates](./media/app-service-web-connect-web-app-to-saas-api/6-Update-View-To-Reflect-Changes.png)

## Deploy the web application to Web Apps in App Service

Follow the instructions available at [How to Deploy an Azure web app](web-sites-deploy.md).

>[AZURE.NOTE] If you want to get started with Azure App Service before signing up for an Azure account, go to [Try App Service](http://go.microsoft.com/fwlink/?LinkId=523751), where you can immediately create a short-lived starter web app in App Service. No credit cards required; no commitments.

## What's changed
* For a guide to the change from Websites to App Service see: [Azure App Service and Its Impact on Existing Azure Services](http://go.microsoft.com/fwlink/?LinkId=529714)
 <|MERGE_RESOLUTION|>--- conflicted
+++ resolved
@@ -8,19 +8,11 @@
 	editor="jimbe"/>
 
 <tags
-<<<<<<< HEAD
-	ms.service="app-service"
-	ms.devlang="dotnet"
-	ms.topic="article"
-	ms.tgt_pltfrm="na"
-	ms.workload="web" 
-=======
 	ms.service="app-service-web"
 	ms.devlang="dotnet"
 	ms.topic="get-started-article"
 	ms.tgt_pltfrm="na"
 	ms.workload="na" 
->>>>>>> 08be3281
 	ms.date="09/15/2015"
 	ms.author="cfowler"/>
 
