---
title: Create your first ASP.NET web app in Azure in five minutes | Microsoft Docs
description: Learn how easy it is to run web apps in App Service by deploying a simple ASP.NET application. 
services: app-service\web
documentationcenter: ''
author: cephalin
manager: wpickett
editor: ''

ms.assetid: b1e6bd58-48d1-4007-9d6c-53fd6db061e3
ms.service: app-service-web
ms.workload: web
ms.tgt_pltfrm: na
ms.devlang: na
ms.topic: hero-article
<<<<<<< HEAD
ms.date: 03/27/2017
=======
ms.date: 05/05/2017
>>>>>>> a42dbad0
ms.author: cephalin

---
# Create your first ASP.NET web app in Azure in five minutes

[!INCLUDE [app-service-web-selector-get-started](../../includes/app-service-web-selector-get-started.md)] 

<<<<<<< HEAD
This Quickstart helps you deploy your first ASP.NET web app to [Azure App Service](../app-service/app-service-value-prop-what-is.md) in just a few minutes. When you're finished, you'll have a simple web web app up and running in the cloud.

![ASP.NET web app in Azure App Service](./media/app-service-web-get-started-dotnet/updated-azure-web-app.png)

## Before you begin
=======
This Quickstart helps you deploy your first ASP.NET web app to [Azure App Service](../app-service/app-service-value-prop-what-is.md) in just a few minutes. When you're finished, you'll have a simple web app up and running in the cloud.

![ASP.NET web app in Azure App Service](./media/app-service-web-get-started-dotnet/updated-azure-web-app.png)

## Prerequisites
>>>>>>> a42dbad0

This tutorial demonstrates how to use Visual Studio 2017 to build and deploy an ASP.NET web app to Azure. If you don’t already have Visual Studio 2017 installed, you can download and use the **free** [Visual Studio 2017 Community Edition](https://www.visualstudio.com/downloads/). Make sure that you enable **Azure development** during the Visual Studio setup.

[!INCLUDE [quickstarts-free-trial-note](../../includes/quickstarts-free-trial-note.md)]

## Create an ASP.NET web app

<<<<<<< HEAD
In Visual Studio, create a new project with `Ctrl`+`Shift`+`N`.
=======
In Visual Studio, create a project with `Ctrl`+`Shift`+`N`.
>>>>>>> a42dbad0

In the **New Project** dialog, click **Visual C# > Web > ASP.NET Web Application (.NET Framework)**.

Name the application **myFirstAzureWebApp**, and then click **OK**.
   
![New Project dialog box](./media/app-service-web-get-started-dotnet/new-project.png)

You can deploy any type of ASP.NET web app to Azure. For this tutorial, select the **MVC** template, and make sure authentication is set to **No Authentication**.
      
Click **OK**.

![New ASP.NET Project dialog box](./media/app-service-web-get-started-dotnet/select-mvc-template.png)
<<<<<<< HEAD

## Publish to Azure

In the **Solution Explorer**, right-click your **myFirstAzureWebApp** project and select **Publish**.

![Publish from Solution Explorer](./media/app-service-web-get-started-dotnet/solution-explorer-publish.png)

Make sure that **Microsoft Azure App Service** is selected and click **Publish**.

![Publish from project overview page](./media/app-service-web-get-started-dotnet/publish-to-app-service.png)

This opens the **Create App Service** dialog, which helps you create all the Azure resources you need to run your ASP.NET web app in Azure.

## Sign in to Azure

=======

## Publish to Azure

In the **Solution Explorer**, right-click your **myFirstAzureWebApp** project and select **Publish**.

![Publish from Solution Explorer](./media/app-service-web-get-started-dotnet/solution-explorer-publish.png)

Make sure that **Microsoft Azure App Service** is selected and click **Publish**.

![Publish from project overview page](./media/app-service-web-get-started-dotnet/publish-to-app-service.png)

This opens the **Create App Service** dialog, which helps you create all the Azure resources you need to run your ASP.NET web app in Azure.

## Sign in to Azure

>>>>>>> a42dbad0
In the **Create App Service** dialog, click **Add an account**, and then sign in to your Azure subscription. If you're already signed into a Microsoft account, make sure that account holds your Azure subscription. If the signed-in Microsoft account doesn't have your Azure subscription, click it to add the correct account.
   
![Sign in to Azure](./media/app-service-web-get-started-dotnet/sign-in-azure.png)

Once signed in, you're ready to create all the resources you need for your Azure web app in this dialog.

## Create a resource group

First, you need a _resource group_. 

> [!NOTE] 
<<<<<<< HEAD
> A resource group is a logical container into which Azure resources like web apps, databases and storage accounts are deployed and managed.
=======
> A resource group is a logical container into which Azure resources like web apps, databases, and storage accounts are deployed and managed.
>>>>>>> a42dbad0
>
>

Next to **Resource Group**, click **New**.

Name your resource group **myResourceGroup** and click **OK**.

## Create an App Service plan

Your Azure web app also needs an _App Service plan_. 

> [!NOTE]
> An App Service plan represents the collection of physical resources used to host your apps. All apps assigned to an App Service plan share the resources defined by it, which enables you to save cost when hosting multiple apps. 
>
> App Service plans define:
>
> - Region (North Europe, East US, Southeast Asia)
> - Instance Size (Small, Medium, Large)
<<<<<<< HEAD
> - Scale Count (one, two or three instances, etc.) 
=======
> - Scale Count (one, two, or three instances, etc.) 
>>>>>>> a42dbad0
> - SKU (Free, Shared, Basic, Standard, Premium)
>
>

Next to **App Service Plan**, click **New**. 

In the **Configure App Service Plan** dialog, configure the new App Service plan with the following settings:

- **App Service Plan**: Type **myAppServicePlan**. 
- **Location**: Choose **West Europe**, or any other region you like.
- **Size**: Choose **Free**, or any other [pricing tier](https://azure.microsoft.com/pricing/details/app-service/) you like.

Click **OK**.

<<<<<<< HEAD
![Create new App Service plan](./media/app-service-web-get-started-dotnet/configure-app-service-plan.png)
=======
![Create App Service plan](./media/app-service-web-get-started-dotnet/configure-app-service-plan.png)
>>>>>>> a42dbad0

## Create and publish the web app

The only thing left to do now is to name your web app. In **Web App Name**, type a unique app name. This name will be used as part of the default DNS name for your app (`<app_name>.azurewebsites.net`), so it needs to be unique across all apps in Azure. You can later map a custom domain name to your app before you expose it to your users.

You can also accept the automatically generated name, which is already unique.

Click **Create** to start creating the Azure resources.

![Configure web app name](./media/app-service-web-get-started-dotnet/web-app-name.png)

Once the wizard finishes creating the Azure resources, it automatically publishes your ASP.NET web app to Azure for the first time, and then launches the published Azure web app in your default browser.

![Published ASP.NET web app in Azure](./media/app-service-web-get-started-dotnet/published-azure-web-app.png)

The URL uses the web app name that you specified earlier, with the format `http://<app_name>.azurewebsites.net`. 

Congratulations, your first ASP.NET web app is running live in Azure App Service.

## Update the app and redeploy

<<<<<<< HEAD
It's very easy to redeploy an update to Azure. Let's make an update to the homepage.
=======
It's very easy to update and redeploy to Azure. Let's make an update to the homepage.
>>>>>>> a42dbad0

From the **Solution Explorer**, open **Views\Home\Index.cshtml**.

Find the `<div class="jumbotron">` HTML tag near the top, and replace the entire tag with the following code:

```HTML
<div class="jumbotron">
    <h1>ASP.NET in Azure!</h1>
    <p class="lead">This is a simple app that we’ve built that demonstrates how to deploy a .NET app to Azure App Service.</p>
</div>
```

<<<<<<< HEAD
To redeploy to Azure, right-click youre **myFirstAzureWebApp** project in **Solution Explorer** and select **Publish**.
=======
To redeploy to Azure, right-click your **myFirstAzureWebApp** project in **Solution Explorer** and select **Publish**.
>>>>>>> a42dbad0

In the publish page, click **Publish**.

When Visual Studio is finished, it launches the updated Azure web app in your browser.

![Updated ASP.NET web app in Azure](./media/app-service-web-get-started-dotnet/updated-azure-web-app.png)

## Manage your new Azure web app

Go to the Azure portal to take a look at the web app you just created. 

To do this, sign in to [https://portal.azure.com](https://portal.azure.com).

<<<<<<< HEAD
From the left menu, click **App Service**, then click the name of your Azure web app.
=======
From the left menu, click **App Services**, then click the name of your Azure web app.
>>>>>>> a42dbad0

![Portal navigation to Azure web app](./media/app-service-web-get-started-dotnet/access-portal.png)

You have landed in your web app's _blade_ (a portal page that opens horizontally). 

<<<<<<< HEAD
By default, your web app's blade shows the **Overview** page. This page gives you a view of how your app is doing. Here, you can also perform basic management tasks like browse, stop, start, restart, and delete. The tabs on the left side of the blade shows the different configuration pages you can open. 

![App Service blade in Azure portal](./media/app-service-web-get-started-dotnet/web-app-blade.png)

These tabs in the blade show the many great features you can add to your web app. The following list gives you just a few of the possibilities:
=======
By default, your web app's blade shows the **Overview** page. This page gives you a view of how your app is doing. Here, you can also perform basic management tasks like browse, stop, start, restart, and delete.  

![App Service blade in Azure portal](./media/app-service-web-get-started-dotnet/web-app-blade.png)

The tabs on the left side of the blade show the different configuration pages you can open. The following list gives you just a few of the possibilities:
>>>>>>> a42dbad0

- Map a custom DNS name
- Bind a custom SSL certificate
- Configure continuous deployment
- Scale up and out
- Add user authentication

## Clean up resources

To delete your first Azure web app, you can click **Delete** in the **Overview** page. However, there's a better way to delete everything that you created in this quick start. From your web app's **Overview** page, click the resource group to open its blade. 

![Access resource group from App Service blade](./media/app-service-web-get-started-dotnet/access-resource-group.png)

In the resource group blade, you can see both the App Service plan and the App Service app that Visual Studio created for you. 

At the top of the blade, click **Delete**. 

<!--![Delete resource group in Azure portal](./media/app-service-web-get-started-dotnet/delete-resource-group.png)-->

In the confirmation blade, confirm by typing the resource group name **myResourceGroup** into the text box and click **Delete**.

## Next steps

<<<<<<< HEAD
Explore pre-created [Web apps PowerShell scripts](app-service-powershell-samples.md).
=======
> [!div class="nextstepaction"]
> [Learn how to build an ASP.NET app in Azure with SQL Database](app-service-web-tutorial-dotnet-sqldatabase.md)

> [!div class="nextstepaction"]
> [Explore sample Web Apps PowerShell scripts](app-service-powershell-samples.md)
>>>>>>> a42dbad0
<|MERGE_RESOLUTION|>--- conflicted
+++ resolved
@@ -13,11 +13,7 @@
 ms.tgt_pltfrm: na
 ms.devlang: na
 ms.topic: hero-article
-<<<<<<< HEAD
-ms.date: 03/27/2017
-=======
 ms.date: 05/05/2017
->>>>>>> a42dbad0
 ms.author: cephalin
 
 ---
@@ -25,19 +21,11 @@
 
 [!INCLUDE [app-service-web-selector-get-started](../../includes/app-service-web-selector-get-started.md)] 
 
-<<<<<<< HEAD
-This Quickstart helps you deploy your first ASP.NET web app to [Azure App Service](../app-service/app-service-value-prop-what-is.md) in just a few minutes. When you're finished, you'll have a simple web web app up and running in the cloud.
-
-![ASP.NET web app in Azure App Service](./media/app-service-web-get-started-dotnet/updated-azure-web-app.png)
-
-## Before you begin
-=======
 This Quickstart helps you deploy your first ASP.NET web app to [Azure App Service](../app-service/app-service-value-prop-what-is.md) in just a few minutes. When you're finished, you'll have a simple web app up and running in the cloud.
 
 ![ASP.NET web app in Azure App Service](./media/app-service-web-get-started-dotnet/updated-azure-web-app.png)
 
 ## Prerequisites
->>>>>>> a42dbad0
 
 This tutorial demonstrates how to use Visual Studio 2017 to build and deploy an ASP.NET web app to Azure. If you don’t already have Visual Studio 2017 installed, you can download and use the **free** [Visual Studio 2017 Community Edition](https://www.visualstudio.com/downloads/). Make sure that you enable **Azure development** during the Visual Studio setup.
 
@@ -45,11 +33,7 @@
 
 ## Create an ASP.NET web app
 
-<<<<<<< HEAD
-In Visual Studio, create a new project with `Ctrl`+`Shift`+`N`.
-=======
 In Visual Studio, create a project with `Ctrl`+`Shift`+`N`.
->>>>>>> a42dbad0
 
 In the **New Project** dialog, click **Visual C# > Web > ASP.NET Web Application (.NET Framework)**.
 
@@ -62,7 +46,6 @@
 Click **OK**.
 
 ![New ASP.NET Project dialog box](./media/app-service-web-get-started-dotnet/select-mvc-template.png)
-<<<<<<< HEAD
 
 ## Publish to Azure
 
@@ -78,23 +61,6 @@
 
 ## Sign in to Azure
 
-=======
-
-## Publish to Azure
-
-In the **Solution Explorer**, right-click your **myFirstAzureWebApp** project and select **Publish**.
-
-![Publish from Solution Explorer](./media/app-service-web-get-started-dotnet/solution-explorer-publish.png)
-
-Make sure that **Microsoft Azure App Service** is selected and click **Publish**.
-
-![Publish from project overview page](./media/app-service-web-get-started-dotnet/publish-to-app-service.png)
-
-This opens the **Create App Service** dialog, which helps you create all the Azure resources you need to run your ASP.NET web app in Azure.
-
-## Sign in to Azure
-
->>>>>>> a42dbad0
 In the **Create App Service** dialog, click **Add an account**, and then sign in to your Azure subscription. If you're already signed into a Microsoft account, make sure that account holds your Azure subscription. If the signed-in Microsoft account doesn't have your Azure subscription, click it to add the correct account.
    
 ![Sign in to Azure](./media/app-service-web-get-started-dotnet/sign-in-azure.png)
@@ -106,11 +72,7 @@
 First, you need a _resource group_. 
 
 > [!NOTE] 
-<<<<<<< HEAD
-> A resource group is a logical container into which Azure resources like web apps, databases and storage accounts are deployed and managed.
-=======
 > A resource group is a logical container into which Azure resources like web apps, databases, and storage accounts are deployed and managed.
->>>>>>> a42dbad0
 >
 >
 
@@ -129,11 +91,7 @@
 >
 > - Region (North Europe, East US, Southeast Asia)
 > - Instance Size (Small, Medium, Large)
-<<<<<<< HEAD
-> - Scale Count (one, two or three instances, etc.) 
-=======
 > - Scale Count (one, two, or three instances, etc.) 
->>>>>>> a42dbad0
 > - SKU (Free, Shared, Basic, Standard, Premium)
 >
 >
@@ -148,11 +106,7 @@
 
 Click **OK**.
 
-<<<<<<< HEAD
-![Create new App Service plan](./media/app-service-web-get-started-dotnet/configure-app-service-plan.png)
-=======
 ![Create App Service plan](./media/app-service-web-get-started-dotnet/configure-app-service-plan.png)
->>>>>>> a42dbad0
 
 ## Create and publish the web app
 
@@ -174,11 +128,7 @@
 
 ## Update the app and redeploy
 
-<<<<<<< HEAD
-It's very easy to redeploy an update to Azure. Let's make an update to the homepage.
-=======
 It's very easy to update and redeploy to Azure. Let's make an update to the homepage.
->>>>>>> a42dbad0
 
 From the **Solution Explorer**, open **Views\Home\Index.cshtml**.
 
@@ -191,11 +141,7 @@
 </div>
 ```
 
-<<<<<<< HEAD
-To redeploy to Azure, right-click youre **myFirstAzureWebApp** project in **Solution Explorer** and select **Publish**.
-=======
 To redeploy to Azure, right-click your **myFirstAzureWebApp** project in **Solution Explorer** and select **Publish**.
->>>>>>> a42dbad0
 
 In the publish page, click **Publish**.
 
@@ -209,29 +155,17 @@
 
 To do this, sign in to [https://portal.azure.com](https://portal.azure.com).
 
-<<<<<<< HEAD
-From the left menu, click **App Service**, then click the name of your Azure web app.
-=======
 From the left menu, click **App Services**, then click the name of your Azure web app.
->>>>>>> a42dbad0
 
 ![Portal navigation to Azure web app](./media/app-service-web-get-started-dotnet/access-portal.png)
 
 You have landed in your web app's _blade_ (a portal page that opens horizontally). 
 
-<<<<<<< HEAD
-By default, your web app's blade shows the **Overview** page. This page gives you a view of how your app is doing. Here, you can also perform basic management tasks like browse, stop, start, restart, and delete. The tabs on the left side of the blade shows the different configuration pages you can open. 
-
-![App Service blade in Azure portal](./media/app-service-web-get-started-dotnet/web-app-blade.png)
-
-These tabs in the blade show the many great features you can add to your web app. The following list gives you just a few of the possibilities:
-=======
 By default, your web app's blade shows the **Overview** page. This page gives you a view of how your app is doing. Here, you can also perform basic management tasks like browse, stop, start, restart, and delete.  
 
 ![App Service blade in Azure portal](./media/app-service-web-get-started-dotnet/web-app-blade.png)
 
 The tabs on the left side of the blade show the different configuration pages you can open. The following list gives you just a few of the possibilities:
->>>>>>> a42dbad0
 
 - Map a custom DNS name
 - Bind a custom SSL certificate
@@ -255,12 +189,8 @@
 
 ## Next steps
 
-<<<<<<< HEAD
-Explore pre-created [Web apps PowerShell scripts](app-service-powershell-samples.md).
-=======
 > [!div class="nextstepaction"]
 > [Learn how to build an ASP.NET app in Azure with SQL Database](app-service-web-tutorial-dotnet-sqldatabase.md)
 
 > [!div class="nextstepaction"]
-> [Explore sample Web Apps PowerShell scripts](app-service-powershell-samples.md)
->>>>>>> a42dbad0
+> [Explore sample Web Apps PowerShell scripts](app-service-powershell-samples.md)