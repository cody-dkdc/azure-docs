---
title: Azure App Service Web Apps Offerings for Enterprise
description: Shows how to use Azure App Service Web Apps to create enterprise website solutions for your business
services: app-service\web
documentationcenter: ''
author: apwestgarth
manager: wpickett
editor: ''

ms.assetid: cf9ac3b2-0493-4461-8b64-251d3a5cd5b5
ms.service: app-service-web
ms.workload: web
ms.tgt_pltfrm: na
ms.devlang: na
ms.topic: article
ms.date: 07/29/2016
ms.author: anwestg
---

# Azure App Service Web Apps Offerings for Enterprise Whitepaper
The need to reduce costs and deliver IT solutions faster in a rapidly evolving environment creates new challenges for Developers, IT Professionals, and Managers. Users are increasingly looking for their Line of Business (LOB) web applications to be quick, responsive, and available from any device. At the same time, businesses are trying to capitalize on the increased productivity and efficiency that comes from integration with cloud and mobile services, this may be something as simple as single sign-on across devices using Active Directory to collaboration in Office365 using data pulled from an internal LOB application which in turn pulls in data from the company implementation of Salesforce. [Azure App Service Web Apps](http://go.microsoft.com/fwlink/?LinkId=529714) is an enterprise-class cloud service for developing, testing, and running web and mobile applications, Web APIs, and generic websites. It can be used to run corporate websites, intranet sites, business apps, and digital marketing campaigns on a global network of datacenters optimized for scale and availability, along with support for continuous integration and modern DevOps practices.  

This whitepaper highlights the capabilities of the [Web Apps](/services/app-service/web/) service specifically focused on running LOB Web Applications, covering migration of existing web applications and deployment of new LOB web applications on the platform.

## Audience
IT Professionals, architects, and managers who are looking to migrate to the cloud web workloads that are currently running on-premises. Web workloads can span either Business to Employee or Business to Partners web applications.

## Introduction
App Service Web Apps is an ideal platform on which to host both external and internal web applications and services as it provides a cost-effective, highly scalable, managed solution allowing you to concentrate on delivering business value for your users rather than spending significant amounts of time and money maintaining and supporting separate environments. Web Apps offers a flexible platform on which to deploy your enterprise web applications offering the ability to continue to authenticate against on-premises Active Directory via integration with Microsoft Azure Active Directory, support of easy and quick deployments making use of your internal continuous integration and deployment practices, while automatically scaling to grow with the business needs - all on a managed platform that allows you to focus on your application and not your infrastructure.

## Problem Definition
The IT landscape is changing rapidly, with a move away from hosting on traditional servers with their high capital costs on long lead times to one that uses on-demand use of services that scale automatically to handle load. IT departments are being challenged to reduce the cost and footprint of infrastructure and maintenance spend with a focus on reducing CAPEX while also increasing agility. The end of life of older infrastructure platforms, such as Windows Server 2003, is leading IT departments to review cloud migration as a potential way to avoid new long term capital costs. In the past, CIOs would make purchasing decisions for other departments; however, increasingly CMOs and other business unit heads are taking a more active role in how their budget is spent and what the return on their investment is. Increasingly, businesses need their workforce to be far more mobile than ever before with employees working remotely, spending more time with customers needing access to systems hassle free.

Business needs change monthly, weekly, daily. Businesses are looking for instant global scale with regular updated services full of new features, provided by a third party or internally.  In some cases Businesses are also looking for the capabilities to isolate their applications and access to resources whilst also making use of Public Cloud facilities. Users have higher expectations, with many making use of services in their own private lives such as Office365. They expect to have access to similar, up to date, feature rich services in their work life. To cope with this demand, IT must look to help the business to enable this through selection and integration with third party services, careful selection of platforms which can adapt to the business needs, whilst also being reliable with a total reduced cost of ownership.

Development teams are looking to deliver immediate business benefit, delivering new features on a frequent basis. They are looking for a cost effective, reliable platform which integrates with their existing tools and practices – development, test, release; and working together with IT departments automates deployment, management and alerting, all with the goal of zero downtime.

<<<<<<< HEAD
<a name="highlevel"></a>

=======
>>>>>>> 6c26ffa9
## High Level Solution
Web platforms and frameworks are increasingly being used to develop, test and host line of business applications.  With a typical line of business application, such as an internal employee expense system, often consisting solely of a web app with a backing database to store the data connected with the application.

App Service Web Apps is a good option for hosting such applications, offering scalable and reliable infrastructure which is managed and patched with near zero manual intervention and downtime. The Microsoft Azure platform provides many data storage options to support web applications hosted on Web Apps from Microsoft Azure SQL Database, a managed scalable relational database-as-a-service, to popular services from our partners such as ClearDB MySQL Database and MongoDB.

An alternative approach is to make use of your existing investment on premises. In the example scenario, an employee expense system, you may wish to maintain your data store within your own internal infrastructure. This could be for integration with internal systems (reporting, payroll, billing etc.) or to satisfy an IT governance requirement.  Web Apps provides a number of methods of enabling you to connect to your on premises infrastructure:

* [App Service Environments](app-service-app-service-environment-intro.md) - App Service Environments (ASE) are a new Premium feature which was recently add to the Microsoft Azure App Service offering.  ASEs provide a fully isolated and dedicated environment for securely running Azure App Service apps at high scale while also offering isolation and secure network access   
* [Hybrid Connections](../biztalk-services/integration-hybrid-connection-overview.md) – Hybrid Connections are a feature of Microsoft Azure BizTalk Services and enable Web Apps to connect to on premises resources securely, for example SQL Server, MySQL, Web APIs and custom web services.
* [Virtual Network Integration](https://azure.microsoft.com/blog/2014/09/15/azure-websites-virtual-network-integration/) – Web Apps integration with Azure Virtual Network allows you to connect your web app to an Azure Virtual Network which in turn can be connected to your on premises infrastructure through a site-to-site VPN.

The following diagrams depict an example high-level solution with connectivity options for on premises resources.  The first example shows how this can be achieved using standard features of Azure App Service and the second shows how this can be achieved using the premium offering, App Service Environments.

Using Standard App Service Features:
![](./media/web-sites-enterprise-offerings/on-premise-connectivity-solutions.png "Using Standard App Service Features")

Using an App Service Environment:
![](./media/web-sites-enterprise-offerings/on-premise-connectivity-solutions-ASE.png "Using an App Service Environment")

## Business Benefits
App Service Web Apps provides a host of business benefits which enable your function to be much more cost-effective and agile in delivering for the business needs.

### PaaS Model
App Service Web Apps is built on a Platform as a Service model which provides a number of cost and efficiency savings.  No longer do you need to spend hours managing VMs, patching Operating Systems and Frameworks. Web Apps is an automatically patched environment which enables you to focus on managing your web applications and not VMs, leaving teams free to provide additional business value.

The PaaS Model underpinning Web Apps enables practitioners of the DevOps methodology to fulfill their goals. As a business this means full management and integration throughout the application entire life cycle, including development, testing, release, monitoring and management, and support.

For development teams, continuous integration and deployment workflows can be configured from Visual Studio Team Services, GitHub, TeamCity, Hudson or BitBucket, enabling automated build, test and deployment enabling faster release cycles whilst reducing the friction involved in releasing in existing infrastructure. Web Apps also supports the creation of multiple testing and staging environments for your release workflow, no longer do you need to reserve or allocate hardware for these purposes, you can create as many environments as you wish and define your own promotion to release workflow. As a business you could decide to release to a test slot from source control, perform a series of tests and upon successful completion promote to a stage slot and finally swap to production with no downtime, with the added benefit that web applications hosted on Web Apps are preloaded and hot to provide the best possible customer experience.  In addition businesses can make use of the Testing in Production capabilities of App Service Web Apps to direct a section of traffic to a different slot, validate the changes, before switching all traffic to the new deployment or reverting all traffic to the previous deployment.

Operations teams can feel confident that they are in the best possible position to react to any issues with any of their web applications hosted on Web Apps with the built in monitoring and alerts features. Should Operations Teams have already invested in analytics and monitoring solutions such from Microsoft Visual Studio Application Insights, New Relic and AppDynamics. These are also fully supported on Web Apps enabling continuity and a familiar environments from which to monitor your web applications.

Finally, Web Apps provides functionality to automatically back up your app(s) and hosted database(s) direct to an Azure Blob Storage container. Providing you with an easy way and very cost effective method with which to recover from disaster, reducing the need for complex on premises hardware and software.

### Ease of Migration
Hardware maintenance and rotation is a key issue for businesses as release cycles for hardware and operating systems speed up. Maybe you have a number of Windows Server 2003 R2 servers which are coming to the end of support in 2015 but they are still hosting key web applications for your business? App Service Web Apps is a great candidate on which to host those web applications and for you to rationalize the business hardware estate. Web Apps gives you access to a range of hardware specifications which are managed and maintained as part of the service, eliminating the need to factor in replacement and management costs as part of your infrastructure budget.  Migration can be as simple as a copy and paste operation from your existing deployment to Web Apps or a more complex migration where using the Web Apps Migration Assistant will add value. Migrated web applications enjoy the full spectrum of Azure services, integrating additional services to the web applications. For example, you can consider adding Azure Active Directory to control access to your application based on users’ association to security groups. Another example can be adding Cache Services to improve performance and reduce latency, providing overall better user experience.

### Enterprise Class Hosting
App Service Web Apps provides a stable, reliable platform which has been proven to be able to handle a wide variety of business needs from small internal development and test workloads, to highly scaled high traffic websites. By using Web Apps, you are making use of the same enterprise class hosting platform that Microsoft as a company uses for high value web workloads. Web Apps, along with all services on the Azure platform, are built with security and compliance with regulatory requirements, such as ISO (ISO/IEC 27001:2005); SOC1 and SOC2 SSAE 16/ISAE 3402 Attestations, HIPAA BAA, PCI and Fedramp, at the very heart of each element and feature, for more information please see [http://aka.ms/azurecompliance](/support/trust-center/compliance/).

Microsoft Azure platform allows Role Based Authorization Controls enabling enterprise levels of control to resources within Web Apps. RBAC gives enterprises the power to implement their own access management policies for all of their assets in the Azure Environment, by assigning users to groups and in turn assigning the required permissions to those groups against the asset such as a web app. For more information on RBAC in Azure, see [http://aka.ms/azurerbac](../active-directory/role-based-access-control-configure.md). By utilizing Web Apps, you can be sure your web applications are deployed in a safe and secure environment and you have full control into which territory your assets are deployed.

Azure App Service Environments [http://aka.ms/aseintro](http://aka.ms/aseintro) are a new premium service plan option for enterprise customers wishing to make use of Azure App Service and these provide a fully isolated and dedicated environment.  This enables enterprise customers to deploy applications that can take advantage of very high scale whilst also having full control over inbound and outbound network traffic, and ASEs enable applications to have high speed secure connections over virtual networks to on-premises resources.

App Service Web Apps are also able to make full use of your on premises investments by offering the ability to connect back to your internal resources, such as your data warehouse or SharePoint environment. As discussed in [High Level solution](#high-level-solution) you can make use of Hybrid Connections and Virtual Network Connectivity to establish connections to on premises infrastructure and services.

### Global Scale
App Service Web Apps is a global and scalable platform, enabling your web applications to grow and adapt to the needs of a growing business quickly and with minimal long term planning and cost. In typical on premises infrastructure scenarios, expansion and increase in demand both locally and geographically would require a large amount of management, planning and expenditure to provision and manage additional infrastructure. Web Apps offers the ability to scale your web applications with the ebb and flow of your requirements. For example using the expenses application as an example, for the majority of the month your users are light users of the application but as the deadline each month for expense submissions to be entered and usage increases on your application, Web Apps has the capability to automatically provision more infrastructure for your application and then once the usage has subsided again it can scale back to the baseline infrastructure you define.

Web Apps is available globally in 24 datacenters worldwide, and growing. For the most updated list of regions and location, see [http://aka.ms/azlocations](http://aka.ms/azlocations). With Web Apps, your business can easily achieve global reach and scale. As your company grows into new regions, the reporting application dashboards that you use and host on Web Apps can easily be deployed into additional datacenters and serve local users far more quickly through the combination of Web Apps and Azure Traffic Manager, all with the added benefit of the scalable infrastructure underneath being able to contract and expand as the needs of the regional offices change.

## Solution Details
Let’s look at an example of an application migration scenario. This outlines the details of how App Service Web Apps features come to together to provide great solution and business value.

Throughout this example the line of business application we will be discussing is an expense reporting application that enables employees to submit their expenses for reimbursement. The application is hosted on a Windows Server 2003 R2 running IIS6 and the database is a SQL Server 2005 database. The reason we choose older server lies with the coming End of Service for Windows Server 2003 R2 and SQL Server 2005, and we have [tools](http://aka.ms/websitesmigration) and [guidance](http://aka.ms/websitesmigrationresources) to automatically migrate workloads into Azure. With that in mind, the pattern used in this example apply to a wide verity of migration scenarios.

### Migrate Existing Application
Step one of the overall solution for moving a line-of-business application to Web Apps is to identify the existing application assets and architecture. The example in this paper is an ASP.NET web application hosted on a single IIS Server with the database hosted on a separate SQL Server, as shown in the figure below. Employees login to the system using a username and password combination, they enter details of expenses and upload scanned copies of receipts, into the database, for each item of expense.

![](./media/web-sites-enterprise-offerings/on-premise-app-example.png)

#### Items to consider
When migration application from an on-premises environment, you might want to keep in mind, few Web Apps constraints. Here are some key topics to be aware of when migrating web applications to Web Apps ([http://aka.ms/websitesmigrationresources](http://aka.ms/websitesmigrationresources)):

* Port Bindings – Web Apps only supports port 80 for HTTP and port 443 for HTTPS traffic. If your application uses any other port, then once migrated the application will make use of port 80 for HTTP and port 443 for HTTPS traffic. This is often a harmless issue as it is common in on premises deployments to make use of different ports in order to overcome the use of domain names, especially in development and test environments
* Authentication – Web Apps supports Anonymous Authentication by default and Forms Authentication as identified by an application. Web Apps can offer Windows Authentication when the application is integrated with Azure Active Directory and ADFS only. This is a feature which is discussed in more detail [here](http://aka.ms/azurebizapp)
* GAC based assemblies – Web Apps does not allow the deployment of assemblies to the Global Assembly Cache (GAC). Therefore, if the application being migrated makes use of this feature on-premises, consider moving the assemblies to the bin folder of the application.
* IIS5 Compatibility Mode – Web Apps does not support IIS5 Compatibility Mode, and as such each Web Apps instance and all web applications under the parent Web Apps instance run in the same worker process within a single application pool.
* Use of COM Libraries – Web Apps does not allow the registration of COM Components on the platform. Therefore if the application is making use of any COM Components, these would need to be rewritten in managed code and deployed with the application.
* ISAPI Filters – ISAPI Filters can be supported on Web Apps. They will need to be deployed as part of the application and registered in the web application's web.config file. For more information, see [http://aka.ms/azurewebsitesxdt](web-sites-transform-extend.md).

Once these topics have been considered, your web application should be ready for the Cloud. And don’t worry if some topics are not fully met, the migration tool will give best effort to migration.

The next steps in the migration process are to create an App Service web app and an Azure SQL Database. There are multiple sizes of Web Apps instances with varying number of CPU Cores and RAM amounts available for you to select based on your web applications requirement. For more information and pricing, see [https://azure.microsoft.com/pricing/details/app-service/](https://azure.microsoft.com/pricing/details/app-service/). Likewise, Microsoft Azure SQL Database caters to all of a business’ needs with various service tiers and performance levels to fulfill requirements. Further information can be found at [https://azure.microsoft.com/pricing/details/sql-database/](https://azure.microsoft.com/pricing/details/sql-database/). Once created, the application is uploaded to App Service Web Apps, either via FTP or WebDeploy and then move onto the database.

In this migration the solution uses Azure SQL Database but that is not the only database that is supported on Azure. Companies can also make use of MySQL, MongoDB, Azure DocumentDB and many more via add-ons which can be purchased at the [Azure Store](/marketplace/partner-program/).

When creating an Azure SQL Database a number of options are available to import an existing database from an on-premises server from generating a script of an existing database to using the [Data-tier Application Export and Import](http://aka.ms/dacpac).

The expenses application database was created by creating a new Azure SQL Database, connecting to the database using SQL Server Management Studio and then running a script to build the database schema and populate it with data from the on-premises database.

The final step in this first stage of the migration requires the updating of connection strings to the database for the application. This can be achieved via the Azure portal. For each web app you can modify application specific settings, including any connection strings being used by the application to connect to any database being used.

### Alternatives to using Azure SQL Database
The Azure platform offers a number of alternatives to using Azure SQL Database as a web applications primary database, this is to enable different workloads i.e. use of a NoSQL Solution or to enable the platform to suit a business’ data needs. For example, a business may hold data that must not be stored off-site or in a public cloud environment, and therefore would look to maintain the use of their on-premises database.

#### Connectivity to On Premises Resources
App Service Web Apps offers multiple options for connecting to on premises resources, such as databases, enabling reuse of existing high value infrastructure. The options are as listed below:

* App Service Environments are isolated and created within a subnet of a virtual network, therefore enabling the environment to communicate with private endpoints located within the same virtual network -  [http://aka.ms/appserviceasenetworking](http://aka.ms/appserviceasenetworking)
* Web Apps Virtual Network Integration supports integration between Web Apps and an Azure Virtual Network, allowing you access to resources running in your Virtual Network which, if connected to your on premises network with site-to-site VPN, allows connectivity direct to your on premises systems.
* Hybrid Connections are a feature of Azure BizTalk Services and provide an easy way to connect to individual on-premises resources such as SQL Server, MySQL, HTTP Web APIs and most custom Web Services.

#### Scale and Resiliency
As a business grows its workforce, via acquisitions or natural organic growth, so too must web applications scale to meet these new demands. Indeed today it is common to see an even greater spread of co-located teams and remote employees, for example companies with offices in the United States, Europe and Asia, with a mobile sales force in many more territories. Web Apps has the capability to handle elastic changes in scale comfortably and automatically.

App Service Web Apps allows web applications to be configured to scale automatically via the Azure portal, depending on two vectors – scheduled times or by CPU usage. Web Apps Auto Scaling provides a cost effective and extremely flexible way to cater for greater changes in usage for all business applications, from web applications like our expense reporting system to marketing websites, which experience a high burst of traffic for a short duration of promotion. For more information and guidance on scaling your web applications using Web Apps, see [How to Scale Websites](web-sites-scale.md).

In addition to the scaling flexibility of Web Apps, the overall platform enables business continuity and resiliency through the possible distribution of web applications and their assets across multiple datacenters and geographic regions.

## Summary
App Service Web Apps offers a flexible, cost effective, responsive solution to the dynamic needs of a business in a rapidly evolving environment. Web Apps helps businesses increase productivity and efficiency by making use of a managed platform with modern DevOps capabilities and reduced hands on management, while providing enterprise capabilities in scale, resilience, security and integration with on-premises assets.

## Call to Action
For more information on the Azure App Service Web Apps service, visit [http://aka.ms/enterprisewebsites](/services/websites/enterprise/) where more information can be sourced, and sign up for a trial today at [https://azure.microsoft.com/pricing/free-trial/](https://azure.microsoft.com/pricing/free-trial/) to evaluate the service and discover the benefits for your business.

[!INCLUDE [app-service-web-whats-changed](../../includes/app-service-web-whats-changed.md)]

[!INCLUDE [app-service-web-try-app-service](../../includes/app-service-web-try-app-service.md)]<|MERGE_RESOLUTION|>--- conflicted
+++ resolved
@@ -35,11 +35,7 @@
 
 Development teams are looking to deliver immediate business benefit, delivering new features on a frequent basis. They are looking for a cost effective, reliable platform which integrates with their existing tools and practices – development, test, release; and working together with IT departments automates deployment, management and alerting, all with the goal of zero downtime.
 
-<<<<<<< HEAD
 <a name="highlevel"></a>
-
-=======
->>>>>>> 6c26ffa9
 ## High Level Solution
 Web platforms and frameworks are increasingly being used to develop, test and host line of business applications.  With a typical line of business application, such as an internal employee expense system, often consisting solely of a web app with a backing database to store the data connected with the application.
 
