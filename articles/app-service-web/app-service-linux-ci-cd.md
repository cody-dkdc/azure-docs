---
<<<<<<< HEAD
title: Docker Hub Continuous Deployment with Web App on Linux | Microsoft Docs
description: How to setup continuous deployment in Web App on Linux.
=======
title: Docker Hub Continuous Deployment with Azure App Service on Linux | Microsoft Docs
description: How to setup continuous deployment in App Service on Linux.
>>>>>>> 15064787
keywords: azure app service, linux, oss
services: app-service
documentationcenter: ''
author: ahmedelnably
manager: erikre
editor: ''

ms.assetid: a47fb43a-bbbd-4751-bdc1-cd382eae49f8
ms.service: app-service
ms.workload: na
ms.tgt_pltfrm: na
ms.devlang: na
ms.topic: article
ms.date: 05/10/2017
ms.author: aelnably;wesmc

---
<<<<<<< HEAD
# Docker Hub Continuous Deployment with Web App on Linux
=======
# Docker Hub Continuous Deployment with Azure App Service on Linux
>>>>>>> 15064787

Web App on Linux is currently in Public Preview and enables customers to run their web apps natively on a Linux platform.

In this tutorial, you configure continuous deployment for a custom container image from [Docker Hub](https://hub.docker.com).

## Step 1 - Log in to Azure

Log in to the Azure portal at http://portal.azure.com

## Step 2 - Enable Docker Hub continuous deployment

In the **[Azure portal](https://portal.azure.com/)**, click the **App Service** option on the left of the page.

Click the name of your app to which you want to configure Docker Hub continuous deployment for

In the **App settings**, add an app setting called `DOCKER_ENABLE_CI` with the value `true`.

![insert image of app setting](./media/app-service-webapp-service-linux-ci-cd/step2.png)

## Step 3 - Add a web hook to Docker Hub

In your Docker Hub page, click **Webhooks**, then **CREATE A WEBHOOK**.

![insert image of adding webhook 1](./media/app-service-webapp-service-linux-ci-cd/step3-1.png)

For the Webhook URL, you need to have the following endpoint:
`https://<publishingusername>:<publishingpwd>@<sitename>.scm.azurewebsites.net/docker/hook`.

![insert image of adding webhook 2](./media/app-service-webapp-service-linux-ci-cd/step3-2.png)

You can obtain your `publishingusername` and `publishingpwd` by downloading the web app publish profile using the Azure portal.

![insert image of adding webhook 2](./media/app-service-webapp-service-linux-ci-cd/step3-3.png)

When the image gets updated, the web app get updated automatically with the new image.

## Next steps
* [What is Web App on Linux?](./app-service-linux-intro.md)
* [Creating Apps in an Web App on Linux](./app-service-linux-how-to-create-a-web-app.md)
* [How to use a custom Docker image for Web App on Linux](./app-service-linux-using-custom-docker-image.md)
* [Azure App Service Web App on Linux FAQ](./app-service-linux-faq.md) 
<|MERGE_RESOLUTION|>--- conflicted
+++ resolved
@@ -1,11 +1,6 @@
 ---
-<<<<<<< HEAD
 title: Docker Hub Continuous Deployment with Web App on Linux | Microsoft Docs
 description: How to setup continuous deployment in Web App on Linux.
-=======
-title: Docker Hub Continuous Deployment with Azure App Service on Linux | Microsoft Docs
-description: How to setup continuous deployment in App Service on Linux.
->>>>>>> 15064787
 keywords: azure app service, linux, oss
 services: app-service
 documentationcenter: ''
@@ -23,11 +18,7 @@
 ms.author: aelnably;wesmc
 
 ---
-<<<<<<< HEAD
 # Docker Hub Continuous Deployment with Web App on Linux
-=======
-# Docker Hub Continuous Deployment with Azure App Service on Linux
->>>>>>> 15064787
 
 Web App on Linux is currently in Public Preview and enables customers to run their web apps natively on a Linux platform.
 
