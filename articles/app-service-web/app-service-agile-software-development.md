--- conflicted
+++ resolved
@@ -1,11 +1,7 @@
 <properties
 	pageTitle="Agile software development with Azure App Service"
 	description="Learn how to create high-scale complex applications with Azure App Service in a way that supports agile software development."
-<<<<<<< HEAD
-	services="app-service\web,app-service\api,app-service\mobile"
-=======
 	services="app-service"
->>>>>>> a3835ed1
 	documentationCenter=""
 	authors="cephalin"
 	manager="wpickett"
