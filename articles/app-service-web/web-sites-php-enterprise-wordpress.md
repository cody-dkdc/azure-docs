---
title: Enterprise-class WordPress on Azure | Microsoft Docs
description: Learn how to host an enterprise-class WordPress site on Azure App Service
services: app-service\web
documentationcenter: ''
author: sunbuild
manager: yochayk
editor: ''

ms.assetid: 22d68588-2511-4600-8527-c518fede8978
ms.service: app-service-web
ms.devlang: php
ms.topic: article
ms.tgt_pltfrm: na
ms.workload: web
ms.date: 10/24/2016
ms.author: sumuth

---
<<<<<<< HEAD
# Enterprise-class WordPress on Azure App Service
=======
# Enterprise-class WordPress on Azure
>>>>>>> e8cfaf0d
Azure App Service provides a scalable, secure, and easy-to-use environment for mission-critical, large-scale [WordPress][wordpress] sites. Microsoft itself runs enterprise-class sites such as the [Office][officeblog] and [Bing][bingblog] blogs. This article shows you how to use the Web Apps feature of Microsoft Azure App Service to establish and maintain an enterprise-class, cloud-based WordPress site that can handle a large volume of visitors.

## Architecture and planning
A basic WordPress installation has only two requirements:

* **MySQL Database**: This requirement is available through [ClearDB in the Azure Marketplace][cdbnstore]. As an alternative, you can manage your own MySQL installation on Azure Virtual Machines by using either [Windows][mysqlwindows] or [Linux][mysqllinux].

  > [!NOTE]
  > ClearDB provides several MySQL configurations. Each configuration has different performance characteristics. See the [Azure Store][cdbnstore] for information about offerings that are provided through the Azure Store or directly as seen on the [ClearDB website](http://www.cleardb.com/pricing.view).
  >
  >
* **PHP 5.2.4 or greater**: Azure App Service currently provides [PHP versions 5.4, 5.5, and 5.6][phpwebsite].

  > [!NOTE]
  > We recommend that you always run the latest version of PHP so that you have the latest security fixes.
  >
  >

### Basic deployment
If you use just the basic requirements, you can create a basic solution within an Azure region.

![An Azure web app and MySQL Database hosted in a single Azure region][basic-diagram]

Although this would let you create multiple Web Apps instances of the site to scale out your application, everything is hosted within the datacenters in a specific geographic region. Visitors from outside this region may see slow response times when they use the site. If the datacenters in this region go down, so does your application.

### Multi-region deployment
By using Azure [Traffic Manager][trafficmanager], you can scale your WordPress site across multiple geographic regions and provide the same URL for all visitors. All visitors come in through Traffic Manager and are then routed to a region that's based on the load-balancing configuration.

![An Azure web app, hosted in multiple regions, using CDBR High Availability router to route to MySQL across regions][multi-region-diagram]

Within each region, the WordPress site would still be scaled across multiple Web Apps instances, but this scaling is specific to a region. High-traffic regions and low-traffic regions can be scaled differently.

To replicate and route traffic to multiple MySQL databases, you can use [ClearDB high-availability routers (CDBRs)][cleardbscale] (shown left) or [MySQL Cluster Carrier Grade Edition (CGE)][cge].

### Multi-region deployment with media storage and caching
If the site accepts uploads or hosts media files, use Azure Blob storage. If you need caching, consider [Redis cache][rediscache], [Memcache Cloud](http://azure.microsoft.com/gallery/store/garantiadata/memcached/), [MemCachier](http://azure.microsoft.com/gallery/store/memcachier/memcachier/), or one of the other caching offerings in the [Azure Store](http://azure.microsoft.com/gallery/store/).

![An Azure web app, hosted in multiple regions, using CDBR High Availability router for MySQL, with Managed Cache, Blob storage, and Content Delivery Network][performance-diagram]

Blob storage is geo-distributed across regions by default, so you don't have to worry about replicating files across all sites. You can also enable the Azure [Content Delivery Network][cdn] for Blob storage, which distributes files to end nodes that are closer to your visitors.

### Planning
#### Additional requirements
| To do this... | Use this... |
| --- | --- |
| **Upload or store large files** |[WordPress plugin for using Blob storage][storageplugin] |
| **Send email** |[SendGrid][storesendgrid] and the [WordPress plugin for using SendGrid][sendgridplugin] |
| **Custom domain names** |[Configure a custom domain name in Azure App Service][customdomain] |
| **HTTPS** |[Enable HTTPS for a web app in Azure App Service][httpscustomdomain] |
| **Pre-production validation** |[Set up staging environments for web apps in Azure App Service][staging] <p>When you move a web app from staging to production, you also move the WordPress configuration. Make sure that all settings are updated to the requirements for your production app before you move the staged app to production.</p> |
| **Monitoring and troubleshooting** |[Enable diagnostics logging for web apps in Azure App Service][log] and [Monitor Web Apps in Azure App Service][monitor] |
| **Deploy your site** |[Deploy a web app in Azure App Service][deploy] |

#### Availability and disaster recovery
| To do this... | Use this... |
| --- | --- |
| **Load balance sites** or **geo-distribute sites** |[Route traffic with Azure Traffic Manager][trafficmanager] |
| **Back up and restore** |[Back up a web app in Azure App Service][backup] and [Restore a web app in Azure App Service][restore] |

#### Performance
Performance in the cloud is achieved primarily through caching and scale-out. However, the memory, bandwidth, and other attributes of Web Apps hosting should be considered.

| To do this... | Use this... |
| --- | --- |
| **Understand App Service instance capabilities** |[Pricing details, including capabilities of App Service tiers][websitepricing] |
| **Cache resources** |[Redis cache][rediscache], [Memcache Cloud](/gallery/store/garantiadata/memcached/), [MemCachier](/gallery/store/memcachier/memcachier/), or one of the other caching offerings in the [Azure Store](/gallery/store/) |
| **Scale your application** |[Scale a web app in Azure App Service][websitescale] and [ClearDB High Availability Routing][cleardbscale]. If you choose to host and manage your own MySQL installation, you should consider [MySQL Cluster CGE][cge] for scale-out. |

#### Migration
There are two methods to migrate an existing WordPress site to Azure App Service:

* **[WordPress export][export]**: This method exports the content of your blog. You can then import the content to a new WordPress site on Azure App Service by using the [WordPress Importer plugin][import].

  > [!NOTE]
  > While this process lets you migrate your content, it does not migrate any plugins, themes, or other customizations. You must install these components again manually.
  >
  >
* **Manual migration**: [Back up your site][wordpressbackup] and [database][wordpressdbbackup], and then manually restore it to a web app in Azure App Service and associated MySQL database. This method is useful to migrate highly customized sites because it avoids the tedium of manually installing plugins, themes, and other customizations.

## Step-by-step instructions
### Create a WordPress site
1. Use the [Azure Marketplace][cdbnstore] to create a MySQL database of the size that you identified in the [Architecture and planning](#planning) section in the region or regions where you will host your site.
2. Follow the steps in [Create a WordPress web app in Azure App Service][createwordpress] to create a WordPress web app. When you create the web app, select **Use an existing MySQL Database**, and then select the database that you created in step 1.

If you are migrating an existing WordPress site, see [Migrate an existing WordPress site to Azure](#Migrate-an-existing-WordPress-site-to-Azure) after you create a new web app.

### Migrate an existing WordPress site to Azure
As mentioned in the [Architecture and planning](#planning) section, there are two ways to migrate a WordPress site:

* **Use export and import** for sites that don't have much customization or where you just want to move the content.
* **Use backup and restore** for sites that have a lot of customization where you want to move everything.

Use one of the following sections to migrate your site.

#### The export and import method
1. Use [WordPress export][export] to export your existing site.
2. Create a web app by using the steps in the [Create a WordPress site](#Create-a-new-WordPress-site) section.
3. Sign in to your WordPress site on the [Azure portal][mgmtportal], and then click **Plugins** > **Add New**. Search for and install the **WordPress Importer** plugin.
4. After you install the WordPress Importer plugin, click **Tools** > **Import**, and then click **WordPress** to use the WordPress Importer plugin.
5. On the **Import WordPress** page, click **Choose File**. Find the WXR file that was exported from your existing WordPress site, and then click **Upload file and import**.
6. Click **Submit**. You are prompted that the import was successful.
7. After you complete all these steps, restart your site from its **App Services** blade in the [Azure portal][mgmtportal].

After you import the site, you might need to perform the following steps to enable settings that are not in the import file.

| If you were using this... | Do this... |
| --- | --- |
| **Permalinks** |From the WordPress dashboard of the new site, click **Settings** > **Permalinks**, and then update the Permalinks structure. |
| **image/media links** |To update links to the new location, use the [Velvet Blues Update URLs plugin][velvet], a search and replace tool, or manually update the links in your database. |
| **Themes** |Go to **Appearance** > **Theme**, and then update the site theme as needed. |
| **Menus** |If your theme supports menus, links to your home page may still have the old subdirectory embedded in them. Go to **Appearance** > **Menus**, and then update them. |

#### The backup and restore method
1. Back up your existing WordPress site by using the information at [WordPress backups][wordpressbackup].
2. Back up your existing database by using the information at [Backing up your database][wordpressdbbackup].
3. Create a database and restore the backup.

   1. Purchase a new database from the [Azure Marketplace][cdbnstore], or set up a MySQL database on a [Windows][mysqlwindows] or [Linux][mysqllinux] virtual machine.
   2. Use a MySQL client like [MySQL Workbench][workbench] to connect to the new database, and import your WordPress database.
   3. Update the database to change the domain entries to your new Azure App Service domain, for example, mywordpress.azurewebsites.net. Use the [Search and Replace for WordPress Databases Script][searchandreplace] to safely change all instances.
4. Create a web app in the Azure portal, and publish the WordPress backup.

   1. To create a web app that has a database, in the [Azure portal][mgmtportal], click **New** > **Web + Mobile** > **Azure Marketplace** > **Web Apps** > **Web app + SQL** (or **Web app + MySQL**) > **Create**. Configure all the required settings to create an empty web app.
   2. In your WordPress backup, locate the **wp-config.php** file, and open it in an editor. Replace the following entries with the information for your new MySQL database:

      * **DB_NAME**: The user name of the database.
      * **DB_USER**: The user name used to access the database.
      * **DB_PASSWORD**: The user password.

        After you change these entries, save and close the **wp-config.php** file.
   3. Use the [Deploy a web app in Azure App Service][deploy] information to enable the deployment method that you want to use, and then deploy your WordPress backup to your web app in Azure App Service.
5. After the WordPress site has been deployed, you should be able to access the new site (as an App Service web app) by using the *.azurewebsite.net URL for the site.

### Configure your site
After the WordPress site has been created or migrated, use the following information to improve performance or enable additional functionality.

| To do this... | Use this... |
| --- | --- |
| **Set App Service plan mode, size, and enable scaling** |[Scale a web app in Azure App Service][websitescale]. |
| **Enable persistent database connections** |By default, WordPress does not use persistent database connections, which might cause your connection to the database to become throttled after multiple connections. To enable persistent connections, install the [persistent connections adapter plugin](https://wordpress.org/plugins/persistent-database-connection-updater/installation/). |
| **Improve performance** |<ul><li><p><a href="https://azure.microsoft.com/en-us/blog/disabling-arrs-instance-affinity-in-windows-azure-web-sites/">Disable the ARR cookie</a>, which can improve performance when WordPress runs on multiple Web Apps instances.</p></li><li><p>Enable caching. You can use <a href="http://msdn.microsoft.com/library/azure/dn690470.aspx">Redis cache</a> (preview) with the <a href="https://wordpress.org/plugins/redis-object-cache/">Redis object cache WordPress plugin</a>, or you can use one of the other caching offerings from the <a href="/gallery/store/">Azure Store</a>.</p></li><li><p><a href="http://ruslany.net/2010/03/make-wordpress-faster-on-iis-with-wincache-1-1/">Make WordPress faster with Wincache</a>. Wincache is enabled by default for web apps.</p></li><li><p>[Scale a web app in Azure App Service][websitescale] and use <a href="http://www.cleardb.com/developers/cdbr/introduction">ClearDB High Availability Routing</a> or <a href="http://www.mysql.com/products/cluster/">MySQL Cluster CGE</a>.</p></li></ul> |
| **Use blobs for storage** |<ol><li><p>[Create an Azure storage account](../storage/storage-create-storage-account.md).</p></li><li><p>Learn how to [Use the Content Distribution Network](../cdn/cdn-create-new-endpoint.md) to geo-distribute data stored in blobs.</p></li><li><p>Install and configure the <a href="https://wordpress.org/plugins/windows-azure-storage/">Azure Storage for WordPress plugin</a>.</p><p>For detailed setup and configuration information for the plugin, see the <a href="http://plugins.svn.wordpress.org/windows-azure-storage/trunk/UserGuide.docx">user guide</a>.</p> </li></ol> |
| **Enable email** |Enable <a href="https://azure.microsoft.com/en-us/marketplace/partners/sendgrid/sendgrid-azure/">SendGrid</a> by using the Azure Store. Install the <a href="http://wordpress.org/plugins/sendgrid-email-delivery-simplified">SendGrid plugin</a> for WordPress. |
| **Configure a custom domain name** |[Configure a custom domain name in Azure App Service][customdomain]. |
| **Enable HTTPS for a custom domain name** |[Enable HTTPS for a web app in Azure App Service][httpscustomdomain]. |
| **Load balance or geo-distribute your site** |[Route traffic with Azure Traffic Manager][trafficmanager]. If you are using a custom domain, see [Configure a custom domain name in Azure App Service][customdomain] for information about how to use Traffic Manager with custom domain names. |
| **Enable automated backups** |[Back up a web app in Azure App Service][backup]. |
| **Enable diagnostic logging** |[Enable diagnostics logging for web apps in Azure App Service][log]. |

## Next steps
* [WordPress optimization](http://codex.wordpress.org/WordPress_Optimization)
* [Convert WordPress to multisite in Azure App Service](web-sites-php-convert-wordpress-multisite.md)
* [ClearDB upgrade wizard for Azure](http://www.cleardb.com/store/azure/upgrade)
* [Hosting WordPress in a subfolder of your web app in Azure App Service](http://blogs.msdn.com/b/webapps/archive/2013/02/13/hosting-wordpress-in-a-subfolder-of-your-windows-azure-web-site.aspx)
* [Step-by-step: Create a WordPress site using Azure](http://blogs.technet.com/b/blainbar/archive/2013/08/07/article-create-a-wordpress-site-using-windows-azure-read-on.aspx)
* [Host your existing WordPress blog on Azure](http://blogs.msdn.com/b/msgulfcommunity/archive/2013/08/26/migrating-a-self-hosted-wordpress-blog-to-windows-azure.aspx)
* [Enabling pretty permalinks in WordPress](http://www.iis.net/learn/extensions/url-rewrite-module/enabling-pretty-permalinks-in-wordpress)
* [How to migrate and run your WordPress blog on Azure App Service](http://www.kefalidis.me/2012/06/how-to-migrate-and-run-your-wordpress-blog-on-windows-azure-websites/)
* [How to run WordPress on Azure App Service for free](http://architects.dzone.com/articles/how-run-wordpress-azure)
* [WordPress on Azure in two minutes or less](http://www.sitepoint.com/wordpress-windows-azure-2-minutes-less/)
* [Moving a WordPress blog to Azure - Part 1: Creating a WordPress blog on Azure](http://www.davebost.com/2013/07/10/moving-a-wordpress-blog-to-windows-azure-part-1)
* [Moving a WordPress blog to Azure - Part 2: Transferring your content](http://www.davebost.com/2013/07/11/moving-a-wordpress-blog-to-windows-azure-transferring-your-content)
* [Moving a WordPress blog to Azure - Part 3: Setting up your custom domain](http://www.davebost.com/2013/07/11/moving-a-wordpress-blog-to-windows-azure-part-3-setting-up-your-custom-domain)
* [Moving a WordPress blog to Azure - Part 4: Pretty permalinks and URL Rewrite rules](http://www.davebost.com/2013/07/11/moving-a-wordpress-blog-to-windows-azure-part-4-pretty-permalinks-and-url-rewrite-rules)
* [Moving a WordPress blog to Azure - Part 5: Moving from a subfolder to the root](http://www.davebost.com/2013/07/11/moving-a-wordpress-blog-to-windows-azure-part-5-moving-from-a-subfolder-to-the-root)
* [How to set up a WordPress web app in your Azure account](http://www.itexperience.net/2014/01/20/how-to-set-up-a-wordpress-website-in-your-windows-azure-account/)
* [Propping up WordPress on Azure](http://www.johnpapa.net/wordpress-on-azure/)
* [Tips for WordPress on Azure](http://www.johnpapa.net/azurecleardbmysql/)

> [!NOTE]
<<<<<<< HEAD
> If you want to get started with Azure App Service before you sign up for an Azure account, go to [Try App Service](http://go.microsoft.com/fwlink/?LinkId=523751), where you can immediately create a short-lived starter web app in App Service. No credit cards are required, and there are no commitments.
=======
> If you want to get started with Azure App Service before you sign up for an Azure account, go to [Try App Service](https://azure.microsoft.com/try/app-service/), where you can immediately create a short-lived starter web app in App Service. No credit cards are required, and there are no commitments.
>>>>>>> e8cfaf0d
>
>

## What's changed
For a guide to the change from websites to App Service, see [Azure App Service and its impact on existing Azure Services](http://go.microsoft.com/fwlink/?LinkId=529714).

<!-- URL List -->

[performance-diagram]: ./media/web-sites-php-enterprise-wordpress/performance-diagram.png
[basic-diagram]: ./media/web-sites-php-enterprise-wordpress/basic-diagram.png
[multi-region-diagram]: ./media/web-sites-php-enterprise-wordpress/multi-region-diagram.png
[wordpress]: http://www.microsoft.com/web/wordpress
[officeblog]: http://blogs.office.com/
[bingblog]: http://blogs.bing.com/
[cdbnstore]: http://www.cleardb.com/store/azure
[storageplugin]: https://wordpress.org/plugins/windows-azure-storage/
[sendgridplugin]: http://wordpress.org/plugins/sendgrid-email-delivery-simplified/
[phpwebsite]: web-sites-php-configure.md
[customdomain]: web-sites-custom-domain-name.md
[trafficmanager]: ../traffic-manager/traffic-manager-overview.md
[backup]: web-sites-backup.md
[restore]: web-sites-restore.md
[rediscache]: https://azure.microsoft.com/documentation/services/redis-cache/
[managedcache]: http://msdn.microsoft.com/library/azure/dn386122.aspx
[websitescale]: web-sites-scale.md
[managedcachescale]: http://msdn.microsoft.com/library/azure/dn386113.aspx
[cleardbscale]: http://www.cleardb.com/developers/cdbr/introduction
[staging]: web-sites-staged-publishing.md
[monitor]: web-sites-monitor.md
[log]: web-sites-enable-diagnostic-log.md
[httpscustomdomain]: web-sites-configure-ssl-certificate.md
[mysqlwindows]: ../virtual-machines/virtual-machines-windows-classic-mysql-2008r2.md
[mysqllinux]: ../virtual-machines/virtual-machines-linux-classic-mysql-on-opensuse.md
[cge]: http://www.mysql.com/products/cluster/
[websitepricing]: /pricing/details/app-service/
[export]: http://en.support.wordpress.com/export/
[import]: http://wordpress.org/plugins/wordpress-importer/
[wordpressbackup]: http://wordpress.org/plugins/wordpress-importer/
[wordpressdbbackup]: http://codex.wordpress.org/Backing_Up_Your_Database
[createwordpress]: web-sites-php-web-site-gallery.md
[velvet]: https://wordpress.org/plugins/velvet-blues-update-urls/
[mgmtportal]: https://portal.azure.com/
[wordpressbackup]: http://codex.wordpress.org/WordPress_Backups
[wordpressdbbackup]: http://codex.wordpress.org/Backing_Up_Your_Database
[workbench]: http://www.mysql.com/products/workbench/
[searchandreplace]: http://interconnectit.com/124/search-and-replace-for-wordpress-databases/
[deploy]: web-sites-deploy.md
[posh]: /powershell/azureps-cmdlets-docs
[Azure CLI]: ../xplat-cli-install.md
[storesendgrid]: https://azure.microsoft.com/marketplace/partners/sendgrid/sendgrid-azure/
[cdn]: ../cdn/cdn-overview.md<|MERGE_RESOLUTION|>--- conflicted
+++ resolved
@@ -17,11 +17,7 @@
 ms.author: sumuth
 
 ---
-<<<<<<< HEAD
-# Enterprise-class WordPress on Azure App Service
-=======
 # Enterprise-class WordPress on Azure
->>>>>>> e8cfaf0d
 Azure App Service provides a scalable, secure, and easy-to-use environment for mission-critical, large-scale [WordPress][wordpress] sites. Microsoft itself runs enterprise-class sites such as the [Office][officeblog] and [Bing][bingblog] blogs. This article shows you how to use the Web Apps feature of Microsoft Azure App Service to establish and maintain an enterprise-class, cloud-based WordPress site that can handle a large volume of visitors.
 
 ## Architecture and planning
@@ -192,11 +188,7 @@
 * [Tips for WordPress on Azure](http://www.johnpapa.net/azurecleardbmysql/)
 
 > [!NOTE]
-<<<<<<< HEAD
-> If you want to get started with Azure App Service before you sign up for an Azure account, go to [Try App Service](http://go.microsoft.com/fwlink/?LinkId=523751), where you can immediately create a short-lived starter web app in App Service. No credit cards are required, and there are no commitments.
-=======
 > If you want to get started with Azure App Service before you sign up for an Azure account, go to [Try App Service](https://azure.microsoft.com/try/app-service/), where you can immediately create a short-lived starter web app in App Service. No credit cards are required, and there are no commitments.
->>>>>>> e8cfaf0d
 >
 >
 
