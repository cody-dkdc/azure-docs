--- conflicted
+++ resolved
@@ -22,7 +22,6 @@
 
 The Azure CLI 2.0 is used to create and manage Azure resources from the command line or in scripts. This guide details using the Azure CLI to deploy a Node.js Application on Web App.
 
-<<<<<<< HEAD
 If needed, install the Azure CLI using the instruction found in the [Azure CLI installation guide](https://docs.microsoft.com/en-us/cli/azure/install-azure-cli), and then run `az login` to create a connection with Azure.
 
 ## Create a resource group
@@ -115,59 +114,6 @@
 
 Use the [az appservice web browse](https://docs.microsoft.com/en-us/cli/azure/appservice/web#browse) command to launch the application using your default web browser.
 
-=======
-Before you start, make sure that the Azure CLI has been installed. For more information, see [Azure CLI installation guide](https://docs.microsoft.com/cli/azure/install-azure-cli).
-
-## Log in to Azure
-Log in to Azure by running `az login` and following the on-screen directions.
-   
-```azurecli
-az login
-```
-   
-## Create a resource group   
-Create a [resource group](../azure-resource-manager/resource-group-overview.md). This is where you put all the Azure resources that you want to manage together, such as 
-the web app and its SQL Database back end.
-
-```azurecli
-az group create --location "West Europe" --name myResourceGroup
-```
-
-To see what possible values you can use for `---location`, use the `az appservice list-locations` Azure CLI command.
-
-## Create an App Service plan
-Create a "FREE" [App Service plan](../app-service/azure-web-sites-web-hosting-plans-in-depth-overview.md). 
-
-```azurecli
-az appservice plan create --name my-free-appservice-plan --resource-group myResourceGroup --sku FREE
-```
-
-## Create a web app
-Create a web app with a unique name in `<app_name>`.
-
-```azurecli
-az appservice web create --name <app_name> --resource-group myResourceGroup --plan my-free-appservice-plan
-```
-
-## Configure the Linux container
-Configure the Linux container to use the default Node.js 6.9.3 image.
-
-```azurecli
-az appservice web config update --node-version 6.9.3 --name <app_name> --resource-group myResourceGroup
-```
-
-## Deploy sample application
-Deploy a sample Node.js app from GitHub.
-
-```azurecli
-az appservice web source-control config --name <app_name> --resource-group myResourceGroup \
---repo-url "https://github.com/Azure-Samples/app-service-web-nodejs-get-started.git" --branch master --manual-integration 
-```
-
-## Browse to web app
-To see your app running live in Azure, run this command.
-
->>>>>>> f96b4759
 ```azurecli
 az appservice web browse --name <app_name> --resource-group myResourceGroup
 ```
