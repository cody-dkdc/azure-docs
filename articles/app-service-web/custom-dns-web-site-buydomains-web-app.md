--- conflicted
+++ resolved
@@ -24,16 +24,10 @@
 
 [!INCLUDE [introfooter](../../includes/custom-dns-web-site-intro-notes.md)]
 
-<<<<<<< HEAD
 ## Prerequisites
-=======
-## Overview
-If you don't have a domain name for your web app, you can easily buy one on the [Azure portal](https://portal.azure.com/). During the purchase process, you can choose to have WWW and root domain's DNS records be mapped to your web app automatically. You also can manage your domain right inside the Azure portal.
->>>>>>> 4dbb32b2
 
 To complete this tutorial:
 
-<<<<<<< HEAD
 * [Create an App Service app](/azure/app-service/), or use an app that you created for another tutorial.
 
 ## Prepare the app
@@ -93,53 +87,11 @@
 ### Configure the domain purchase
 
 In the **App Service Domain** page, in the **Search for domain** box, type the domain name you want to buy and type `Enter`. The suggested available domains are shown just below the text box. Select one or more domains you want to buy. 
-=======
-1. In your browser, open the [Azure portal](https://portal.azure.com/).
-2. In the **Web Apps** tab, click the name of your web app, select **Settings**, and then select **Custom domains**
-   
-    ![](./media/custom-dns-web-site-buydomains-web-app/dncmntask-cname-6.png)
-3. In the **Custom domains** page, click **Buy domains**.
-   
-    ![](./media/custom-dns-web-site-buydomains-web-app/dncmntask-cname-buydomains-1.png)
-4. In the **Buy Domains** page, use the text box to type the domain name you want to buy and type `Enter`. The suggested available domains are shown just below the text box. Select what domain you want to buy. You can choose to purchase multiple domains at once. 
-   
-   ![](./media/custom-dns-web-site-buydomains-web-app/dncmntask-cname-buydomains-2.png)
-5. Click the **Contact Information** and fill the domain's contact information form.
-   
-   ![](./media/custom-dns-web-site-buydomains-web-app/dncmntask-cname-buydomains-3.png)
-   
-   > [!IMPORTANT]
-   > Fill out all required fields with as much accuracy as possible, especially the email address. If purchasing the domain without "Privacy protection", you might be asked to verify your email before the domain becomes active. In some cases, incorrect data for contact information results in failure to purchase domains. 
-   > 
-   > 
-6. Now you can choose to,
-   
-    a) "Auto renew" your domain every year
-   
-    b) Opt-in for "Privacy protection" which is included in the purchase price for FREE (Except for TLDs who's registry do not support Privacy. For example: .co.in, .co.uk etc.)  
-   
-    c) "Assign default hostnames" for WWW and root domain to the current Web App. 
-   
-   ![](./media/custom-dns-web-site-buydomains-web-app/dncmntask-cname-buydomains-2.5.png)
-   
-   > [!NOTE]
-   > Option C configures DNS bindings and Hostname bindings automatically for you.  This way, your Web App can be accessed using custom domain as soon as the purchase is complete (baring DNS propagation delays in few cases). If your Web App is behind Azure Traffic Manager, you won't see an option to assign root domain, as A-Records do not work with the Traffic Manager. 
-   > You can always assign the domains/sub-domains purchased through one Web App to another Web App and vice-versa. For more information, see step 8. 
-   > 
-   > 
-7. Click the **Select** on the **Buy Domains** page, then you see the purchase information on the **Purchase confirmation** page. When you accept the legal terms and click **Buy**, your order is submitted, and you can monitor the purchasing process on **Notification**. Domain purchase can take few minutes to complete. 
-   
-   ![](./media/custom-dns-web-site-buydomains-web-app/dncmntask-cname-buydomains-4.png)
-   
-   ![](./media/custom-dns-web-site-buydomains-web-app/dncmntask-cname-buydomains-5.png)
-8. If you successfully ordered a domain, you can manage the domain and assign to your web app. Click the **"..."** at the right side of your domain. Then you can **Cancel purchase** or **Manage domain**. Click **Manage domain**, then you can bind a **subdomain** to your web app on the **Manage domain** page. If you want to bind a  **subdomain** to a different Web App, then perform this step from within the context of the respective Web App. Here, you can choose to assign the domain to Traffic manager endpoint (if Web App is behind TM) by selecting the Traffic manager name from the drop-down menu. This way, the domain/subdomain is automatically assigned to all the Web Apps behind that Traffic Manager endpoint. 
->>>>>>> 4dbb32b2
    
 ![](./media/custom-dns-web-site-buydomains-web-app/dncmntask-cname-buydomains-2.png)
 
 Click the **Contact Information** and fill out the domain's contact information form. When finished, click **OK** to return to the App Service Domain page.
    
-<<<<<<< HEAD
 It is important that you fill out all required fields with as much accuracy as possible. Incorrect data for contact information can result in failure to purchase domains. 
 
 Next, select the desired options for your domain. See the following table for explanations:
@@ -284,50 +236,4 @@
 
 Select **OK** to confirm the operation. If you don't want to proceed, click anywhere outside of the confirmation dialog.
 
-After the operation is complete, the domain is released from your subscription and available for anyone to purchase again. 
-=======
-   > [!NOTE]
-   > You can "Cancel purchase" within five days for full refund. After five days, you cannot "Cancel purchase". Instead, you can "Delete" the domain. Deleting the domain releases it from your subscription without a refund, and the domain becomes available for purchase again. 
-   > 
-   > 
-
-Once configuration completes, the custom domain name is listed in the **Hostname bindings** section of your web app.
-
-At this point, you should be able to enter the custom domain name in your browser and see that it successfully takes you to your web app.
-
-## What happens to the custom domain you bought
-The custom domain you bought in the **Custom domains and SSL** page is tied to the Azure subscription. As an Azure resource, this
-custom domain is separate and independent from the App Service app that you first bought the domain for. This means that:
-
-* Within the Azure portal, you can use the custom domain you bought for more than one App Service app, and not just for the app
-  that you first bought the custom domain for. 
-* You can manage all the custom domains you bought in the Azure subscription by going to the **Custom domains and SSL** page of *any* 
-  App Service app in that subscription.
-* You can assign any App Service app from the same Azure subscription to a subdomain within that custom domain.
-* If you decide to delete an App Service app, you can choose not to delete the custom domain it is bound to if you want to keep using 
-  it for other apps.
-
-## If you can't see the custom domain you bought
-If you have bought the custom domain from within the **Custom domains and SSL** page, but cannot see the custom domain under 
-**Managed domains**, verify the following things:
-
-* The custom domain creation may not have finished. Check the notification bell at the top of the Azure portal for the progress.
-* The custom domain creation may have failed for some reason. Check the notification bell at the top of the Azure portal for the progress.
-* The custom domain may have succeeded but the page may not be refreshed yet. Try reopening the **Custom domains and SSL** page.
-* You may have deleted the custom domain at some point. Check the audit logs by clicking **Settings** > **Audit Logs** from your app's 
-  main page. 
-* The **Custom domains and SSL** page you're looking in may belong to an app that's created in a different Azure subscription. Switch to
-  another app in a different subscription and check its **Custom domains and SSL** page.  
-    Within the portal, you cannot see or manage custom domains created in a different Azure subscription than the app. 
-    However, if you click **Advanced management** in the domain's **Manage domain** page, you're redirected to the domain
-    provider's website, where you can 
-    [manually configure your custom domain like any external custom domain](app-service-web-tutorial-custom-domain.md) 
-    for apps created in a different Azure subscription. 
-
-## Next steps
-
-Learn how to buy and configure an SSL certificate for your new custom domain.
-
-> [!div class="nextstepaction"]
-> [Buy and Configure an SSL Certificate for your Azure App Service](web-sites-purchase-ssl-web-site.md)
->>>>>>> 4dbb32b2
+After the operation is complete, the domain is released from your subscription and available for anyone to purchase again. 