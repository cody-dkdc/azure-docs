---
title: Create a static HTML web app in Azure | Microsoft Docs
description: Learn how to run web apps in Azure App Service by deploying a static HTML sample app.
services: app-service\web
documentationcenter: ''
author: rick-anderson
manager: wpickett
editor: ''

ms.assetid: 60495cc5-6963-4bf0-8174-52786d226c26
ms.service: app-service-web
ms.workload: web
ms.tgt_pltfrm: na
ms.devlang: na
<<<<<<< HEAD
ms.topic: hero-article
=======
ms.topic: quickstart
>>>>>>> 7e950a10
ms.date: 05/26/2017
ms.author: riande
ms.custom: mvc
---
# Create a static HTML web app in Azure

[Azure Web Apps](https://docs.microsoft.com/azure/app-service-web/app-service-web-overview) provides a highly scalable, self-patching web hosting service.  This quickstart shows how to deploy a basic HTML+CSS site to Azure Web Apps. You create the web app using the [Azure CLI](https://docs.microsoft.com/cli/azure/get-started-with-azure-cli), and you use Git to deploy sample HTML content to the web app.

![Home page of sample app](media/app-service-web-get-started-html/hello-world-in-browser-az.png)

You can follow the steps below using a Mac, Windows, or Linux machine. Once the prerequisites are installed, it takes about five minutes to complete the steps.

## Prerequisites

To complete this quickstart:

- [Install Git](https://git-scm.com/)
[!INCLUDE [quickstarts-free-trial-note](../../includes/quickstarts-free-trial-note.md)]

[!INCLUDE [cloud-shell-try-it.md](../../includes/cloud-shell-try-it.md)]

If you choose to install and use the CLI locally, this topic requires that you are running the Azure CLI version 2.0 or later. Run `az --version` to find the version. If you need to install or upgrade, see [Install Azure CLI 2.0]( /cli/azure/install-azure-cli). 

## Download the sample

In a terminal window, run the following command to clone the sample app repository to your local machine.

```bash
git clone https://github.com/Azure-Samples/html-docs-hello-world.git
```

You use this terminal window to run all the commands in this quickstart.

## View the HTML

Navigate to the directory that contains the sample HTML. Open the *index.html* file in your browser.

![Sample app home page](media/app-service-web-get-started-html/hello-world-in-browser.png)

[!INCLUDE [Log in to Azure](../../includes/login-to-azure.md)] 

[!INCLUDE [Configure deployment user](../../includes/configure-deployment-user.md)] 

[!INCLUDE [Create resource group](../../includes/app-service-web-create-resource-group.md)] 

[!INCLUDE [Create app service plan](../../includes/app-service-web-create-app-service-plan.md)] 

[!INCLUDE [Create web app](../../includes/app-service-web-create-web-app.md)] 

![Empty web app page](media/app-service-web-get-started-html/app-service-web-service-created.png)

You’ve created an empty new web app in Azure.

[!INCLUDE [Configure local git](../../includes/app-service-web-configure-local-git.md)] 

[!INCLUDE [Push to Azure](../../includes/app-service-web-git-push-to-azure.md)] 

```bash
Counting objects: 13, done.
Delta compression using up to 4 threads.
Compressing objects: 100% (11/11), done.
Writing objects: 100% (13/13), 2.07 KiB | 0 bytes/s, done.
Total 13 (delta 2), reused 0 (delta 0)
remote: Updating branch 'master'.
remote: Updating submodules.
remote: Preparing deployment for commit id 'cc39b1e4cb'.
remote: Generating deployment script.
remote: Generating deployment script for Web Site
remote: Generated deployment script files
remote: Running deployment command...
remote: Handling Basic Web Site deployment.
remote: KuduSync.NET from: 'D:\home\site\repository' to: 'D:\home\site\wwwroot'
remote: Deleting file: 'hostingstart.html'
remote: Copying file: '.gitignore'
remote: Copying file: 'LICENSE'
remote: Copying file: 'README.md'
remote: Finished successfully.
remote: Running post deployment command(s)...
remote: Deployment successful.
To https://<app_name>.scm.azurewebsites.net/<app_name>.git
 * [new branch]      master -> master
```

## Browse to the app

In a browser, go to the Azure web app URL:

```
http://<app_name>.azurewebsites.net
```

The page is running as an Azure App Service web app.

![Sample app home page](media/app-service-web-get-started-html/hello-world-in-browser-az.png)

**Congratulations!** You've deployed your first HTML app to App Service.

## Update and redeploy the app

Open the *index.html* file in a text editor, and make a change to the markup. For example, change the H1 heading from "Azure App Service - Sample Static HTML Site" to just "Azure App Service`.

Commit your changes in Git, and then push the code changes to Azure.

```bash
git commit -am "updated HTML"
git push azure master
```

Once deployment has completed, refresh your browser to see the changes.

![Updated sample app home page](media/app-service-web-get-started-html/hello-azure-in-browser-az.png)

## Manage your new Azure web app

Go to the <a href="https://portal.azure.com" target="_blank">Azure portal</a> to manage the web app you created.

From the left menu, click **App Services**, and then click the name of your Azure web app.

![Portal navigation to Azure web app](./media/app-service-web-get-started-html/portal1.png)

You see your web app's Overview page. Here, you can perform basic management tasks like browse, stop, start, restart, and delete. 

![App Service blade in Azure portal](./media/app-service-web-get-started-html/portal2.png)

The left menu provides different pages for configuring your app. 

[!INCLUDE [cli-samples-clean-up](../../includes/cli-samples-clean-up.md)]

## Next steps

> [!div class="nextstepaction"]
> [Map custom domain](app-service-web-tutorial-custom-domain.md)<|MERGE_RESOLUTION|>--- conflicted
+++ resolved
@@ -12,11 +12,7 @@
 ms.workload: web
 ms.tgt_pltfrm: na
 ms.devlang: na
-<<<<<<< HEAD
-ms.topic: hero-article
-=======
 ms.topic: quickstart
->>>>>>> 7e950a10
 ms.date: 05/26/2017
 ms.author: riande
 ms.custom: mvc
