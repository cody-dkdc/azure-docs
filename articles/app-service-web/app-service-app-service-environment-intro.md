--- conflicted
+++ resolved
@@ -1,118 +1,98 @@
-<properties 
-	pageTitle="Introduction to App Service Environment" 
-	description="Learn about the App Service Environment feature that provides secure, VNet-joined, dedicated scale units for running all of your apps." 
-	services="app-service" 
-	documentationCenter="" 
-	authors="ccompy" 
-	manager="wpickett" 
-	editor=""/>
-
-<tags 
-	ms.service="app-service" 
-<<<<<<< HEAD
-	ms.workload="web" 
-	ms.tgt_pltfrm="na" 
-	ms.devlang="na" 
-	ms.topic="article" 
-	ms.date="09/11/2015" 
-	ms.author="stefsch"/>	
-=======
-	ms.workload="na" 
-	ms.tgt_pltfrm="na" 
-	ms.devlang="na" 
-	ms.topic="article" 
-	ms.date="09/25/2015"
-	ms.author="stefsch"/>
->>>>>>> a3835ed1
-
-# Introduction to App Service Environment
-
-## Overview ##
-An App Service Environment is a [Premium][PremiumTier] service plan option of Azure App Service that provides a fully isolated and dedicated environment for securely running Azure App Service apps at high scale, including [Web Apps][WebApps], [Mobile Apps][MobileApps], and [API Apps][APIApps].  
-
-<<<<<<< HEAD
-Compute resources for an App Service Environment are exclusively dedicated to running only your apps.  An App Service Environment is always created in a regional classic "v1" virtual network, which gives your apps new options for network isolation.  Furthermore an App Service Environment supports additional scaling options, with up to fifty (50) compute resources available to run your apps.  Outside of an App Service Environment there is a limit of 20 compute resources to host your apps. 
-
-[AZURE.INCLUDE [app-service-web-to-api-and-mobile](../../includes/app-service-web-to-api-and-mobile.md)] 
-
-## Virtual Network Support ##
-An App Service Environment can either be created in a pre-existing regional classic "v1" virtual network, or a new regional classic "v1" virtual network ([more info on virtual networks][MoreInfoOnVirtualNetworks]).  Since an App Service Environment always exists in a regional virtual network, and more precisely within a subnet of a regional virtual network, you can leverage the security features of virtual networks to control both inbound and outbound network communications.  
-
-**Note:**  An App Service Environment cannot be created in a "v2" virtual network.
-=======
-App Service Environments are ideal for application workloads requiring:
-
-- Very high scale
-- Isolation and secure network access
->>>>>>> a3835ed1
-
-Customers can create multiple App Service Environments within a single Azure region, as well as across multiple Azure regions.  This makes App Service Environments ideal for horizontally scaling state-less application tiers in support of high RPS workloads.
-
-App Service Environments are isolated to running only a single customer's applications, and are always deployed into a virtual network.  Customers have fine-grained control over both inbound and outbound application network traffic, and applications can establish high-speed secure connections over virtual networks to on-premises corporate resources.
-
-[AZURE.INCLUDE [app-service-web-to-api-and-mobile](../../includes/app-service-web-to-api-and-mobile.md)] 
-
-## Dedicated Compute Resources ##
-All of the compute resources in an App Service Environment are dedicated exclusively to a single subscription, and an App Service Environment can be configured with up to fifty (50) compute resources for exclusive use by a single application.
-
-An App Service Environment is composed of a front-end compute resource pool, as well as one to three worker compute resource pools. 
-
-The front-end pool contains compute resources responsible for SSL termination as well automatic load balancing of app requests within an App Service Environment. 
-
-Each worker pool contains compute resources allocated to [App Service Plans][AppServicePlan], which in turn contain one or more Azure App Service apps.  Since there can be up to three different worker pools in an App Service Environment, you have the flexibility to choose different compute resources for each worker pool.  
-
-For example this allows you to create one worker pool with less powerful compute resources for App Service Plans intended for development or test apps.  A second (or even third) worker pool could use more powerful compute resources intended for App Service Plans running production apps.
-
-For more details on the quantity of compute resources available to the front-end and worker pools, see [How To Configure an App Service Environment][HowToConfigureanAppServiceEnvironment].  
-
-For details on the available compute resource sizes supported in an App Service Environment, consult the [App Service Pricing][AppServicePricing] page and review the available options for App Service Environments in the Premium pricing tier.
-
-## Virtual Network Support ##
-An App Service Environment can either be created in a pre-existing regional classic "v1" virtual network, or a new regional classic "v1" virtual network ([more info on virtual networks][MoreInfoOnVirtualNetworks]).  Since an App Service Environment always exists in a regional virtual network, and more precisely within a subnet of a regional virtual network, you can leverage the security features of virtual networks to control both inbound and outbound network communications.  
-
-You can use [network security groups][NetworkSecurityGroups] to restrict inbound network communications to the subnet where an App Service Environment resides.  This allows you to run apps behind upstream devices and services such as web application firewalls, and network SaaS providers.  
-
-Apps also frequently need to access corporate resources such as internal databases and web services.  A common approach is to make these endpoints available only to internal network traffic flowing within an Azure virtual network.  Once an App Service Environment is joined to the same virtual network as the internal services, apps running in the environment can access them, including endpoints reachable via [Site-to-Site][SiteToSite] and [Azure ExpressRoute][ExpressRoute] connections.
-
-For more details on how App Service Environments work with virtual networks and on-premises networks consult the following articles on [Network Architecture][NetworkArchitectureOverview], [Controlling Inbound Traffic][ControllingInboundTraffic], and [Securely Connecting to Backends][SecurelyConnectingToBackends]. 
-
-**Note:**  An App Service Environment cannot be created in a "v2" virtual network.
-
-## Getting started
-
-To get started with App Service Environments, see [How To Create An App Service Environment][HowToCreateAnAppServiceEnvironment]
-
-For more information about the Azure App Service platform, see [Azure App Service][AzureAppService].
-
-For an overview of the App Service Environment network architecture, see the [Network Architecture Overview][NetworkArchitectureOverview] article.
-
-For details on using an App Service Environment with ExpressRoute, see the following article on [Express Route and App Service Environments][NetworkConfigDetailsForExpressRoute].
-
-[AZURE.INCLUDE [app-service-web-whats-changed](../../includes/app-service-web-whats-changed.md)]
-
-[AZURE.INCLUDE [app-service-web-try-app-service](../../includes/app-service-web-try-app-service.md)]
-
-<!-- LINKS -->
-[PremiumTier]: http://azure.microsoft.com/pricing/details/app-service/
-[MoreInfoOnVirtualNetworks]: https://azure.microsoft.com/documentation/articles/virtual-networks-faq/
-[AppServicePlan]: http://azure.microsoft.com/documentation/articles/azure-web-sites-web-hosting-plans-in-depth-overview/
-[Azure preview portal]: http://portal.azure.com
-[HowToCreateAnAppServiceEnvironment]: http://azure.microsoft.com/documentation/articles/app-service-web-how-to-create-an-app-service-environment/
-[AzureAppService]: http://azure.microsoft.com/documentation/articles/app-service-value-prop-what-is/
-[WebApps]: http://azure.microsoft.com/documentation/articles/app-service-web-overview/
-[MobileApps]: http://azure.microsoft.com/documentation/articles/app-service-mobile-value-prop-preview/
-[APIApps]: http://azure.microsoft.com/documentation/articles/app-service-api-apps-why-best-platform/
-[LogicApps]: http://azure.microsoft.com/documentation/articles/app-service-logic-what-are-logic-apps/
-[NetworkSecurityGroups]: https://azure.microsoft.com/documentation/articles/virtual-networks-nsg/
-[SiteToSite]: https://azure.microsoft.com/documentation/articles/vpn-gateway-site-to-site-create/
-[ExpressRoute]: http://azure.microsoft.com/services/expressroute/
-[HowToConfigureanAppServiceEnvironment]:  http://azure.microsoft.com/documentation/articles/app-service-web-configure-an-app-service-environment/
-[ControllingInboundTraffic]:  https://azure.microsoft.com/documentation/articles/app-service-app-service-environment-control-inbound-traffic/
-[SecurelyConnectingToBackends]:  https://azure.microsoft.com/documentation/articles/app-service-app-service-environment-securely-connecting-to-backend-resources/
-[NetworkArchitectureOverview]:  https://azure.microsoft.com/documentation/articles/app-service-app-service-environment-network-architecture-overview/
-[NetworkConfigDetailsForExpressRoute]:  https://azure.microsoft.com/documentation/articles/app-service-app-service-environment-network-configuration-expressroute/
-[AppServicePricing]: http://azure.microsoft.com/pricing/details/app-service/ 
-
-<!-- IMAGES -->
-
- 
+<properties 
+	pageTitle="Introduction to App Service Environment" 
+	description="Learn about the App Service Environment feature that provides secure, VNet-joined, dedicated scale units for running all of your apps." 
+	services="app-service" 
+	documentationCenter="" 
+	authors="ccompy" 
+	manager="wpickett" 
+	editor=""/>
+
+<tags 
+	ms.service="app-service" 
+	ms.workload="na" 
+	ms.tgt_pltfrm="na" 
+	ms.devlang="na" 
+	ms.topic="article" 
+	ms.date="09/25/2015"
+	ms.author="stefsch"/>
+
+# Introduction to App Service Environment
+
+## Overview ##
+An App Service Environment is a [Premium][PremiumTier] service plan option of Azure App Service that provides a fully isolated and dedicated environment for securely running Azure App Service apps at high scale, including [Web Apps][WebApps], [Mobile Apps][MobileApps], and [API Apps][APIApps].  
+
+App Service Environments are ideal for application workloads requiring:
+
+- Very high scale
+- Isolation and secure network access
+
+Customers can create multiple App Service Environments within a single Azure region, as well as across multiple Azure regions.  This makes App Service Environments ideal for horizontally scaling state-less application tiers in support of high RPS workloads.
+
+App Service Environments are isolated to running only a single customer's applications, and are always deployed into a virtual network.  Customers have fine-grained control over both inbound and outbound application network traffic, and applications can establish high-speed secure connections over virtual networks to on-premises corporate resources.
+
+[AZURE.INCLUDE [app-service-web-to-api-and-mobile](../../includes/app-service-web-to-api-and-mobile.md)] 
+
+## Dedicated Compute Resources ##
+All of the compute resources in an App Service Environment are dedicated exclusively to a single subscription, and an App Service Environment can be configured with up to fifty (50) compute resources for exclusive use by a single application.
+
+An App Service Environment is composed of a front-end compute resource pool, as well as one to three worker compute resource pools. 
+
+The front-end pool contains compute resources responsible for SSL termination as well automatic load balancing of app requests within an App Service Environment. 
+
+Each worker pool contains compute resources allocated to [App Service Plans][AppServicePlan], which in turn contain one or more Azure App Service apps.  Since there can be up to three different worker pools in an App Service Environment, you have the flexibility to choose different compute resources for each worker pool.  
+
+For example this allows you to create one worker pool with less powerful compute resources for App Service Plans intended for development or test apps.  A second (or even third) worker pool could use more powerful compute resources intended for App Service Plans running production apps.
+
+For more details on the quantity of compute resources available to the front-end and worker pools, see [How To Configure an App Service Environment][HowToConfigureanAppServiceEnvironment].  
+
+For details on the available compute resource sizes supported in an App Service Environment, consult the [App Service Pricing][AppServicePricing] page and review the available options for App Service Environments in the Premium pricing tier.
+
+## Virtual Network Support ##
+An App Service Environment can either be created in a pre-existing regional classic "v1" virtual network, or a new regional classic "v1" virtual network ([more info on virtual networks][MoreInfoOnVirtualNetworks]).  Since an App Service Environment always exists in a regional virtual network, and more precisely within a subnet of a regional virtual network, you can leverage the security features of virtual networks to control both inbound and outbound network communications.  
+
+You can use [network security groups][NetworkSecurityGroups] to restrict inbound network communications to the subnet where an App Service Environment resides.  This allows you to run apps behind upstream devices and services such as web application firewalls, and network SaaS providers.  
+
+Apps also frequently need to access corporate resources such as internal databases and web services.  A common approach is to make these endpoints available only to internal network traffic flowing within an Azure virtual network.  Once an App Service Environment is joined to the same virtual network as the internal services, apps running in the environment can access them, including endpoints reachable via [Site-to-Site][SiteToSite] and [Azure ExpressRoute][ExpressRoute] connections.
+
+For more details on how App Service Environments work with virtual networks and on-premises networks consult the following articles on [Network Architecture][NetworkArchitectureOverview], [Controlling Inbound Traffic][ControllingInboundTraffic], and [Securely Connecting to Backends][SecurelyConnectingToBackends]. 
+
+**Note:**  An App Service Environment cannot be created in a "v2" virtual network.
+
+## Getting started
+
+To get started with App Service Environments, see [How To Create An App Service Environment][HowToCreateAnAppServiceEnvironment]
+
+For more information about the Azure App Service platform, see [Azure App Service][AzureAppService].
+
+For an overview of the App Service Environment network architecture, see the [Network Architecture Overview][NetworkArchitectureOverview] article.
+
+For details on using an App Service Environment with ExpressRoute, see the following article on [Express Route and App Service Environments][NetworkConfigDetailsForExpressRoute].
+
+[AZURE.INCLUDE [app-service-web-whats-changed](../../includes/app-service-web-whats-changed.md)]
+
+[AZURE.INCLUDE [app-service-web-try-app-service](../../includes/app-service-web-try-app-service.md)]
+
+<!-- LINKS -->
+[PremiumTier]: http://azure.microsoft.com/pricing/details/app-service/
+[MoreInfoOnVirtualNetworks]: https://azure.microsoft.com/documentation/articles/virtual-networks-faq/
+[AppServicePlan]: http://azure.microsoft.com/documentation/articles/azure-web-sites-web-hosting-plans-in-depth-overview/
+[Azure preview portal]: http://portal.azure.com
+[HowToCreateAnAppServiceEnvironment]: http://azure.microsoft.com/documentation/articles/app-service-web-how-to-create-an-app-service-environment/
+[AzureAppService]: http://azure.microsoft.com/documentation/articles/app-service-value-prop-what-is/
+[WebApps]: http://azure.microsoft.com/documentation/articles/app-service-web-overview/
+[MobileApps]: http://azure.microsoft.com/documentation/articles/app-service-mobile-value-prop-preview/
+[APIApps]: http://azure.microsoft.com/documentation/articles/app-service-api-apps-why-best-platform/
+[LogicApps]: http://azure.microsoft.com/documentation/articles/app-service-logic-what-are-logic-apps/
+[NetworkSecurityGroups]: https://azure.microsoft.com/documentation/articles/virtual-networks-nsg/
+[SiteToSite]: https://azure.microsoft.com/documentation/articles/vpn-gateway-site-to-site-create/
+[ExpressRoute]: http://azure.microsoft.com/services/expressroute/
+[HowToConfigureanAppServiceEnvironment]:  http://azure.microsoft.com/documentation/articles/app-service-web-configure-an-app-service-environment/
+[ControllingInboundTraffic]:  https://azure.microsoft.com/documentation/articles/app-service-app-service-environment-control-inbound-traffic/
+[SecurelyConnectingToBackends]:  https://azure.microsoft.com/documentation/articles/app-service-app-service-environment-securely-connecting-to-backend-resources/
+[NetworkArchitectureOverview]:  https://azure.microsoft.com/documentation/articles/app-service-app-service-environment-network-architecture-overview/
+[NetworkConfigDetailsForExpressRoute]:  https://azure.microsoft.com/documentation/articles/app-service-app-service-environment-network-configuration-expressroute/
+[AppServicePricing]: http://azure.microsoft.com/pricing/details/app-service/ 
+
+<!-- IMAGES -->
+
+ 