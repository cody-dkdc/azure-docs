--- conflicted
+++ resolved
@@ -21,14 +21,10 @@
 
 # Azure App Service Web App on Linux FAQ
 
-<<<<<<< HEAD
-With the release of Azure App Service on Linux (currently in preview), we're working on adding features and making improvements to our platform. Here are some frequently asked questions (FAQ) that our customers have been asking us over the last months.
-=======
 [!INCLUDE [app-service-linux-preview](../../includes/app-service-linux-preview.md)]
 
 
 With the release of Web App on Linux, we're working on adding features and making improvements to our platform. Here are some frequently asked questions (FAQ) that our customers have been asking us over the last months.
->>>>>>> 49c3936c
 If you have a question, comment on the article and we'll answer it as soon as possible.
 
 ## Built-in images
@@ -49,26 +45,16 @@
 
 **Q:** Can I use Secure Shell (SSH) to connect to the app container virtual machine (VM)?
 
-<<<<<<< HEAD
-**A:** Yes, you can do that through the SCM site, check the following article for more information [SSH support for App Service on Linux](app-service-linux-ssh-support.md)
-=======
 **A:** Yes, you can do that through the SCM site, check the following article for more information [SSH support for Web App on Linux](./app-service-linux-ssh-support.md)
->>>>>>> 49c3936c
 
 ## Continuous integration/deployment
 
 **Q:** My web app still uses an old Docker container image after I've updated the image on Docker Hub. Do you support continuous integration/deployment of custom containers?
 
-<<<<<<< HEAD
-**A:** To set up continuous integration/deployment for DockerHub images by check the following article [Docker Hub Continuous Deployment with App Service on Linux](./app-service-linux-ci-cd.md). For private registries, you can refresh the container by stopping and then starting your web app. Or you can change or add a dummy application setting to force a refresh of your container.
-
-**Q:** Do you support staging environments?
-=======
 **A:** To set up continuous integration/deployment for DockerHub images by check the following article [Docker Hub Continuous Deployment with Web App on Linux](./app-service-linux-ci-cd.md). For private registries, you can refresh the container by stopping and then starting your web app. Or you can change or add a dummy application setting to force a refresh of your container.
 
 **Q:** Do you support staging environments?
 
->>>>>>> 49c3936c
 **A:** Yes.
 
 ## Language support
@@ -132,16 +118,8 @@
 **A:** You can submit your idea at the [Web Apps feedback forum](https://aka.ms/webapps-uservoice). Add "[Linux]" to the title of your idea.
 
 ## Next steps
-<<<<<<< HEAD
-* [What is App Service on Linux?](app-service-linux-intro.md)
-* [Creating web apps in App Service on Linux](app-service-linux-how-to-create-a-web-app.md)
-* [SSH support for App Service on Linux](./app-service-linux-ssh-support.md)
-* [Set up staging environments in Azure App Service](./web-sites-staged-publishing.md)
-* [Docker Hub Continuous Deployment with App Service on Linux](./app-service-linux-ci-cd.md)
-=======
 * [What is Azure Web App on Linux?](app-service-linux-intro.md)
 * [Creating web apps in Azure Web App on Linux](app-service-linux-how-to-create-web-app.md)
 * [SSH support for Azure Web App on Linux](./app-service-linux-ssh-support.md)
 * [Set up staging environments in Azure App Service](./web-sites-staged-publishing.md)
-* [Docker Hub Continuous Deployment with Azure Web App on Linux](./app-service-linux-ci-cd.md)
->>>>>>> 49c3936c
+* [Docker Hub Continuous Deployment with Azure Web App on Linux](./app-service-linux-ci-cd.md)