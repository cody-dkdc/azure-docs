--- conflicted
+++ resolved
@@ -92,15 +92,11 @@
 
 **A:** You can specify an application setting called **PORT**, and give it the value of the expected port number.
 
-<<<<<<< HEAD
 **Q:** Do I need to implement HTTPS in my custom container.
 
 **A:** No, the platform handles HTTPS termination at the shared frontends.
 
-## Pricing and SLA ##
-=======
 ## Pricing and SLA
->>>>>>> 8e3df712
 
 **Q:** What's the pricing while you're using the public preview?
 
