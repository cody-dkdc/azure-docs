--- conflicted
+++ resolved
@@ -4,11 +4,7 @@
 keywords: azure app service, web app, faq, linux, oss
 services: app-service
 documentationCenter: ''
-<<<<<<< HEAD
-authors: aelnably
-=======
 authors: ahmedelnably
->>>>>>> 2ef1f35e
 manager: erikre
 editor: ''
 
