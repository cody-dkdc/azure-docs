---
title: Integrate an app with an Azure Virtual Network
description: Shows you how to connect an app in Azure App Service to a new or existing Azure virtual network
services: app-service
documentationcenter: ''
author: ccompy
manager: erikre
editor: cephalin

ms.assetid: 90bc6ec6-133d-4d87-a867-fcf77da75f5a
ms.service: app-service
ms.workload: na
ms.tgt_pltfrm: na
ms.devlang: na
ms.topic: article
ms.date: 08/11/2016
ms.author: ccompy

---
# Integrate your app with an Azure Virtual Network
This document describes the Azure App Service virtual network integration feature and shows how to set it up with apps in [Azure App Service](http://go.microsoft.com/fwlink/?LinkId=529714).  If you are unfamiliar with Azure Virtual Networks (VNETs), this is a capability that allows you to place many of your Azure resources in a non-internet routeable network that you control access to.  These networks can then be connected to your on-premises networks using a variety of VPN technologies.  To learn more about Azure Virtual Networks start with the information here: [Azure Virtual Network Overview][VNETOverview].  

The Azure App Service has two forms.  

1. The multi-tenant systems that support the full range of pricing plans
2. The App Service Environment (ASE) premium feature which deploys into your VNET.  

This document goes through VNET Integration and not App Service Environment.  If you want to learn more about the ASE feature then start with the information here: [App Service Environment introduction][ASEintro].

VNET Integration gives your web app access to resources in your virtual network but does not grant private access to your web app from the virtual network.  Private site access is only available with an ASE configured with an Internal Load Balancer (ILB).  For details on using an ILB ASE, start with the article here: [Creating and using an ILB ASE][ILBASE]. 

A common scenario where you would use VNET Integration is enabling access from your web app to a database or a web services running on a virtual machine in your Azure virtual network.  With VNET Integration you don't need to expose a public endpoint for applications on your VM but can use the private non-internet routable addresses instead.  

The VNET Integration feature:

* requires a Standard or Premium pricing plan 
* will work with Classic(V1) or Resource Manager(V2) VNET 
* supports TCP and UDP
* works with Web, Mobile and API apps
* enables an app to connect to only 1 VNET at a time
* enables up to 5 VNETs to be integrated with in an App Service Plan 
* allows the same VNET to be used by multiple apps in an App Service Plan
* supports a 99.9% SLA due to a reliance on the VNET Gateway

There are some things that VNET Integration does not support including:

* mounting a drive
* AD integration 
* NetBios
* private site access

### Getting started
Here are some things to keep in mind before connecting your web app to a virtual network:

* VNET Integration only works with apps in a **Standard** or **Premium** pricing plan.  If you enable the feature and then scale your App Service Plan to an unsupported pricing plan your apps will lose their connections to the VNETs they are using.  
* If your target virtual network already exists, it must have point-to-site VPN enabled with a Dynamic routing gateway before it can be connected to an app.  You cannot enable point-to-site Virtual Private Network (VPN) if your gateway is configured with Static routing.
* The VNET must be in the same subscription as your App Service Plan(ASP).  
* The apps that integrate with a VNET will use the DNS that is specified for that VNET.
* By default your integrating apps will only route traffic into your VNET based on the routes that are defined in your VNET.  

## Enabling VNET Integration
This document is focused primarily on using the Azure Portal for VNET Integration.  To enable VNET Integration with your app using PowerShell, follow the directions here: [Connect your app to your virtual network by using PowerShell][IntPowershell].

You have the option to connect your app to a new or existing virtual network.  If you create a new network as a part of your integration then in addition to just creating the VNET, a dynamic routing gateway will be pre-configured for you and Point to Site VPN will be enabled.  

> [!NOTE]
> Configuring a new virtual network integration can take several minutes.  
> 
> 

To enable VNET Integration open your app Settings and then select Networking.  The UI that opens up offers three networking choices.  This guide is only going into VNET Integration though Hybrid Connections and App Service Environments are discussed later in this document.  

If your app is not in the correct pricing plan the UI will helpfully enable you to scale your plan to a higher pricing plan of your choice.

![][1]

### Enabling VNET Integration with a pre-existing VNET
The VNET Integration UI allows you to select from a list of your VNETs.  The Classic VNETs will indicate that they are such with the word "Classic" in parenthesis next to the VNET name.  The list is sorted such that the Resource Manager VNETs are listed first.  In the image shown below you can see that only one VNET can be selected.  There are multiple reasons that a VNET will be greyed out including:

* the VNET is in another subscription that your account has access to
* the VNET does not have Point to Site enabled
* the VNET does not have a dynamic routing gateway

![][2]

To enable integration simply click on the VNET you wish to integrate with.  After you select the VNET, your app will be automatically restarted for the changes to take effect.  

##### Enable Point to Site in a Classic VNET
If your VNET does not have a gateway nor has Point to Site then you have to set that up first.  To do this for a Classic VNET, go to the [Azure Portal][AzurePortal] and bring up the list of Virtual Networks(classic).  From here click on the network you want to integrate with and click on the big box under Essentials called VPN Connections.  From here you can create your point to site VPN and even have it create a gateway.  After you go through the point to site with gateway creation experience it will be about 30 minutes before it is ready.  

![][8]

##### Enabling Point to Site in a Resource Manager VNET
To configure a Resource Manager VNET with a gateway and Point to Site, you can use either PowerShell as documented here, [Configure a Point-to-Site connection to a virtual network using PowerShell][V2VNETP2S] or use the Azure Portal as documented here, [Configure a Point-to-Site connection to a VNet using the Azure Portal][V2VNETPortal].  The UI to perform this capability is not yet available. 
Note that you will not need to create certificates for the Point to Site configuration. This will be automatically configured when you connect your WebApp to the VNET. 

### Creating a pre-configured VNET
If you want to create a new VNET that is configured with a gateway and Point-to-Site, then the App Service networking UI has the capability to do that but only for a Resource manager VNET.  If you wish to create a Classic VNET with a gateway and Point-to-Site then you need to do this manually through the Networking user interface. 

To create a Resource Manager VNET through the VNET Integration UI, simply select **Create New Virtual Network** and provide the:

* Virtual Network Name
* Virtual Network Address Block
* Subnet Name
* Subnet Address Block
* Gateway Address Block
* Point-to-Site Address Block

If you want this VNET to connect to any of your other network then you should avoid picking IP address space that overlaps with those networks.  

> [!NOTE]
> Resource Manager VNET creation with a gateway takes about 30 minutes and currently will not integrate the VNET with your app.  After your VNET is created with the gateway you need to come back to your app VNET Integration UI and select your new VNET.
> 
> 

![][3]

Azure VNETs normally are created within private network addresses.  By default the VNET Integration feature will route any traffic destined for those IP address ranges into your VNET.  The private IP address ranges are:

* 10.0.0.0/8 - this is the same as 10.0.0.0 - 10.255.255.255
* 172.16.0.0/12 - this is the same as 172.16.0.0 - 172.31.255.255 
* 192.168.0.0/16 - this is the same as 192.168.0.0 - 192.168.255.255

The VNET address space needs to be specified in CIDR notation.  If you are unfamiliar with CIDR notation, it is a method for specifying address blocks using an IP address and an integer that represents the network mask. As a quick reference, consider that 10.1.0.0/24 would be 256 addresses and 10.1.0.0/25 would be 128 addresses.  An IPv4 address with a /32 would be just 1 address.  

If you set the DNS server information here then that will be set for your VNET.  After VNET creation you can edit this information from the VNET user experiences.

When you create a Classic VNET using the VNET Integration UI, it will create a VNET in the same resource group as your app. 

## How the system works
Under the covers this feature builds on top of Point-to-Site VPN technology to connect your app to your VNET.   Apps in Azure App Service have a multi-tenant system architecture which precludes provisioning an app directly in a VNET as is done with virtual machines.  By building on point-to-site technology we limit network access to just the virtual machine hosting the app.  Access to the network is further restricted on those app hosts so that your apps can only access the networks that you configure them to access.  

![][4]

If you haven’t configured a DNS server with your virtual network you will need to use IP addresses.  While using IP addresses, remember that the major benefit of this feature is that it enables you to use the private addresses within your private network.  If you set your app up to use public IP addresses for one of your VMs then you aren't using the VNET Integration feature and are communicating over the internet.

## Managing the VNET Integrations
The ability to connect and disconnect to a VNET is at an app level.  Operations that can affect the VNET Integration across multiple apps are at an ASP level.  From the UI that is shown at the app level you can get  details on your VNET.  Most of the same information is also shown at the ASP level.  

![][5]

From the Network Feature Status page you can see if your app is connected to your VNET.  If your VNET gateway is down for whatever reason then this would show as not-connected.  

The information you now have available to you in the app level VNET Integration UI is the same as the detail  information you get from the ASP.  Here are those items:

* VNET Name - This link opens the the network UI
* Location - This reflects the location of your VNET.  It is possible to integrate with a VNET in another location.
* Certificate Status - There are certificates used to secure the VPN connection between the app and the VNET.  This reflects a test to ensure they are in sync.
* Gateway Status - Should your gateways be down for whatever reason then your app cannot access resources in the VNET.  
* VNET address space - This is the IP address space for your VNET.  
* Point to Site address space - This is the point to site IP address space for your VNET.  Your app will show communication as coming from one of the IPs in this address space.  
* Site to site address space - You can use Site to Site VPNs to connect your VNET to your on-premises resources or to other VNETs.  Should you have that configured then the IP ranges defined with that VPN connection will show here.
* DNS Servers - If you have DNS Servers configured with your VNET then they are listed here.
* IPs routed to the VNET - There are a list of IP addresses that your VNET has routing defined for.  Those addresses will show here.  

The only operation you can take in the app view of your VNET Integration is to disconnect your app from the VNET it is currently connected to.  To do this simply click Disconnect at the top.  This action does not change your VNET.  The VNET and it's configuration including the gateways remains unchanged.  If you then want to delete your VNET you need to first delete the resources in it including the gateways.  

The App Service Plan view has a number of additional operations.  It is also accessed differently than from the app.  To reach the ASP Networking UI simply open your ASP UI and scroll down.  There is a UI element called Network Feature Status.  It will give some minor details around your VNET Integration.  Clicking on this UI opens the Network Feature Status UI.  If you then click on "Click here to manage" you will open up UI that lists the VNET Integrations in this ASP.

![][6]

The location of the ASP is good to remember when looking at the locations of the VNETs you are integrating with.  When the VNET is in another location you are far more likely to see latency issues.  

The VNETs integrated with is a reminder on how many VNETs your apps are integrated with in this ASP and how many you can have.  

To see added details on each VNET, just click on the VNET you are interested in.  In addition to the details that were noted earlier you will also see a list of the apps in this ASP that are using that VNET.  

With respect to actions there are two primary actions.  The first is the ability to add routes that drive traffic leaving your app into your VNET.  The second action is the ability to sync certificates and network information.

![][7]

**Routing** 
As noted earlier the routes that are defined in your VNET are what is used for directing traffic into your VNET from your app.  There are some uses though where customers want to send additional outbound traffic from an app into the VNET and for them this capability is provided.  What happens to the traffic after that is up to how the customer configures their VNET.  

**Certificates**
The Certificate Status reflects a check being performed by the App Service to validate that the certificates that we are using for the VPN connection are still good.  When VNET Integration enabled, then if this is the first integration to that VNET from any apps in this ASP, there is a required exchange of certificates to ensure the security of the connection.  Along with the certificates we get the DNS configuration, routes and other similar things that describe the network.
If those certificates or network information is changed then you will need to click "Sync Network".  **NOTE**: When you click "Sync Network" then you will cause a brief outage in connectivity between your app and your VNET.  While your app will not be restarted the loss of connectivity could cause your site to not function properly.  

## Accessing on-premises resources
One of the benefits of the VNET Integration feature is that if your VNET is connected to your on-premises network with a Site to Site VPN then your apps can have access to your on-premises resources from your app.  For this to work though you may need to update your on-premises VPN gateway with the routes for your Point to Site IP range.  When the Site to Site VPN is first set up then the scripts used to configure it should set up routes including your Point to Site VPN.  If you add the Point to Site VPN after your create your Site to Site VPN then you will need to update the routes manually.  Details on how to do that will vary per gateway and are not described here.  

> [!NOTE]
<<<<<<< HEAD
> The VNET Integration feature does not integrate an app with a VNet that has an ExpressRoute Gateway. Even if the ExpressRoute Gateway is configured in [coexistence mode][VPNERCoex] it will not work. If you need to access resources through an ExpressRoute connection then you can use an [App Service Environment][ASE] which runs in your VNet.
=======
> While the VNET Integration feature will work with a Site to Site VPN to access on-premises resources it currently will not work with an ExpressRoute VPN to do the same.  This is true when integrating with either a Classic or Resource Manager VNET.  If you need to access resources through an ExpressRoute VPN then you can use an ASE which can run in your VNET. 
>>>>>>> a419c30e
> 
> 

## Pricing details
There are a few pricing nuances that you should be aware of when using the VNET Integration feature.  There are 3 related charges to the use of this feature:

* ASP pricing tier requirements
* Data transfer costs
* VPN Gateway costs.

For your apps to be able to use this feature, they need to be in a Standard or Premium App Service Plan.  You can see more details on those costs here: [App Service Pricing][ASPricing]. 

Due to the way Point to Site VPNs are handled, you always have a charge for outbound data through your VNET Integration connection even if the VNET is in the same data center.  To see what those charges are take a look here: [Data Transfer Pricing Details][DataPricing].  

The last item is the cost of the VNET gateways.  If you don't need the gateways for something else such as Site to Site VPNs then you are paying for gateways to support the VNET Integration feature.  There are details on those costs here: [VPN Gateway Pricing][VNETPricing].  

## Troubleshooting
While the feature is easy to set up that doesn't mean that your experience will be problem free.  Should you encounter problems accessing your desired endpoint there are some utilities you can use to test connectivity from the app console.  There are two console experiences you can use.  One is from the Kudu console and the other is the console that you can reach in the Azure Portal.  To get to the Kudu console from your app go to Tools -> Kudu.  This is the same as going to [sitename].scm.azurewebsites.net.  Once that opens simply go to the Debug console tab.  To get to the Azure portal hosted console then from your app go to Tools -> Console.  

#### Tools
The tools ping, nslookup and tracert won’t work through the console due to security constraints.  To fill the void there have been two separate tools added.  In order to test DNS functionality we added a tool named nameresolver.exe.  The syntax is:

    nameresolver.exe hostname [optional: DNS Server]

You can use nameresolver to check the hostnames that your app depends on.  This way you can test if you have anything mis-configured with your DNS or perhaps don't have access to your DNS server.

The next tool allows you to test for TCP connectivity to a host and port combination.  This tool is called  tcpping.exe and the syntax is:

    tcpping.exe hostname [optional: port]

This tool will tell you if you can reach a specific host and port but will not perform the same task you get with the ICMP based ping utility.  The ICMP ping utility will tell you if your host is up.  With tcpping you find out if you can access a specific port on a host.  

#### Debugging access to VNET hosted resources
There are a number of things that can prevent your app from reaching a specific host and port.  Most of the time it is one of three things:

* **There is a firewall in the way**  If you have a firewall in the way then you will hit the TCP timeout.  That is 21 seconds in this case.  Use the tcpping tool to test connectivity.  TCP timeouts can be due to many things beyond firewalls but start there.  
* **DNS is not accessible**  The DNS timeout is 3 seconds per DNS server.  If you have 2 DNS servers that is 6 seconds.  Use nameresolver to see if DNS is working.  Remember you can't use nslookup as that does not use the DNS your VNET is configured with.
* **Invalid P2S IP range** The point to site IP range needs to be in the RFC 1918 private IP ranges (10.0.0.0-10.255.255.255 / 172.16.0.0-172.31.255.255 / 192.168.0.0-192.168.255.255)  If the range uses IPs outside of that then things won't work.  

If those items don't answer your problem, look first for the simple things like:  

* Does the Gateway show as being up in the Portal?
* Do certificates show as being in sync?
* Did anybody change the network configuration without doing a "Sync Network" in the affected ASPs? 

If your gateway is down then bring it back up.  If your certificates are out of sync then go to the ASP view of your VNET Integration and hit "Sync Network".  If you suspect that there has been a change made to your VNET configuration and it wasn't sync'd with your ASPs then go to the ASP view of your VNET Integration and hit "Sync Network"  Just as a reminder, this will cause a brief outage with your VNET connection and your apps.  

If all of that is fine then you need to dig in a bit deeper:

* Are there any other apps using VNET Integration to reach resources in the same VNET? 
* Can you go to the app console and use tcpping to reach any other resources in your VNET?  

If either of the above are true then your VNET Integration is fine and the problem is somewhere else.  This is where it gets to be more of a challenge because there is no simple way to see why you can't reach a host:port.  Some of the causes include:

* you have a firewall up on your host preventing access to the application port from your point to site IP range.  Crossing subnets often requires Public access.
* your target host is down
* your application is down
* you had the wrong IP or hostname
* your application is listening on a different port than what you expected.  You can check this by going onto that host and using "netstat -aon" from the cmd prompt.  This will show you what process ID is listening on what port.  
* your network security groups are configured in such a manner that they prevent access to your application host and port from your point to site IP range

Remember that you don't know what IP in your Point to Site IP range that your app will use so you need to allow access from the entire range.  

Additional debug steps include:

* log onto another VM in your VNET and attempt to reach your resource host:port from there.  There are some TCP ping utilities that you can use for this purpose or can even use telnet if need be.  The purpose here is just to determine if connectivity is there from this other VM. 
* bring up an application on another VM and test access to that host and port from the console from your app  
  ####on-premises resources####
  If your cannot reach resources on-premises then the first thing you should check is if you can reach a resource in your VNET.  If that is working then the next steps are pretty easy.  From a VM in your VNET you need to try to reach the on-premises application.  You can use telnet or a TCP ping utility.  If your VM can't reach your on-premises resource then first make sure your Site to Site VPN connection is working.  If it is working then check the same things noted earlier as well as the on-premises gateway configuration and status.  

Now if your VNET hosted VM can reach your on-premises system but your app can't then the reason is likely one of the following:

* your routes are not configured with your point to site IP ranges in your on-premises gateway
* your network security groups are blocking access for your Point to Site IP range
* your on-premises firewalls are blocking traffic from your Point to Site IP range
* you have a User Defined Route(UDR) in your VNET that prevents your Point to Site based traffic from reaching your on-premises network

## Hybrid Connections and App Service Environments
There are 3 features that enable access to VNET hosted resources.  They are:

* VNET Integration
* Hybrid Connections
* App Service Environments

Hybrid Connections requires you to install a relay agent called the Hybrid Connection Manager(HCM) in your network.  The HCM needs to be able to connect to Azure and also to your application.  This solution is especially great from a remote network such as your on-premises network or even another cloud hosted network because it does not require an internet accessible endpoint.  The HCM only runs on Windows and you can have up to 5 instances running to provide high availability.  Hybrid Connections only supports TCP though and each HC endpoint has to match to a specific host:port combination.  

The App Service Environment feature allows you to run an instance of the Azure App Service in your VNET.  This lets your apps access resources in your VNET without any extra steps.  Some of the other benefits of an App Service Environment is that you can use 8 core dedicated workers with 14 GB of RAM.  Another benefit is that you can scale the system to meet your needs.  Unlike the multi-tenant environments where your ASP is limited in size, in an ASE you control how many resources you want to give to the system.  With respect to the network focus of this document though, one of the things you get with an ASE that you don't with VNET Integration is that it can work with an ExpressRoute VPN.  

While there is some use case overlap, none of these feature can replace any of the others.  Knowing what feature to use is tied to your needs and how you will want to use it.  For example:

* If you are a developer and simply want to run a site in Azure and have it access the database on the workstation under your desk then the easiest thing to use is Hybrid Connections.  
* If you are a large organization that wants to put a large number of web properties in the public cloud and manage them in your own network then you want to go with the App Service Environment.  
* If you have a number of App Service hosted apps and simply want to access resources in your VNET then VNET Integration is the way to go.  

Beyond the use cases there are some simplicity related aspects.  If your VNET is already connected to your on-premises network then using VNET Integration or an App Service Environment is an easy way to consume on-premises resources.  On the other hand, if your VNET is not connected to your on-premises network then it's a lot more overhead to set up a site to site VPN with your VNET compared with installing the HCM.  

Beyond the functional differences there are also pricing differences.  The App Service Environment feature is a Premium service offering but offers the most network configuration possibilities in addition to other great features.  VNET Integration can be used with Standard or Premium ASPs and is perfect for securely consuming resources in your VNET from the multi-tenant App Service.  Hybrid Connections currently depends on a BizTalk account which has pricing levels that start free and then get progressively more expensive based on the amount you need.  When it comes to working across many networks though, there is no other feature like Hybrid Connections which can enable you to access resources in well over 100 separate networks.    

<!--Image references-->
[1]: ./media/web-sites-integrate-with-vnet/vnetint-upgradeplan.png
[2]: ./media/web-sites-integrate-with-vnet/vnetint-existingvnet.png
[3]: ./media/web-sites-integrate-with-vnet/vnetint-createvnet.png
[4]: ./media/web-sites-integrate-with-vnet/vnetint-howitworks.png
[5]: ./media/web-sites-integrate-with-vnet/vnetint-appmanage.png
[6]: ./media/web-sites-integrate-with-vnet/vnetint-aspmanage.png
[7]: ./media/web-sites-integrate-with-vnet/vnetint-aspmanagedetail.png
[8]: ./media/web-sites-integrate-with-vnet/vnetint-vnetp2s.png

<!--Links-->
[VNETOverview]: http://azure.microsoft.com/documentation/articles/virtual-networks-overview/ 
[AzurePortal]: http://portal.azure.com/
[ASPricing]: http://azure.microsoft.com/pricing/details/app-service/
[VNETPricing]: http://azure.microsoft.com/pricing/details/vpn-gateway/
[DataPricing]: http://azure.microsoft.com/pricing/details/data-transfers/
[V2VNETP2S]: http://azure.microsoft.com/documentation/articles/vpn-gateway-howto-point-to-site-rm-ps/
[IntPowershell]: http://azure.microsoft.com/documentation/articles/app-service-vnet-integration-powershell/
[ASEintro]: http://azure.microsoft.com/documentation/articles/app-service-app-service-environment-intro/
[ILBASE]: http://azure.microsoft.com/documentation/articles/app-service-environment-with-internal-load-balancer/
[V2VNETPortal]: https://docs.microsoft.com/en-us/azure/vpn-gateway/vpn-gateway-howto-point-to-site-resource-manager-portal
[VPNERCoex]: http://docs.microsoft.com/en-us/azure/expressroute/expressroute-howto-coexist-resource-manager
[ASE]: http://docs.microsoft.com/azure/app-service/app-service-environment/intro<|MERGE_RESOLUTION|>--- conflicted
+++ resolved
@@ -180,11 +180,7 @@
 One of the benefits of the VNET Integration feature is that if your VNET is connected to your on-premises network with a Site to Site VPN then your apps can have access to your on-premises resources from your app.  For this to work though you may need to update your on-premises VPN gateway with the routes for your Point to Site IP range.  When the Site to Site VPN is first set up then the scripts used to configure it should set up routes including your Point to Site VPN.  If you add the Point to Site VPN after your create your Site to Site VPN then you will need to update the routes manually.  Details on how to do that will vary per gateway and are not described here.  
 
 > [!NOTE]
-<<<<<<< HEAD
 > The VNET Integration feature does not integrate an app with a VNet that has an ExpressRoute Gateway. Even if the ExpressRoute Gateway is configured in [coexistence mode][VPNERCoex] it will not work. If you need to access resources through an ExpressRoute connection then you can use an [App Service Environment][ASE] which runs in your VNet.
-=======
-> While the VNET Integration feature will work with a Site to Site VPN to access on-premises resources it currently will not work with an ExpressRoute VPN to do the same.  This is true when integrating with either a Classic or Resource Manager VNET.  If you need to access resources through an ExpressRoute VPN then you can use an ASE which can run in your VNET. 
->>>>>>> a419c30e
 > 
 > 
 
