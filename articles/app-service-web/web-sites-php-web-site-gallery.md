--- conflicted
+++ resolved
@@ -9,11 +9,7 @@
 
 <tags
 	ms.service="app-service-web"
-<<<<<<< HEAD
-	ms.workload="web"
-=======
 	ms.workload="na"
->>>>>>> a3835ed1
 	ms.tgt_pltfrm="na"
 	ms.devlang="PHP"
 	ms.topic="hero-article"
@@ -29,11 +25,8 @@
 
 - [Create a PHP-MySQL Azure web app and deploy using Git](/en-us/develop/php/tutorials/website-w-mysql-and-git/)
 - [Create additional types of applications using PHP and Azure](/en-us/develop/php/tutorials/)
-<<<<<<< HEAD
-=======
 
 For more information, see also the [PHP Developer Center](/develop/php/).
->>>>>>> a3835ed1
 
 ## What's changed
 * For a guide to the change from Websites to App Service, see [Azure App Service and its impact on existing Azure Services](http://go.microsoft.com/fwlink/?LinkId=529714).
