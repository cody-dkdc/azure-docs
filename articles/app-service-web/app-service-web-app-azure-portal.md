--- conflicted
+++ resolved
@@ -9,11 +9,7 @@
 
 <tags
 	ms.service="app-service"
-<<<<<<< HEAD
-	ms.workload="web"
-=======
 	ms.workload="na"
->>>>>>> 08be3281
 	ms.tgt_pltfrm="na"
 	ms.devlang="na"
 	ms.topic="article"
@@ -22,11 +18,7 @@
 
 # Reference for navigating the class portal
 
-<<<<<<< HEAD
-Azure Websites is now called [App Service Web Apps](http://go.microsoft.com/fwlink/?LinkId=529714). We're updating all of our documentation to reflect this name change and to provide instructions for the New Azure Portal. Until that process is done, you can use this document as a guide for working with Web Apps in the new Azure portal.
-=======
 Azure Websites is now called [App Service Web Apps](http://go.microsoft.com/fwlink/?LinkId=529714). We're updating all of our documentation to reflect this name change and to provide instructions for the Azure Portal. Until that process is done, you can use this document as a guide for working with Web Apps in the Azure portal.
->>>>>>> 08be3281
 
 [AZURE.INCLUDE [app-service-web-to-api-and-mobile](../../includes/app-service-web-to-api-and-mobile.md)] 
  
