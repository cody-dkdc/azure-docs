<properties 
	pageTitle="Back up a web app in Azure App Service" 
	description="Learn how to create backups of your web apps in Azure App Service." 
	services="app-service" 
	documentationCenter="" 
	authors="cephalin" 
	manager="wpickett" 
	editor="jimbe"/>

<tags 
	ms.service="app-service" 
<<<<<<< HEAD
	ms.workload="web" 
=======
	ms.workload="na" 
>>>>>>> a3835ed1
	ms.tgt_pltfrm="na" 
	ms.devlang="na" 
	ms.topic="article" 
	ms.date="09/16/2015" 
	ms.author="cephalin"/>

# Back up a web app in Azure App Service


The Backup and Restore feature in [Azure App Service Web Apps](http://go.microsoft.com/fwlink/?LinkId=529714) lets you easily create web app backups manually or automatically. You can restore your web app to a previous state, or create a new web app based on one of your original app's backups. 

For information on restoring an Azure web app from backup, see [Restore a web app](web-sites-restore.md).

[AZURE.INCLUDE [app-service-web-to-api-and-mobile](../../includes/app-service-web-to-api-and-mobile.md)] 

<a name="whatsbackedup"></a>
## What gets backed up 
Web Apps can back up the following information:

* Web app configuration
* Web app file content
* Any SQL Server or MySQL databases connected to your app (you can choose which ones to include in the backup)

This information is backed up to the Azure storage account and container that you specify. 

> [AZURE.NOTE] Each backup is a complete offline copy of your app, not an incremental update.

<a name="requirements"></a>
## Requirements and restrictions

* The Backup and Restore feature requires the site to be in Standard mode. For more information about scaling your web app to use Standard mode, see [Scale a web app in Azure App Service](web-sites-scale.md). Note that Premium mode allows a greater number of daily backups to be performed over the Standard mode.

* The Backup and Restore feature requires an Azure storage account and container that must belong to the same subscription as the web app that you are going to back up. If you do not yet have a storage account, you can create one by clicking the **Storage Account** in the **Backups** blade of the [Azure preview portal](http://portal.azure.com), and then choosing the **Storage Account** and the **Container** from the **Destination** blade. For more information on Azure storage accounts, see the [links](#moreaboutstorage) at the end of this article.

* The Backup and Restore feature supports up to 10GB of website and database content. An error will be indicated in the Operation Logs if the backup feature cannot proceed because the payload exceeds this limit. 

<a name="manualbackup"></a>
## Create a manual backup

1. In the Azure portal, choose your web app from the Web Apps blade. This will display the details of your web app in a new blade.
2. Select **Settings** option. The **Settings** blade will be displayed allowing you to modify your web app.
	
	![Backups page][ChooseBackupsPage]

3. Choose the **Backups** option in the **Settings** blade. The **Backups** blade will be displayed.
	
4. From the **Backups** blade, choose your backup destination by selecting a **Storage Account** and **Container**. The storage account must belong to the same subscription as the web app that you are going to back up.
	
	![Choose storage account][ChooseStorageAccount]
	
5. In the **Included databases** option in the **Backups** blade, select the databases that are connected to your web app (SQL Server or MySQL) that you want to back up. 

	> [AZURE.NOTE] 	For a database to appear in this list, its connection string must exist in the **Connection strings** section of the **Web app settings** blade in the portal.
	
6. In the **Backups** blade, select the **Backup destination**. You must choose an existing storage account and container.
7. In the command bar, click **Backup Now**.
	
	![BackUpNow button][BackUpNow]
	
	You will see a progress message during the backup process.
	

You can make a manual backup at any time.  

<a name="automatedbackups"></a>
## Configure automated backups

1. On the **Backups** blade, set **Scheduled Backup** to ON.
	
	![Enable automated backups][SetAutomatedBackupOn]
	
2. Select the storage account to which you want to back up your web app. The storage account must belong to the same subscription as the web app that you are going to back up.
	
	![Choose storage account][ChooseStorageAccount]
	
3. In the **Frequency** box, specify how often you want automated backups to be made. 
	The number of days must be between 1 and 90, inclusive (from once a day to once every 90 days).
	
4. Use the **Begin** option to specify a date and time when you want the automated backups to begin. 
	
	> [AZURE.NOTE] Azure stores backup times in UTC format, but displays them in accordance with the system time on the computer that you are using to display the portal.
	
5. In the **Included Databases** section, select the databases that are connected to your web app (SQL Server or MySQL) that you want to back up. For a database to appear in the list, its connection string must exist in the **Connection strings** section of the **Web app settings** blade in the portal.
	
	> [AZURE.NOTE] If you choose to include one or more databases in the backup and have specified a Frequency of less than 7 days, you will be warned that frequent backups can increase your database costs.
	
6. Additionally, set the **Retention (Days)** value to the number of days you wish to retain the backup.
7. In the command bar, click the **Save** button to save your configuration changes (or choose **Discard** if you decide not to save them).
	
	![Save button][SaveIcon]

<a name="notes"></a>
## Notes

* Make sure that you set up the connection strings for each of your databases properly on the **Web app settings** blade within **Settings** of the web app so that the Backup and Restore feature can include your databases.
* Although you can back up more than one web app to the same storage account, for ease of maintenance, consider creating a separate storage account for each web app.

>[AZURE.NOTE] If you want to get started with Azure App Service before signing up for an Azure account, go to [Try App Service](http://go.microsoft.com/fwlink/?LinkId=523751), where you can immediately create a short-lived starter web app in App Service. No credit cards required; no commitments.

<a name="partialbackups"></a>
## Backup just part of your web app

Sometimes you don't want to backup everything on your web app. Here are a few examples:

-	You [set up weekly backups](web-sites-backup.md#configure-automated-backups) of your web app that contains static content that never changes, such as old blog posts or images.
-	Your web app has over 10GB of content (that's the max amount you can backup at a time).
-	You don't want to back up the log files.

Partial backups will let you choose exactly which files you want to back up.

### Exclude files from your backup

To exclude files and folders from your backups, create a `_backup.filter` file in the wwwroot folder of your web app and specify the list of files and folders you want to exclude in there. An easy way to access this is through the [Kudu Console](https://github.com/projectkudu/kudu/wiki/Kudu-console). 

Suppose you have a web app that contains log files and static images from past years that are never going to change. You already have a full backup of the web app that includes the old images. Now you want to backup the web app every day, but you don't want to pay for storing log files or the static image files that never change.

![Logs Folder][LogsFolder]
![Images Folder][ImagesFolder]
	
The below steps show how you would exclude these files from the backup.

1. Go to `http://{yourapp}.scm.azurewebsites.net/DebugConsole` and identify the folders that you want to exclude from your backups. In this example, you would want to exclude the following files and folders shown in that UI:

		D:\home\site\wwwroot\Logs
		D:\home\LogFiles
		D:\home\site\wwwroot\Images\2013
		D:\home\site\wwwroot\Images\2014
		D:\home\site\wwwroot\Images\brand.png

	[AZURE.NOTE] The last line illustrates that you can exclude individuals files as well as folders.

2. Create a file called `_backup.filter` and put the list above in the file, but remove `D:\home`. List one directory or file per line. So the content of the file should be:

    \site\wwwroot\Logs
    \LogFiles
    \site\wwwroot\Images\2013
    \site\wwwroot\Images\2014
    \site\wwwroot\Images\brand.png

3. Upload this file to the `D:\home\site\wwwroot\` directory of your site using [ftp](web-sites-deploy.md#ftp) or any other method. If you wish, you can create the file directly in `http://{yourapp}.scm.azurewebsites.net/DebugConsole` and insert the content there.

4. Run backups the same way you would normally do it, [manually](#create-a-manual-backup) or [automatically](#configure-automated-backups).

Now, any files and folders that are specified in `_backup.filter` will be excluded from the backup. In this example, the log files and the 2013 and 2014 image files will no longer be backed up, as well as brand.png.

>[AZURE.NOTE] You restore partial backups of your site the same way you would [restore a regular backup](web-sites-restore.md). The restore process will do the right thing.
>
>When a full backup is restored, all content on the site is replaced with whatever is in the backup. If a file is on the site but not in the backup it gets deleted. But when a partial backup is restored, any content that is located in one of the blacklisted directories, or any blacklisted file, is left as is.

<a name="aboutbackups"></a>

## How backups are stored

After you have made one or more backups for your web app, the backups will be visible on the **Containers** blade of your storage account, as well as your web app. In the storage account, each backup consists of a .zip file that contains the backup data and an .xml file that contains a manifest of the .zip file contents. You can unzip and browse these files if you want to access your backups without actually performing a web app restore.

The database backup for the web app is stored in the root of the .zip file. For a SQL database, this is a BACPAC file (no file extension) and can be imported. To create a new SQL database based on the BACPAC export, see [Import a BACPAC File to Create a New User Database](http://technet.microsoft.com/library/hh710052.aspx).

> [AZURE.WARNING] Altering any of the files in your **websitebackups** container can cause the backup to become invalid and therefore non-restorable.

<a name="bestpractices"></a>
##Best Practices

In the event of a failure or natural disaster, you want to make sure sure you're prepared beforehand by having an existing backup and restore strategy.

Your backup strategy should be similar to the following:

-	Take at least one full backup of your web app.
-	Take partial backups of your web app after you have a full backup.

Your restore strategy should be similar to the following:
 
-	Create a [staging slot](web-sites-staged-publishing.md) for your web app.
-	Restore the full backup of the web app on the staging slot.
-	Restore the latest partial backup on top of the full backup restore, also on the staging slot.
-	Test the restore to see that the staging app works properly.
-	[Swap](web-sites-staged-publishing.md#Swap) the staged web app into the production slot.

>[AZURE.NOTE] Always test your restore process. For more information, see [Very Good Thing](http://axcient.com/blog/one-thing-can-derail-disaster-recovery-plan/). For example, certain blogging platforms, such as [Ghost](https://ghost.org/), have explicit caveats on how they behave during a backup. By testing your restore process, you can catch these caveats when you're not yet struck by a failure or disaster.

<a name="nextsteps"></a>
## Next Steps
For information on restoring web app from backup, see [Restore a web app in Azure App Service](web-sites-restore.md).

To get started with Azure, see [Microsoft Azure Free Trial](/pricing/free-trial/).


<a name="moreaboutstorage"></a>
### More about storage accounts

[What is a Storage Account?](../storage-whatis-account.md)

[How to: Create a storage account](../storage-create-storage-account/)

[How To Monitor a Storage Account](../storage-monitor-storage-account.md)

[Understanding Azure Storage Billing](http://blogs.msdn.com/b/windowsazurestorage/archive/2010/07/09/understanding-windows-azure-storage-billing-bandwidth-transactions-and-capacity.aspx)

## What's changed
* For a guide to the change from Websites to App Service see: [Azure App Service and Its Impact on Existing Azure Services](http://go.microsoft.com/fwlink/?LinkId=529714)
* For a guide to the change of the old portal to the new portal see: [Reference for navigating the preview portal](http://go.microsoft.com/fwlink/?LinkId=529715)

<!-- IMAGES -->
[ChooseBackupsPage]: ./media/web-sites-backup/01ChooseBackupsPage.png
[ChooseStorageAccount]: ./media/web-sites-backup/02ChooseStorageAccount.png
[IncludedDatabases]: ./media/web-sites-backup/03IncludedDatabases.png
[BackUpNow]: ./media/web-sites-backup/04BackUpNow.png
[BackupProgress]: ./media/web-sites-backup/05BackupProgress.png
[SetAutomatedBackupOn]: ./media/web-sites-backup/06SetAutomatedBackupOn.png
[Frequency]: ./media/web-sites-backup/07Frequency.png
[StartDate]: ./media/web-sites-backup/08StartDate.png
[StartTime]: ./media/web-sites-backup/09StartTime.png
[SaveIcon]: ./media/web-sites-backup/10SaveIcon.png
[ImagesFolder]: ./media/web-sites-backup/11Images.png
[LogsFolder]: ./media/web-sites-backup/12Logs.png
[GhostUpgradeWarning]: ./media/web-sites-backup/13GhostUpgradeWarning.png
 <|MERGE_RESOLUTION|>--- conflicted
+++ resolved
@@ -1,232 +1,228 @@
-<properties 
-	pageTitle="Back up a web app in Azure App Service" 
-	description="Learn how to create backups of your web apps in Azure App Service." 
-	services="app-service" 
-	documentationCenter="" 
-	authors="cephalin" 
-	manager="wpickett" 
-	editor="jimbe"/>
-
-<tags 
-	ms.service="app-service" 
-<<<<<<< HEAD
-	ms.workload="web" 
-=======
-	ms.workload="na" 
->>>>>>> a3835ed1
-	ms.tgt_pltfrm="na" 
-	ms.devlang="na" 
-	ms.topic="article" 
-	ms.date="09/16/2015" 
-	ms.author="cephalin"/>
-
-# Back up a web app in Azure App Service
-
-
-The Backup and Restore feature in [Azure App Service Web Apps](http://go.microsoft.com/fwlink/?LinkId=529714) lets you easily create web app backups manually or automatically. You can restore your web app to a previous state, or create a new web app based on one of your original app's backups. 
-
-For information on restoring an Azure web app from backup, see [Restore a web app](web-sites-restore.md).
-
-[AZURE.INCLUDE [app-service-web-to-api-and-mobile](../../includes/app-service-web-to-api-and-mobile.md)] 
-
-<a name="whatsbackedup"></a>
-## What gets backed up 
-Web Apps can back up the following information:
-
-* Web app configuration
-* Web app file content
-* Any SQL Server or MySQL databases connected to your app (you can choose which ones to include in the backup)
-
-This information is backed up to the Azure storage account and container that you specify. 
-
-> [AZURE.NOTE] Each backup is a complete offline copy of your app, not an incremental update.
-
-<a name="requirements"></a>
-## Requirements and restrictions
-
-* The Backup and Restore feature requires the site to be in Standard mode. For more information about scaling your web app to use Standard mode, see [Scale a web app in Azure App Service](web-sites-scale.md). Note that Premium mode allows a greater number of daily backups to be performed over the Standard mode.
-
-* The Backup and Restore feature requires an Azure storage account and container that must belong to the same subscription as the web app that you are going to back up. If you do not yet have a storage account, you can create one by clicking the **Storage Account** in the **Backups** blade of the [Azure preview portal](http://portal.azure.com), and then choosing the **Storage Account** and the **Container** from the **Destination** blade. For more information on Azure storage accounts, see the [links](#moreaboutstorage) at the end of this article.
-
-* The Backup and Restore feature supports up to 10GB of website and database content. An error will be indicated in the Operation Logs if the backup feature cannot proceed because the payload exceeds this limit. 
-
-<a name="manualbackup"></a>
-## Create a manual backup
-
-1. In the Azure portal, choose your web app from the Web Apps blade. This will display the details of your web app in a new blade.
-2. Select **Settings** option. The **Settings** blade will be displayed allowing you to modify your web app.
-	
-	![Backups page][ChooseBackupsPage]
-
-3. Choose the **Backups** option in the **Settings** blade. The **Backups** blade will be displayed.
-	
-4. From the **Backups** blade, choose your backup destination by selecting a **Storage Account** and **Container**. The storage account must belong to the same subscription as the web app that you are going to back up.
-	
-	![Choose storage account][ChooseStorageAccount]
-	
-5. In the **Included databases** option in the **Backups** blade, select the databases that are connected to your web app (SQL Server or MySQL) that you want to back up. 
-
-	> [AZURE.NOTE] 	For a database to appear in this list, its connection string must exist in the **Connection strings** section of the **Web app settings** blade in the portal.
-	
-6. In the **Backups** blade, select the **Backup destination**. You must choose an existing storage account and container.
-7. In the command bar, click **Backup Now**.
-	
-	![BackUpNow button][BackUpNow]
-	
-	You will see a progress message during the backup process.
-	
-
-You can make a manual backup at any time.  
-
-<a name="automatedbackups"></a>
-## Configure automated backups
-
-1. On the **Backups** blade, set **Scheduled Backup** to ON.
-	
-	![Enable automated backups][SetAutomatedBackupOn]
-	
-2. Select the storage account to which you want to back up your web app. The storage account must belong to the same subscription as the web app that you are going to back up.
-	
-	![Choose storage account][ChooseStorageAccount]
-	
-3. In the **Frequency** box, specify how often you want automated backups to be made. 
-	The number of days must be between 1 and 90, inclusive (from once a day to once every 90 days).
-	
-4. Use the **Begin** option to specify a date and time when you want the automated backups to begin. 
-	
-	> [AZURE.NOTE] Azure stores backup times in UTC format, but displays them in accordance with the system time on the computer that you are using to display the portal.
-	
-5. In the **Included Databases** section, select the databases that are connected to your web app (SQL Server or MySQL) that you want to back up. For a database to appear in the list, its connection string must exist in the **Connection strings** section of the **Web app settings** blade in the portal.
-	
-	> [AZURE.NOTE] If you choose to include one or more databases in the backup and have specified a Frequency of less than 7 days, you will be warned that frequent backups can increase your database costs.
-	
-6. Additionally, set the **Retention (Days)** value to the number of days you wish to retain the backup.
-7. In the command bar, click the **Save** button to save your configuration changes (or choose **Discard** if you decide not to save them).
-	
-	![Save button][SaveIcon]
-
-<a name="notes"></a>
-## Notes
-
-* Make sure that you set up the connection strings for each of your databases properly on the **Web app settings** blade within **Settings** of the web app so that the Backup and Restore feature can include your databases.
-* Although you can back up more than one web app to the same storage account, for ease of maintenance, consider creating a separate storage account for each web app.
-
->[AZURE.NOTE] If you want to get started with Azure App Service before signing up for an Azure account, go to [Try App Service](http://go.microsoft.com/fwlink/?LinkId=523751), where you can immediately create a short-lived starter web app in App Service. No credit cards required; no commitments.
-
-<a name="partialbackups"></a>
-## Backup just part of your web app
-
-Sometimes you don't want to backup everything on your web app. Here are a few examples:
-
--	You [set up weekly backups](web-sites-backup.md#configure-automated-backups) of your web app that contains static content that never changes, such as old blog posts or images.
--	Your web app has over 10GB of content (that's the max amount you can backup at a time).
--	You don't want to back up the log files.
-
-Partial backups will let you choose exactly which files you want to back up.
-
-### Exclude files from your backup
-
-To exclude files and folders from your backups, create a `_backup.filter` file in the wwwroot folder of your web app and specify the list of files and folders you want to exclude in there. An easy way to access this is through the [Kudu Console](https://github.com/projectkudu/kudu/wiki/Kudu-console). 
-
-Suppose you have a web app that contains log files and static images from past years that are never going to change. You already have a full backup of the web app that includes the old images. Now you want to backup the web app every day, but you don't want to pay for storing log files or the static image files that never change.
-
-![Logs Folder][LogsFolder]
-![Images Folder][ImagesFolder]
-	
-The below steps show how you would exclude these files from the backup.
-
-1. Go to `http://{yourapp}.scm.azurewebsites.net/DebugConsole` and identify the folders that you want to exclude from your backups. In this example, you would want to exclude the following files and folders shown in that UI:
-
-		D:\home\site\wwwroot\Logs
-		D:\home\LogFiles
-		D:\home\site\wwwroot\Images\2013
-		D:\home\site\wwwroot\Images\2014
-		D:\home\site\wwwroot\Images\brand.png
-
-	[AZURE.NOTE] The last line illustrates that you can exclude individuals files as well as folders.
-
-2. Create a file called `_backup.filter` and put the list above in the file, but remove `D:\home`. List one directory or file per line. So the content of the file should be:
-
-    \site\wwwroot\Logs
-    \LogFiles
-    \site\wwwroot\Images\2013
-    \site\wwwroot\Images\2014
-    \site\wwwroot\Images\brand.png
-
-3. Upload this file to the `D:\home\site\wwwroot\` directory of your site using [ftp](web-sites-deploy.md#ftp) or any other method. If you wish, you can create the file directly in `http://{yourapp}.scm.azurewebsites.net/DebugConsole` and insert the content there.
-
-4. Run backups the same way you would normally do it, [manually](#create-a-manual-backup) or [automatically](#configure-automated-backups).
-
-Now, any files and folders that are specified in `_backup.filter` will be excluded from the backup. In this example, the log files and the 2013 and 2014 image files will no longer be backed up, as well as brand.png.
-
->[AZURE.NOTE] You restore partial backups of your site the same way you would [restore a regular backup](web-sites-restore.md). The restore process will do the right thing.
->
->When a full backup is restored, all content on the site is replaced with whatever is in the backup. If a file is on the site but not in the backup it gets deleted. But when a partial backup is restored, any content that is located in one of the blacklisted directories, or any blacklisted file, is left as is.
-
-<a name="aboutbackups"></a>
-
-## How backups are stored
-
-After you have made one or more backups for your web app, the backups will be visible on the **Containers** blade of your storage account, as well as your web app. In the storage account, each backup consists of a .zip file that contains the backup data and an .xml file that contains a manifest of the .zip file contents. You can unzip and browse these files if you want to access your backups without actually performing a web app restore.
-
-The database backup for the web app is stored in the root of the .zip file. For a SQL database, this is a BACPAC file (no file extension) and can be imported. To create a new SQL database based on the BACPAC export, see [Import a BACPAC File to Create a New User Database](http://technet.microsoft.com/library/hh710052.aspx).
-
-> [AZURE.WARNING] Altering any of the files in your **websitebackups** container can cause the backup to become invalid and therefore non-restorable.
-
-<a name="bestpractices"></a>
-##Best Practices
-
-In the event of a failure or natural disaster, you want to make sure sure you're prepared beforehand by having an existing backup and restore strategy.
-
-Your backup strategy should be similar to the following:
-
--	Take at least one full backup of your web app.
--	Take partial backups of your web app after you have a full backup.
-
-Your restore strategy should be similar to the following:
- 
--	Create a [staging slot](web-sites-staged-publishing.md) for your web app.
--	Restore the full backup of the web app on the staging slot.
--	Restore the latest partial backup on top of the full backup restore, also on the staging slot.
--	Test the restore to see that the staging app works properly.
--	[Swap](web-sites-staged-publishing.md#Swap) the staged web app into the production slot.
-
->[AZURE.NOTE] Always test your restore process. For more information, see [Very Good Thing](http://axcient.com/blog/one-thing-can-derail-disaster-recovery-plan/). For example, certain blogging platforms, such as [Ghost](https://ghost.org/), have explicit caveats on how they behave during a backup. By testing your restore process, you can catch these caveats when you're not yet struck by a failure or disaster.
-
-<a name="nextsteps"></a>
-## Next Steps
-For information on restoring web app from backup, see [Restore a web app in Azure App Service](web-sites-restore.md).
-
-To get started with Azure, see [Microsoft Azure Free Trial](/pricing/free-trial/).
-
-
-<a name="moreaboutstorage"></a>
-### More about storage accounts
-
-[What is a Storage Account?](../storage-whatis-account.md)
-
-[How to: Create a storage account](../storage-create-storage-account/)
-
-[How To Monitor a Storage Account](../storage-monitor-storage-account.md)
-
-[Understanding Azure Storage Billing](http://blogs.msdn.com/b/windowsazurestorage/archive/2010/07/09/understanding-windows-azure-storage-billing-bandwidth-transactions-and-capacity.aspx)
-
-## What's changed
-* For a guide to the change from Websites to App Service see: [Azure App Service and Its Impact on Existing Azure Services](http://go.microsoft.com/fwlink/?LinkId=529714)
-* For a guide to the change of the old portal to the new portal see: [Reference for navigating the preview portal](http://go.microsoft.com/fwlink/?LinkId=529715)
-
-<!-- IMAGES -->
-[ChooseBackupsPage]: ./media/web-sites-backup/01ChooseBackupsPage.png
-[ChooseStorageAccount]: ./media/web-sites-backup/02ChooseStorageAccount.png
-[IncludedDatabases]: ./media/web-sites-backup/03IncludedDatabases.png
-[BackUpNow]: ./media/web-sites-backup/04BackUpNow.png
-[BackupProgress]: ./media/web-sites-backup/05BackupProgress.png
-[SetAutomatedBackupOn]: ./media/web-sites-backup/06SetAutomatedBackupOn.png
-[Frequency]: ./media/web-sites-backup/07Frequency.png
-[StartDate]: ./media/web-sites-backup/08StartDate.png
-[StartTime]: ./media/web-sites-backup/09StartTime.png
-[SaveIcon]: ./media/web-sites-backup/10SaveIcon.png
-[ImagesFolder]: ./media/web-sites-backup/11Images.png
-[LogsFolder]: ./media/web-sites-backup/12Logs.png
-[GhostUpgradeWarning]: ./media/web-sites-backup/13GhostUpgradeWarning.png
+<properties 
+	pageTitle="Back up a web app in Azure App Service" 
+	description="Learn how to create backups of your web apps in Azure App Service." 
+	services="app-service" 
+	documentationCenter="" 
+	authors="cephalin" 
+	manager="wpickett" 
+	editor="jimbe"/>
+
+<tags 
+	ms.service="app-service" 
+	ms.workload="na" 
+	ms.tgt_pltfrm="na" 
+	ms.devlang="na" 
+	ms.topic="article" 
+	ms.date="09/16/2015" 
+	ms.author="cephalin"/>
+
+# Back up a web app in Azure App Service
+
+
+The Backup and Restore feature in [Azure App Service Web Apps](http://go.microsoft.com/fwlink/?LinkId=529714) lets you easily create web app backups manually or automatically. You can restore your web app to a previous state, or create a new web app based on one of your original app's backups. 
+
+For information on restoring an Azure web app from backup, see [Restore a web app](web-sites-restore.md).
+
+[AZURE.INCLUDE [app-service-web-to-api-and-mobile](../../includes/app-service-web-to-api-and-mobile.md)] 
+
+<a name="whatsbackedup"></a>
+## What gets backed up 
+Web Apps can back up the following information:
+
+* Web app configuration
+* Web app file content
+* Any SQL Server or MySQL databases connected to your app (you can choose which ones to include in the backup)
+
+This information is backed up to the Azure storage account and container that you specify. 
+
+> [AZURE.NOTE] Each backup is a complete offline copy of your app, not an incremental update.
+
+<a name="requirements"></a>
+## Requirements and restrictions
+
+* The Backup and Restore feature requires the site to be in Standard mode. For more information about scaling your web app to use Standard mode, see [Scale a web app in Azure App Service](web-sites-scale.md). Note that Premium mode allows a greater number of daily backups to be performed over the Standard mode.
+
+* The Backup and Restore feature requires an Azure storage account and container that must belong to the same subscription as the web app that you are going to back up. If you do not yet have a storage account, you can create one by clicking the **Storage Account** in the **Backups** blade of the [Azure preview portal](http://portal.azure.com), and then choosing the **Storage Account** and the **Container** from the **Destination** blade. For more information on Azure storage accounts, see the [links](#moreaboutstorage) at the end of this article.
+
+* The Backup and Restore feature supports up to 10GB of website and database content. An error will be indicated in the Operation Logs if the backup feature cannot proceed because the payload exceeds this limit. 
+
+<a name="manualbackup"></a>
+## Create a manual backup
+
+1. In the Azure portal, choose your web app from the Web Apps blade. This will display the details of your web app in a new blade.
+2. Select **Settings** option. The **Settings** blade will be displayed allowing you to modify your web app.
+	
+	![Backups page][ChooseBackupsPage]
+
+3. Choose the **Backups** option in the **Settings** blade. The **Backups** blade will be displayed.
+	
+4. From the **Backups** blade, choose your backup destination by selecting a **Storage Account** and **Container**. The storage account must belong to the same subscription as the web app that you are going to back up.
+	
+	![Choose storage account][ChooseStorageAccount]
+	
+5. In the **Included databases** option in the **Backups** blade, select the databases that are connected to your web app (SQL Server or MySQL) that you want to back up. 
+
+	> [AZURE.NOTE] 	For a database to appear in this list, its connection string must exist in the **Connection strings** section of the **Web app settings** blade in the portal.
+	
+6. In the **Backups** blade, select the **Backup destination**. You must choose an existing storage account and container.
+7. In the command bar, click **Backup Now**.
+	
+	![BackUpNow button][BackUpNow]
+	
+	You will see a progress message during the backup process.
+	
+
+You can make a manual backup at any time.  
+
+<a name="automatedbackups"></a>
+## Configure automated backups
+
+1. On the **Backups** blade, set **Scheduled Backup** to ON.
+	
+	![Enable automated backups][SetAutomatedBackupOn]
+	
+2. Select the storage account to which you want to back up your web app. The storage account must belong to the same subscription as the web app that you are going to back up.
+	
+	![Choose storage account][ChooseStorageAccount]
+	
+3. In the **Frequency** box, specify how often you want automated backups to be made. 
+	The number of days must be between 1 and 90, inclusive (from once a day to once every 90 days).
+	
+4. Use the **Begin** option to specify a date and time when you want the automated backups to begin. 
+	
+	> [AZURE.NOTE] Azure stores backup times in UTC format, but displays them in accordance with the system time on the computer that you are using to display the portal.
+	
+5. In the **Included Databases** section, select the databases that are connected to your web app (SQL Server or MySQL) that you want to back up. For a database to appear in the list, its connection string must exist in the **Connection strings** section of the **Web app settings** blade in the portal.
+	
+	> [AZURE.NOTE] If you choose to include one or more databases in the backup and have specified a Frequency of less than 7 days, you will be warned that frequent backups can increase your database costs.
+	
+6. Additionally, set the **Retention (Days)** value to the number of days you wish to retain the backup.
+7. In the command bar, click the **Save** button to save your configuration changes (or choose **Discard** if you decide not to save them).
+	
+	![Save button][SaveIcon]
+
+<a name="notes"></a>
+## Notes
+
+* Make sure that you set up the connection strings for each of your databases properly on the **Web app settings** blade within **Settings** of the web app so that the Backup and Restore feature can include your databases.
+* Although you can back up more than one web app to the same storage account, for ease of maintenance, consider creating a separate storage account for each web app.
+
+>[AZURE.NOTE] If you want to get started with Azure App Service before signing up for an Azure account, go to [Try App Service](http://go.microsoft.com/fwlink/?LinkId=523751), where you can immediately create a short-lived starter web app in App Service. No credit cards required; no commitments.
+
+<a name="partialbackups"></a>
+## Backup just part of your web app
+
+Sometimes you don't want to backup everything on your web app. Here are a few examples:
+
+-	You [set up weekly backups](web-sites-backup.md#configure-automated-backups) of your web app that contains static content that never changes, such as old blog posts or images.
+-	Your web app has over 10GB of content (that's the max amount you can backup at a time).
+-	You don't want to back up the log files.
+
+Partial backups will let you choose exactly which files you want to back up.
+
+### Exclude files from your backup
+
+To exclude files and folders from your backups, create a `_backup.filter` file in the wwwroot folder of your web app and specify the list of files and folders you want to exclude in there. An easy way to access this is through the [Kudu Console](https://github.com/projectkudu/kudu/wiki/Kudu-console). 
+
+Suppose you have a web app that contains log files and static images from past years that are never going to change. You already have a full backup of the web app that includes the old images. Now you want to backup the web app every day, but you don't want to pay for storing log files or the static image files that never change.
+
+![Logs Folder][LogsFolder]
+![Images Folder][ImagesFolder]
+	
+The below steps show how you would exclude these files from the backup.
+
+1. Go to `http://{yourapp}.scm.azurewebsites.net/DebugConsole` and identify the folders that you want to exclude from your backups. In this example, you would want to exclude the following files and folders shown in that UI:
+
+		D:\home\site\wwwroot\Logs
+		D:\home\LogFiles
+		D:\home\site\wwwroot\Images\2013
+		D:\home\site\wwwroot\Images\2014
+		D:\home\site\wwwroot\Images\brand.png
+
+	[AZURE.NOTE] The last line illustrates that you can exclude individuals files as well as folders.
+
+2. Create a file called `_backup.filter` and put the list above in the file, but remove `D:\home`. List one directory or file per line. So the content of the file should be:
+
+    \site\wwwroot\Logs
+    \LogFiles
+    \site\wwwroot\Images\2013
+    \site\wwwroot\Images\2014
+    \site\wwwroot\Images\brand.png
+
+3. Upload this file to the `D:\home\site\wwwroot\` directory of your site using [ftp](web-sites-deploy.md#ftp) or any other method. If you wish, you can create the file directly in `http://{yourapp}.scm.azurewebsites.net/DebugConsole` and insert the content there.
+
+4. Run backups the same way you would normally do it, [manually](#create-a-manual-backup) or [automatically](#configure-automated-backups).
+
+Now, any files and folders that are specified in `_backup.filter` will be excluded from the backup. In this example, the log files and the 2013 and 2014 image files will no longer be backed up, as well as brand.png.
+
+>[AZURE.NOTE] You restore partial backups of your site the same way you would [restore a regular backup](web-sites-restore.md). The restore process will do the right thing.
+>
+>When a full backup is restored, all content on the site is replaced with whatever is in the backup. If a file is on the site but not in the backup it gets deleted. But when a partial backup is restored, any content that is located in one of the blacklisted directories, or any blacklisted file, is left as is.
+
+<a name="aboutbackups"></a>
+
+## How backups are stored
+
+After you have made one or more backups for your web app, the backups will be visible on the **Containers** blade of your storage account, as well as your web app. In the storage account, each backup consists of a .zip file that contains the backup data and an .xml file that contains a manifest of the .zip file contents. You can unzip and browse these files if you want to access your backups without actually performing a web app restore.
+
+The database backup for the web app is stored in the root of the .zip file. For a SQL database, this is a BACPAC file (no file extension) and can be imported. To create a new SQL database based on the BACPAC export, see [Import a BACPAC File to Create a New User Database](http://technet.microsoft.com/library/hh710052.aspx).
+
+> [AZURE.WARNING] Altering any of the files in your **websitebackups** container can cause the backup to become invalid and therefore non-restorable.
+
+<a name="bestpractices"></a>
+##Best Practices
+
+In the event of a failure or natural disaster, you want to make sure sure you're prepared beforehand by having an existing backup and restore strategy.
+
+Your backup strategy should be similar to the following:
+
+-	Take at least one full backup of your web app.
+-	Take partial backups of your web app after you have a full backup.
+
+Your restore strategy should be similar to the following:
+ 
+-	Create a [staging slot](web-sites-staged-publishing.md) for your web app.
+-	Restore the full backup of the web app on the staging slot.
+-	Restore the latest partial backup on top of the full backup restore, also on the staging slot.
+-	Test the restore to see that the staging app works properly.
+-	[Swap](web-sites-staged-publishing.md#Swap) the staged web app into the production slot.
+
+>[AZURE.NOTE] Always test your restore process. For more information, see [Very Good Thing](http://axcient.com/blog/one-thing-can-derail-disaster-recovery-plan/). For example, certain blogging platforms, such as [Ghost](https://ghost.org/), have explicit caveats on how they behave during a backup. By testing your restore process, you can catch these caveats when you're not yet struck by a failure or disaster.
+
+<a name="nextsteps"></a>
+## Next Steps
+For information on restoring web app from backup, see [Restore a web app in Azure App Service](web-sites-restore.md).
+
+To get started with Azure, see [Microsoft Azure Free Trial](/pricing/free-trial/).
+
+
+<a name="moreaboutstorage"></a>
+### More about storage accounts
+
+[What is a Storage Account?](../storage-whatis-account.md)
+
+[How to: Create a storage account](../storage-create-storage-account/)
+
+[How To Monitor a Storage Account](../storage-monitor-storage-account.md)
+
+[Understanding Azure Storage Billing](http://blogs.msdn.com/b/windowsazurestorage/archive/2010/07/09/understanding-windows-azure-storage-billing-bandwidth-transactions-and-capacity.aspx)
+
+## What's changed
+* For a guide to the change from Websites to App Service see: [Azure App Service and Its Impact on Existing Azure Services](http://go.microsoft.com/fwlink/?LinkId=529714)
+* For a guide to the change of the old portal to the new portal see: [Reference for navigating the preview portal](http://go.microsoft.com/fwlink/?LinkId=529715)
+
+<!-- IMAGES -->
+[ChooseBackupsPage]: ./media/web-sites-backup/01ChooseBackupsPage.png
+[ChooseStorageAccount]: ./media/web-sites-backup/02ChooseStorageAccount.png
+[IncludedDatabases]: ./media/web-sites-backup/03IncludedDatabases.png
+[BackUpNow]: ./media/web-sites-backup/04BackUpNow.png
+[BackupProgress]: ./media/web-sites-backup/05BackupProgress.png
+[SetAutomatedBackupOn]: ./media/web-sites-backup/06SetAutomatedBackupOn.png
+[Frequency]: ./media/web-sites-backup/07Frequency.png
+[StartDate]: ./media/web-sites-backup/08StartDate.png
+[StartTime]: ./media/web-sites-backup/09StartTime.png
+[SaveIcon]: ./media/web-sites-backup/10SaveIcon.png
+[ImagesFolder]: ./media/web-sites-backup/11Images.png
+[LogsFolder]: ./media/web-sites-backup/12Logs.png
+[GhostUpgradeWarning]: ./media/web-sites-backup/13GhostUpgradeWarning.png
  