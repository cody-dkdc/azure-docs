--- conflicted
+++ resolved
@@ -32,11 +32,7 @@
 > * Automate SSL certificate binding with scripts
 
 > [!NOTE]
-<<<<<<< HEAD
-> If you need to get a custom SSL certificate, you can get one in the Azure portal directly and bind it to your web app. Follow the [App Service Certificates tutorial](web-sites-purchase-ssl-web-site.md). 
-=======
 > If you need to get a custom SSL certificate, you can get one in the Azure portal directly and bind it to your web app. Follow the [App Service Certificates tutorial](web-sites-purchase-ssl-web-site.md).
->>>>>>> d2ac4314
 
 ## Prerequisites
 
@@ -177,21 +173,13 @@
 > [!NOTE]
 > If your web app gives you certificate validation errors, you're probably using a self-signed certificate.
 >
-<<<<<<< HEAD
-> If that's not the case, you may have left out intermediate certificates when you export your certificate to the PFX file. 
-=======
 > If that's not the case, you may have left out intermediate certificates when you export your certificate to the PFX file.
->>>>>>> d2ac4314
 
 <a name="bkmk_enforce"></a>
 
 ## Enforce HTTPS
 
-<<<<<<< HEAD
-If you want to allow HTTP access to your web app, skip this step. 
-=======
 If you want to allow HTTP access to your web app, skip this step.
->>>>>>> d2ac4314
 
 App Service does *not* enforce HTTPS, so anyone can still access your web app using HTTP. To enforce HTTPS for your web app, you can define a rewrite rule in the _web.config_ file for your web app. App Service uses this file, regardless of the language framework of your web app.
 
