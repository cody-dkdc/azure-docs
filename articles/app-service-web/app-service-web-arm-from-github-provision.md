--- conflicted
+++ resolved
@@ -9,19 +9,11 @@
 
 <tags 
 	ms.service="app-service" 
-<<<<<<< HEAD
-	ms.workload="web" 
-	ms.tgt_pltfrm="na" 
-	ms.devlang="na" 
-	ms.topic="article" 
-	ms.date="09/15/2015" 
-=======
 	ms.workload="na" 
 	ms.tgt_pltfrm="na" 
 	ms.devlang="na" 
 	ms.topic="article" 
 	ms.date="12/16/2015" 
->>>>>>> 08be3281
 	ms.author="tomfitz"/>
 
 # Deploy a web app linked to a GitHub repository
