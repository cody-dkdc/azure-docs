--- conflicted
+++ resolved
@@ -1,252 +1,177 @@
-<properties
-	pageTitle="Create a Java web app in Azure App Service | Microsoft Azure"
-	description="This tutorial shows you how to deploy a Java web app to Azure App Service."
-	services="app-service\web"
-	documentationCenter="java"
-	authors="rmcmurray"
-	manager="wpickett"
-	editor="jimbe"/>
-<tags
-	ms.service="app-service-web"
-	ms.workload="web"
-	ms.tgt_pltfrm="na"
-	ms.devlang="Java"
-	ms.topic="hero-article"
-	ms.date="10/20/2015"
-	ms.author="robmcm"/>
-
-# Create a Java web app in Azure App Service
-
-> [AZURE.SELECTOR]
-- [.Net](web-sites-dotnet-get-started.md)
-- [Node.js](web-sites-nodejs-develop-deploy-mac.md)
-- [Java](web-sites-java-get-started.md)
-- [PHP - Git](web-sites-php-mysql-deploy-use-git.md)
-- [PHP - FTP](web-sites-php-mysql-deploy-use-ftp.md)
-- [Python](web-sites-python-ptvs-django-mysql.md)
-
-<<<<<<< HEAD
-This tutorial shows how to create a Java [web app in Azure App Service](http://go.microsoft.com/fwlink/?LinkId=529714) by using the Azure preview portal. You can choose a web app template from the Azure Marketplace or create a generic web app and configure it manually for Java.
-
-If you don't want to use either of those techniques—for example, if you want to customize your application container—see [Upload a custom Java web app to Azure](web-sites-java-custom-upload.md).
-
-> [AZURE.NOTE] To complete this tutorial, you need a Microsoft Azure account. If you don't have an account, you can [activate your MSDN subscriber benefits][] or [sign up for a free trial][].
->
-> If you want to get started with Azure App Service before you sign up for an Azure account, go to [Try App Service][]. There, you can immediately create a short-lived starter web app in App Service—no credit card required, and no commitments.
-
-## Choose a web app template from the Azure Marketplace
-
-This section shows how to use the Azure Marketplace to create a Java web app.
-
-1. Sign in to the [Azure preview portal](https://portal.azure.com/).
-
-2. Click **New > Marketplace**.
-
-	![](./media/web-sites-java-get-started/newmarketplace.png)
-
-3. Click **Web + Mobile**.
-
-	You might have to scroll left to see the **Marketplace** blade where you can select **Web + Mobile**.
-
-4. In the search text box, enter the name of a Java application server, such as **Apache Tomcat** or **Jetty**, and then press Enter.
-
-5. In the search results, click the Java application server.
-
-	![](./media/web-sites-java-get-started/webmobilejetty.png)
-
-=======
-This tutorial shows how to create a Java [web app in Azure App Service](http://go.microsoft.com/fwlink/?LinkId=529714) by using the [Azure preview portal](https://portal.azure.com/). The Azure preview portal is a web interface that you can use to manage Azure resources.
-
-> [AZURE.NOTE] To complete this tutorial, you need a Microsoft Azure account. If you don't have an account, you can [activate your MSDN subscriber benefits][] or [sign up for a free trial][].
->
-> If you want to get started with Azure App Service before you sign up for an Azure account, go to [Try App Service][]. There, you can immediately create a short-lived starter web app in App Service—no credit card required, and no commitments.
-
-## Java application options
-
-There are several ways you can set up a Java application in an App Service web app. 
-
-1. Use a template from the Azure Marketplace.
-
-	The Azure Marketplace includes templates that automatically create and configure Java web apps with Tomcat or Jetty web containers. The web containers that the templates set up are configurable. For more information, see the [Use a Java template from the Azure Marketplace](#marketplace) section of this tutorial.
- 
-1. Create an app and then configure **Application settings**.
-
-	App Service provides several Tomcat and Jetty versions, with default configuration. If the application that you will be hosting will work with one of the built-in versions, this method of setting up a web container is the easiest but it lacks the configuration capabilities in other methods. For this method, you create an app in the portal, and then go to the app's **Application settings** blade to choose your version of Java along with the desired Java web container. When you use this method the app runs from the local hard drive that is used by the worker to host the app, which does not take disk space away from the tenant. When you use this model, you don't have access to edit files in this part of the file system, which means you can't do things like configure the *server.xml* file or place library files in the */lib* folder.  For more information, see the [Create and configure a Java web app](#appsettings) section later in this tutorial.  
-  
-3. Create an app and then manually copy and edit configuration files 
-
-	You might want to host a custom Java application that does not deploy in any of the web containers provided by App Service.  For example, here are some reasons for doing this:
-	
-	* Your Java application requires a version of Tomcat or Jetty that isn't directly supported by App Service or provided in the gallery.
-	* Your Java application takes HTTP requests and does not deploy as a WAR into a pre-existing web container.
-	* You want to configure the web container from scratch yourself. 
-	* You want to use a version of Java that isn’t supported in App Service and want to upload it yourself.
-
-	For cases like these, you can create an app using the portal, and then provide the appropriate runtime files manually. In this case the files will be counted against your storage space quotas for your App Service plan. For more information, see [Upload a custom Java web app to Azure](https://acom-sandbox.azurewebsites.net/en-us/documentation/articles/web-sites-java-custom-upload/).
-
-## <a name="marketplace"></a> Use a Java template from the Azure Marketplace
-
-This section shows how to use the Azure Marketplace to create a Java web app.  The same general flow can also be used to create a Java-based mobile or API app.  
-
-1. Sign in to the [Azure preview portal](https://portal.azure.com/).
-
-2. Click **New > Marketplace**.
-
-	![](./media/web-sites-java-get-started/newmarketplace.png)
-
-3. Click **Web + Mobile**.
-
-	You might have to scroll left to see the **Marketplace** blade where you can select **Web + Mobile**.
-
-4. In the search text box, enter the name of a Java application server, such as **Apache Tomcat** or **Jetty**, and then press Enter.
-
-5. In the search results, click the Java application server.
-
-	![](./media/web-sites-java-get-started/webmobilejetty.png)
-
->>>>>>> e21c384c
-6. In the first **Apache Tomcat** or **Jetty** blade, click **Create**.
-
-	![](./media/web-sites-java-get-started/jettyblade.png)
-
-7. In the next **Apache Tomcat** or **Jetty** blade, enter a name for the web app in the **Web app** box.
-
-	This name must be unique in the azurewebsites.net domain because the URL of the web app will be {name}.azurewebsites.net. If the name you enter isn't unique, a red exclamation mark appears in the text box.
-
-8. Select a **Resource Group** or create a new one.
-
-	For more information about resource groups, see [Using the Azure Preview Portal to manage your Azure resources](../resource-group-portal.md).
-
-9. Select an **App Service plan/Location** or create a new one.
-
-	For more information about App Service plans, see [Azure App Service plans overview](../azure-web-sites-web-hosting-plans-in-depth-overview.md)
-
-10. Click **Create**.
-
-	![](./media/web-sites-java-get-started/jettyportalcreate2.png)
-
-	In a short time, typically less than a minute, Azure finishes creating the new web app.
-
-11. Click **Web apps > {your new web app}**.
-<<<<<<< HEAD
-
-12. Click the **URL** to browse to the new site.
-
-	![](./media/web-sites-java-get-started/jettyurl.png)
-
-	If you chose Tomcat, you see a page similar to the following example.
-
-	![Web app using Apache Tomcat](./media/web-sites-java-get-started/tomcat.png)
-
-	If you chose Jetty, you see a page similar to the following example.
-
-	![Web app using Jetty](./media/web-sites-java-get-started/jetty.png)
-
-Now that you've created the web app with an app container, see the [Next steps](#next-steps) section for information about how to  upload your application to the web app.
-
-## Create a web app and configure it manually for Java
-
-This section shows how to create a web app and configure it manually for Java.
-
-1. Sign in to the [Azure preview portal](https://portal.azure.com/).
-
-2. Click **New > Web + Mobile**.
-
-
-3. Click **Web App**.
-=======
-
-12. Click the **URL** to browse to the new site.
-
-	![](./media/web-sites-java-get-started/jettyurl.png)
-
-	Tomcat ships with a default set of pages so if you chose Tomcat, you see a page similar to the following example.
-
-	![Web app using Apache Tomcat](./media/web-sites-java-get-started/tomcat.png)
-
-	If you chose Jetty, you see a page similar to the following example. Jetty doesn’t have a default page set, so the same JSP that is used for an empty Java site is reused here.
-
-	![Web app using Jetty](./media/web-sites-java-get-started/jetty.png)
-
-Now that you've created the web app with an app container, see the [Next steps](#next-steps) section for information about how to  upload your application to the web app.
-
-## <a name="portal"></a> Create and configure a Java web app
-
-This section shows how to create a web app and configure it for Java using the **Application settings** blade of the portal.
-
-1. Sign in to the [Azure preview portal](https://portal.azure.com/).
-
-2. Click **New > Web + Mobile > Web App**.
-
-	![](./media/web-sites-java-get-started/newwebapp.png)
->>>>>>> e21c384c
-
-4. Enter a name for the web app in the **Web app** box.
-
-	This name must be unique in the azurewebsites.net domain because the URL of the web app will be {name}.azurewebsites.net. If the name you enter isn't unique, a red exclamation mark appears in the text box.
-
-5. Select a **Resource Group** or create a new one.
-
-	For more information about resource groups, see [Using the Azure Preview Portal to manage your Azure resources](../resource-group-portal.md).
-
-6. Select an **App Service plan/Location** or create a new one.
-
-	For more information about App Service plans, see [Azure App Service plans overview](../azure-web-sites-web-hosting-plans-in-depth-overview.md)
-
-7. Click **Create**.
-<<<<<<< HEAD
- 
-8. When the web app has been created, click **Web Apps > {your web app}**.
- 
-=======
-
-	![](./media/web-sites-java-get-started/newwebapp2.png)
- 
-8. When the web app has been created, click **Web Apps > {your web app}**.
- 
-	![](./media/web-sites-java-get-started/selectwebapp.png)
-
->>>>>>> e21c384c
-9. In the **Web app** blade, click **Settings**.
-
-10. Click **Application settings**.
-
-<<<<<<< HEAD
-11. Choose the desired **Java version**.
-
-12. Choose the desired **Web container**.
-
-13. Click **Save**.
-
-	Within a few moments, your web app will become Java-based.
-=======
-11. Choose the desired **Java version**. 
-
-12. Choose the desired **Java minor version**.  If you select **Newest**, your app will use the newest minor version that is available in App Service for that Java major version.
-
-12. Choose the desired **Web container**. If you select a container name that starts with **Newest**, your app will be kept at the latest version of that web container major version that is available in App Service. 
-
-	![](./media/web-sites-java-get-started/versions.png)
-
-13. Click **Save**.
-
-	Within a few moments, your web app will become Java-based and configured to use the web container you selected.
->>>>>>> e21c384c
-
-14. Click **Web apps > {your new web app}**.
-
-15. Click the **URL** to browse to the new site.
-
-	The web page confirms that you have created a Java-based web app.
-
-## Next steps
-
-At this point, you have a Java application server running in your web app in Azure App Service. To deploy your own code to the web app, see [Add an application or webpage to your Java web app](web-sites-java-add-app.md).
-
-For more information about developing Java applications in Azure, see the [Java Developer Center](/develop/java/).
-
-<!-- External Links -->
-[activate your MSDN subscriber benefits]: http://go.microsoft.com/fwlink/?LinkId=623901
-[sign up for a free trial]: http://go.microsoft.com/fwlink/?LinkId=623901
-
-[Try App Service]: http://go.microsoft.com/fwlink/?LinkId=523751
+<properties
+	pageTitle="Create a Java web app in Azure App Service | Microsoft Azure"
+	description="This tutorial shows you how to deploy a Java web app to Azure App Service."
+	services="app-service\web"
+	documentationCenter="java"
+	authors="rmcmurray"
+	manager="wpickett"
+	editor="jimbe"/>
+<tags
+	ms.service="app-service-web"
+	ms.workload="web"
+	ms.tgt_pltfrm="na"
+	ms.devlang="Java"
+	ms.topic="hero-article"
+	ms.date="10/20/2015"
+	ms.author="robmcm"/>
+
+# Create a Java web app in Azure App Service
+
+> [AZURE.SELECTOR]
+- [.Net](web-sites-dotnet-get-started.md)
+- [Node.js](web-sites-nodejs-develop-deploy-mac.md)
+- [Java](web-sites-java-get-started.md)
+- [PHP - Git](web-sites-php-mysql-deploy-use-git.md)
+- [PHP - FTP](web-sites-php-mysql-deploy-use-ftp.md)
+- [Python](web-sites-python-ptvs-django-mysql.md)
+
+This tutorial shows how to create a Java [web app in Azure App Service](http://go.microsoft.com/fwlink/?LinkId=529714) by using the [Azure preview portal](https://portal.azure.com/). The Azure preview portal is a web interface that you can use to manage Azure resources.
+
+> [AZURE.NOTE] To complete this tutorial, you need a Microsoft Azure account. If you don't have an account, you can [activate your MSDN subscriber benefits][] or [sign up for a free trial][].
+>
+> If you want to get started with Azure App Service before you sign up for an Azure account, go to [Try App Service][]. There, you can immediately create a short-lived starter web app in App Service—no credit card required, and no commitments.
+
+## Java application options
+
+There are several ways you can set up a Java application in an App Service web app. 
+
+1. Use a template from the Azure Marketplace.
+
+	The Azure Marketplace includes templates that automatically create and configure Java web apps with Tomcat or Jetty web containers. The web containers that the templates set up are configurable. For more information, see the [Use a Java template from the Azure Marketplace](#marketplace) section of this tutorial.
+ 
+1. Create an app and then configure **Application settings**.
+
+	App Service provides several Tomcat and Jetty versions, with default configuration. If the application that you will be hosting will work with one of the built-in versions, this method of setting up a web container is the easiest but it lacks the configuration capabilities in other methods. For this method, you create an app in the portal, and then go to the app's **Application settings** blade to choose your version of Java along with the desired Java web container. When you use this method the app runs from the local hard drive that is used by the worker to host the app, which does not take disk space away from the tenant. When you use this model, you don't have access to edit files in this part of the file system, which means you can't do things like configure the *server.xml* file or place library files in the */lib* folder.  For more information, see the [Create and configure a Java web app](#appsettings) section later in this tutorial.  
+  
+3. Create an app and then manually copy and edit configuration files 
+
+	You might want to host a custom Java application that does not deploy in any of the web containers provided by App Service.  For example, here are some reasons for doing this:
+	
+	* Your Java application requires a version of Tomcat or Jetty that isn't directly supported by App Service or provided in the gallery.
+	* Your Java application takes HTTP requests and does not deploy as a WAR into a pre-existing web container.
+	* You want to configure the web container from scratch yourself. 
+	* You want to use a version of Java that isn’t supported in App Service and want to upload it yourself.
+
+	For cases like these, you can create an app using the portal, and then provide the appropriate runtime files manually. In this case the files will be counted against your storage space quotas for your App Service plan. For more information, see [Upload a custom Java web app to Azure](https://acom-sandbox.azurewebsites.net/en-us/documentation/articles/web-sites-java-custom-upload/).
+
+## <a name="marketplace"></a> Use a Java template from the Azure Marketplace
+
+This section shows how to use the Azure Marketplace to create a Java web app.  The same general flow can also be used to create a Java-based mobile or API app.  
+
+1. Sign in to the [Azure preview portal](https://portal.azure.com/).
+
+2. Click **New > Marketplace**.
+
+	![](./media/web-sites-java-get-started/newmarketplace.png)
+
+3. Click **Web + Mobile**.
+
+	You might have to scroll left to see the **Marketplace** blade where you can select **Web + Mobile**.
+
+4. In the search text box, enter the name of a Java application server, such as **Apache Tomcat** or **Jetty**, and then press Enter.
+
+5. In the search results, click the Java application server.
+
+	![](./media/web-sites-java-get-started/webmobilejetty.png)
+
+6. In the first **Apache Tomcat** or **Jetty** blade, click **Create**.
+
+	![](./media/web-sites-java-get-started/jettyblade.png)
+
+7. In the next **Apache Tomcat** or **Jetty** blade, enter a name for the web app in the **Web app** box.
+
+	This name must be unique in the azurewebsites.net domain because the URL of the web app will be {name}.azurewebsites.net. If the name you enter isn't unique, a red exclamation mark appears in the text box.
+
+8. Select a **Resource Group** or create a new one.
+
+	For more information about resource groups, see [Using the Azure Preview Portal to manage your Azure resources](../resource-group-portal.md).
+
+9. Select an **App Service plan/Location** or create a new one.
+
+	For more information about App Service plans, see [Azure App Service plans overview](../azure-web-sites-web-hosting-plans-in-depth-overview.md)
+
+10. Click **Create**.
+
+	![](./media/web-sites-java-get-started/jettyportalcreate2.png)
+
+	In a short time, typically less than a minute, Azure finishes creating the new web app.
+
+11. Click **Web apps > {your new web app}**.
+
+12. Click the **URL** to browse to the new site.
+
+	![](./media/web-sites-java-get-started/jettyurl.png)
+
+	Tomcat ships with a default set of pages so if you chose Tomcat, you see a page similar to the following example.
+
+	![Web app using Apache Tomcat](./media/web-sites-java-get-started/tomcat.png)
+
+	If you chose Jetty, you see a page similar to the following example. Jetty doesn’t have a default page set, so the same JSP that is used for an empty Java site is reused here.
+
+	![Web app using Jetty](./media/web-sites-java-get-started/jetty.png)
+
+Now that you've created the web app with an app container, see the [Next steps](#next-steps) section for information about how to  upload your application to the web app.
+
+## <a name="portal"></a> Create and configure a Java web app
+
+This section shows how to create a web app and configure it for Java using the **Application settings** blade of the portal.
+
+1. Sign in to the [Azure preview portal](https://portal.azure.com/).
+
+2. Click **New > Web + Mobile > Web App**.
+
+	![](./media/web-sites-java-get-started/newwebapp.png)
+
+4. Enter a name for the web app in the **Web app** box.
+
+	This name must be unique in the azurewebsites.net domain because the URL of the web app will be {name}.azurewebsites.net. If the name you enter isn't unique, a red exclamation mark appears in the text box.
+
+5. Select a **Resource Group** or create a new one.
+
+	For more information about resource groups, see [Using the Azure Preview Portal to manage your Azure resources](../resource-group-portal.md).
+
+6. Select an **App Service plan/Location** or create a new one.
+
+	For more information about App Service plans, see [Azure App Service plans overview](../azure-web-sites-web-hosting-plans-in-depth-overview.md)
+
+7. Click **Create**.
+
+	![](./media/web-sites-java-get-started/newwebapp2.png)
+ 
+8. When the web app has been created, click **Web Apps > {your web app}**.
+ 
+	![](./media/web-sites-java-get-started/selectwebapp.png)
+
+9. In the **Web app** blade, click **Settings**.
+
+10. Click **Application settings**.
+
+11. Choose the desired **Java version**. 
+
+12. Choose the desired **Java minor version**.  If you select **Newest**, your app will use the newest minor version that is available in App Service for that Java major version.
+
+12. Choose the desired **Web container**. If you select a container name that starts with **Newest**, your app will be kept at the latest version of that web container major version that is available in App Service. 
+
+	![](./media/web-sites-java-get-started/versions.png)
+
+13. Click **Save**.
+
+	Within a few moments, your web app will become Java-based and configured to use the web container you selected.
+
+14. Click **Web apps > {your new web app}**.
+
+15. Click the **URL** to browse to the new site.
+
+	The web page confirms that you have created a Java-based web app.
+
+## Next steps
+
+At this point, you have a Java application server running in your web app in Azure App Service. To deploy your own code to the web app, see [Add an application or webpage to your Java web app](web-sites-java-add-app.md).
+
+For more information about developing Java applications in Azure, see the [Java Developer Center](/develop/java/).
+
+<!-- External Links -->
+[activate your MSDN subscriber benefits]: http://go.microsoft.com/fwlink/?LinkId=623901
+[sign up for a free trial]: http://go.microsoft.com/fwlink/?LinkId=623901
+
+[Try App Service]: http://go.microsoft.com/fwlink/?LinkId=523751