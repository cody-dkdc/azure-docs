--- conflicted
+++ resolved
@@ -1,93 +1,89 @@
-<properties
-	pageTitle="Secure a web app in Azure App Service"
-	description="Learn how to secure an Azure web app."
-	services="app-service"
-	documentationCenter=""
-	authors="cephalin"
-	manager="wpickett"
-	editor=""/>
-
-<tags
-	ms.service="app-service"
-<<<<<<< HEAD
-	ms.workload="web"
-=======
-	ms.workload="na"
->>>>>>> a3835ed1
-	ms.tgt_pltfrm="na"
-	ms.devlang="multiple"
-	ms.topic="article"
-	ms.date="09/16/2015"
-	ms.author="cephalin"/>
-
-
-#Secure a web app in Azure App Service
-
-One of the challenges of developing a web app is how to provide a safe and secure service for your customers. In this article, you will learn about features of [Azure App Service](http://go.microsoft.com/fwlink/?LinkId=529714) that can secure your web app.
-
-> [AZURE.NOTE] A full discussion of security considerations for web-based applications is beyond the scope of this document. As a starting point for further guidance on securing web applications, see the [Open Web Application Security Project (OWASP)]( https://www.owasp.org/index.php/Main_Page), specifically the [top 10 project.](https://www.owasp.org/index.php/Category:OWASP_Top_Ten_Project), which lists the current top 10 critical web application security flaws, as determined by OWASP members.
-
-[AZURE.INCLUDE [app-service-web-to-api-and-mobile](../../includes/app-service-web-to-api-and-mobile.md)]
-
-##<a name="https"></a> Secure communications
-
-If you use the ***.azurewebsites.net** domain name created for your web app, you can immediately use HTTPS, as an SSL certificate is provided for all ***.azurewebsites.net** domain names. If your site uses a [custom domain name](web-sites-custom-domain-name.md), you can upload an SSL certificate to [enable HTTPS](web-sites-configure-ssl-certificate.md) for the custom domain.
-
-##<a name="develop"></a> Secure development
-
-### Publishing profiles and publish settings
-
-When developing applications, performing management tasks, or automating tasks using utilities such as **Visual Studio**, **Web Matrix**, **Azure PowerShell** or the **Azure Command-Line Interface (Azure CLI)**, you can use either a *publish settings* file or a *publishing profile*. Both authenticate you to Azure, and should be secured to prevent unauthorized access.
-
-* A **publish settings** file contains
-
-	* Your Azure subscription ID
-
-	* A management certificate that allows you to perform management tasks for your subscription *without having to provide an account name or password*.
-
-* A **publishing profile** file contains
-
-	* Information for publishing to your web app
-
-If you use a utility that uses publish settings or publish profile, import the file containing the publish settings or profile into the utility and then **delete** the file. If you must keep the file, to share with others working on the project for example, store it in a secure location such as an **encrypted** directory with restricted permissions.
-
-Additionally, you should make sure the imported credentials are secured. For example, **Azure PowerShell** and the **Azure Command-Line Interface (Azure CLI)** both store imported information in your **home directory** (*~* on Linux or OS X systems and */users/yourusername* on Windows systems.) For extra security, you may wish to **encrypt** these locations using encryption tools available for your operating system.
-
-### Configuration settings, and connection strings
-It's common practice to store connection strings, authentication credentials, and other sensitive information in configuration files. Unfortunately, these files may be exposed on your website, or checked into a public repository, exposing this information.
-
-Azure App Service allows you to store configuration information as part of the Web Apps runtime environment as **app settings** and **connection strings**. The values are exposed to your application at runtime through *environment variables* for most programming languages. For .NET applications, these values are injected into your .NET configuration at runtime.
-
-**App settings** and **connection strings** are configurable using the [Azure preview portal](http://portal.azure.com) or utilities such as PowerShell or the Azure CLI.
-
-For more information on app settings and connection strings, see [Configuring web apps](web-sites-configure.md).
-
-### FTPS
-
-Azure provides secure FTP access access to the file system for your web app through **FTPS**. This allows you to securely access the application code on the web app as well as diagnostics logs. The FTPS link for your web app can be found with the following steps:
-
-1. Open the [Azure preview portal](http://portal.azure.com).
-2. Select **Browse All**.
-3. From the **Browse** blade, select **Web Apps**.
-4. From the **Web Apps** blade, Select the desired web app.
-5. From the web app's blade, select **All settings**.
-6. From the **Settings** blade, select **Properties**.
-7. The FTP and FTPS links are provided on the **Settings** blade. 
-
-For more information on FTPS, see [File Transfer Protocol](http://en.wikipedia.org/wiki/File_Transfer_Protocol).
-
->[AZURE.NOTE] If you want to get started with Azure App Service before signing up for an Azure account, go to [Try App Service](http://go.microsoft.com/fwlink/?LinkId=523751), where you can immediately create a short-lived starter web app in App Service. No credit cards required; no commitments.
-
-## Next steps
-
-For more information on the security of the Azure platform, information on reporting a **security incident or abuse**, or to inform Microsoft that you will be performing **penetration testing** of your site, see the security section of the [Microsoft Azure Trust Center](http://azure.microsoft.com/support/trust-center/security/).
-
-For more information on **web.config** or **applicationhost.config** files in web apps, see [Configuration options unlocked in Azure App Service web apps](http://azure.microsoft.com/blog/2014/01/28/more-to-explore-configuration-options-unlocked-in-windows-azure-web-sites/).
-
-For information on logging information for web apps, which may be useful in detecting attacks, see [Enable diagnostic logging](web-sites-enable-diagnostic-log.md).
-
-## What's changed
-* For a guide to the change from Websites to App Service see: [Azure App Service and Its Impact on Existing Azure Services](http://go.microsoft.com/fwlink/?LinkId=529714)
-
-* For a guide to the change of the old portal to the new portal see: [Reference for navigating the preview portal](http://go.microsoft.com/fwlink/?LinkId=529715)
+<properties
+	pageTitle="Secure a web app in Azure App Service"
+	description="Learn how to secure an Azure web app."
+	services="app-service"
+	documentationCenter=""
+	authors="cephalin"
+	manager="wpickett"
+	editor=""/>
+
+<tags
+	ms.service="app-service"
+	ms.workload="na"
+	ms.tgt_pltfrm="na"
+	ms.devlang="multiple"
+	ms.topic="article"
+	ms.date="09/16/2015"
+	ms.author="cephalin"/>
+
+
+#Secure a web app in Azure App Service
+
+One of the challenges of developing a web app is how to provide a safe and secure service for your customers. In this article, you will learn about features of [Azure App Service](http://go.microsoft.com/fwlink/?LinkId=529714) that can secure your web app.
+
+> [AZURE.NOTE] A full discussion of security considerations for web-based applications is beyond the scope of this document. As a starting point for further guidance on securing web applications, see the [Open Web Application Security Project (OWASP)]( https://www.owasp.org/index.php/Main_Page), specifically the [top 10 project.](https://www.owasp.org/index.php/Category:OWASP_Top_Ten_Project), which lists the current top 10 critical web application security flaws, as determined by OWASP members.
+
+[AZURE.INCLUDE [app-service-web-to-api-and-mobile](../../includes/app-service-web-to-api-and-mobile.md)]
+
+##<a name="https"></a> Secure communications
+
+If you use the ***.azurewebsites.net** domain name created for your web app, you can immediately use HTTPS, as an SSL certificate is provided for all ***.azurewebsites.net** domain names. If your site uses a [custom domain name](web-sites-custom-domain-name.md), you can upload an SSL certificate to [enable HTTPS](web-sites-configure-ssl-certificate.md) for the custom domain.
+
+##<a name="develop"></a> Secure development
+
+### Publishing profiles and publish settings
+
+When developing applications, performing management tasks, or automating tasks using utilities such as **Visual Studio**, **Web Matrix**, **Azure PowerShell** or the **Azure Command-Line Interface (Azure CLI)**, you can use either a *publish settings* file or a *publishing profile*. Both authenticate you to Azure, and should be secured to prevent unauthorized access.
+
+* A **publish settings** file contains
+
+	* Your Azure subscription ID
+
+	* A management certificate that allows you to perform management tasks for your subscription *without having to provide an account name or password*.
+
+* A **publishing profile** file contains
+
+	* Information for publishing to your web app
+
+If you use a utility that uses publish settings or publish profile, import the file containing the publish settings or profile into the utility and then **delete** the file. If you must keep the file, to share with others working on the project for example, store it in a secure location such as an **encrypted** directory with restricted permissions.
+
+Additionally, you should make sure the imported credentials are secured. For example, **Azure PowerShell** and the **Azure Command-Line Interface (Azure CLI)** both store imported information in your **home directory** (*~* on Linux or OS X systems and */users/yourusername* on Windows systems.) For extra security, you may wish to **encrypt** these locations using encryption tools available for your operating system.
+
+### Configuration settings, and connection strings
+It's common practice to store connection strings, authentication credentials, and other sensitive information in configuration files. Unfortunately, these files may be exposed on your website, or checked into a public repository, exposing this information.
+
+Azure App Service allows you to store configuration information as part of the Web Apps runtime environment as **app settings** and **connection strings**. The values are exposed to your application at runtime through *environment variables* for most programming languages. For .NET applications, these values are injected into your .NET configuration at runtime.
+
+**App settings** and **connection strings** are configurable using the [Azure preview portal](http://portal.azure.com) or utilities such as PowerShell or the Azure CLI.
+
+For more information on app settings and connection strings, see [Configuring web apps](web-sites-configure.md).
+
+### FTPS
+
+Azure provides secure FTP access access to the file system for your web app through **FTPS**. This allows you to securely access the application code on the web app as well as diagnostics logs. The FTPS link for your web app can be found with the following steps:
+
+1. Open the [Azure preview portal](http://portal.azure.com).
+2. Select **Browse All**.
+3. From the **Browse** blade, select **Web Apps**.
+4. From the **Web Apps** blade, Select the desired web app.
+5. From the web app's blade, select **All settings**.
+6. From the **Settings** blade, select **Properties**.
+7. The FTP and FTPS links are provided on the **Settings** blade. 
+
+For more information on FTPS, see [File Transfer Protocol](http://en.wikipedia.org/wiki/File_Transfer_Protocol).
+
+>[AZURE.NOTE] If you want to get started with Azure App Service before signing up for an Azure account, go to [Try App Service](http://go.microsoft.com/fwlink/?LinkId=523751), where you can immediately create a short-lived starter web app in App Service. No credit cards required; no commitments.
+
+## Next steps
+
+For more information on the security of the Azure platform, information on reporting a **security incident or abuse**, or to inform Microsoft that you will be performing **penetration testing** of your site, see the security section of the [Microsoft Azure Trust Center](http://azure.microsoft.com/support/trust-center/security/).
+
+For more information on **web.config** or **applicationhost.config** files in web apps, see [Configuration options unlocked in Azure App Service web apps](http://azure.microsoft.com/blog/2014/01/28/more-to-explore-configuration-options-unlocked-in-windows-azure-web-sites/).
+
+For information on logging information for web apps, which may be useful in detecting attacks, see [Enable diagnostic logging](web-sites-enable-diagnostic-log.md).
+
+## What's changed
+* For a guide to the change from Websites to App Service see: [Azure App Service and Its Impact on Existing Azure Services](http://go.microsoft.com/fwlink/?LinkId=529714)
+
+* For a guide to the change of the old portal to the new portal see: [Reference for navigating the preview portal](http://go.microsoft.com/fwlink/?LinkId=529715)
  