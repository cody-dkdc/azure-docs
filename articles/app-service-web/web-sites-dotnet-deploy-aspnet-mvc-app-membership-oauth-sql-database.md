<properties 
	pageTitle="Create an ASP.NET MVC app with auth and SQL DB and deploy to Azure App Service" 
	description="Learn how to develop an ASP.NET MVC 5 app with a SQL Database back-end, add authentication and authorization, and deploy it to Azure." 
	services="app-service\web" 
	documentationCenter=".net" 
	authors="Rick-Anderson" 
	writer="Rick-Anderson" 
	manager="wpickett" 
	editor=""/>

<tags 
	ms.service="app-service-web" 
	ms.workload="web" 
	ms.tgt_pltfrm="na" 
	ms.devlang="dotnet" 
	ms.topic="article" 
<<<<<<< HEAD
	ms.date="12/07/2015" 
=======
	ms.date="03/10/2016" 
>>>>>>> c4ea2467
	ms.author="riande"/> 

# Create an ASP.NET MVC app with auth and SQL DB and deploy to Azure App Service

This tutorial shows how to build a secure ASP.NET MVC 5 web app that lets users log in with credentials from Facebook or Google. The app is a simple contact list that uses the ADO.NET Entity Framework for database access. You'll deploy the app to [Azure App Service](http://go.microsoft.com/fwlink/?LinkId=529714). 

On completing the tutorial, you'll have a secure data-driven web application up and running in the cloud and using a cloud database. The following illustration shows the login page for the completed application.

![login page][rxb]

You'll learn:

* How to create a secure ASP.NET MVC 5 web project in Visual Studio.
* How to authenticate and authorize users who log on with credentials from their Google or Facebook accounts (social provider authentication using [OAuth 2.0](http://oauth.net/2 "http://oauth.net/2")).
* How to authenticate and authorize users who register in a database managed by the application (local authentication using [ASP.NET Identity](http://asp.net/identity/)).
* How to use the ADO.NET Entity Framework 6 Code First to read and write data in a SQL database.
* How to use Entity Framework Code First Migrations to deploy a database.
* How to store relational data in the cloud by using Azure SQL Database.
* How to deploy a web project that uses a database to a [web app](http://go.microsoft.com/fwlink/?LinkId=529714) in Azure App Service.

>[AZURE.NOTE] This is a long tutorial. If you want a quick introduction to Azure App Service and Visual Studio web projects, see [Create an ASP.NET web app in Azure App Service](web-sites-dotnet-get-started.md). For troubleshooting info, see the [Troubleshooting](#troubleshooting) section.
>
>Or if you want to get started with Azure App Service before signing up for an Azure account, go to [Try App Service](http://go.microsoft.com/fwlink/?LinkId=523751), where you can immediately create a short-lived starter web app in App Service. No credit cards required; no commitments.

## Prerequisites

To complete this tutorial, you need a Microsoft Azure account. If you don't have an account, you can [activate your Visual Studio subscriber benefits](/pricing/member-offers/msdn-benefits-details/?WT.mc_id=A261C142F) or [sign up for a free trial](/pricing/free-trial/?WT.mc_id=A261C142F).

To set up your development environment, you must install [Visual Studio 2013 Update 5](http://go.microsoft.com/fwlink/?LinkId=390521) or higher, and the latest version of the [Azure SDK for .NET](http://go.microsoft.com/fwlink/?linkid=324322&clcid=0x409). This article was written for Visual Studio Update 4 and SDK 2.8.1. The same instructions work for Visual Studio 2015 with the latest [Azure SDK for .NET](http://go.microsoft.com/fwlink/?linkid=518003&clcid=0x409) installed, but some screens will look different from the illustrations.

## Create an ASP.NET MVC 5 application

### Create the project

1. From the **File** menu, click **New Project**.

	![New Project in File menu](./media/web-sites-dotnet-deploy-aspnet-mvc-app-membership-oauth-sql-database/gs13newproj.png)

1. In the **New Project** dialog box, expand **C#** and select **Web** under **Installed Templates**, and then select **ASP.NET Web Application**.

1. Name the application **ContactManager**, and then click **OK**.

	![New Project dialog box](./media/web-sites-dotnet-deploy-aspnet-mvc-app-membership-oauth-sql-database/GS13newprojdb.png)
 
	**Note:** Make sure you enter "ContactManager". Code blocks that you'll be copying later assume that the project name is ContactManager. 

1. In the **New ASP.NET Project** dialog box, select the **MVC** template. Verify **Authentication** is set to **Individual User Accounts**, **Host in the cloud** is checked, and **App Service** is selected.

	![New ASP.NET Project dialog box](./media/web-sites-dotnet-deploy-aspnet-mvc-app-membership-oauth-sql-database/newproject.png)

1. Click **OK**.

3. When the **Configure Microsoft Azure Web App Settings** dialog appears, make sure that you are signed in to Azure:  sign in if you have not already done so, or reenter your credentials if your login is expired.

	![Reenter credentials](./media/web-sites-dotnet-deploy-aspnet-mvc-app-membership-oauth-sql-database/reentercredentials.png)

2. If you want to specify a name for your web app, change the value in the **Web App name** box.

	The URL of the web app will be {name}.azurewebsites.net, so the name has to be unique in the azurewebsites.net domain. The configuration wizard suggests a unique name by appending a number to the project name "ContactManager", and that's fine for this tutorial.

5. In the **App Service plan** drop-down select **Create new App Service plan** and enter a name, such as "StandardWeb" as shown in the illustration.

	If you prefer, you can select an App Service plan that you already have. For information about App Service plans, see [Azure App Service plans in-depth overview](../app-service/azure-web-sites-web-hosting-plans-in-depth-overview.md). 

5. In the **Resource group** drop-down select **Create new resource group** and enter a name, such as "ExampleMVC", as shown in the illustration.

	If you prefer, you can select a resource group that you already have. But if you create a new resource group and only use it for this tutorial, it will be easy to delete all Azure resources you created for the tutorial when you're done with them. For information about resource groups, see [Azure Resource Manager overview](../resource-group-overview.md). 

7. Select a region near you. 

	Don't click **OK** yet. In the next step, you'll configure the database resource. The dialog box now looks like the following illustration. 

	![New plan and resource group](./media/web-sites-dotnet-deploy-aspnet-mvc-app-membership-oauth-sql-database/newplanandgroup.png)
 
2. Select **Create new server**, enter a server name, user name, and password. 

	The server name must be unique. It can contain lower-case letters, numeric digits, and hyphens. It cannot contain a trailing hyphen. The user name and password are new credentials you're creating for the new server. 

	If you already have a database server, you can select that instead of creating one. Database servers are a precious resource, and you generally want to create multiple databases on the same server for testing and development rather than creating a database server per database. However, for this tutorial you only need the server temporarily, and by creating the server in the same resource group as the web site you make it easy to delete both web app and database resources by deleting the resource group when you're done with the tutorial. 

	If you select an existing database server, make sure your web app and database are in the same region.

	![Use new database](./media/web-sites-dotnet-deploy-aspnet-mvc-app-membership-oauth-sql-database/newdb.png)

4. Click **OK**.

	Visual Studio creates the ContactManager web project, creates the resource group and App Service plan that you specified, and creates a web app in Azure App Service with the name you specified.

### Set the page header and footer

1. In **Solution Explorer** open the *Layout.cshtml* file in the *Views\Shared* folder.

	![_Layout.cshtml in Solution Explorer][newapp004]

1. Replace the contents of the *Layout.cshtml* file with the following code.

		<!DOCTYPE html>
		<html>
		<head>
		    <meta charset="utf-8" />
		    <meta name="viewport" content="width=device-width, initial-scale=1.0">
		    <title>@ViewBag.Title - Contact Manager</title>
		    @Styles.Render("~/Content/css")
		    @Scripts.Render("~/bundles/modernizr")
		
		</head>
		<body>
		    <div class="navbar navbar-inverse navbar-fixed-top">
		        <div class="container">
		            <div class="navbar-header">
		                <button type="button" class="navbar-toggle" data-toggle="collapse" data-target=".navbar-collapse">
		                    <span class="icon-bar"></span>
		                    <span class="icon-bar"></span>
		                    <span class="icon-bar"></span>
		                </button>
		                @Html.ActionLink("CM Demo", "Index", "Cm", new { area = "" }, new { @class = "navbar-brand" })
		            </div>
		            <div class="navbar-collapse collapse">
		                <ul class="nav navbar-nav">
		                    <li>@Html.ActionLink("Home", "Index", "Home")</li>
		                    <li>@Html.ActionLink("About", "About", "Home")</li>
		                    <li>@Html.ActionLink("Contact", "Contact", "Home")</li>
		                </ul>
		                @Html.Partial("_LoginPartial")
		            </div>
		        </div>
		    </div>
		    <div class="container body-content">
		        @RenderBody()
		        <hr />
		        <footer>
		            <p>&copy; @DateTime.Now.Year - Contact Manager</p>
		        </footer>
		    </div>
		
		    @Scripts.Render("~/bundles/jquery")
		    @Scripts.Render("~/bundles/bootstrap")
		    @RenderSection("scripts", required: false)
		</body>
		</html>

	This code changes the application name in the header and the footer from "My ASP.NET Application" and "Application name" to "Contact Manager" and "CM Demo". 
 
### Run the application locally

1. Press CTRL+F5 to run the app.

	The application home page appears in the default browser.

	![Web app running locally](./media/web-sites-dotnet-deploy-aspnet-mvc-app-membership-oauth-sql-database/rr2.png)

This is all you need to do for now to create the application that you'll deploy to Azure. 

## Deploy the application to Azure

1. In Visual Studio, right-click the project in **Solution Explorer** and select **Publish** from the context menu.

	![Publish in project context menu](./media/web-sites-dotnet-deploy-aspnet-mvc-app-membership-oauth-sql-database/GS13publish.png)
	
	The **Publish Web** wizard opens.

1. In the **Publish Web** dialog box, click **Publish**.

	![Publish](./media/web-sites-dotnet-deploy-aspnet-mvc-app-membership-oauth-sql-database/rr3.png)

	The application you created is now running in the cloud. The next time you deploy the application, only the changed (or new) files will be deployed.

	![Running in Cloud](./media/web-sites-dotnet-deploy-aspnet-mvc-app-membership-oauth-sql-database/ss4.PNG)

## Enable SSL for the Project ##

1. In **Solution Explorer**, click the **ContactManager** project, then click F4 to open the **Properties** window.

3. Change **SSL Enabled** to **True**. 

4. Copy the **SSL URL**.

	The SSL URL will be https://localhost:44300/ unless you've previously created SSL web apps.

	![enable SSL][rxSSL]
 
1. In **Solution Explorer**, right click the **Contact Manager** project and click **Properties**.

1. Click the **Web** tab.

1. Change the **Project Url** to use the **SSL URL** and save the page (Control S).

	![enable SSL](./media/web-sites-dotnet-deploy-aspnet-mvc-app-membership-oauth-sql-database/rrr1.png)
 
1. Verify that Internet Explorer is the browser that Visual Studio launches, as shown in the image below:

	![default browser](./media/web-sites-dotnet-deploy-aspnet-mvc-app-membership-oauth-sql-database/ss12.PNG)

	The browser selector lets you specify the browser Visual Studio launches. You can select multiple browsers and have Visual Studio update each browser when you make changes. For more information see [Using Browser Link in Visual Studio 2013](http://www.asp.net/visual-studio/overview/2013/using-browser-link).

 	![browser selector](./media/web-sites-dotnet-deploy-aspnet-mvc-app-membership-oauth-sql-database/ss13.png)

1. Press CTRL+F5 to run the application. Click **Yes** to start the process of trusting the self-signed certificate that IIS Express has generated.

	 ![instructions to trust the self-signed certificate that IIS Express has generated](./media/web-sites-dotnet-deploy-aspnet-mvc-app-membership-oauth-sql-database/ss26.PNG)

1. Read the **Security Warning** dialog and then click **Yes** if you want to install the certificate representing  **localhost**.

 	![localhost IIS Express certificate warning ](./media/web-sites-dotnet-deploy-aspnet-mvc-app-membership-oauth-sql-database/ss27.PNG)

1. IE shows the *Home* page and there are no SSL warnings.

	 ![IE with localhost SSL and no warnings](./media/web-sites-dotnet-deploy-aspnet-mvc-app-membership-oauth-sql-database/ss28.PNG)

	 Internet Explorer is a good choice when you're using SSL because it accepts the certificate and shows HTTPS content without a warning. Microsoft Edge and Google Chrome also accept the certificate. Firefox uses its own certificate store, so it displays a warning.

	 ![FireFox Cert Warning](./media/web-sites-dotnet-deploy-aspnet-mvc-app-membership-oauth-sql-database/ss30.PNG)

## Add a database to the application

Next, you'll update the app to add the ability to display and update contacts and store the data in a database. The app will use the Entity Framework (EF) to create the database and to read and update data.

### Add data model classes for the contacts

You begin by creating a simple data model in code.

1. In **Solution Explorer**, right-click the Models folder, click **Add**, and then **Class**.

	![Add Class in Models folder context menu](./media/web-sites-dotnet-deploy-aspnet-mvc-app-membership-oauth-sql-database/rr5.png)

2. In the **Add New Item** dialog box, name the new class file *Contact.cs*, and then click **Add**.

	![Add New Item dialog box][adddb002]

3. Replace the contents of the Contact.cs file with the following code.

        using System.ComponentModel.DataAnnotations;
        using System.Globalization;
        namespace ContactManager.Models
        {
            public class Contact
            {
                public int ContactId { get; set; }
                public string Name { get; set; }
                public string Address { get; set; }
                public string City { get; set; }
                public string State { get; set; }
                public string Zip { get; set; }
                [DataType(DataType.EmailAddress)]
                public string Email { get; set; }
            }
        }
The **Contact** class defines the data that you will store for each contact, plus a primary key, *ContactID*, that is needed by the database.

### Create web pages that enable app users to work with the contacts

The ASP.NET MVC scaffolding feature can automatically generate code that performs create, read, update, and delete (CRUD) actions. 

1. Build the project **(Ctrl+Shift+B)**. (You must build the project before using the scaffolding mechanism.)
 
1. In **Solution Explorer**, right-click the Controllers folder and click **Add**, and then click **Controller**.

	![Add Controller in Controllers folder context menu][addcode001]

5. In the **Add Scaffold** dialog box, select **MVC 5 Controller with views, using EF** and then click **Add**.
	
	![Add Scaffold dlg](./media/web-sites-dotnet-deploy-aspnet-mvc-app-membership-oauth-sql-database/rr6.png)

1. In the **Model class** dropdown box, select **Contact (ContactManager.Models)**. (See the image below.)

1. In the **Data context class**, select **ApplicationDbContext (ContactManager.Models)**. The **ApplicationDbContext** will be used for both the membership DB and our contact data.

1. In the **Controller name** text entry box, enter "CmController" for the controller name. 

	![New data ctx dlg](./media/web-sites-dotnet-deploy-aspnet-mvc-app-membership-oauth-sql-database/ss5.PNG)

1. Click **Add**.

   Visual Studio creates a controller with methods and views for CRUD database operations for **Contact** objects.

## Enable Migrations, create the database, add sample data and a data initializer ##

The next task is to enable the [Code First Migrations](http://msdn.microsoft.com/library/hh770484.aspx) feature in order to create database tables based on the data model that you created.

1. In the **Tools** menu, select **NuGet Package Manager** and then **Package Manager Console**.

	![Package Manager Console in Tools menu](./media/web-sites-dotnet-deploy-aspnet-mvc-app-membership-oauth-sql-database/SS6.png)

2. In the **Package Manager Console** window, enter the following command:

		enable-migrations

	The **enable-migrations** command creates a *Migrations* folder, and it puts in that folder a *Configuration.cs* file that you can edit to seed the database and configure Migrations. 

2. In the **Package Manager Console** window, enter the following command:

		add-migration Initial


	The **add-migration Initial** command generates a file named **&lt;date_stamp&gt;Initial** in the *Migrations* folder. The code in this file creates the database tables. The first parameter ( **Initial** ) is used to create the name of the file. You can see the new class files in **Solution Explorer**.

	In the **Initial** class, the **Up** method creates the Contacts table, and the **Down** method (used when you want to return to the previous state) drops it.

3. Open the *Migrations\Configuration.cs* file. 

4. Add the following `using` statement. 

    	 using ContactManager.Models;

5. Replace the *Seed* method with the following code:

        protected override void Seed(ContactManager.Models.ApplicationDbContext context)
        {
            context.Contacts.AddOrUpdate(p => p.Name,
               new Contact
               {
                   Name = "Debra Garcia",
                   Address = "1234 Main St",
                   City = "Redmond",
                   State = "WA",
                   Zip = "10999",
                   Email = "debra@example.com",
               },
                new Contact
                {
                    Name = "Thorsten Weinrich",
                    Address = "5678 1st Ave W",
                    City = "Redmond",
                    State = "WA",
                    Zip = "10999",
                    Email = "thorsten@example.com",
                },
                new Contact
                {
                    Name = "Yuhong Li",
                    Address = "9012 State st",
                    City = "Redmond",
                    State = "WA",
                    Zip = "10999",
                    Email = "yuhong@example.com",
                },
                new Contact
                {
                    Name = "Jon Orton",
                    Address = "3456 Maple St",
                    City = "Redmond",
                    State = "WA",
                    Zip = "10999",
                    Email = "jon@example.com",
                },
                new Contact
                {
                    Name = "Diliana Alexieva-Bosseva",
                    Address = "7890 2nd Ave E",
                    City = "Redmond",
                    State = "WA",
                    Zip = "10999",
                    Email = "diliana@example.com",
                }
                );
        }

	This code initializes (seeds) the database with contact information. For more information on seeding the database, see [Seeding and Debugging Entity Framework (EF) DBs](http://blogs.msdn.com/b/rickandy/archive/2013/02/12/seeding-and-debugging-entity-framework-ef-dbs.aspx).

6. In the **Package Manager Console** enter the command:

		update-database

	![Package Manager Console commands][addcode009]

	The **update-database** runs the first migration which creates the database. By default, the database is created as a SQL Server Express LocalDB database. 

7. Press CTRL+F5 to run the application, and then click the **CM Demo** link; or navigate to https://localhost:(port#)/Cm. 

	The application shows the seed data and provides edit, details and delete links. You can create, edit, delete and view data.

	![MVC view of data][rx2]

## Add an OAuth2 Provider

>[AZURE.NOTE] For detailed instructions on how to use the Google and Facebook developer portal sites, this tutorial links to tutorials on the ASP.NET site. However, Google and Facebook change their sites more frequently than those tutorials are updated, and they are now out of date. If you have trouble following the directions, see the featured Disqus comment at the end of this tutorial for a list of what has changed. 

[OAuth](http://oauth.net/ "http://oauth.net/") is an open protocol that allows secure authorization in a simple and standard method from web, mobile, and desktop applications. The ASP.NET MVC internet template uses OAuth to expose Facebook, Twitter, Google and Microsoft as authentication providers. Although this tutorial uses only Google as the authentication provider, you can easily modify the code to use any of these providers. The steps to implement other providers are very similar to the steps you see in this tutorial. To use Facebook as an authentication provider, see [MVC 5 App with Facebook, Twitter, LinkedIn and Google OAuth2 Sign-on ](http://www.asp.net/mvc/tutorials/mvc-5/create-an-aspnet-mvc-5-app-with-facebook-and-google-oauth2-and-openid-sign-on).

In addition to authentication, this tutorial uses roles to implement authorization. Only those users that you add to the *canEdit* role are able to change data (that is, create, edit, or delete contacts).

1. Follow the instructions in [MVC 5 App with Facebook, Twitter, LinkedIn and Google OAuth2 Sign-on ](http://www.asp.net/mvc/tutorials/mvc-5/create-an-aspnet-mvc-5-app-with-facebook-and-google-oauth2-and-openid-sign-on#goog)  under **Creating a Google app for OAuth 2 to set up a Google app for OAuth2**.

3. Run and test the app to verify that you can log on using Google authentication.

2. If you want to create social login buttons with provider-specific icons, see [Pretty social login buttons for ASP.NET MVC 5](http://www.jerriepelser.com/blog/pretty-social-login-buttons-for-asp-net-mvc-5)

## Using the Membership API

In this section you will add a local user and the *canEdit* role to the membership database. Only those users in the *canEdit* role will be able to edit data. A best practice is to name roles by the actions they can perform, so *canEdit* is preferred over a role called *admin*. When your application evolves, you can add new roles such as *canDeleteMembers* rather than the less descriptive *superAdmin*.

1. Open the *migrations\configuration.cs* file and add the following `using` statements:

        using Microsoft.AspNet.Identity;
        using Microsoft.AspNet.Identity.EntityFramework;

1. Add the following **AddUserAndRole** method to the class:

		bool AddUserAndRole(ContactManager.Models.ApplicationDbContext context)
		{
		    IdentityResult ir;
		    var rm = new RoleManager<IdentityRole>
		        (new RoleStore<IdentityRole>(context));
		    ir = rm.Create(new IdentityRole("canEdit"));
		    var um = new UserManager<ApplicationUser>(
		        new UserStore<ApplicationUser>(context));
		    var user = new ApplicationUser()
		    {
		        UserName = "user1@contoso.com",
		    };
		    ir = um.Create(user, "P_assw0rd1");
		    if (ir.Succeeded == false)
		        return ir.Succeeded;
		    ir = um.AddToRole(user.Id, "canEdit");
		    return ir.Succeeded;
		}

1. Call the new method from the **Seed** method:

		protected override void Seed(ContactManager.Models.ApplicationDbContext context)
		{
		    AddUserAndRole(context);
		    context.Contacts.AddOrUpdate(p => p.Name,
		        // Code removed for brevity
		}

	The following images shows the changes to *Seed* method:

	![code image](./media/web-sites-dotnet-deploy-aspnet-mvc-app-membership-oauth-sql-database/ss24.PNG)

	This code creates a new role called *canEdit*, creates a new local user *user1@contoso.com*, and adds *user1@contoso.com* to the *canEdit* role. For more information, see the [ASP.NET Identity tutorials](http://www.asp.net/identity/overview/features-api) on the ASP.NET site.

## Use Temporary Code to Add New Social Login Users to the canEdit Role  ##

In this section you will temporarily modify the **ExternalLoginConfirmation** method in the Account controller to add new users registering with an OAuth provider to the *canEdit* role. We hope to provide a tool similar to [WSAT](http://msdn.microsoft.com/library/ms228053.aspx) in the future which will allow you to create and edit user accounts and roles. Until then, you can accomplish the same function by using temporary code.

1. Open the **Controllers\AccountController.cs** file and navigate to the **ExternalLoginConfirmation** method.

1. Add the following call to **AddToRoleAsync** just before the **SignInAsync** call.

		await UserManager.AddToRoleAsync(user.Id, "canEdit");

   The code above adds the newly registered user to the "canEdit" role, which gives them access to action methods that change (edit) data. The following snippet shows the new line of code in context.

		  // POST: /Account/ExternalLoginConfirmation
		  [HttpPost]
		  [AllowAnonymous]
		  [ValidateAntiForgeryToken]
		  public async Task ExternalLoginConfirmation(ExternalLoginConfirmationViewModel model, string returnUrl)
		  {
		     if (User.Identity.IsAuthenticated)
		     {
		        return RedirectToAction("Index", "Manage");
		     }
		     if (ModelState.IsValid)
		     {
		        // Get the information about the user from the external login provider
		        var info = await AuthenticationManager.GetExternalLoginInfoAsync();
		        if (info == null)
		        {
		           return View("ExternalLoginFailure");
		        }
		        var user = new ApplicationUser { UserName = model.Email, Email = model.Email };
		        var result = await UserManager.CreateAsync(user);
		        if (result.Succeeded)
		        {
		           result = await UserManager.AddLoginAsync(user.Id, info.Login);
		           if (result.Succeeded)
		           {
		              await UserManager.AddToRoleAsync(user.Id, "canEdit");
		              await SignInManager.SignInAsync(user, isPersistent: false, rememberBrowser: false);
		              return RedirectToLocal(returnUrl);
		           }
		        }
		        AddErrors(result);
		     }
		     ViewBag.ReturnUrl = returnUrl;
		     return View(model);
		  }

Later in the tutorial you will deploy the application to Azure, where you will log-on with Google or another third party authentication provider. This will add your newly registered account to the *canEdit* role. Anyone who finds your web app's URL and has a Google ID can then register and update your database. To prevent other people from doing that, you can stop the site. You'll be able to verify who is in the *canEdit* role by examining the database.

In the **Package Manager Console** hit the up arrow key to bring up the following command:

		Update-Database

The **Update-Database** command runs the **Seed** method, and that runs the **AddUserAndRole** method you added earlier. The **AddUserAndRole** method creates the user *user1@contoso.com* and adds her to the *canEdit* role.

## Protect the Application with SSL and the Authorize Attribute ##

In this section you apply the [Authorize](http://msdn.microsoft.com/library/system.web.mvc.authorizeattribute.aspx) attribute to restrict access to the action methods. Anonymous users will be able to view only the **Index** action method of the home controller. Registered users will be able to see contact data (The **Index** and **Details** pages of the Cm controller), the About page, and the Contact page. Only users in the *canEdit* role will be able to access action methods that change data.

1. Open the *App_Start\FilterConfig.cs* file and replace the *RegisterGlobalFilters* method with the following (which adds the two filters):

		public static void RegisterGlobalFilters(GlobalFilterCollection filters)
		{
		    filters.Add(new HandleErrorAttribute());
		    filters.Add(new System.Web.Mvc.AuthorizeAttribute());
		    filters.Add(new RequireHttpsAttribute());
		}
		
	This code adds the [Authorize](http://msdn.microsoft.com/library/system.web.mvc.authorizeattribute.aspx) filter and the [RequireHttps](http://msdn.microsoft.com/library/system.web.mvc.requirehttpsattribute.aspx) filter to the application. The [Authorize](http://msdn.microsoft.com/library/system.web.mvc.authorizeattribute.aspx) filter prevents anonymous users from accessing any methods in the application. You will use the [AllowAnonymous](http://blogs.msdn.com/b/rickandy/archive/2012/03/23/securing-your-asp-net-mvc-4-app-and-the-new-allowanonymous-attribute.aspx) attribute to opt out of the authorization requirement in a couple methods, so anonymous users can log in and can view the home page. The  [RequireHttps](http://msdn.microsoft.com/library/system.web.mvc.requirehttpsattribute.aspx) requires that all access to the web app be through HTTPS.

	An alternative approach is to add the [Authorize](http://msdn.microsoft.com/library/system.web.mvc.authorizeattribute.aspx) attribute and the [RequireHttps](http://msdn.microsoft.com/library/system.web.mvc.requirehttpsattribute.aspx) attribute to each controller, but it's considered a security best practice to apply them to the entire application. By adding them globally, every new controller and action method you add is automatically protected -- you don't need to remember to apply them. For more information see [Securing your ASP.NET MVC  App and the new AllowAnonymous Attribute](http://blogs.msdn.com/b/rickandy/archive/2012/03/23/securing-your-asp-net-mvc-4-app-and-the-new-allowanonymous-attribute.aspx). 

1. Add the [AllowAnonymous](http://blogs.msdn.com/b/rickandy/archive/2012/03/23/securing-your-asp-net-mvc-4-app-and-the-new-allowanonymous-attribute.aspx) attribute to the **Index** method of the Home controller. The [AllowAnonymous](http://blogs.msdn.com/b/rickandy/archive/2012/03/23/securing-your-asp-net-mvc-4-app-and-the-new-allowanonymous-attribute.aspx) attribute enables you to white-list the methods you want to opt out of authorization. 

		public class HomeController : Controller
		{
		  [AllowAnonymous]
		  public ActionResult Index()
		  {
		     return View();
		  }

	If you do a global search for *AllowAnonymous*, you'll see that it is used in the login and registration methods of the Account controller.

1. In *CmController.cs*, add `[Authorize(Roles = "canEdit")]` to the HttpGet and HttpPost methods that change data (Create, Edit, Delete, every action method except Index and Details) in the *Cm* controller. A portion of the completed code is shown below: 

		// GET: Cm/Create
		[Authorize(Roles = "canEdit")]
		public ActionResult Create()
		{
		   return View(new Contact { Address = "123 N 456 W",
		    City="Great Falls", Email = "ab@cd.com", Name="Joe Smith", State="MT",
		   Zip = "59405"});
		}
		// POST: Cm/Create
		// To protect from overposting attacks, please enable the specific properties you want to bind to, for 
		// more details see http://go.microsoft.com/fwlink/?LinkId=317598.
		[HttpPost]
		[ValidateAntiForgeryToken]
		 [Authorize(Roles = "canEdit")]
		public ActionResult Create([Bind(Include = "ContactId,Name,Address,City,State,Zip,Email")] Contact contact)
		{
		    if (ModelState.IsValid)
		    {
		        db.Contacts.Add(contact);
		        db.SaveChanges();
		        return RedirectToAction("Index");
		    }
		    return View(contact);
		}
		// GET: Cm/Edit/5
		[Authorize(Roles = "canEdit")]
		public ActionResult Edit(int? id)
		{
		    if (id == null)
		    {
		        return new HttpStatusCodeResult(HttpStatusCode.BadRequest);
		    }
		    Contact contact = db.Contacts.Find(id);
		    if (contact == null)
		    {
		        return HttpNotFound();
		    }
		    return View(contact);
		}
		
1. Press CTRL+F5 to run the application.

1. If you are still logged in from a previous session, hit the **Log out** link.

1. Click on the **About** or **Contact** links. You are redirected to the login page because anonymous users cannot view those pages.

1. Click the **Register as a new user** link and add a local user with email *joe@contoso.com*. Verify *Joe* can view the Home, About and Contact pages. 

	![login](./media/web-sites-dotnet-deploy-aspnet-mvc-app-membership-oauth-sql-database/ss14.PNG)

1. Click the *CM Demo* link and verify that you see the data.

1. Click an edit link on the page, you will be redirected to the login page (because a new local user is not added to the *canEdit* role).

1. Log in as *user1@contoso.com* with password of "P_assw0rd1" (the "0" in "word" is a zero). You are redirected to the edit page you previously selected. 

	If you can't log in with that account and password, try copying the password from the source code and pasting it. If you still can't log in, check the **UserName** column of the **AspNetUsers** table to verify *user1@contoso.com* was added. 

1. Verify you can make data changes.

## Deploy the app to Azure

1. In Visual Studio, right-click the project in **Solution Explorer** and select **Publish** from the context menu.

	![Publish in project context menu][firsdeploy003]

	The **Publish Web** wizard opens.

1. Click the **Settings** tab on the left side of the **Publish Web** dialog box. 

2. Click the **v** icon to select the **Remote connection string** for **ApplicationDbContext** and select the database that you created when you created the project.
   
	![settings](./media/web-sites-dotnet-deploy-aspnet-mvc-app-membership-oauth-sql-database/rrc2.png)

1. Under **ContactManagerContext**, select **Execute Code First Migrations**.

	![settings](./media/web-sites-dotnet-deploy-aspnet-mvc-app-membership-oauth-sql-database/rrc3.png)

1. Click **Publish**.

1. Log in as *user1@contoso.com* (with password of "P_assw0rd1") and verify you can edit data.

1. Log out.

1. Go to the [Google Developers Console](https://console.developers.google.com/) and on the **Credentials** tab update the redirect URIS and JavaScript Orgins to use the Azure URL.

1. Log in using Google or Facebook. That will add the Google or Facebook account to the **canEdit** role. If you get an HTTP 400 error with the message *The redirect URI in the request: https://contactmanager{my version}.azurewebsites.net/signin-google did not match a registered redirect URI.*, you'll have to wait until the changes you made are propagated. If you get this error after more than a few minutes, verify the URIs are correct.

### Stop the web app to prevent other people from registering  

1. In **Server Explorer**, navigate to **Azure > App Service > {your resource group} > {your web app}**.

4. Right-click the web app and select **Stop**. 

	Alternatively, from the [Azure Portal](https://portal.azure.com/), you can go to the web app's blade, then click the **Stop** icon at the top of the blade.

	![stop web app portal](./media/web-sites-dotnet-deploy-aspnet-mvc-app-membership-oauth-sql-database/stopweb.png)

### Remove AddToRoleAsync, Publish, and Test

1. Comment out or remove the following code from the **ExternalLoginConfirmation** method in the Account controller:

		await UserManager.AddToRoleAsync(user.Id, "canEdit");

1. Build the project (which saves the file changes and verifies you don't have any compile errors).

5. Right-click the project in **Solution Explorer** and select **Publish**.

	   ![Publish in project context menu](./media/web-sites-dotnet-deploy-aspnet-mvc-app-membership-oauth-sql-database/GS13publish.png)
	
4. Click the **Start Preview** button. Only the files that need to be updated are deployed.

5. Start the web app from Visual Studio or from the Portal. **You won't be able to publish while the web app is stopped**.

	![start web app](./media/web-sites-dotnet-deploy-aspnet-mvc-app-membership-oauth-sql-database/ss15.png)

5. Go back to Visual Studio and click **Publish**.

3. Your Azure App opens up in your default browser. If you are logged in, log out so you can view the home page as an anonymous user.  

4. Click the **About** link. You'll be redirected to the Log in page.

5. Click the **Register** link on the Log in page and create local account. We will use this local account to verify you can access the read only pages but you cannot access pages that change data (which are protected by the *canEdit* role). Later on in the tutorial you will remove local account access. 

	![Register](./media/web-sites-dotnet-deploy-aspnet-mvc-app-membership-oauth-sql-database/ss16.PNG)

1. Verify that you can navigate to the *About* and *Contact* pages.

	![Log off](./media/web-sites-dotnet-deploy-aspnet-mvc-app-membership-oauth-sql-database/ss17.PNG)

1. Click the **CM Demo** link to navigate to the **Cm** controller. Alternatively, you can append *Cm* to the URL. 

	![CM page](./media/web-sites-dotnet-deploy-aspnet-mvc-app-membership-oauth-sql-database/rrr4.png)
 
1. Click an Edit link. 

	You are redirected to the login page. 

2. Under **Use another service to log in**, Click Google or Facebook and log in with the account you previously registered. (If you're working quickly and your session cookie has not timed out, you will be automatically logged in with the Google or Facebook account you previously used.)

2. Verify that you can edit data while logged into that account.

	**Note:** You cannot log out of Google from this app and log into a different google account with the same browser. If you are using one browser, you will have to navigate to Google and log out. You can log on with another account from the same third party authenticator (such as Google) by using a different browser.

	If you have not filled out the first and last name of your Google account information, a NullReferenceException will occur.

## Examine the SQL Azure DB ##

1. In **Server Explorer**, navigate to **Azure > SQL Databases > {your database}**

2. Right click your database, and then select **Open in SQL Server Object Explorer**.
 
	![open in SSOX](./media/web-sites-dotnet-deploy-aspnet-mvc-app-membership-oauth-sql-database/rrr12.png)
 
3. If you haven't connected to this database previously, you may be prompted to add a firewall rule to enable access for your current IP address. The IP address will be pre-filled. Simply click **Add Firewall Rule** to enable access.

	![add firewall rule](./media/web-sites-dotnet-deploy-aspnet-mvc-app-membership-oauth-sql-database/addfirewallrule.png)

3. Log in to the database with the user name and password that you specified when you created the database server. 
 
1. Right click the **AspNetUsers** table and select **View Data**.

	![CM page](./media/web-sites-dotnet-deploy-aspnet-mvc-app-membership-oauth-sql-database/rrr8.png)
 
1. Note the Id from the Google account you registered with to be in the **canEdit** role, and the Id of *user1@contoso.com*. These should be the only users in the **canEdit** role. (You'll verify that in the next step.)

	![CM page](./media/web-sites-dotnet-deploy-aspnet-mvc-app-membership-oauth-sql-database/s2.png)
 
2. In **SQL Server Object Explorer**, right click on **AspNetUserRoles** and select **View Data**.

	![CM page](./media/web-sites-dotnet-deploy-aspnet-mvc-app-membership-oauth-sql-database/rs1.png)
 
3. Verify that the **UserId** is from *user1@contoso.com* and the Google account you registered. 

## Troubleshooting

If you run into problems, here are some suggestions for what to try.

* Errors provisioning SQL Database - Make sure you have the current SDK installed. Versions before 2.8.1 have a bug that in some scenarios causes errors when VS tries to create the database server or the database.
* Error message "operation is not supported for your subscription offer type" when creating Azure resources - Same as above.
* Errors when deploying - Consider going through the [basic ASP.NET deployment](web-sites-dotnet-get-started.md) article. That deployment scenario is simpler and if you have the same problem there it may be easier to isolate. For example, in some enterprise environments a corporate firewall may prevent Web Deploy from making the kinds of connections to Azure that it requires.
* No option to select connection string in the Publish Web wizard when you deploy - If you used a different method to create your Azure resources (for example, you are trying to deploy to  a web app and a SQL database created in the Portal), the SQL database may not be associated with the web app. The easiest solution is to create a new web app and database by using VS as shown in the tutorial. You don't have to start the tutorial over -- in the Publish Web wizard you can opt to create a new web app and you get the same Azure resource creation dialog that you get when you create the project.
* Directions for Google or Facebook developer portal are out of date - See the featured Disqus comment at the end of this tutorial.

## Next steps

You've created a basic ASP.NET MVC web application that authenticates users. For more information about common authentication tasks and how to keep sensitive data secure, see the following tutorials.

- [Create a secure ASP.NET MVC 5 web app with log in, email confirmation and password reset](http://www.asp.net/mvc/overview/getting-started/create-an-aspnet-mvc-5-web-app-with-email-confirmation-and-password-reset)
- [ASP.NET MVC 5 app with SMS and email Two-Factor Authentication](http://www.asp.net/mvc/overview/getting-started/aspnet-mvc-5-app-with-sms-and-email-two-factor-authentication)
- [Best practices for deploying passwords and other sensitive data to ASP.NET and Azure](http://www.asp.net/identity/overview/features-api/best-practices-for-deploying-passwords-and-other-sensitive-data-to-aspnet-and-azure) 
- [Create an ASP.NET MVC 5 App with Facebook and Google OAuth2](http://www.asp.net/mvc/tutorials/mvc-5/create-an-aspnet-mvc-5-app-with-facebook-and-google-oauth2-and-openid-sign-on ) This includes instructions on how to add profile data to the user registration DB and for detailed instructions on using Facebook as an authentication provider.
- [Getting Started with ASP.NET MVC 5](http://www.asp.net/mvc/tutorials/mvc-5/introduction/getting-started)

For a  more advanced tutorial about how to use the Entity Framework, see [Getting Started with EF and MVC](http://www.asp.net/mvc/tutorials/getting-started-with-ef-using-mvc/creating-an-entity-framework-data-model-for-an-asp-net-mvc-application).

This tutorial was written by [Rick Anderson](http://blogs.msdn.com/b/rickandy/) (Twitter [@RickAndMSFT](https://twitter.com/RickAndMSFT)) with assistance from Tom Dykstra and Barry Dorrans (Twitter [@blowdart](https://twitter.com/blowdart)). 

***Please leave feedback*** on what you liked or what you would like to see improved, not only about the tutorial itself but also about the products that it demonstrates. Your feedback will help us prioritize improvements. You can also request and vote on new topics at [Show Me How With Code](http://aspnet.uservoice.com/forums/228522-show-me-how-with-code).

## What's changed

* For a guide to the change from Websites to App Service see: [Azure App Service and Its Impact on Existing Azure Services](http://go.microsoft.com/fwlink/?LinkId=529714)

<!-- bookmarks -->
[Add an OAuth Provider]: #addOauth
[Using the Membership API]:#mbrDB
[Create a Data Deployment Script]:#ppd
[Update the Membership Database]:#ppd2

[setupwindowsazureenv]: #bkmk_setupwindowsazure
[createapplication]: #bkmk_createmvc4app
[deployapp1]: #bkmk_deploytowindowsazure1
[deployapp11]: #bkmk_deploytowindowsazure11
[adddb]: #bkmk_addadatabase


<!-- images-->
[rx2]: ./media/web-sites-dotnet-deploy-aspnet-mvc-app-membership-oauth-sql-database/rx2.png

[rx5]: ./media/web-sites-dotnet-deploy-aspnet-mvc-app-membership-oauth-sql-database-vs2013/rx5.png
[rx6]: ./media/web-sites-dotnet-deploy-aspnet-mvc-app-membership-oauth-sql-database-vs2013/rx6.png
[rx7]: ./media/web-sites-dotnet-deploy-aspnet-mvc-app-membership-oauth-sql-database-vs2013/rx7.png
[rx8]: ./media/web-sites-dotnet-deploy-aspnet-mvc-app-membership-oauth-sql-database-vs2013/rx8.png
[rx9]: ./media/web-sites-dotnet-deploy-aspnet-mvc-app-membership-oauth-sql-database-vs2013/rx9.png

[rxb]: ./media/web-sites-dotnet-deploy-aspnet-mvc-app-membership-oauth-sql-database/rxb.png


[rxSSL]: ./media/web-sites-dotnet-deploy-aspnet-mvc-app-membership-oauth-sql-database/rxSSL.png

[rxNOT]: ./media/web-sites-dotnet-deploy-aspnet-mvc-app-membership-oauth-sql-database-vs2013/rxNOT.png
[rxNOT2]: ./media/web-sites-dotnet-deploy-aspnet-mvc-app-membership-oauth-sql-database-vs2013/rxNOT2.png

[rxNOT]: ./media/web-sites-dotnet-deploy-aspnet-mvc-app-membership-oauth-sql-database-vs2013/rxNOT.png
[rxNOT]: ./media/web-sites-dotnet-deploy-aspnet-mvc-app-membership-oauth-sql-database-vs2013/rxNOT.png
[rxNOT]: ./media/web-sites-dotnet-deploy-aspnet-mvc-app-membership-oauth-sql-database-vs2013/rxNOT.png
[rr1]: ./media/web-sites-dotnet-deploy-aspnet-mvc-app-membership-oauth-sql-database-vs2013/rr1.png

[rxPrevDB]: ./media/web-sites-dotnet-deploy-aspnet-mvc-app-membership-oauth-sql-database-vs2013/rxPrevDB.png

[rxWSnew]: ./media/web-sites-dotnet-deploy-aspnet-mvc-app-membership-oauth-sql-database-vs2013/rxWSnew2.png
[rxCreateWSwithDB]: ./media/web-sites-dotnet-deploy-aspnet-mvc-app-membership-oauth-sql-database-vs2013/rxCreateWSwithDB.png

[setup007]: ./media/web-sites-dotnet-deploy-aspnet-mvc-app-membership-oauth-sql-database-vs2013/dntutmobile-setup-azure-site-004.png

[newapp004]: ./media/web-sites-dotnet-deploy-aspnet-mvc-app-membership-oauth-sql-database/dntutmobile-createapp-004.png

[firsdeploy003]: ./media/web-sites-dotnet-deploy-aspnet-mvc-app-membership-oauth-sql-database/dntutmobile-deploy1-publish-001.png

[adddb002]: ./media/web-sites-dotnet-deploy-aspnet-mvc-app-membership-oauth-sql-database/dntutmobile-adddatabase-002.png
[addcode001]: ./media/web-sites-dotnet-deploy-aspnet-mvc-app-membership-oauth-sql-database/dntutmobile-controller-add-context-menu.png

[addcode008]: ./media/web-sites-dotnet-deploy-aspnet-mvc-app-membership-oauth-sql-database-vs2013/dntutmobile-migrations-package-manager-menu.png
[addcode009]: ./media/web-sites-dotnet-deploy-aspnet-mvc-app-membership-oauth-sql-database/dntutmobile-migrations-package-manager-console.png


[Important information about ASP.NET in Azure web apps]: #aspnetwindowsazureinfo
[Next steps]: #nextsteps

[ImportPublishSettings]: ./media/web-sites-dotnet-deploy-aspnet-mvc-app-membership-oauth-sql-database-vs2013/ImportPublishSettings.png
 
<|MERGE_RESOLUTION|>--- conflicted
+++ resolved
@@ -1,802 +1,798 @@
-<properties 
-	pageTitle="Create an ASP.NET MVC app with auth and SQL DB and deploy to Azure App Service" 
-	description="Learn how to develop an ASP.NET MVC 5 app with a SQL Database back-end, add authentication and authorization, and deploy it to Azure." 
-	services="app-service\web" 
-	documentationCenter=".net" 
-	authors="Rick-Anderson" 
-	writer="Rick-Anderson" 
-	manager="wpickett" 
-	editor=""/>
-
-<tags 
-	ms.service="app-service-web" 
-	ms.workload="web" 
-	ms.tgt_pltfrm="na" 
-	ms.devlang="dotnet" 
-	ms.topic="article" 
-<<<<<<< HEAD
-	ms.date="12/07/2015" 
-=======
-	ms.date="03/10/2016" 
->>>>>>> c4ea2467
-	ms.author="riande"/> 
-
-# Create an ASP.NET MVC app with auth and SQL DB and deploy to Azure App Service
-
-This tutorial shows how to build a secure ASP.NET MVC 5 web app that lets users log in with credentials from Facebook or Google. The app is a simple contact list that uses the ADO.NET Entity Framework for database access. You'll deploy the app to [Azure App Service](http://go.microsoft.com/fwlink/?LinkId=529714). 
-
-On completing the tutorial, you'll have a secure data-driven web application up and running in the cloud and using a cloud database. The following illustration shows the login page for the completed application.
-
-![login page][rxb]
-
-You'll learn:
-
-* How to create a secure ASP.NET MVC 5 web project in Visual Studio.
-* How to authenticate and authorize users who log on with credentials from their Google or Facebook accounts (social provider authentication using [OAuth 2.0](http://oauth.net/2 "http://oauth.net/2")).
-* How to authenticate and authorize users who register in a database managed by the application (local authentication using [ASP.NET Identity](http://asp.net/identity/)).
-* How to use the ADO.NET Entity Framework 6 Code First to read and write data in a SQL database.
-* How to use Entity Framework Code First Migrations to deploy a database.
-* How to store relational data in the cloud by using Azure SQL Database.
-* How to deploy a web project that uses a database to a [web app](http://go.microsoft.com/fwlink/?LinkId=529714) in Azure App Service.
-
->[AZURE.NOTE] This is a long tutorial. If you want a quick introduction to Azure App Service and Visual Studio web projects, see [Create an ASP.NET web app in Azure App Service](web-sites-dotnet-get-started.md). For troubleshooting info, see the [Troubleshooting](#troubleshooting) section.
->
->Or if you want to get started with Azure App Service before signing up for an Azure account, go to [Try App Service](http://go.microsoft.com/fwlink/?LinkId=523751), where you can immediately create a short-lived starter web app in App Service. No credit cards required; no commitments.
-
-## Prerequisites
-
-To complete this tutorial, you need a Microsoft Azure account. If you don't have an account, you can [activate your Visual Studio subscriber benefits](/pricing/member-offers/msdn-benefits-details/?WT.mc_id=A261C142F) or [sign up for a free trial](/pricing/free-trial/?WT.mc_id=A261C142F).
-
-To set up your development environment, you must install [Visual Studio 2013 Update 5](http://go.microsoft.com/fwlink/?LinkId=390521) or higher, and the latest version of the [Azure SDK for .NET](http://go.microsoft.com/fwlink/?linkid=324322&clcid=0x409). This article was written for Visual Studio Update 4 and SDK 2.8.1. The same instructions work for Visual Studio 2015 with the latest [Azure SDK for .NET](http://go.microsoft.com/fwlink/?linkid=518003&clcid=0x409) installed, but some screens will look different from the illustrations.
-
-## Create an ASP.NET MVC 5 application
-
-### Create the project
-
-1. From the **File** menu, click **New Project**.
-
-	![New Project in File menu](./media/web-sites-dotnet-deploy-aspnet-mvc-app-membership-oauth-sql-database/gs13newproj.png)
-
-1. In the **New Project** dialog box, expand **C#** and select **Web** under **Installed Templates**, and then select **ASP.NET Web Application**.
-
-1. Name the application **ContactManager**, and then click **OK**.
-
-	![New Project dialog box](./media/web-sites-dotnet-deploy-aspnet-mvc-app-membership-oauth-sql-database/GS13newprojdb.png)
- 
-	**Note:** Make sure you enter "ContactManager". Code blocks that you'll be copying later assume that the project name is ContactManager. 
-
-1. In the **New ASP.NET Project** dialog box, select the **MVC** template. Verify **Authentication** is set to **Individual User Accounts**, **Host in the cloud** is checked, and **App Service** is selected.
-
-	![New ASP.NET Project dialog box](./media/web-sites-dotnet-deploy-aspnet-mvc-app-membership-oauth-sql-database/newproject.png)
-
-1. Click **OK**.
-
-3. When the **Configure Microsoft Azure Web App Settings** dialog appears, make sure that you are signed in to Azure:  sign in if you have not already done so, or reenter your credentials if your login is expired.
-
-	![Reenter credentials](./media/web-sites-dotnet-deploy-aspnet-mvc-app-membership-oauth-sql-database/reentercredentials.png)
-
-2. If you want to specify a name for your web app, change the value in the **Web App name** box.
-
-	The URL of the web app will be {name}.azurewebsites.net, so the name has to be unique in the azurewebsites.net domain. The configuration wizard suggests a unique name by appending a number to the project name "ContactManager", and that's fine for this tutorial.
-
-5. In the **App Service plan** drop-down select **Create new App Service plan** and enter a name, such as "StandardWeb" as shown in the illustration.
-
-	If you prefer, you can select an App Service plan that you already have. For information about App Service plans, see [Azure App Service plans in-depth overview](../app-service/azure-web-sites-web-hosting-plans-in-depth-overview.md). 
-
-5. In the **Resource group** drop-down select **Create new resource group** and enter a name, such as "ExampleMVC", as shown in the illustration.
-
-	If you prefer, you can select a resource group that you already have. But if you create a new resource group and only use it for this tutorial, it will be easy to delete all Azure resources you created for the tutorial when you're done with them. For information about resource groups, see [Azure Resource Manager overview](../resource-group-overview.md). 
-
-7. Select a region near you. 
-
-	Don't click **OK** yet. In the next step, you'll configure the database resource. The dialog box now looks like the following illustration. 
-
-	![New plan and resource group](./media/web-sites-dotnet-deploy-aspnet-mvc-app-membership-oauth-sql-database/newplanandgroup.png)
- 
-2. Select **Create new server**, enter a server name, user name, and password. 
-
-	The server name must be unique. It can contain lower-case letters, numeric digits, and hyphens. It cannot contain a trailing hyphen. The user name and password are new credentials you're creating for the new server. 
-
-	If you already have a database server, you can select that instead of creating one. Database servers are a precious resource, and you generally want to create multiple databases on the same server for testing and development rather than creating a database server per database. However, for this tutorial you only need the server temporarily, and by creating the server in the same resource group as the web site you make it easy to delete both web app and database resources by deleting the resource group when you're done with the tutorial. 
-
-	If you select an existing database server, make sure your web app and database are in the same region.
-
-	![Use new database](./media/web-sites-dotnet-deploy-aspnet-mvc-app-membership-oauth-sql-database/newdb.png)
-
-4. Click **OK**.
-
-	Visual Studio creates the ContactManager web project, creates the resource group and App Service plan that you specified, and creates a web app in Azure App Service with the name you specified.
-
-### Set the page header and footer
-
-1. In **Solution Explorer** open the *Layout.cshtml* file in the *Views\Shared* folder.
-
-	![_Layout.cshtml in Solution Explorer][newapp004]
-
-1. Replace the contents of the *Layout.cshtml* file with the following code.
-
-		<!DOCTYPE html>
-		<html>
-		<head>
-		    <meta charset="utf-8" />
-		    <meta name="viewport" content="width=device-width, initial-scale=1.0">
-		    <title>@ViewBag.Title - Contact Manager</title>
-		    @Styles.Render("~/Content/css")
-		    @Scripts.Render("~/bundles/modernizr")
-		
-		</head>
-		<body>
-		    <div class="navbar navbar-inverse navbar-fixed-top">
-		        <div class="container">
-		            <div class="navbar-header">
-		                <button type="button" class="navbar-toggle" data-toggle="collapse" data-target=".navbar-collapse">
-		                    <span class="icon-bar"></span>
-		                    <span class="icon-bar"></span>
-		                    <span class="icon-bar"></span>
-		                </button>
-		                @Html.ActionLink("CM Demo", "Index", "Cm", new { area = "" }, new { @class = "navbar-brand" })
-		            </div>
-		            <div class="navbar-collapse collapse">
-		                <ul class="nav navbar-nav">
-		                    <li>@Html.ActionLink("Home", "Index", "Home")</li>
-		                    <li>@Html.ActionLink("About", "About", "Home")</li>
-		                    <li>@Html.ActionLink("Contact", "Contact", "Home")</li>
-		                </ul>
-		                @Html.Partial("_LoginPartial")
-		            </div>
-		        </div>
-		    </div>
-		    <div class="container body-content">
-		        @RenderBody()
-		        <hr />
-		        <footer>
-		            <p>&copy; @DateTime.Now.Year - Contact Manager</p>
-		        </footer>
-		    </div>
-		
-		    @Scripts.Render("~/bundles/jquery")
-		    @Scripts.Render("~/bundles/bootstrap")
-		    @RenderSection("scripts", required: false)
-		</body>
-		</html>
-
-	This code changes the application name in the header and the footer from "My ASP.NET Application" and "Application name" to "Contact Manager" and "CM Demo". 
- 
-### Run the application locally
-
-1. Press CTRL+F5 to run the app.
-
-	The application home page appears in the default browser.
-
-	![Web app running locally](./media/web-sites-dotnet-deploy-aspnet-mvc-app-membership-oauth-sql-database/rr2.png)
-
-This is all you need to do for now to create the application that you'll deploy to Azure. 
-
-## Deploy the application to Azure
-
-1. In Visual Studio, right-click the project in **Solution Explorer** and select **Publish** from the context menu.
-
-	![Publish in project context menu](./media/web-sites-dotnet-deploy-aspnet-mvc-app-membership-oauth-sql-database/GS13publish.png)
-	
-	The **Publish Web** wizard opens.
-
-1. In the **Publish Web** dialog box, click **Publish**.
-
-	![Publish](./media/web-sites-dotnet-deploy-aspnet-mvc-app-membership-oauth-sql-database/rr3.png)
-
-	The application you created is now running in the cloud. The next time you deploy the application, only the changed (or new) files will be deployed.
-
-	![Running in Cloud](./media/web-sites-dotnet-deploy-aspnet-mvc-app-membership-oauth-sql-database/ss4.PNG)
-
-## Enable SSL for the Project ##
-
-1. In **Solution Explorer**, click the **ContactManager** project, then click F4 to open the **Properties** window.
-
-3. Change **SSL Enabled** to **True**. 
-
-4. Copy the **SSL URL**.
-
-	The SSL URL will be https://localhost:44300/ unless you've previously created SSL web apps.
-
-	![enable SSL][rxSSL]
- 
-1. In **Solution Explorer**, right click the **Contact Manager** project and click **Properties**.
-
-1. Click the **Web** tab.
-
-1. Change the **Project Url** to use the **SSL URL** and save the page (Control S).
-
-	![enable SSL](./media/web-sites-dotnet-deploy-aspnet-mvc-app-membership-oauth-sql-database/rrr1.png)
- 
-1. Verify that Internet Explorer is the browser that Visual Studio launches, as shown in the image below:
-
-	![default browser](./media/web-sites-dotnet-deploy-aspnet-mvc-app-membership-oauth-sql-database/ss12.PNG)
-
-	The browser selector lets you specify the browser Visual Studio launches. You can select multiple browsers and have Visual Studio update each browser when you make changes. For more information see [Using Browser Link in Visual Studio 2013](http://www.asp.net/visual-studio/overview/2013/using-browser-link).
-
- 	![browser selector](./media/web-sites-dotnet-deploy-aspnet-mvc-app-membership-oauth-sql-database/ss13.png)
-
-1. Press CTRL+F5 to run the application. Click **Yes** to start the process of trusting the self-signed certificate that IIS Express has generated.
-
-	 ![instructions to trust the self-signed certificate that IIS Express has generated](./media/web-sites-dotnet-deploy-aspnet-mvc-app-membership-oauth-sql-database/ss26.PNG)
-
-1. Read the **Security Warning** dialog and then click **Yes** if you want to install the certificate representing  **localhost**.
-
- 	![localhost IIS Express certificate warning ](./media/web-sites-dotnet-deploy-aspnet-mvc-app-membership-oauth-sql-database/ss27.PNG)
-
-1. IE shows the *Home* page and there are no SSL warnings.
-
-	 ![IE with localhost SSL and no warnings](./media/web-sites-dotnet-deploy-aspnet-mvc-app-membership-oauth-sql-database/ss28.PNG)
-
-	 Internet Explorer is a good choice when you're using SSL because it accepts the certificate and shows HTTPS content without a warning. Microsoft Edge and Google Chrome also accept the certificate. Firefox uses its own certificate store, so it displays a warning.
-
-	 ![FireFox Cert Warning](./media/web-sites-dotnet-deploy-aspnet-mvc-app-membership-oauth-sql-database/ss30.PNG)
-
-## Add a database to the application
-
-Next, you'll update the app to add the ability to display and update contacts and store the data in a database. The app will use the Entity Framework (EF) to create the database and to read and update data.
-
-### Add data model classes for the contacts
-
-You begin by creating a simple data model in code.
-
-1. In **Solution Explorer**, right-click the Models folder, click **Add**, and then **Class**.
-
-	![Add Class in Models folder context menu](./media/web-sites-dotnet-deploy-aspnet-mvc-app-membership-oauth-sql-database/rr5.png)
-
-2. In the **Add New Item** dialog box, name the new class file *Contact.cs*, and then click **Add**.
-
-	![Add New Item dialog box][adddb002]
-
-3. Replace the contents of the Contact.cs file with the following code.
-
-        using System.ComponentModel.DataAnnotations;
-        using System.Globalization;
-        namespace ContactManager.Models
-        {
-            public class Contact
-            {
-                public int ContactId { get; set; }
-                public string Name { get; set; }
-                public string Address { get; set; }
-                public string City { get; set; }
-                public string State { get; set; }
-                public string Zip { get; set; }
-                [DataType(DataType.EmailAddress)]
-                public string Email { get; set; }
-            }
-        }
-The **Contact** class defines the data that you will store for each contact, plus a primary key, *ContactID*, that is needed by the database.
-
-### Create web pages that enable app users to work with the contacts
-
-The ASP.NET MVC scaffolding feature can automatically generate code that performs create, read, update, and delete (CRUD) actions. 
-
-1. Build the project **(Ctrl+Shift+B)**. (You must build the project before using the scaffolding mechanism.)
- 
-1. In **Solution Explorer**, right-click the Controllers folder and click **Add**, and then click **Controller**.
-
-	![Add Controller in Controllers folder context menu][addcode001]
-
-5. In the **Add Scaffold** dialog box, select **MVC 5 Controller with views, using EF** and then click **Add**.
-	
-	![Add Scaffold dlg](./media/web-sites-dotnet-deploy-aspnet-mvc-app-membership-oauth-sql-database/rr6.png)
-
-1. In the **Model class** dropdown box, select **Contact (ContactManager.Models)**. (See the image below.)
-
-1. In the **Data context class**, select **ApplicationDbContext (ContactManager.Models)**. The **ApplicationDbContext** will be used for both the membership DB and our contact data.
-
-1. In the **Controller name** text entry box, enter "CmController" for the controller name. 
-
-	![New data ctx dlg](./media/web-sites-dotnet-deploy-aspnet-mvc-app-membership-oauth-sql-database/ss5.PNG)
-
-1. Click **Add**.
-
-   Visual Studio creates a controller with methods and views for CRUD database operations for **Contact** objects.
-
-## Enable Migrations, create the database, add sample data and a data initializer ##
-
-The next task is to enable the [Code First Migrations](http://msdn.microsoft.com/library/hh770484.aspx) feature in order to create database tables based on the data model that you created.
-
-1. In the **Tools** menu, select **NuGet Package Manager** and then **Package Manager Console**.
-
-	![Package Manager Console in Tools menu](./media/web-sites-dotnet-deploy-aspnet-mvc-app-membership-oauth-sql-database/SS6.png)
-
-2. In the **Package Manager Console** window, enter the following command:
-
-		enable-migrations
-
-	The **enable-migrations** command creates a *Migrations* folder, and it puts in that folder a *Configuration.cs* file that you can edit to seed the database and configure Migrations. 
-
-2. In the **Package Manager Console** window, enter the following command:
-
-		add-migration Initial
-
-
-	The **add-migration Initial** command generates a file named **&lt;date_stamp&gt;Initial** in the *Migrations* folder. The code in this file creates the database tables. The first parameter ( **Initial** ) is used to create the name of the file. You can see the new class files in **Solution Explorer**.
-
-	In the **Initial** class, the **Up** method creates the Contacts table, and the **Down** method (used when you want to return to the previous state) drops it.
-
-3. Open the *Migrations\Configuration.cs* file. 
-
-4. Add the following `using` statement. 
-
-    	 using ContactManager.Models;
-
-5. Replace the *Seed* method with the following code:
-
-        protected override void Seed(ContactManager.Models.ApplicationDbContext context)
-        {
-            context.Contacts.AddOrUpdate(p => p.Name,
-               new Contact
-               {
-                   Name = "Debra Garcia",
-                   Address = "1234 Main St",
-                   City = "Redmond",
-                   State = "WA",
-                   Zip = "10999",
-                   Email = "debra@example.com",
-               },
-                new Contact
-                {
-                    Name = "Thorsten Weinrich",
-                    Address = "5678 1st Ave W",
-                    City = "Redmond",
-                    State = "WA",
-                    Zip = "10999",
-                    Email = "thorsten@example.com",
-                },
-                new Contact
-                {
-                    Name = "Yuhong Li",
-                    Address = "9012 State st",
-                    City = "Redmond",
-                    State = "WA",
-                    Zip = "10999",
-                    Email = "yuhong@example.com",
-                },
-                new Contact
-                {
-                    Name = "Jon Orton",
-                    Address = "3456 Maple St",
-                    City = "Redmond",
-                    State = "WA",
-                    Zip = "10999",
-                    Email = "jon@example.com",
-                },
-                new Contact
-                {
-                    Name = "Diliana Alexieva-Bosseva",
-                    Address = "7890 2nd Ave E",
-                    City = "Redmond",
-                    State = "WA",
-                    Zip = "10999",
-                    Email = "diliana@example.com",
-                }
-                );
-        }
-
-	This code initializes (seeds) the database with contact information. For more information on seeding the database, see [Seeding and Debugging Entity Framework (EF) DBs](http://blogs.msdn.com/b/rickandy/archive/2013/02/12/seeding-and-debugging-entity-framework-ef-dbs.aspx).
-
-6. In the **Package Manager Console** enter the command:
-
-		update-database
-
-	![Package Manager Console commands][addcode009]
-
-	The **update-database** runs the first migration which creates the database. By default, the database is created as a SQL Server Express LocalDB database. 
-
-7. Press CTRL+F5 to run the application, and then click the **CM Demo** link; or navigate to https://localhost:(port#)/Cm. 
-
-	The application shows the seed data and provides edit, details and delete links. You can create, edit, delete and view data.
-
-	![MVC view of data][rx2]
-
-## Add an OAuth2 Provider
-
->[AZURE.NOTE] For detailed instructions on how to use the Google and Facebook developer portal sites, this tutorial links to tutorials on the ASP.NET site. However, Google and Facebook change their sites more frequently than those tutorials are updated, and they are now out of date. If you have trouble following the directions, see the featured Disqus comment at the end of this tutorial for a list of what has changed. 
-
-[OAuth](http://oauth.net/ "http://oauth.net/") is an open protocol that allows secure authorization in a simple and standard method from web, mobile, and desktop applications. The ASP.NET MVC internet template uses OAuth to expose Facebook, Twitter, Google and Microsoft as authentication providers. Although this tutorial uses only Google as the authentication provider, you can easily modify the code to use any of these providers. The steps to implement other providers are very similar to the steps you see in this tutorial. To use Facebook as an authentication provider, see [MVC 5 App with Facebook, Twitter, LinkedIn and Google OAuth2 Sign-on ](http://www.asp.net/mvc/tutorials/mvc-5/create-an-aspnet-mvc-5-app-with-facebook-and-google-oauth2-and-openid-sign-on).
-
-In addition to authentication, this tutorial uses roles to implement authorization. Only those users that you add to the *canEdit* role are able to change data (that is, create, edit, or delete contacts).
-
-1. Follow the instructions in [MVC 5 App with Facebook, Twitter, LinkedIn and Google OAuth2 Sign-on ](http://www.asp.net/mvc/tutorials/mvc-5/create-an-aspnet-mvc-5-app-with-facebook-and-google-oauth2-and-openid-sign-on#goog)  under **Creating a Google app for OAuth 2 to set up a Google app for OAuth2**.
-
-3. Run and test the app to verify that you can log on using Google authentication.
-
-2. If you want to create social login buttons with provider-specific icons, see [Pretty social login buttons for ASP.NET MVC 5](http://www.jerriepelser.com/blog/pretty-social-login-buttons-for-asp-net-mvc-5)
-
-## Using the Membership API
-
-In this section you will add a local user and the *canEdit* role to the membership database. Only those users in the *canEdit* role will be able to edit data. A best practice is to name roles by the actions they can perform, so *canEdit* is preferred over a role called *admin*. When your application evolves, you can add new roles such as *canDeleteMembers* rather than the less descriptive *superAdmin*.
-
-1. Open the *migrations\configuration.cs* file and add the following `using` statements:
-
-        using Microsoft.AspNet.Identity;
-        using Microsoft.AspNet.Identity.EntityFramework;
-
-1. Add the following **AddUserAndRole** method to the class:
-
-		bool AddUserAndRole(ContactManager.Models.ApplicationDbContext context)
-		{
-		    IdentityResult ir;
-		    var rm = new RoleManager<IdentityRole>
-		        (new RoleStore<IdentityRole>(context));
-		    ir = rm.Create(new IdentityRole("canEdit"));
-		    var um = new UserManager<ApplicationUser>(
-		        new UserStore<ApplicationUser>(context));
-		    var user = new ApplicationUser()
-		    {
-		        UserName = "user1@contoso.com",
-		    };
-		    ir = um.Create(user, "P_assw0rd1");
-		    if (ir.Succeeded == false)
-		        return ir.Succeeded;
-		    ir = um.AddToRole(user.Id, "canEdit");
-		    return ir.Succeeded;
-		}
-
-1. Call the new method from the **Seed** method:
-
-		protected override void Seed(ContactManager.Models.ApplicationDbContext context)
-		{
-		    AddUserAndRole(context);
-		    context.Contacts.AddOrUpdate(p => p.Name,
-		        // Code removed for brevity
-		}
-
-	The following images shows the changes to *Seed* method:
-
-	![code image](./media/web-sites-dotnet-deploy-aspnet-mvc-app-membership-oauth-sql-database/ss24.PNG)
-
-	This code creates a new role called *canEdit*, creates a new local user *user1@contoso.com*, and adds *user1@contoso.com* to the *canEdit* role. For more information, see the [ASP.NET Identity tutorials](http://www.asp.net/identity/overview/features-api) on the ASP.NET site.
-
-## Use Temporary Code to Add New Social Login Users to the canEdit Role  ##
-
-In this section you will temporarily modify the **ExternalLoginConfirmation** method in the Account controller to add new users registering with an OAuth provider to the *canEdit* role. We hope to provide a tool similar to [WSAT](http://msdn.microsoft.com/library/ms228053.aspx) in the future which will allow you to create and edit user accounts and roles. Until then, you can accomplish the same function by using temporary code.
-
-1. Open the **Controllers\AccountController.cs** file and navigate to the **ExternalLoginConfirmation** method.
-
-1. Add the following call to **AddToRoleAsync** just before the **SignInAsync** call.
-
-		await UserManager.AddToRoleAsync(user.Id, "canEdit");
-
-   The code above adds the newly registered user to the "canEdit" role, which gives them access to action methods that change (edit) data. The following snippet shows the new line of code in context.
-
-		  // POST: /Account/ExternalLoginConfirmation
-		  [HttpPost]
-		  [AllowAnonymous]
-		  [ValidateAntiForgeryToken]
-		  public async Task ExternalLoginConfirmation(ExternalLoginConfirmationViewModel model, string returnUrl)
-		  {
-		     if (User.Identity.IsAuthenticated)
-		     {
-		        return RedirectToAction("Index", "Manage");
-		     }
-		     if (ModelState.IsValid)
-		     {
-		        // Get the information about the user from the external login provider
-		        var info = await AuthenticationManager.GetExternalLoginInfoAsync();
-		        if (info == null)
-		        {
-		           return View("ExternalLoginFailure");
-		        }
-		        var user = new ApplicationUser { UserName = model.Email, Email = model.Email };
-		        var result = await UserManager.CreateAsync(user);
-		        if (result.Succeeded)
-		        {
-		           result = await UserManager.AddLoginAsync(user.Id, info.Login);
-		           if (result.Succeeded)
-		           {
-		              await UserManager.AddToRoleAsync(user.Id, "canEdit");
-		              await SignInManager.SignInAsync(user, isPersistent: false, rememberBrowser: false);
-		              return RedirectToLocal(returnUrl);
-		           }
-		        }
-		        AddErrors(result);
-		     }
-		     ViewBag.ReturnUrl = returnUrl;
-		     return View(model);
-		  }
-
-Later in the tutorial you will deploy the application to Azure, where you will log-on with Google or another third party authentication provider. This will add your newly registered account to the *canEdit* role. Anyone who finds your web app's URL and has a Google ID can then register and update your database. To prevent other people from doing that, you can stop the site. You'll be able to verify who is in the *canEdit* role by examining the database.
-
-In the **Package Manager Console** hit the up arrow key to bring up the following command:
-
-		Update-Database
-
-The **Update-Database** command runs the **Seed** method, and that runs the **AddUserAndRole** method you added earlier. The **AddUserAndRole** method creates the user *user1@contoso.com* and adds her to the *canEdit* role.
-
-## Protect the Application with SSL and the Authorize Attribute ##
-
-In this section you apply the [Authorize](http://msdn.microsoft.com/library/system.web.mvc.authorizeattribute.aspx) attribute to restrict access to the action methods. Anonymous users will be able to view only the **Index** action method of the home controller. Registered users will be able to see contact data (The **Index** and **Details** pages of the Cm controller), the About page, and the Contact page. Only users in the *canEdit* role will be able to access action methods that change data.
-
-1. Open the *App_Start\FilterConfig.cs* file and replace the *RegisterGlobalFilters* method with the following (which adds the two filters):
-
-		public static void RegisterGlobalFilters(GlobalFilterCollection filters)
-		{
-		    filters.Add(new HandleErrorAttribute());
-		    filters.Add(new System.Web.Mvc.AuthorizeAttribute());
-		    filters.Add(new RequireHttpsAttribute());
-		}
-		
-	This code adds the [Authorize](http://msdn.microsoft.com/library/system.web.mvc.authorizeattribute.aspx) filter and the [RequireHttps](http://msdn.microsoft.com/library/system.web.mvc.requirehttpsattribute.aspx) filter to the application. The [Authorize](http://msdn.microsoft.com/library/system.web.mvc.authorizeattribute.aspx) filter prevents anonymous users from accessing any methods in the application. You will use the [AllowAnonymous](http://blogs.msdn.com/b/rickandy/archive/2012/03/23/securing-your-asp-net-mvc-4-app-and-the-new-allowanonymous-attribute.aspx) attribute to opt out of the authorization requirement in a couple methods, so anonymous users can log in and can view the home page. The  [RequireHttps](http://msdn.microsoft.com/library/system.web.mvc.requirehttpsattribute.aspx) requires that all access to the web app be through HTTPS.
-
-	An alternative approach is to add the [Authorize](http://msdn.microsoft.com/library/system.web.mvc.authorizeattribute.aspx) attribute and the [RequireHttps](http://msdn.microsoft.com/library/system.web.mvc.requirehttpsattribute.aspx) attribute to each controller, but it's considered a security best practice to apply them to the entire application. By adding them globally, every new controller and action method you add is automatically protected -- you don't need to remember to apply them. For more information see [Securing your ASP.NET MVC  App and the new AllowAnonymous Attribute](http://blogs.msdn.com/b/rickandy/archive/2012/03/23/securing-your-asp-net-mvc-4-app-and-the-new-allowanonymous-attribute.aspx). 
-
-1. Add the [AllowAnonymous](http://blogs.msdn.com/b/rickandy/archive/2012/03/23/securing-your-asp-net-mvc-4-app-and-the-new-allowanonymous-attribute.aspx) attribute to the **Index** method of the Home controller. The [AllowAnonymous](http://blogs.msdn.com/b/rickandy/archive/2012/03/23/securing-your-asp-net-mvc-4-app-and-the-new-allowanonymous-attribute.aspx) attribute enables you to white-list the methods you want to opt out of authorization. 
-
-		public class HomeController : Controller
-		{
-		  [AllowAnonymous]
-		  public ActionResult Index()
-		  {
-		     return View();
-		  }
-
-	If you do a global search for *AllowAnonymous*, you'll see that it is used in the login and registration methods of the Account controller.
-
-1. In *CmController.cs*, add `[Authorize(Roles = "canEdit")]` to the HttpGet and HttpPost methods that change data (Create, Edit, Delete, every action method except Index and Details) in the *Cm* controller. A portion of the completed code is shown below: 
-
-		// GET: Cm/Create
-		[Authorize(Roles = "canEdit")]
-		public ActionResult Create()
-		{
-		   return View(new Contact { Address = "123 N 456 W",
-		    City="Great Falls", Email = "ab@cd.com", Name="Joe Smith", State="MT",
-		   Zip = "59405"});
-		}
-		// POST: Cm/Create
-		// To protect from overposting attacks, please enable the specific properties you want to bind to, for 
-		// more details see http://go.microsoft.com/fwlink/?LinkId=317598.
-		[HttpPost]
-		[ValidateAntiForgeryToken]
-		 [Authorize(Roles = "canEdit")]
-		public ActionResult Create([Bind(Include = "ContactId,Name,Address,City,State,Zip,Email")] Contact contact)
-		{
-		    if (ModelState.IsValid)
-		    {
-		        db.Contacts.Add(contact);
-		        db.SaveChanges();
-		        return RedirectToAction("Index");
-		    }
-		    return View(contact);
-		}
-		// GET: Cm/Edit/5
-		[Authorize(Roles = "canEdit")]
-		public ActionResult Edit(int? id)
-		{
-		    if (id == null)
-		    {
-		        return new HttpStatusCodeResult(HttpStatusCode.BadRequest);
-		    }
-		    Contact contact = db.Contacts.Find(id);
-		    if (contact == null)
-		    {
-		        return HttpNotFound();
-		    }
-		    return View(contact);
-		}
-		
-1. Press CTRL+F5 to run the application.
-
-1. If you are still logged in from a previous session, hit the **Log out** link.
-
-1. Click on the **About** or **Contact** links. You are redirected to the login page because anonymous users cannot view those pages.
-
-1. Click the **Register as a new user** link and add a local user with email *joe@contoso.com*. Verify *Joe* can view the Home, About and Contact pages. 
-
-	![login](./media/web-sites-dotnet-deploy-aspnet-mvc-app-membership-oauth-sql-database/ss14.PNG)
-
-1. Click the *CM Demo* link and verify that you see the data.
-
-1. Click an edit link on the page, you will be redirected to the login page (because a new local user is not added to the *canEdit* role).
-
-1. Log in as *user1@contoso.com* with password of "P_assw0rd1" (the "0" in "word" is a zero). You are redirected to the edit page you previously selected. 
-
-	If you can't log in with that account and password, try copying the password from the source code and pasting it. If you still can't log in, check the **UserName** column of the **AspNetUsers** table to verify *user1@contoso.com* was added. 
-
-1. Verify you can make data changes.
-
-## Deploy the app to Azure
-
-1. In Visual Studio, right-click the project in **Solution Explorer** and select **Publish** from the context menu.
-
-	![Publish in project context menu][firsdeploy003]
-
-	The **Publish Web** wizard opens.
-
-1. Click the **Settings** tab on the left side of the **Publish Web** dialog box. 
-
-2. Click the **v** icon to select the **Remote connection string** for **ApplicationDbContext** and select the database that you created when you created the project.
-   
-	![settings](./media/web-sites-dotnet-deploy-aspnet-mvc-app-membership-oauth-sql-database/rrc2.png)
-
-1. Under **ContactManagerContext**, select **Execute Code First Migrations**.
-
-	![settings](./media/web-sites-dotnet-deploy-aspnet-mvc-app-membership-oauth-sql-database/rrc3.png)
-
-1. Click **Publish**.
-
-1. Log in as *user1@contoso.com* (with password of "P_assw0rd1") and verify you can edit data.
-
-1. Log out.
-
-1. Go to the [Google Developers Console](https://console.developers.google.com/) and on the **Credentials** tab update the redirect URIS and JavaScript Orgins to use the Azure URL.
-
-1. Log in using Google or Facebook. That will add the Google or Facebook account to the **canEdit** role. If you get an HTTP 400 error with the message *The redirect URI in the request: https://contactmanager{my version}.azurewebsites.net/signin-google did not match a registered redirect URI.*, you'll have to wait until the changes you made are propagated. If you get this error after more than a few minutes, verify the URIs are correct.
-
-### Stop the web app to prevent other people from registering  
-
-1. In **Server Explorer**, navigate to **Azure > App Service > {your resource group} > {your web app}**.
-
-4. Right-click the web app and select **Stop**. 
-
-	Alternatively, from the [Azure Portal](https://portal.azure.com/), you can go to the web app's blade, then click the **Stop** icon at the top of the blade.
-
-	![stop web app portal](./media/web-sites-dotnet-deploy-aspnet-mvc-app-membership-oauth-sql-database/stopweb.png)
-
-### Remove AddToRoleAsync, Publish, and Test
-
-1. Comment out or remove the following code from the **ExternalLoginConfirmation** method in the Account controller:
-
-		await UserManager.AddToRoleAsync(user.Id, "canEdit");
-
-1. Build the project (which saves the file changes and verifies you don't have any compile errors).
-
-5. Right-click the project in **Solution Explorer** and select **Publish**.
-
-	   ![Publish in project context menu](./media/web-sites-dotnet-deploy-aspnet-mvc-app-membership-oauth-sql-database/GS13publish.png)
-	
-4. Click the **Start Preview** button. Only the files that need to be updated are deployed.
-
-5. Start the web app from Visual Studio or from the Portal. **You won't be able to publish while the web app is stopped**.
-
-	![start web app](./media/web-sites-dotnet-deploy-aspnet-mvc-app-membership-oauth-sql-database/ss15.png)
-
-5. Go back to Visual Studio and click **Publish**.
-
-3. Your Azure App opens up in your default browser. If you are logged in, log out so you can view the home page as an anonymous user.  
-
-4. Click the **About** link. You'll be redirected to the Log in page.
-
-5. Click the **Register** link on the Log in page and create local account. We will use this local account to verify you can access the read only pages but you cannot access pages that change data (which are protected by the *canEdit* role). Later on in the tutorial you will remove local account access. 
-
-	![Register](./media/web-sites-dotnet-deploy-aspnet-mvc-app-membership-oauth-sql-database/ss16.PNG)
-
-1. Verify that you can navigate to the *About* and *Contact* pages.
-
-	![Log off](./media/web-sites-dotnet-deploy-aspnet-mvc-app-membership-oauth-sql-database/ss17.PNG)
-
-1. Click the **CM Demo** link to navigate to the **Cm** controller. Alternatively, you can append *Cm* to the URL. 
-
-	![CM page](./media/web-sites-dotnet-deploy-aspnet-mvc-app-membership-oauth-sql-database/rrr4.png)
- 
-1. Click an Edit link. 
-
-	You are redirected to the login page. 
-
-2. Under **Use another service to log in**, Click Google or Facebook and log in with the account you previously registered. (If you're working quickly and your session cookie has not timed out, you will be automatically logged in with the Google or Facebook account you previously used.)
-
-2. Verify that you can edit data while logged into that account.
-
-	**Note:** You cannot log out of Google from this app and log into a different google account with the same browser. If you are using one browser, you will have to navigate to Google and log out. You can log on with another account from the same third party authenticator (such as Google) by using a different browser.
-
-	If you have not filled out the first and last name of your Google account information, a NullReferenceException will occur.
-
-## Examine the SQL Azure DB ##
-
-1. In **Server Explorer**, navigate to **Azure > SQL Databases > {your database}**
-
-2. Right click your database, and then select **Open in SQL Server Object Explorer**.
- 
-	![open in SSOX](./media/web-sites-dotnet-deploy-aspnet-mvc-app-membership-oauth-sql-database/rrr12.png)
- 
-3. If you haven't connected to this database previously, you may be prompted to add a firewall rule to enable access for your current IP address. The IP address will be pre-filled. Simply click **Add Firewall Rule** to enable access.
-
-	![add firewall rule](./media/web-sites-dotnet-deploy-aspnet-mvc-app-membership-oauth-sql-database/addfirewallrule.png)
-
-3. Log in to the database with the user name and password that you specified when you created the database server. 
- 
-1. Right click the **AspNetUsers** table and select **View Data**.
-
-	![CM page](./media/web-sites-dotnet-deploy-aspnet-mvc-app-membership-oauth-sql-database/rrr8.png)
- 
-1. Note the Id from the Google account you registered with to be in the **canEdit** role, and the Id of *user1@contoso.com*. These should be the only users in the **canEdit** role. (You'll verify that in the next step.)
-
-	![CM page](./media/web-sites-dotnet-deploy-aspnet-mvc-app-membership-oauth-sql-database/s2.png)
- 
-2. In **SQL Server Object Explorer**, right click on **AspNetUserRoles** and select **View Data**.
-
-	![CM page](./media/web-sites-dotnet-deploy-aspnet-mvc-app-membership-oauth-sql-database/rs1.png)
- 
-3. Verify that the **UserId** is from *user1@contoso.com* and the Google account you registered. 
-
-## Troubleshooting
-
-If you run into problems, here are some suggestions for what to try.
-
-* Errors provisioning SQL Database - Make sure you have the current SDK installed. Versions before 2.8.1 have a bug that in some scenarios causes errors when VS tries to create the database server or the database.
-* Error message "operation is not supported for your subscription offer type" when creating Azure resources - Same as above.
-* Errors when deploying - Consider going through the [basic ASP.NET deployment](web-sites-dotnet-get-started.md) article. That deployment scenario is simpler and if you have the same problem there it may be easier to isolate. For example, in some enterprise environments a corporate firewall may prevent Web Deploy from making the kinds of connections to Azure that it requires.
-* No option to select connection string in the Publish Web wizard when you deploy - If you used a different method to create your Azure resources (for example, you are trying to deploy to  a web app and a SQL database created in the Portal), the SQL database may not be associated with the web app. The easiest solution is to create a new web app and database by using VS as shown in the tutorial. You don't have to start the tutorial over -- in the Publish Web wizard you can opt to create a new web app and you get the same Azure resource creation dialog that you get when you create the project.
-* Directions for Google or Facebook developer portal are out of date - See the featured Disqus comment at the end of this tutorial.
-
-## Next steps
-
-You've created a basic ASP.NET MVC web application that authenticates users. For more information about common authentication tasks and how to keep sensitive data secure, see the following tutorials.
-
-- [Create a secure ASP.NET MVC 5 web app with log in, email confirmation and password reset](http://www.asp.net/mvc/overview/getting-started/create-an-aspnet-mvc-5-web-app-with-email-confirmation-and-password-reset)
-- [ASP.NET MVC 5 app with SMS and email Two-Factor Authentication](http://www.asp.net/mvc/overview/getting-started/aspnet-mvc-5-app-with-sms-and-email-two-factor-authentication)
-- [Best practices for deploying passwords and other sensitive data to ASP.NET and Azure](http://www.asp.net/identity/overview/features-api/best-practices-for-deploying-passwords-and-other-sensitive-data-to-aspnet-and-azure) 
-- [Create an ASP.NET MVC 5 App with Facebook and Google OAuth2](http://www.asp.net/mvc/tutorials/mvc-5/create-an-aspnet-mvc-5-app-with-facebook-and-google-oauth2-and-openid-sign-on ) This includes instructions on how to add profile data to the user registration DB and for detailed instructions on using Facebook as an authentication provider.
-- [Getting Started with ASP.NET MVC 5](http://www.asp.net/mvc/tutorials/mvc-5/introduction/getting-started)
-
-For a  more advanced tutorial about how to use the Entity Framework, see [Getting Started with EF and MVC](http://www.asp.net/mvc/tutorials/getting-started-with-ef-using-mvc/creating-an-entity-framework-data-model-for-an-asp-net-mvc-application).
-
-This tutorial was written by [Rick Anderson](http://blogs.msdn.com/b/rickandy/) (Twitter [@RickAndMSFT](https://twitter.com/RickAndMSFT)) with assistance from Tom Dykstra and Barry Dorrans (Twitter [@blowdart](https://twitter.com/blowdart)). 
-
-***Please leave feedback*** on what you liked or what you would like to see improved, not only about the tutorial itself but also about the products that it demonstrates. Your feedback will help us prioritize improvements. You can also request and vote on new topics at [Show Me How With Code](http://aspnet.uservoice.com/forums/228522-show-me-how-with-code).
-
-## What's changed
-
-* For a guide to the change from Websites to App Service see: [Azure App Service and Its Impact on Existing Azure Services](http://go.microsoft.com/fwlink/?LinkId=529714)
-
-<!-- bookmarks -->
-[Add an OAuth Provider]: #addOauth
-[Using the Membership API]:#mbrDB
-[Create a Data Deployment Script]:#ppd
-[Update the Membership Database]:#ppd2
-
-[setupwindowsazureenv]: #bkmk_setupwindowsazure
-[createapplication]: #bkmk_createmvc4app
-[deployapp1]: #bkmk_deploytowindowsazure1
-[deployapp11]: #bkmk_deploytowindowsazure11
-[adddb]: #bkmk_addadatabase
-
-
-<!-- images-->
-[rx2]: ./media/web-sites-dotnet-deploy-aspnet-mvc-app-membership-oauth-sql-database/rx2.png
-
-[rx5]: ./media/web-sites-dotnet-deploy-aspnet-mvc-app-membership-oauth-sql-database-vs2013/rx5.png
-[rx6]: ./media/web-sites-dotnet-deploy-aspnet-mvc-app-membership-oauth-sql-database-vs2013/rx6.png
-[rx7]: ./media/web-sites-dotnet-deploy-aspnet-mvc-app-membership-oauth-sql-database-vs2013/rx7.png
-[rx8]: ./media/web-sites-dotnet-deploy-aspnet-mvc-app-membership-oauth-sql-database-vs2013/rx8.png
-[rx9]: ./media/web-sites-dotnet-deploy-aspnet-mvc-app-membership-oauth-sql-database-vs2013/rx9.png
-
-[rxb]: ./media/web-sites-dotnet-deploy-aspnet-mvc-app-membership-oauth-sql-database/rxb.png
-
-
-[rxSSL]: ./media/web-sites-dotnet-deploy-aspnet-mvc-app-membership-oauth-sql-database/rxSSL.png
-
-[rxNOT]: ./media/web-sites-dotnet-deploy-aspnet-mvc-app-membership-oauth-sql-database-vs2013/rxNOT.png
-[rxNOT2]: ./media/web-sites-dotnet-deploy-aspnet-mvc-app-membership-oauth-sql-database-vs2013/rxNOT2.png
-
-[rxNOT]: ./media/web-sites-dotnet-deploy-aspnet-mvc-app-membership-oauth-sql-database-vs2013/rxNOT.png
-[rxNOT]: ./media/web-sites-dotnet-deploy-aspnet-mvc-app-membership-oauth-sql-database-vs2013/rxNOT.png
-[rxNOT]: ./media/web-sites-dotnet-deploy-aspnet-mvc-app-membership-oauth-sql-database-vs2013/rxNOT.png
-[rr1]: ./media/web-sites-dotnet-deploy-aspnet-mvc-app-membership-oauth-sql-database-vs2013/rr1.png
-
-[rxPrevDB]: ./media/web-sites-dotnet-deploy-aspnet-mvc-app-membership-oauth-sql-database-vs2013/rxPrevDB.png
-
-[rxWSnew]: ./media/web-sites-dotnet-deploy-aspnet-mvc-app-membership-oauth-sql-database-vs2013/rxWSnew2.png
-[rxCreateWSwithDB]: ./media/web-sites-dotnet-deploy-aspnet-mvc-app-membership-oauth-sql-database-vs2013/rxCreateWSwithDB.png
-
-[setup007]: ./media/web-sites-dotnet-deploy-aspnet-mvc-app-membership-oauth-sql-database-vs2013/dntutmobile-setup-azure-site-004.png
-
-[newapp004]: ./media/web-sites-dotnet-deploy-aspnet-mvc-app-membership-oauth-sql-database/dntutmobile-createapp-004.png
-
-[firsdeploy003]: ./media/web-sites-dotnet-deploy-aspnet-mvc-app-membership-oauth-sql-database/dntutmobile-deploy1-publish-001.png
-
-[adddb002]: ./media/web-sites-dotnet-deploy-aspnet-mvc-app-membership-oauth-sql-database/dntutmobile-adddatabase-002.png
-[addcode001]: ./media/web-sites-dotnet-deploy-aspnet-mvc-app-membership-oauth-sql-database/dntutmobile-controller-add-context-menu.png
-
-[addcode008]: ./media/web-sites-dotnet-deploy-aspnet-mvc-app-membership-oauth-sql-database-vs2013/dntutmobile-migrations-package-manager-menu.png
-[addcode009]: ./media/web-sites-dotnet-deploy-aspnet-mvc-app-membership-oauth-sql-database/dntutmobile-migrations-package-manager-console.png
-
-
-[Important information about ASP.NET in Azure web apps]: #aspnetwindowsazureinfo
-[Next steps]: #nextsteps
-
-[ImportPublishSettings]: ./media/web-sites-dotnet-deploy-aspnet-mvc-app-membership-oauth-sql-database-vs2013/ImportPublishSettings.png
- 
+<properties 
+	pageTitle="Create an ASP.NET MVC app with auth and SQL DB and deploy to Azure App Service" 
+	description="Learn how to develop an ASP.NET MVC 5 app with a SQL Database back-end, add authentication and authorization, and deploy it to Azure." 
+	services="app-service\web" 
+	documentationCenter=".net" 
+	authors="Rick-Anderson" 
+	writer="Rick-Anderson" 
+	manager="wpickett" 
+	editor=""/>
+
+<tags 
+	ms.service="app-service-web" 
+	ms.workload="web" 
+	ms.tgt_pltfrm="na" 
+	ms.devlang="dotnet" 
+	ms.topic="article" 
+	ms.date="03/10/2016" 
+	ms.author="riande"/> 
+
+# Create an ASP.NET MVC app with auth and SQL DB and deploy to Azure App Service
+
+This tutorial shows how to build a secure ASP.NET MVC 5 web app that lets users log in with credentials from Facebook or Google. The app is a simple contact list that uses the ADO.NET Entity Framework for database access. You'll deploy the app to [Azure App Service](http://go.microsoft.com/fwlink/?LinkId=529714). 
+
+On completing the tutorial, you'll have a secure data-driven web application up and running in the cloud and using a cloud database. The following illustration shows the login page for the completed application.
+
+![login page][rxb]
+
+You'll learn:
+
+* How to create a secure ASP.NET MVC 5 web project in Visual Studio.
+* How to authenticate and authorize users who log on with credentials from their Google or Facebook accounts (social provider authentication using [OAuth 2.0](http://oauth.net/2 "http://oauth.net/2")).
+* How to authenticate and authorize users who register in a database managed by the application (local authentication using [ASP.NET Identity](http://asp.net/identity/)).
+* How to use the ADO.NET Entity Framework 6 Code First to read and write data in a SQL database.
+* How to use Entity Framework Code First Migrations to deploy a database.
+* How to store relational data in the cloud by using Azure SQL Database.
+* How to deploy a web project that uses a database to a [web app](http://go.microsoft.com/fwlink/?LinkId=529714) in Azure App Service.
+
+>[AZURE.NOTE] This is a long tutorial. If you want a quick introduction to Azure App Service and Visual Studio web projects, see [Create an ASP.NET web app in Azure App Service](web-sites-dotnet-get-started.md). For troubleshooting info, see the [Troubleshooting](#troubleshooting) section.
+>
+>Or if you want to get started with Azure App Service before signing up for an Azure account, go to [Try App Service](http://go.microsoft.com/fwlink/?LinkId=523751), where you can immediately create a short-lived starter web app in App Service. No credit cards required; no commitments.
+
+## Prerequisites
+
+To complete this tutorial, you need a Microsoft Azure account. If you don't have an account, you can [activate your Visual Studio subscriber benefits](/pricing/member-offers/msdn-benefits-details/?WT.mc_id=A261C142F) or [sign up for a free trial](/pricing/free-trial/?WT.mc_id=A261C142F).
+
+To set up your development environment, you must install [Visual Studio 2013 Update 5](http://go.microsoft.com/fwlink/?LinkId=390521) or higher, and the latest version of the [Azure SDK for .NET](http://go.microsoft.com/fwlink/?linkid=324322&clcid=0x409). This article was written for Visual Studio Update 4 and SDK 2.8.1. The same instructions work for Visual Studio 2015 with the latest [Azure SDK for .NET](http://go.microsoft.com/fwlink/?linkid=518003&clcid=0x409) installed, but some screens will look different from the illustrations.
+
+## Create an ASP.NET MVC 5 application
+
+### Create the project
+
+1. From the **File** menu, click **New Project**.
+
+	![New Project in File menu](./media/web-sites-dotnet-deploy-aspnet-mvc-app-membership-oauth-sql-database/gs13newproj.png)
+
+1. In the **New Project** dialog box, expand **C#** and select **Web** under **Installed Templates**, and then select **ASP.NET Web Application**.
+
+1. Name the application **ContactManager**, and then click **OK**.
+
+	![New Project dialog box](./media/web-sites-dotnet-deploy-aspnet-mvc-app-membership-oauth-sql-database/GS13newprojdb.png)
+ 
+	**Note:** Make sure you enter "ContactManager". Code blocks that you'll be copying later assume that the project name is ContactManager. 
+
+1. In the **New ASP.NET Project** dialog box, select the **MVC** template. Verify **Authentication** is set to **Individual User Accounts**, **Host in the cloud** is checked, and **App Service** is selected.
+
+	![New ASP.NET Project dialog box](./media/web-sites-dotnet-deploy-aspnet-mvc-app-membership-oauth-sql-database/newproject.png)
+
+1. Click **OK**.
+
+3. When the **Configure Microsoft Azure Web App Settings** dialog appears, make sure that you are signed in to Azure:  sign in if you have not already done so, or reenter your credentials if your login is expired.
+
+	![Reenter credentials](./media/web-sites-dotnet-deploy-aspnet-mvc-app-membership-oauth-sql-database/reentercredentials.png)
+
+2. If you want to specify a name for your web app, change the value in the **Web App name** box.
+
+	The URL of the web app will be {name}.azurewebsites.net, so the name has to be unique in the azurewebsites.net domain. The configuration wizard suggests a unique name by appending a number to the project name "ContactManager", and that's fine for this tutorial.
+
+5. In the **App Service plan** drop-down select **Create new App Service plan** and enter a name, such as "StandardWeb" as shown in the illustration.
+
+	If you prefer, you can select an App Service plan that you already have. For information about App Service plans, see [Azure App Service plans in-depth overview](../app-service/azure-web-sites-web-hosting-plans-in-depth-overview.md). 
+
+5. In the **Resource group** drop-down select **Create new resource group** and enter a name, such as "ExampleMVC", as shown in the illustration.
+
+	If you prefer, you can select a resource group that you already have. But if you create a new resource group and only use it for this tutorial, it will be easy to delete all Azure resources you created for the tutorial when you're done with them. For information about resource groups, see [Azure Resource Manager overview](../resource-group-overview.md). 
+
+7. Select a region near you. 
+
+	Don't click **OK** yet. In the next step, you'll configure the database resource. The dialog box now looks like the following illustration. 
+
+	![New plan and resource group](./media/web-sites-dotnet-deploy-aspnet-mvc-app-membership-oauth-sql-database/newplanandgroup.png)
+ 
+2. Select **Create new server**, enter a server name, user name, and password. 
+
+	The server name must be unique. It can contain lower-case letters, numeric digits, and hyphens. It cannot contain a trailing hyphen. The user name and password are new credentials you're creating for the new server. 
+
+	If you already have a database server, you can select that instead of creating one. Database servers are a precious resource, and you generally want to create multiple databases on the same server for testing and development rather than creating a database server per database. However, for this tutorial you only need the server temporarily, and by creating the server in the same resource group as the web site you make it easy to delete both web app and database resources by deleting the resource group when you're done with the tutorial. 
+
+	If you select an existing database server, make sure your web app and database are in the same region.
+
+	![Use new database](./media/web-sites-dotnet-deploy-aspnet-mvc-app-membership-oauth-sql-database/newdb.png)
+
+4. Click **OK**.
+
+	Visual Studio creates the ContactManager web project, creates the resource group and App Service plan that you specified, and creates a web app in Azure App Service with the name you specified.
+
+### Set the page header and footer
+
+1. In **Solution Explorer** open the *Layout.cshtml* file in the *Views\Shared* folder.
+
+	![_Layout.cshtml in Solution Explorer][newapp004]
+
+1. Replace the contents of the *Layout.cshtml* file with the following code.
+
+		<!DOCTYPE html>
+		<html>
+		<head>
+		    <meta charset="utf-8" />
+		    <meta name="viewport" content="width=device-width, initial-scale=1.0">
+		    <title>@ViewBag.Title - Contact Manager</title>
+		    @Styles.Render("~/Content/css")
+		    @Scripts.Render("~/bundles/modernizr")
+		
+		</head>
+		<body>
+		    <div class="navbar navbar-inverse navbar-fixed-top">
+		        <div class="container">
+		            <div class="navbar-header">
+		                <button type="button" class="navbar-toggle" data-toggle="collapse" data-target=".navbar-collapse">
+		                    <span class="icon-bar"></span>
+		                    <span class="icon-bar"></span>
+		                    <span class="icon-bar"></span>
+		                </button>
+		                @Html.ActionLink("CM Demo", "Index", "Cm", new { area = "" }, new { @class = "navbar-brand" })
+		            </div>
+		            <div class="navbar-collapse collapse">
+		                <ul class="nav navbar-nav">
+		                    <li>@Html.ActionLink("Home", "Index", "Home")</li>
+		                    <li>@Html.ActionLink("About", "About", "Home")</li>
+		                    <li>@Html.ActionLink("Contact", "Contact", "Home")</li>
+		                </ul>
+		                @Html.Partial("_LoginPartial")
+		            </div>
+		        </div>
+		    </div>
+		    <div class="container body-content">
+		        @RenderBody()
+		        <hr />
+		        <footer>
+		            <p>&copy; @DateTime.Now.Year - Contact Manager</p>
+		        </footer>
+		    </div>
+		
+		    @Scripts.Render("~/bundles/jquery")
+		    @Scripts.Render("~/bundles/bootstrap")
+		    @RenderSection("scripts", required: false)
+		</body>
+		</html>
+
+	This code changes the application name in the header and the footer from "My ASP.NET Application" and "Application name" to "Contact Manager" and "CM Demo". 
+ 
+### Run the application locally
+
+1. Press CTRL+F5 to run the app.
+
+	The application home page appears in the default browser.
+
+	![Web app running locally](./media/web-sites-dotnet-deploy-aspnet-mvc-app-membership-oauth-sql-database/rr2.png)
+
+This is all you need to do for now to create the application that you'll deploy to Azure. 
+
+## Deploy the application to Azure
+
+1. In Visual Studio, right-click the project in **Solution Explorer** and select **Publish** from the context menu.
+
+	![Publish in project context menu](./media/web-sites-dotnet-deploy-aspnet-mvc-app-membership-oauth-sql-database/GS13publish.png)
+	
+	The **Publish Web** wizard opens.
+
+1. In the **Publish Web** dialog box, click **Publish**.
+
+	![Publish](./media/web-sites-dotnet-deploy-aspnet-mvc-app-membership-oauth-sql-database/rr3.png)
+
+	The application you created is now running in the cloud. The next time you deploy the application, only the changed (or new) files will be deployed.
+
+	![Running in Cloud](./media/web-sites-dotnet-deploy-aspnet-mvc-app-membership-oauth-sql-database/ss4.PNG)
+
+## Enable SSL for the Project ##
+
+1. In **Solution Explorer**, click the **ContactManager** project, then click F4 to open the **Properties** window.
+
+3. Change **SSL Enabled** to **True**. 
+
+4. Copy the **SSL URL**.
+
+	The SSL URL will be https://localhost:44300/ unless you've previously created SSL web apps.
+
+	![enable SSL][rxSSL]
+ 
+1. In **Solution Explorer**, right click the **Contact Manager** project and click **Properties**.
+
+1. Click the **Web** tab.
+
+1. Change the **Project Url** to use the **SSL URL** and save the page (Control S).
+
+	![enable SSL](./media/web-sites-dotnet-deploy-aspnet-mvc-app-membership-oauth-sql-database/rrr1.png)
+ 
+1. Verify that Internet Explorer is the browser that Visual Studio launches, as shown in the image below:
+
+	![default browser](./media/web-sites-dotnet-deploy-aspnet-mvc-app-membership-oauth-sql-database/ss12.PNG)
+
+	The browser selector lets you specify the browser Visual Studio launches. You can select multiple browsers and have Visual Studio update each browser when you make changes. For more information see [Using Browser Link in Visual Studio 2013](http://www.asp.net/visual-studio/overview/2013/using-browser-link).
+
+ 	![browser selector](./media/web-sites-dotnet-deploy-aspnet-mvc-app-membership-oauth-sql-database/ss13.png)
+
+1. Press CTRL+F5 to run the application. Click **Yes** to start the process of trusting the self-signed certificate that IIS Express has generated.
+
+	 ![instructions to trust the self-signed certificate that IIS Express has generated](./media/web-sites-dotnet-deploy-aspnet-mvc-app-membership-oauth-sql-database/ss26.PNG)
+
+1. Read the **Security Warning** dialog and then click **Yes** if you want to install the certificate representing  **localhost**.
+
+ 	![localhost IIS Express certificate warning ](./media/web-sites-dotnet-deploy-aspnet-mvc-app-membership-oauth-sql-database/ss27.PNG)
+
+1. IE shows the *Home* page and there are no SSL warnings.
+
+	 ![IE with localhost SSL and no warnings](./media/web-sites-dotnet-deploy-aspnet-mvc-app-membership-oauth-sql-database/ss28.PNG)
+
+	 Internet Explorer is a good choice when you're using SSL because it accepts the certificate and shows HTTPS content without a warning. Microsoft Edge and Google Chrome also accept the certificate. Firefox uses its own certificate store, so it displays a warning.
+
+	 ![FireFox Cert Warning](./media/web-sites-dotnet-deploy-aspnet-mvc-app-membership-oauth-sql-database/ss30.PNG)
+
+## Add a database to the application
+
+Next, you'll update the app to add the ability to display and update contacts and store the data in a database. The app will use the Entity Framework (EF) to create the database and to read and update data.
+
+### Add data model classes for the contacts
+
+You begin by creating a simple data model in code.
+
+1. In **Solution Explorer**, right-click the Models folder, click **Add**, and then **Class**.
+
+	![Add Class in Models folder context menu](./media/web-sites-dotnet-deploy-aspnet-mvc-app-membership-oauth-sql-database/rr5.png)
+
+2. In the **Add New Item** dialog box, name the new class file *Contact.cs*, and then click **Add**.
+
+	![Add New Item dialog box][adddb002]
+
+3. Replace the contents of the Contact.cs file with the following code.
+
+        using System.ComponentModel.DataAnnotations;
+        using System.Globalization;
+        namespace ContactManager.Models
+        {
+            public class Contact
+            {
+                public int ContactId { get; set; }
+                public string Name { get; set; }
+                public string Address { get; set; }
+                public string City { get; set; }
+                public string State { get; set; }
+                public string Zip { get; set; }
+                [DataType(DataType.EmailAddress)]
+                public string Email { get; set; }
+            }
+        }
+The **Contact** class defines the data that you will store for each contact, plus a primary key, *ContactID*, that is needed by the database.
+
+### Create web pages that enable app users to work with the contacts
+
+The ASP.NET MVC scaffolding feature can automatically generate code that performs create, read, update, and delete (CRUD) actions. 
+
+1. Build the project **(Ctrl+Shift+B)**. (You must build the project before using the scaffolding mechanism.)
+ 
+1. In **Solution Explorer**, right-click the Controllers folder and click **Add**, and then click **Controller**.
+
+	![Add Controller in Controllers folder context menu][addcode001]
+
+5. In the **Add Scaffold** dialog box, select **MVC 5 Controller with views, using EF** and then click **Add**.
+	
+	![Add Scaffold dlg](./media/web-sites-dotnet-deploy-aspnet-mvc-app-membership-oauth-sql-database/rr6.png)
+
+1. In the **Model class** dropdown box, select **Contact (ContactManager.Models)**. (See the image below.)
+
+1. In the **Data context class**, select **ApplicationDbContext (ContactManager.Models)**. The **ApplicationDbContext** will be used for both the membership DB and our contact data.
+
+1. In the **Controller name** text entry box, enter "CmController" for the controller name. 
+
+	![New data ctx dlg](./media/web-sites-dotnet-deploy-aspnet-mvc-app-membership-oauth-sql-database/ss5.PNG)
+
+1. Click **Add**.
+
+   Visual Studio creates a controller with methods and views for CRUD database operations for **Contact** objects.
+
+## Enable Migrations, create the database, add sample data and a data initializer ##
+
+The next task is to enable the [Code First Migrations](http://msdn.microsoft.com/library/hh770484.aspx) feature in order to create database tables based on the data model that you created.
+
+1. In the **Tools** menu, select **NuGet Package Manager** and then **Package Manager Console**.
+
+	![Package Manager Console in Tools menu](./media/web-sites-dotnet-deploy-aspnet-mvc-app-membership-oauth-sql-database/SS6.png)
+
+2. In the **Package Manager Console** window, enter the following command:
+
+		enable-migrations
+
+	The **enable-migrations** command creates a *Migrations* folder, and it puts in that folder a *Configuration.cs* file that you can edit to seed the database and configure Migrations. 
+
+2. In the **Package Manager Console** window, enter the following command:
+
+		add-migration Initial
+
+
+	The **add-migration Initial** command generates a file named **&lt;date_stamp&gt;Initial** in the *Migrations* folder. The code in this file creates the database tables. The first parameter ( **Initial** ) is used to create the name of the file. You can see the new class files in **Solution Explorer**.
+
+	In the **Initial** class, the **Up** method creates the Contacts table, and the **Down** method (used when you want to return to the previous state) drops it.
+
+3. Open the *Migrations\Configuration.cs* file. 
+
+4. Add the following `using` statement. 
+
+    	 using ContactManager.Models;
+
+5. Replace the *Seed* method with the following code:
+
+        protected override void Seed(ContactManager.Models.ApplicationDbContext context)
+        {
+            context.Contacts.AddOrUpdate(p => p.Name,
+               new Contact
+               {
+                   Name = "Debra Garcia",
+                   Address = "1234 Main St",
+                   City = "Redmond",
+                   State = "WA",
+                   Zip = "10999",
+                   Email = "debra@example.com",
+               },
+                new Contact
+                {
+                    Name = "Thorsten Weinrich",
+                    Address = "5678 1st Ave W",
+                    City = "Redmond",
+                    State = "WA",
+                    Zip = "10999",
+                    Email = "thorsten@example.com",
+                },
+                new Contact
+                {
+                    Name = "Yuhong Li",
+                    Address = "9012 State st",
+                    City = "Redmond",
+                    State = "WA",
+                    Zip = "10999",
+                    Email = "yuhong@example.com",
+                },
+                new Contact
+                {
+                    Name = "Jon Orton",
+                    Address = "3456 Maple St",
+                    City = "Redmond",
+                    State = "WA",
+                    Zip = "10999",
+                    Email = "jon@example.com",
+                },
+                new Contact
+                {
+                    Name = "Diliana Alexieva-Bosseva",
+                    Address = "7890 2nd Ave E",
+                    City = "Redmond",
+                    State = "WA",
+                    Zip = "10999",
+                    Email = "diliana@example.com",
+                }
+                );
+        }
+
+	This code initializes (seeds) the database with contact information. For more information on seeding the database, see [Seeding and Debugging Entity Framework (EF) DBs](http://blogs.msdn.com/b/rickandy/archive/2013/02/12/seeding-and-debugging-entity-framework-ef-dbs.aspx).
+
+6. In the **Package Manager Console** enter the command:
+
+		update-database
+
+	![Package Manager Console commands][addcode009]
+
+	The **update-database** runs the first migration which creates the database. By default, the database is created as a SQL Server Express LocalDB database. 
+
+7. Press CTRL+F5 to run the application, and then click the **CM Demo** link; or navigate to https://localhost:(port#)/Cm. 
+
+	The application shows the seed data and provides edit, details and delete links. You can create, edit, delete and view data.
+
+	![MVC view of data][rx2]
+
+## Add an OAuth2 Provider
+
+>[AZURE.NOTE] For detailed instructions on how to use the Google and Facebook developer portal sites, this tutorial links to tutorials on the ASP.NET site. However, Google and Facebook change their sites more frequently than those tutorials are updated, and they are now out of date. If you have trouble following the directions, see the featured Disqus comment at the end of this tutorial for a list of what has changed. 
+
+[OAuth](http://oauth.net/ "http://oauth.net/") is an open protocol that allows secure authorization in a simple and standard method from web, mobile, and desktop applications. The ASP.NET MVC internet template uses OAuth to expose Facebook, Twitter, Google and Microsoft as authentication providers. Although this tutorial uses only Google as the authentication provider, you can easily modify the code to use any of these providers. The steps to implement other providers are very similar to the steps you see in this tutorial. To use Facebook as an authentication provider, see [MVC 5 App with Facebook, Twitter, LinkedIn and Google OAuth2 Sign-on ](http://www.asp.net/mvc/tutorials/mvc-5/create-an-aspnet-mvc-5-app-with-facebook-and-google-oauth2-and-openid-sign-on).
+
+In addition to authentication, this tutorial uses roles to implement authorization. Only those users that you add to the *canEdit* role are able to change data (that is, create, edit, or delete contacts).
+
+1. Follow the instructions in [MVC 5 App with Facebook, Twitter, LinkedIn and Google OAuth2 Sign-on ](http://www.asp.net/mvc/tutorials/mvc-5/create-an-aspnet-mvc-5-app-with-facebook-and-google-oauth2-and-openid-sign-on#goog)  under **Creating a Google app for OAuth 2 to set up a Google app for OAuth2**.
+
+3. Run and test the app to verify that you can log on using Google authentication.
+
+2. If you want to create social login buttons with provider-specific icons, see [Pretty social login buttons for ASP.NET MVC 5](http://www.jerriepelser.com/blog/pretty-social-login-buttons-for-asp-net-mvc-5)
+
+## Using the Membership API
+
+In this section you will add a local user and the *canEdit* role to the membership database. Only those users in the *canEdit* role will be able to edit data. A best practice is to name roles by the actions they can perform, so *canEdit* is preferred over a role called *admin*. When your application evolves, you can add new roles such as *canDeleteMembers* rather than the less descriptive *superAdmin*.
+
+1. Open the *migrations\configuration.cs* file and add the following `using` statements:
+
+        using Microsoft.AspNet.Identity;
+        using Microsoft.AspNet.Identity.EntityFramework;
+
+1. Add the following **AddUserAndRole** method to the class:
+
+		bool AddUserAndRole(ContactManager.Models.ApplicationDbContext context)
+		{
+		    IdentityResult ir;
+		    var rm = new RoleManager<IdentityRole>
+		        (new RoleStore<IdentityRole>(context));
+		    ir = rm.Create(new IdentityRole("canEdit"));
+		    var um = new UserManager<ApplicationUser>(
+		        new UserStore<ApplicationUser>(context));
+		    var user = new ApplicationUser()
+		    {
+		        UserName = "user1@contoso.com",
+		    };
+		    ir = um.Create(user, "P_assw0rd1");
+		    if (ir.Succeeded == false)
+		        return ir.Succeeded;
+		    ir = um.AddToRole(user.Id, "canEdit");
+		    return ir.Succeeded;
+		}
+
+1. Call the new method from the **Seed** method:
+
+		protected override void Seed(ContactManager.Models.ApplicationDbContext context)
+		{
+		    AddUserAndRole(context);
+		    context.Contacts.AddOrUpdate(p => p.Name,
+		        // Code removed for brevity
+		}
+
+	The following images shows the changes to *Seed* method:
+
+	![code image](./media/web-sites-dotnet-deploy-aspnet-mvc-app-membership-oauth-sql-database/ss24.PNG)
+
+	This code creates a new role called *canEdit*, creates a new local user *user1@contoso.com*, and adds *user1@contoso.com* to the *canEdit* role. For more information, see the [ASP.NET Identity tutorials](http://www.asp.net/identity/overview/features-api) on the ASP.NET site.
+
+## Use Temporary Code to Add New Social Login Users to the canEdit Role  ##
+
+In this section you will temporarily modify the **ExternalLoginConfirmation** method in the Account controller to add new users registering with an OAuth provider to the *canEdit* role. We hope to provide a tool similar to [WSAT](http://msdn.microsoft.com/library/ms228053.aspx) in the future which will allow you to create and edit user accounts and roles. Until then, you can accomplish the same function by using temporary code.
+
+1. Open the **Controllers\AccountController.cs** file and navigate to the **ExternalLoginConfirmation** method.
+
+1. Add the following call to **AddToRoleAsync** just before the **SignInAsync** call.
+
+		await UserManager.AddToRoleAsync(user.Id, "canEdit");
+
+   The code above adds the newly registered user to the "canEdit" role, which gives them access to action methods that change (edit) data. The following snippet shows the new line of code in context.
+
+		  // POST: /Account/ExternalLoginConfirmation
+		  [HttpPost]
+		  [AllowAnonymous]
+		  [ValidateAntiForgeryToken]
+		  public async Task ExternalLoginConfirmation(ExternalLoginConfirmationViewModel model, string returnUrl)
+		  {
+		     if (User.Identity.IsAuthenticated)
+		     {
+		        return RedirectToAction("Index", "Manage");
+		     }
+		     if (ModelState.IsValid)
+		     {
+		        // Get the information about the user from the external login provider
+		        var info = await AuthenticationManager.GetExternalLoginInfoAsync();
+		        if (info == null)
+		        {
+		           return View("ExternalLoginFailure");
+		        }
+		        var user = new ApplicationUser { UserName = model.Email, Email = model.Email };
+		        var result = await UserManager.CreateAsync(user);
+		        if (result.Succeeded)
+		        {
+		           result = await UserManager.AddLoginAsync(user.Id, info.Login);
+		           if (result.Succeeded)
+		           {
+		              await UserManager.AddToRoleAsync(user.Id, "canEdit");
+		              await SignInManager.SignInAsync(user, isPersistent: false, rememberBrowser: false);
+		              return RedirectToLocal(returnUrl);
+		           }
+		        }
+		        AddErrors(result);
+		     }
+		     ViewBag.ReturnUrl = returnUrl;
+		     return View(model);
+		  }
+
+Later in the tutorial you will deploy the application to Azure, where you will log-on with Google or another third party authentication provider. This will add your newly registered account to the *canEdit* role. Anyone who finds your web app's URL and has a Google ID can then register and update your database. To prevent other people from doing that, you can stop the site. You'll be able to verify who is in the *canEdit* role by examining the database.
+
+In the **Package Manager Console** hit the up arrow key to bring up the following command:
+
+		Update-Database
+
+The **Update-Database** command runs the **Seed** method, and that runs the **AddUserAndRole** method you added earlier. The **AddUserAndRole** method creates the user *user1@contoso.com* and adds her to the *canEdit* role.
+
+## Protect the Application with SSL and the Authorize Attribute ##
+
+In this section you apply the [Authorize](http://msdn.microsoft.com/library/system.web.mvc.authorizeattribute.aspx) attribute to restrict access to the action methods. Anonymous users will be able to view only the **Index** action method of the home controller. Registered users will be able to see contact data (The **Index** and **Details** pages of the Cm controller), the About page, and the Contact page. Only users in the *canEdit* role will be able to access action methods that change data.
+
+1. Open the *App_Start\FilterConfig.cs* file and replace the *RegisterGlobalFilters* method with the following (which adds the two filters):
+
+		public static void RegisterGlobalFilters(GlobalFilterCollection filters)
+		{
+		    filters.Add(new HandleErrorAttribute());
+		    filters.Add(new System.Web.Mvc.AuthorizeAttribute());
+		    filters.Add(new RequireHttpsAttribute());
+		}
+		
+	This code adds the [Authorize](http://msdn.microsoft.com/library/system.web.mvc.authorizeattribute.aspx) filter and the [RequireHttps](http://msdn.microsoft.com/library/system.web.mvc.requirehttpsattribute.aspx) filter to the application. The [Authorize](http://msdn.microsoft.com/library/system.web.mvc.authorizeattribute.aspx) filter prevents anonymous users from accessing any methods in the application. You will use the [AllowAnonymous](http://blogs.msdn.com/b/rickandy/archive/2012/03/23/securing-your-asp-net-mvc-4-app-and-the-new-allowanonymous-attribute.aspx) attribute to opt out of the authorization requirement in a couple methods, so anonymous users can log in and can view the home page. The  [RequireHttps](http://msdn.microsoft.com/library/system.web.mvc.requirehttpsattribute.aspx) requires that all access to the web app be through HTTPS.
+
+	An alternative approach is to add the [Authorize](http://msdn.microsoft.com/library/system.web.mvc.authorizeattribute.aspx) attribute and the [RequireHttps](http://msdn.microsoft.com/library/system.web.mvc.requirehttpsattribute.aspx) attribute to each controller, but it's considered a security best practice to apply them to the entire application. By adding them globally, every new controller and action method you add is automatically protected -- you don't need to remember to apply them. For more information see [Securing your ASP.NET MVC  App and the new AllowAnonymous Attribute](http://blogs.msdn.com/b/rickandy/archive/2012/03/23/securing-your-asp-net-mvc-4-app-and-the-new-allowanonymous-attribute.aspx). 
+
+1. Add the [AllowAnonymous](http://blogs.msdn.com/b/rickandy/archive/2012/03/23/securing-your-asp-net-mvc-4-app-and-the-new-allowanonymous-attribute.aspx) attribute to the **Index** method of the Home controller. The [AllowAnonymous](http://blogs.msdn.com/b/rickandy/archive/2012/03/23/securing-your-asp-net-mvc-4-app-and-the-new-allowanonymous-attribute.aspx) attribute enables you to white-list the methods you want to opt out of authorization. 
+
+		public class HomeController : Controller
+		{
+		  [AllowAnonymous]
+		  public ActionResult Index()
+		  {
+		     return View();
+		  }
+
+	If you do a global search for *AllowAnonymous*, you'll see that it is used in the login and registration methods of the Account controller.
+
+1. In *CmController.cs*, add `[Authorize(Roles = "canEdit")]` to the HttpGet and HttpPost methods that change data (Create, Edit, Delete, every action method except Index and Details) in the *Cm* controller. A portion of the completed code is shown below: 
+
+		// GET: Cm/Create
+		[Authorize(Roles = "canEdit")]
+		public ActionResult Create()
+		{
+		   return View(new Contact { Address = "123 N 456 W",
+		    City="Great Falls", Email = "ab@cd.com", Name="Joe Smith", State="MT",
+		   Zip = "59405"});
+		}
+		// POST: Cm/Create
+		// To protect from overposting attacks, please enable the specific properties you want to bind to, for 
+		// more details see http://go.microsoft.com/fwlink/?LinkId=317598.
+		[HttpPost]
+		[ValidateAntiForgeryToken]
+		 [Authorize(Roles = "canEdit")]
+		public ActionResult Create([Bind(Include = "ContactId,Name,Address,City,State,Zip,Email")] Contact contact)
+		{
+		    if (ModelState.IsValid)
+		    {
+		        db.Contacts.Add(contact);
+		        db.SaveChanges();
+		        return RedirectToAction("Index");
+		    }
+		    return View(contact);
+		}
+		// GET: Cm/Edit/5
+		[Authorize(Roles = "canEdit")]
+		public ActionResult Edit(int? id)
+		{
+		    if (id == null)
+		    {
+		        return new HttpStatusCodeResult(HttpStatusCode.BadRequest);
+		    }
+		    Contact contact = db.Contacts.Find(id);
+		    if (contact == null)
+		    {
+		        return HttpNotFound();
+		    }
+		    return View(contact);
+		}
+		
+1. Press CTRL+F5 to run the application.
+
+1. If you are still logged in from a previous session, hit the **Log out** link.
+
+1. Click on the **About** or **Contact** links. You are redirected to the login page because anonymous users cannot view those pages.
+
+1. Click the **Register as a new user** link and add a local user with email *joe@contoso.com*. Verify *Joe* can view the Home, About and Contact pages. 
+
+	![login](./media/web-sites-dotnet-deploy-aspnet-mvc-app-membership-oauth-sql-database/ss14.PNG)
+
+1. Click the *CM Demo* link and verify that you see the data.
+
+1. Click an edit link on the page, you will be redirected to the login page (because a new local user is not added to the *canEdit* role).
+
+1. Log in as *user1@contoso.com* with password of "P_assw0rd1" (the "0" in "word" is a zero). You are redirected to the edit page you previously selected. 
+
+	If you can't log in with that account and password, try copying the password from the source code and pasting it. If you still can't log in, check the **UserName** column of the **AspNetUsers** table to verify *user1@contoso.com* was added. 
+
+1. Verify you can make data changes.
+
+## Deploy the app to Azure
+
+1. In Visual Studio, right-click the project in **Solution Explorer** and select **Publish** from the context menu.
+
+	![Publish in project context menu][firsdeploy003]
+
+	The **Publish Web** wizard opens.
+
+1. Click the **Settings** tab on the left side of the **Publish Web** dialog box. 
+
+2. Click the **v** icon to select the **Remote connection string** for **ApplicationDbContext** and select the database that you created when you created the project.
+   
+	![settings](./media/web-sites-dotnet-deploy-aspnet-mvc-app-membership-oauth-sql-database/rrc2.png)
+
+1. Under **ContactManagerContext**, select **Execute Code First Migrations**.
+
+	![settings](./media/web-sites-dotnet-deploy-aspnet-mvc-app-membership-oauth-sql-database/rrc3.png)
+
+1. Click **Publish**.
+
+1. Log in as *user1@contoso.com* (with password of "P_assw0rd1") and verify you can edit data.
+
+1. Log out.
+
+1. Go to the [Google Developers Console](https://console.developers.google.com/) and on the **Credentials** tab update the redirect URIS and JavaScript Orgins to use the Azure URL.
+
+1. Log in using Google or Facebook. That will add the Google or Facebook account to the **canEdit** role. If you get an HTTP 400 error with the message *The redirect URI in the request: https://contactmanager{my version}.azurewebsites.net/signin-google did not match a registered redirect URI.*, you'll have to wait until the changes you made are propagated. If you get this error after more than a few minutes, verify the URIs are correct.
+
+### Stop the web app to prevent other people from registering  
+
+1. In **Server Explorer**, navigate to **Azure > App Service > {your resource group} > {your web app}**.
+
+4. Right-click the web app and select **Stop**. 
+
+	Alternatively, from the [Azure Portal](https://portal.azure.com/), you can go to the web app's blade, then click the **Stop** icon at the top of the blade.
+
+	![stop web app portal](./media/web-sites-dotnet-deploy-aspnet-mvc-app-membership-oauth-sql-database/stopweb.png)
+
+### Remove AddToRoleAsync, Publish, and Test
+
+1. Comment out or remove the following code from the **ExternalLoginConfirmation** method in the Account controller:
+
+		await UserManager.AddToRoleAsync(user.Id, "canEdit");
+
+1. Build the project (which saves the file changes and verifies you don't have any compile errors).
+
+5. Right-click the project in **Solution Explorer** and select **Publish**.
+
+	   ![Publish in project context menu](./media/web-sites-dotnet-deploy-aspnet-mvc-app-membership-oauth-sql-database/GS13publish.png)
+	
+4. Click the **Start Preview** button. Only the files that need to be updated are deployed.
+
+5. Start the web app from Visual Studio or from the Portal. **You won't be able to publish while the web app is stopped**.
+
+	![start web app](./media/web-sites-dotnet-deploy-aspnet-mvc-app-membership-oauth-sql-database/ss15.png)
+
+5. Go back to Visual Studio and click **Publish**.
+
+3. Your Azure App opens up in your default browser. If you are logged in, log out so you can view the home page as an anonymous user.  
+
+4. Click the **About** link. You'll be redirected to the Log in page.
+
+5. Click the **Register** link on the Log in page and create local account. We will use this local account to verify you can access the read only pages but you cannot access pages that change data (which are protected by the *canEdit* role). Later on in the tutorial you will remove local account access. 
+
+	![Register](./media/web-sites-dotnet-deploy-aspnet-mvc-app-membership-oauth-sql-database/ss16.PNG)
+
+1. Verify that you can navigate to the *About* and *Contact* pages.
+
+	![Log off](./media/web-sites-dotnet-deploy-aspnet-mvc-app-membership-oauth-sql-database/ss17.PNG)
+
+1. Click the **CM Demo** link to navigate to the **Cm** controller. Alternatively, you can append *Cm* to the URL. 
+
+	![CM page](./media/web-sites-dotnet-deploy-aspnet-mvc-app-membership-oauth-sql-database/rrr4.png)
+ 
+1. Click an Edit link. 
+
+	You are redirected to the login page. 
+
+2. Under **Use another service to log in**, Click Google or Facebook and log in with the account you previously registered. (If you're working quickly and your session cookie has not timed out, you will be automatically logged in with the Google or Facebook account you previously used.)
+
+2. Verify that you can edit data while logged into that account.
+
+	**Note:** You cannot log out of Google from this app and log into a different google account with the same browser. If you are using one browser, you will have to navigate to Google and log out. You can log on with another account from the same third party authenticator (such as Google) by using a different browser.
+
+	If you have not filled out the first and last name of your Google account information, a NullReferenceException will occur.
+
+## Examine the SQL Azure DB ##
+
+1. In **Server Explorer**, navigate to **Azure > SQL Databases > {your database}**
+
+2. Right click your database, and then select **Open in SQL Server Object Explorer**.
+ 
+	![open in SSOX](./media/web-sites-dotnet-deploy-aspnet-mvc-app-membership-oauth-sql-database/rrr12.png)
+ 
+3. If you haven't connected to this database previously, you may be prompted to add a firewall rule to enable access for your current IP address. The IP address will be pre-filled. Simply click **Add Firewall Rule** to enable access.
+
+	![add firewall rule](./media/web-sites-dotnet-deploy-aspnet-mvc-app-membership-oauth-sql-database/addfirewallrule.png)
+
+3. Log in to the database with the user name and password that you specified when you created the database server. 
+ 
+1. Right click the **AspNetUsers** table and select **View Data**.
+
+	![CM page](./media/web-sites-dotnet-deploy-aspnet-mvc-app-membership-oauth-sql-database/rrr8.png)
+ 
+1. Note the Id from the Google account you registered with to be in the **canEdit** role, and the Id of *user1@contoso.com*. These should be the only users in the **canEdit** role. (You'll verify that in the next step.)
+
+	![CM page](./media/web-sites-dotnet-deploy-aspnet-mvc-app-membership-oauth-sql-database/s2.png)
+ 
+2. In **SQL Server Object Explorer**, right click on **AspNetUserRoles** and select **View Data**.
+
+	![CM page](./media/web-sites-dotnet-deploy-aspnet-mvc-app-membership-oauth-sql-database/rs1.png)
+ 
+3. Verify that the **UserId** is from *user1@contoso.com* and the Google account you registered. 
+
+## Troubleshooting
+
+If you run into problems, here are some suggestions for what to try.
+
+* Errors provisioning SQL Database - Make sure you have the current SDK installed. Versions before 2.8.1 have a bug that in some scenarios causes errors when VS tries to create the database server or the database.
+* Error message "operation is not supported for your subscription offer type" when creating Azure resources - Same as above.
+* Errors when deploying - Consider going through the [basic ASP.NET deployment](web-sites-dotnet-get-started.md) article. That deployment scenario is simpler and if you have the same problem there it may be easier to isolate. For example, in some enterprise environments a corporate firewall may prevent Web Deploy from making the kinds of connections to Azure that it requires.
+* No option to select connection string in the Publish Web wizard when you deploy - If you used a different method to create your Azure resources (for example, you are trying to deploy to  a web app and a SQL database created in the Portal), the SQL database may not be associated with the web app. The easiest solution is to create a new web app and database by using VS as shown in the tutorial. You don't have to start the tutorial over -- in the Publish Web wizard you can opt to create a new web app and you get the same Azure resource creation dialog that you get when you create the project.
+* Directions for Google or Facebook developer portal are out of date - See the featured Disqus comment at the end of this tutorial.
+
+## Next steps
+
+You've created a basic ASP.NET MVC web application that authenticates users. For more information about common authentication tasks and how to keep sensitive data secure, see the following tutorials.
+
+- [Create a secure ASP.NET MVC 5 web app with log in, email confirmation and password reset](http://www.asp.net/mvc/overview/getting-started/create-an-aspnet-mvc-5-web-app-with-email-confirmation-and-password-reset)
+- [ASP.NET MVC 5 app with SMS and email Two-Factor Authentication](http://www.asp.net/mvc/overview/getting-started/aspnet-mvc-5-app-with-sms-and-email-two-factor-authentication)
+- [Best practices for deploying passwords and other sensitive data to ASP.NET and Azure](http://www.asp.net/identity/overview/features-api/best-practices-for-deploying-passwords-and-other-sensitive-data-to-aspnet-and-azure) 
+- [Create an ASP.NET MVC 5 App with Facebook and Google OAuth2](http://www.asp.net/mvc/tutorials/mvc-5/create-an-aspnet-mvc-5-app-with-facebook-and-google-oauth2-and-openid-sign-on ) This includes instructions on how to add profile data to the user registration DB and for detailed instructions on using Facebook as an authentication provider.
+- [Getting Started with ASP.NET MVC 5](http://www.asp.net/mvc/tutorials/mvc-5/introduction/getting-started)
+
+For a  more advanced tutorial about how to use the Entity Framework, see [Getting Started with EF and MVC](http://www.asp.net/mvc/tutorials/getting-started-with-ef-using-mvc/creating-an-entity-framework-data-model-for-an-asp-net-mvc-application).
+
+This tutorial was written by [Rick Anderson](http://blogs.msdn.com/b/rickandy/) (Twitter [@RickAndMSFT](https://twitter.com/RickAndMSFT)) with assistance from Tom Dykstra and Barry Dorrans (Twitter [@blowdart](https://twitter.com/blowdart)). 
+
+***Please leave feedback*** on what you liked or what you would like to see improved, not only about the tutorial itself but also about the products that it demonstrates. Your feedback will help us prioritize improvements. You can also request and vote on new topics at [Show Me How With Code](http://aspnet.uservoice.com/forums/228522-show-me-how-with-code).
+
+## What's changed
+
+* For a guide to the change from Websites to App Service see: [Azure App Service and Its Impact on Existing Azure Services](http://go.microsoft.com/fwlink/?LinkId=529714)
+
+<!-- bookmarks -->
+[Add an OAuth Provider]: #addOauth
+[Using the Membership API]:#mbrDB
+[Create a Data Deployment Script]:#ppd
+[Update the Membership Database]:#ppd2
+
+[setupwindowsazureenv]: #bkmk_setupwindowsazure
+[createapplication]: #bkmk_createmvc4app
+[deployapp1]: #bkmk_deploytowindowsazure1
+[deployapp11]: #bkmk_deploytowindowsazure11
+[adddb]: #bkmk_addadatabase
+
+
+<!-- images-->
+[rx2]: ./media/web-sites-dotnet-deploy-aspnet-mvc-app-membership-oauth-sql-database/rx2.png
+
+[rx5]: ./media/web-sites-dotnet-deploy-aspnet-mvc-app-membership-oauth-sql-database-vs2013/rx5.png
+[rx6]: ./media/web-sites-dotnet-deploy-aspnet-mvc-app-membership-oauth-sql-database-vs2013/rx6.png
+[rx7]: ./media/web-sites-dotnet-deploy-aspnet-mvc-app-membership-oauth-sql-database-vs2013/rx7.png
+[rx8]: ./media/web-sites-dotnet-deploy-aspnet-mvc-app-membership-oauth-sql-database-vs2013/rx8.png
+[rx9]: ./media/web-sites-dotnet-deploy-aspnet-mvc-app-membership-oauth-sql-database-vs2013/rx9.png
+
+[rxb]: ./media/web-sites-dotnet-deploy-aspnet-mvc-app-membership-oauth-sql-database/rxb.png
+
+
+[rxSSL]: ./media/web-sites-dotnet-deploy-aspnet-mvc-app-membership-oauth-sql-database/rxSSL.png
+
+[rxNOT]: ./media/web-sites-dotnet-deploy-aspnet-mvc-app-membership-oauth-sql-database-vs2013/rxNOT.png
+[rxNOT2]: ./media/web-sites-dotnet-deploy-aspnet-mvc-app-membership-oauth-sql-database-vs2013/rxNOT2.png
+
+[rxNOT]: ./media/web-sites-dotnet-deploy-aspnet-mvc-app-membership-oauth-sql-database-vs2013/rxNOT.png
+[rxNOT]: ./media/web-sites-dotnet-deploy-aspnet-mvc-app-membership-oauth-sql-database-vs2013/rxNOT.png
+[rxNOT]: ./media/web-sites-dotnet-deploy-aspnet-mvc-app-membership-oauth-sql-database-vs2013/rxNOT.png
+[rr1]: ./media/web-sites-dotnet-deploy-aspnet-mvc-app-membership-oauth-sql-database-vs2013/rr1.png
+
+[rxPrevDB]: ./media/web-sites-dotnet-deploy-aspnet-mvc-app-membership-oauth-sql-database-vs2013/rxPrevDB.png
+
+[rxWSnew]: ./media/web-sites-dotnet-deploy-aspnet-mvc-app-membership-oauth-sql-database-vs2013/rxWSnew2.png
+[rxCreateWSwithDB]: ./media/web-sites-dotnet-deploy-aspnet-mvc-app-membership-oauth-sql-database-vs2013/rxCreateWSwithDB.png
+
+[setup007]: ./media/web-sites-dotnet-deploy-aspnet-mvc-app-membership-oauth-sql-database-vs2013/dntutmobile-setup-azure-site-004.png
+
+[newapp004]: ./media/web-sites-dotnet-deploy-aspnet-mvc-app-membership-oauth-sql-database/dntutmobile-createapp-004.png
+
+[firsdeploy003]: ./media/web-sites-dotnet-deploy-aspnet-mvc-app-membership-oauth-sql-database/dntutmobile-deploy1-publish-001.png
+
+[adddb002]: ./media/web-sites-dotnet-deploy-aspnet-mvc-app-membership-oauth-sql-database/dntutmobile-adddatabase-002.png
+[addcode001]: ./media/web-sites-dotnet-deploy-aspnet-mvc-app-membership-oauth-sql-database/dntutmobile-controller-add-context-menu.png
+
+[addcode008]: ./media/web-sites-dotnet-deploy-aspnet-mvc-app-membership-oauth-sql-database-vs2013/dntutmobile-migrations-package-manager-menu.png
+[addcode009]: ./media/web-sites-dotnet-deploy-aspnet-mvc-app-membership-oauth-sql-database/dntutmobile-migrations-package-manager-console.png
+
+
+[Important information about ASP.NET in Azure web apps]: #aspnetwindowsazureinfo
+[Next steps]: #nextsteps
+
+[ImportPublishSettings]: ./media/web-sites-dotnet-deploy-aspnet-mvc-app-membership-oauth-sql-database-vs2013/ImportPublishSettings.png
+ 