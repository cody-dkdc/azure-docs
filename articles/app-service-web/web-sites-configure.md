--- conflicted
+++ resolved
@@ -9,19 +9,11 @@
 
 <tags 
 	ms.service="app-service" 
-<<<<<<< HEAD
-	ms.workload="web" 
-	ms.tgt_pltfrm="na" 
-	ms.devlang="na" 
-	ms.topic="article" 
-	ms.date="09/16/2015" 
-=======
 	ms.workload="na" 
 	ms.tgt_pltfrm="na" 
 	ms.devlang="na" 
 	ms.topic="article" 
 	ms.date="12/08/2015" 
->>>>>>> 08be3281
 	ms.author="erikre"/>
 
 
