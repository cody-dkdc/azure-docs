--- conflicted
+++ resolved
@@ -49,12 +49,10 @@
 ## <a name="bkmk_purchasecert"></a>Purchase an SSL certificate
 
 1. In the [Azure portal](https://portal.azure.com/), in the menu, select **Browse**. In the **Search** box, type **App Service Certificate**. In the search results, select **App Service Certificates**. 
-   
-   ![Create using browse](./media/app-service-web-purchase-ssl-web-site/browse.jpg)
+  ![Create using browse](./media/app-service-web-purchase-ssl-web-site/browse.jpg)
    
 2. On the **App Service Certificates** page, select **Add**. 
-    
-   ![Add a certificate](./media/app-service-web-purchase-ssl-web-site/add.jpg)
+  ![Add a certificate](./media/app-service-web-purchase-ssl-web-site/add.jpg)
 
 3. Enter a **name** for your SSL certificate.
 4. Enter the **host name**.
@@ -78,9 +76,7 @@
    You can choose from two SKUS in App Service:
    * **S1**: Standard certificate with one-year validity and auto renewal  
    * **W1**: Wildcard certificate with one-year validity and auto renewal       
-   
-
-
+  
    ![Certificate SKU](./media/app-service-web-purchase-ssl-web-site/SKU.jpg)
 
     For more information, see [App Service pricing](https://azure.microsoft.com/pricing/details/web-sites/).
@@ -90,31 +86,16 @@
 > 
 > 
 
-<<<<<<< HEAD
 ## <a name="bkmk_StoreKeyVault"></a>Store the certificate in Azure Key Vault
 
 1. When you've completed the SSL certificate purchase, in the Azure portal, go to the **App Service Certificates** blade.   
-=======
-## <a name="bkmk_StoreKeyVault"></a>Step 1: Store the certificate in Azure Key Vault
-In this step, you will learn how to store an SSL Certificate that you purchased in the Azure Key Vault of your choice.
-
-1. Once the SSL Certificate purchase is complete you will need to manually open **App Service Certificates** Resource blade by browsing to it again (See Step 1 above)   
->>>>>>> 02e14f73
-   
-   ![Certificate ready to store in Key Vault](./media/app-service-web-purchase-ssl-web-site/ReadyKV.jpg)
-   
-<<<<<<< HEAD
+  ![Certificate ready to store in Key Vault](./media/app-service-web-purchase-ssl-web-site/ReadyKV.jpg)
+   
     Note that the certificate status is **Pending Issuance**. You need to complete a few steps before you can start using this certificate.
 
 2. On the **Certificate Properties** blade, select **Certificate Configuration**. To store this certificate in Key Vault, select **Step 1: Store**.
 3. On the **Key Vault Status** blade, to select an existing key vault to store this certificate, select **Key Vault Repository**.  To create a new key vault in the same subscription and resource group, select **Create New Key Vault**.
-=======
-   You will notice that Certificate status is **“Pending Issuance”** as there are a few more steps you need to complete before you can start using this certificate.
-2. Click on **“Certificate Configuration”** inside the Certificate Properties blade and Click on **“Step 1: Store”** to store this certificate in Azure Key Vault.
-3. From **“Key Vault Status”** Blade click on **“Key Vault Repository”** to choose an existing Key Vault to store this certificate **OR “Create New Key Vault”** to create new Key Vault inside the same subscription and resource group.
->>>>>>> 02e14f73
-   
-   ![Create new key vault](./media/app-service-web-purchase-ssl-web-site/NewKV.jpg)
+  ![Create new key vault](./media/app-service-web-purchase-ssl-web-site/NewKV.jpg)
    
    > [!NOTE]
    > Azure Key Vault offers minimal charges for storing the certificate. 
@@ -177,13 +158,10 @@
 1. In the [Azure portal](https://portal.azure.com/), in the menu, select **App Service**.
 2. Select the name of the app that you want to assign this certificate to. 
 3. Go to **Settings** > **SSL certificates** > **Import App Service Certificate**, and then select the certificate.
-
-   ![Import certificate](./media/app-service-web-purchase-ssl-web-site/ImportCertificate.png)
-
+  ![Import certificate](./media/app-service-web-purchase-ssl-web-site/ImportCertificate.png)
 4. In the **SSL bindings** section, select **Add bindings**.
 5. On the **Add SSL Binding** blade, select the domain name that you want to secure with the SSL certificate. Select the certificate that you want to use. You might also want to select whether to use [Server Name Indication (SNI)](http://en.wikipedia.org/wiki/Server_Name_Indication) or IP-based SSL.
-   
-    ![SSL bindings](./media/app-service-web-purchase-ssl-web-site/SSLBindings.png)
+  ![SSL bindings](./media/app-service-web-purchase-ssl-web-site/SSLBindings.png)
    
     * To associate a certificate with a domain name, IP-based SSL maps the dedicated public IP address of the server to the domain name. When you use IP-based SSL, each domain name (for example, contoso.com or fabricam.com) associated with your service must have a dedicated IP address. This is the traditional method for associating an SSL certificate with a web server.
     * SNI-based SSL is an extension to SSL and [Transport Layer Security](http://en.wikipedia.org/wiki/Transport_Layer_Security) (TLS). When you use SNI-based SSL, multiple domains can share the same IP address. Each domain has a separate security certificate. Most modern browsers, including Internet Explorer, Chrome, Firefox, and Opera, support SNI. Older browsers might not support SNI. For more information about SNI, see [Server Name Indication](http://en.wikipedia.org/wiki/Server_Name_Indication) in Wikipedia.
@@ -193,7 +171,6 @@
 If you select **IP-based SSL** and your custom domain is configured using an A record, you must complete the following additional steps.
 
 * After you set up an IP-based SSL binding, a dedicated IP address is assigned to your app. To find the IP address, go to **Settings** > **Custom domain**. Right above the **Hostnames** section, your IP address is listed as **External IP Address**.
-    
   ![IP-based SSL](./media/app-service-web-purchase-ssl-web-site/virtual-ip-address.png)
     
   Note that this IP address is different from the virtual IP address you previously used to configure the A record for your domain. If your app is set up to use SNI-based SSL, or if it's not set up to use SSL, no IP address is listed here.
@@ -207,8 +184,7 @@
 
 ## <a name="bkmk_Renew"></a>Auto renew your App Service certificate
 To set auto renew settings for your certificate, or to manually renew your certificate, on the **Certificate Properties** blade, select **Auto Renew Settings**. 
-
-  ![Auto renew settings](./media/app-service-web-purchase-ssl-web-site/autorenew.png)
+![Auto renew settings](./media/app-service-web-purchase-ssl-web-site/autorenew.png)
 
 To automatically renew your certificate before it expires, set **Auto Renew** to **On**. This is the default option. If auto renewal is turned on, we attempt to renew your certificate starting on the 90th day before the certificate expires. If you created SSL bindings on your App Service apps in the Azure portal, the bindings also are updated when the new certificate is ready (like in rekey and sync scenarios). 
 
@@ -218,7 +194,6 @@
 
 1. If you ever need to rekey your certificate (for security reasons), on the **Certificate Properties** blade, select **Rekey and Sync**. 
 2. Select **Rekey**. The process might take up to 10 minutes to finish. 
-   
   ![Rekey SSL](./media/app-service-web-purchase-ssl-web-site/Rekey.jpg)
 
 Here's some additional information about rekeying:
