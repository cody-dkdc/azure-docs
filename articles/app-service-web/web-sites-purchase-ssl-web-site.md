--- conflicted
+++ resolved
@@ -18,7 +18,7 @@
 ms.author: apurvajo;aelnably
 
 ---
-<<<<<<< HEAD
+
 # Add an SSL certificate to your App Service app
 > [!div class="op_single_selector"]
 > * [Buy SSL certificate in Azure](web-sites-purchase-ssl-web-site.md)
@@ -59,32 +59,11 @@
 
 3. Enter a **name** for your SSL certificate.
 4. Enter the **host name**.
-=======
-# Buy and Configure an SSL Certificate for your Azure App Service
-
-In this tutorial, you will purchase an SSL certificate for your **[Azure App Service](http://go.microsoft.com/fwlink/?LinkId=529714)**, moving, and configuring your custom domain.
-
-## Step 1 - Log in to Azure
-
-Log in to the Azure portal at http://portal.azure.com
-
-## Step 2 - Place an SSL Certificate order
-
-In the **Azure Portal**, click Browse and Type “App Service Certificates” in search bar and select “App Service Certificates” from the result and Click Add.
-
-   
-![insert image of create using browse](./media/app-service-web-purchase-ssl-web-site/browse.jpg)
-   
-   ![insert image of create using browse](./media/app-service-web-purchase-ssl-web-site/add.jpg)
-
-Enter **Friendly Name** for your SSL certificate and enter the **Host Name**
->>>>>>> f250f2bf
    
    > [!WARNING]
    > This is one of the most critical parts of the purchase process. Be sure that you enter the correct host name (custom domain name) that you want this certificate to secure. *Do not* add "www" to the beginning of your host name. For example, if your custom domain name is www.contoso.com, enter **contoso.com** in the **Host Name** box. The certificate will protect www and root domains. 
    > 
-<<<<<<< HEAD
-   > 
+
 5. Select your **subscription**. 
    
    If you have multiple subscriptions, create your SSL certificate in the same subscription that you use for your custom domain or web app.
@@ -102,16 +81,10 @@
    * **W1**: Wildcard certificate with one-year validity and auto renewal       
   
     ![Certificate SKU](./media/app-service-web-purchase-ssl-web-site/SKU.jpg)
-=======
-   >
-
-Select your **Subscription**, **Resource Group**, and **Certificate SKU**
->>>>>>> f250f2bf
 
     For more information, see [App Service pricing](https://azure.microsoft.com/pricing/details/web-sites/).
 
 > [!NOTE]
-<<<<<<< HEAD
 > Creating an SSL certificate can take up to 10 minutes. The process involves multiple steps that take place in the background.  
 > 
 > 
@@ -128,30 +101,13 @@
 3. On the **Key Vault Status** blade, to select an existing key vault to store this certificate, select **Key Vault Repository**.  To create a new key vault in the same subscription and resource group, select **Create New Key Vault**.
 
    ![Create new key vault](./media/app-service-web-purchase-ssl-web-site/NewKV.jpg)
-=======
-> SSL Certificate creation will take anywhere from 1 – 10 minutes. This process performs multiple steps in background that are otherwise very cumbersome to perform manually.
-> 
-> 
-
-## Step 3 - Store the certificate in Azure Key Vault
-
-Once the SSL Certificate purchase is complete you will need to open **App Service Certificates** Resource blade by browsing to it again.
-   
-![insert image of ready to store in KV](./media/app-service-web-purchase-ssl-web-site/ReadyKV.jpg)
-
-You will notice that Certificate status is **“Pending Issuance”** as there are few more steps you need to complete before you can start using this certificates.
-
-Click on **Certificate Configuration** inside Certificate Properties blade and Click on **Step 1: Store** to store this certificate in Azure Key Vault.
-
-From **Key Vault Status** Blade click on **Key Vault Repository** to choose an existing Key Vault to store this certificate **OR Create New Key Vault** to create new Key Vault inside same subscription and resource group.
->>>>>>> f250f2bf
    
    > [!NOTE]
    > Azure Key Vault offers minimal charges for storing the certificate. 
    > For more information, see [Azure Key Vault pricing](https://azure.microsoft.com/pricing/details/key-vault/).
    > 
    > 
-<<<<<<< HEAD
+
 4. After you have selected the Key Vault repository to store the certificate in, at the top of **Key Vault Status** blade, select the **Store** button.  
    
 To verify your selection, you can click your browser's refresh button. A green check mark shows that this step is finished.
@@ -199,48 +155,12 @@
    For example, to perform validation for a wildcard certificate with host name **\*.contosocertdemo.com** or **\*.subdomain.contosocertdemo.com**, and domain verification token **tgjgthq8d11ttaeah97s3fr2sh**, create a TXT record on **contosocertdemo.com** that has the value **tgjgthq8d11ttaeah97s3fr2sh**.     
 
 ## <a name="bkmk_AssignCertificate"></a>Assign the certificate to an App Service app
-=======
-
-Once you have selected the Key Vault Repository to store this certificate in, go ahead and store it by clicking on **Store** button at the top of **Key Vault Status** blade.  
-
-## Step 4 - Verify the Domain Ownership
-
-From the same **Certificate Configuration** blade you used in Step 3, click on **Step 2: Verify**. There are 3 types of domain verification supported by App service Certificates.
-
-**Domain Verification**
-This is the most convinent process **ONLY IF** you have **[purchased your custom domain from Azure App Service.](custom-dns-web-site-buydomains-web-app.md)**
-Click on **Verify** button to complete this step.
-
-**Mail Verification**
-Verification email has already been send to the Email Address(es) associated with this custom domain.
-Open the email and click on the verification link to complete the Email Verification step.
-If you need to resend the verfication email, click on the **Resent Email** button.
-
-**Manual Verification**
-
-**HTML Web Page Verification (only works with Standard Certificate SKU)**
-- Create an HTML file named `starfield.html`
-- Content of this file should be the exact name of the Domain Verification Token. (You can copy the token from the Domain Verification Status Blade)
-- Upload this file at the root of the web server hosting your domain `/.well-known/pki-validation/starfield.html`
-- Click on **Refresh** to update the certificate status after verification is completed. It might take few minutes for verification to complete.
-
-For example, if you are buying a standard certificate for `contosocertdemo.com` with Domain Verification Token `tgjgthq8d11ttaeah97s3fr2sh` then a web request made to `http://contosocertdemo.com/.well-known/pki-validation/starfield.html` should return `tgjgthq8d11ttaeah97s3fr2sh`.
-
-**DNS TXT  Record Verification**
-- Using your DNS manager, Create a TXT record on the `@` subdomain with value equal to the **Domain Verification Token.**
-- Click on **“Refresh”** to update the Certificate status after verification is completed. It might take few minutes for verification to complete.
-
-For example, in order to perform validation for a wildcard certificate with hostname `*.contosocertdemo.com` or `*.subdomain.contosocertdemo.com` and Domain Verification Token `tgjgthq8d11ttaeah97s3fr2sh`, you need to create a TXT record on `@.contosocertdemo.com` with value `tgjgthq8d11ttaeah97s3fr2sh`.
-
-## Step 5 - Assign Certificate to App Service App
->>>>>>> f250f2bf
 
 > [!NOTE]
 > Before you complete the steps in this section, you must associate a custom domain name with your app. For more information, see [Configure a custom domain name for a web app](web-sites-custom-domain-name.md).
 > 
 > 
 
-<<<<<<< HEAD
 1. In the [Azure portal](https://portal.azure.com/), in the menu, select **App Service**.
 2. Select the name of the app that you want to assign this certificate to. 
 3. Go to **Settings** > **SSL certificates** > **Import App Service Certificate**, and then select the certificate.
@@ -254,27 +174,9 @@
    
     * To associate a certificate with a domain name, IP-based SSL maps the dedicated public IP address of the server to the domain name. When you use IP-based SSL, each domain name (for example, contoso.com or fabricam.com) associated with your service must have a dedicated IP address. This is the traditional method for associating an SSL certificate with a web server.
     * SNI-based SSL is an extension to SSL and [Transport Layer Security](http://en.wikipedia.org/wiki/Transport_Layer_Security) (TLS). When you use SNI-based SSL, multiple domains can share the same IP address. Each domain has a separate security certificate. Most modern browsers, including Internet Explorer, Chrome, Firefox, and Opera, support SNI. Older browsers might not support SNI. For more information about SNI, see [Server Name Indication](http://en.wikipedia.org/wiki/Server_Name_Indication) in Wikipedia.
-=======
-In the **[Azure Portal.](https://portal.azure.com/)**, click the **App Service** option on the left of the page.
-
-Click the name of your app to which you want to assign this certificate.
-
-In the **Settings**, Click **SSL certificates**.
-
-Click **Import App Service Certificate** and select the certificate that you just purchased.
-   
-![insert image of Import Certificate](./media/app-service-web-purchase-ssl-web-site/ImportCertificate.png)
-
-In the **ssl bindings** section Click on **Add bindings**, and use the dropdowns to select the domain name to secure with SSL, and the certificate to use. You may also select whether to use **[Server Name Indication (SNI)](http://en.wikipedia.org/wiki/Server_Name_Indication)** or IP based SSL.
-   
-![insert image of SSL Bindings](./media/app-service-web-purchase-ssl-web-site/SSLBindings.png)
-
-Click **Add Binding** to save the changes and enable SSL.
->>>>>>> f250f2bf
 
 6. To save your changes and enable SSL, select **Add Binding**.
 
-<<<<<<< HEAD
 If you select **IP-based SSL** and your custom domain is configured using an A record, you must complete the following additional steps.
 
 * After you set up an IP-based SSL binding, a dedicated IP address is assigned to your app. To find the IP address, go to **Settings** > **Custom domain**. Right above the **Hostnames** section, your IP address is listed as **External IP Address**.
@@ -324,38 +226,4 @@
 > [!NOTE]
 > To get started with Azure App Service before you sign up for an Azure account, go to [Try App Service](https://azure.microsoft.com/try/app-service/). You can create a short-lived, starter web app in App Service. A credit card is not required, and no commitments are required.
 > 
-> 
-=======
-After you have configured an IP based SSL binding, a dedicated IP address is assigned to your app. You can find this IP address on the **Custom domain** page under settings of your app, right above the **Hostnames** section. It will be listed as **External IP Address**
-  
-![insert image of IP SSL](./media/app-service-web-purchase-ssl-web-site/virtual-ip-address.png)
-
-Note that this IP address will be different than the virtual IP address used previously to configure the A record for your domain. If you are configured to use SNI based SSL, or are not configured to use SSL, no address will be listed for this entry.
-
-Using the tools provided by your domain name registrar, modify the A record for your custom domain name to point to the IP address from the previous step.
-At this point, you should be able to visit your app using HTTPS:// instead of HTTP:// to verify that the certificate has been configured correctly.
-
-## Step 6 - Rekey and Sync the Certificate
-
-For security reasons, if you ever need to Rekey your certificate then simply select **"Rekey and Sync"** option from **"Certificate Properties"** Blade.
-
-Click on **"Rekey"** Button to initiate the process. This process can take 1-10 minutes to complete. 
-   
-![insert image of ReKey SSL](./media/app-service-web-purchase-ssl-web-site/Rekey.jpg)
-
-Rekeying your certificate will roll the certificate with a new certificate issued from the certificate authority.
-
-You will not be charged for the Rekeying for the lifetime of the certificate. 
-
-Rekeying your certificate will go through Pending Issuance state. 
-
-Once the certificate is ready make sure you sync your resources using this certificate to prevent disruption to the service.
-
-Sync option is not available for Certificates that are not yet assigned to the Web App.
-
-## Step 7 - Management tasks
-
-Insert PowerShell and CLI snippets here
-
-## Next Steps
->>>>>>> f250f2bf
+> 