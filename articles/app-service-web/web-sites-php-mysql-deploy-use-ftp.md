--- conflicted
+++ resolved
@@ -13,11 +13,7 @@
 	ms.tgt_pltfrm="na" 
 	ms.devlang="PHP" 
 	ms.topic="get-started-article" 
-<<<<<<< HEAD
-	ms.date="01/12/2016" 
-=======
 	ms.date="04/08/2016" 
->>>>>>> cd504dd3
 	ms.author="robmcm"/>
 
 
