--- conflicted
+++ resolved
@@ -36,13 +36,7 @@
 
 In previous tutorials, an application was packaged into container images, these images uploaded to Azure Container Registry, and a Kubernetes cluster created. If you have not done these steps, and would like to follow along, return to [Tutorial 1 – Create container images](./container-service-tutorial-kubernetes-prepare-app.md). 
 
-<<<<<<< HEAD
-**Azure Container Service Kubernetes cluster** – see, [Create a Kubernetes cluster]( container-service-tutorial-kubernetes-deploy-cluster.md) for information on creating the cluster. This tutorial assumes your cluster has Linux agent nodes.
-
-**OMS account** - If you don't already have an account, you can sign up for a [free trial](https://www.microsoft.com/cloud-platform/operations-management-suite-trial) of Operations Management Suite. 
-=======
-At minimum, this tutorial requires a Kubernetes cluster and an Operations Management Suite (OMS) account. If needed, sign up for a [free OMS trial](https://www.microsoft.com/en-us/cloud-platform/operations-management-suite-trial).
->>>>>>> ab151276
+At minimum, this tutorial requires a Kubernetes cluster with Linux agent nodes, and an Operations Management Suite (OMS) account. If needed, sign up for a [free OMS trial](https://www.microsoft.com/en-us/cloud-platform/operations-management-suite-trial).
 
 ## Get Workspace settings
 
