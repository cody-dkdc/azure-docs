--- conflicted
+++ resolved
@@ -18,84 +18,13 @@
 ms.topic: hero-article
 ms.tgt_pltfrm: na
 ms.workload: na
-<<<<<<< HEAD
-ms.date: 12/20/2016
-=======
 ms.date: 02/02/2017
->>>>>>> e8cfaf0d
 ms.author: rogardle
 
 ---
 # Deploy an Azure Container Service cluster
-<<<<<<< HEAD
-Azure Container Service provides rapid deployment of popular open-source container clustering and orchestration solutions. By using Azure Container Service, you can deploy DC/OS, Kubernetes, and Docker Swarm clusters with Azure Resource Manager templates or the Azure portal. You deploy these clusters by using Azure Virtual Machine Scale Sets, and the clusters take advantage of Azure networking and storage offerings. To access Azure Container Service, you need an Azure subscription. If you don't have one, then you can sign up for a [free trial](http://azure.microsoft.com/pricing/free-trial/?WT.mc_id=AA4C1C935).
-
-> [!NOTE]
-> Kubernetes support in Azure Container Service is currently in preview.
->
-=======
->>>>>>> e8cfaf0d
-
-
-<<<<<<< HEAD
-## Create a service by using the Azure portal
-1. Sign in to the Azure portal, select **New**, and search the Azure Marketplace for **Azure Container Service**.
-
-    ![Create deployment 1](media/acs-portal1.png)  <br />
-
-2. Select **Azure Container Service**, and click **Create**.
-
-    ![Create deployment 2](media/acs-portal2.png)  <br />
-
-3. Enter the following information:
-
-    * **User name**: This is the user name that will be used for an account on each of the virtual machines and virtual machine scale sets in the Azure Container Service cluster.
-    * **Subscription**: Select an Azure subscription.
-    * **Resource group**: Select an existing resource group, or create a new one.
-    * **Location**: Select an Azure region for the Azure Container Service deployment.
-    * **SSH public key**: Add the public key that will be used for authentication against Azure Container Service virtual machines. It is very important that this key contains no line breaks, and that it includes the 'ssh-rsa' prefix and the 'username@domain' postfix. It should look something like the following: **ssh-rsa AAAAB3Nz...<...>...UcyupgH azureuser@linuxvm**. For guidance on creating Secure Shell (SSH) keys, see the [Linux](https://azure.microsoft.com/documentation/articles/virtual-machines-linux-ssh-from-linux/) and [Windows](https://azure.microsoft.com/documentation/articles/virtual-machines-linux-ssh-from-windows/) articles.
-
-4. Click **OK** when you're ready to proceed.
-
-    ![Create deployment 3](media/acs-portal3.png)  <br />
-
-5. Select an Orchestration type. The options are:
-
-    * **DC/OS**: Deploys a DC/OS cluster.
-    * **Swarm**: Deploys a Docker Swarm cluster.
-    * **Kubernetes**: Deploys a Kubernetes cluster.
-
-6. Click **OK** when you're ready to proceed.
-
-    ![Create deployment 4](media/acs-portal4-new.png)  <br />
-
-7. If **Kubernetes** is selected in the dropdown, you will need to enter a service principal client id and service principal client secret. For more information, see [About the service principal for a Kubernetes cluster](container-service-kubernetes-service-principal.md).
-
-    ![Create deployment 4.5](media/acs-portal10.PNG)  <br />
-
-7. In the **Azure Container service** settings blade, enter the following information:
-
-    * **Master count**: The number of masters in the cluster. If Kubernetes is selected, the number of masters is set to a default of 1
-    * **Agent count**: For Docker Swarm and Kubernetes, this will be the initial number of agents in the agent scale set. For DC/OS, this will be the initial number of agents in a private scale set. Additionally, a public scale set is created, which contains a predetermined number of agents. The number of agents in this public scale set is determined by how many masters have been created in the cluster--one public agent for one master, and two public agents for three or five masters.
-    * **Agent virtual machine size**: The size of the agent virtual machines.
-    * **DNS prefix**: A world unique name that will be used to prefix key parts of the fully qualified domain names for the service.
-
-8. Click **OK** when you're ready to proceed.
-
-    ![Create deployment 5](media/acs-portal5.png)  <br />
-
-9. Click **OK** after service validation has finished.
-
-    ![Create deployment 6](media/acs-portal6.png)  <br />
-
-10. Click **Purchase** to start the deployment process.
-
-    ![Create deployment 7](media/acs-portal7.png)  <br />
-
-    If you've elected to pin the deployment to the Azure portal, you can see the deployment status.
-
-    ![Create deployment 8](media/acs-portal8.png)  <br />
-=======
+
+
 
 Azure Container Service provides rapid deployment of popular open-source container clustering and orchestration solutions. This document walks you through deploying an Azure Container Service cluster by using the Azure portal or an Azure Resource Manager quickstart template. 
 
@@ -145,50 +74,11 @@
 
 
 6. Click **OK** when you're ready to proceed.
->>>>>>> e8cfaf0d
 
     ![Choose an orchestrator](media/container-service-deployment/acs-portal4-new.png)  <br />
 
 7. If **Kubernetes** is selected in the dropdown, you will need to enter a service principal client ID and service principal client secret. For more information, see [About the service principal for a Kubernetes cluster](container-service-kubernetes-service-principal.md).
 
-<<<<<<< HEAD
-1. To deploy a DC/OS, Docker Swarm, or Kubernetes cluster, select one of the following templates from GitHub. 
-
-    * [DC/OS template](https://github.com/Azure/azure-quickstart-templates/tree/master/101-acs-dcos)
-    * [Swarm template](https://github.com/Azure/azure-quickstart-templates/tree/master/101-acs-swarm)
-    * [Kubernetes template](https://github.com/Azure/azure-quickstart-templates/tree/master/101-acs-kubernetes)
-
-2. Next, make sure that the Azure CLI has been connected to an Azure subscription. You can do this by using the following command:
-
-    ```bash
-    azure account show
-    ```
-    If an Azure account is not returned, use the following command to sign the CLI in to Azure.
-
-    ```bash
-    azure login -u user@domain.com
-    ```
-
-3. Configure the Azure CLI tools to use Azure Resource Manager.
-
-    ```bash
-    azure config mode arm
-    ```
-
-4. Create an Azure resource group and Container Service cluster with the following command, where:
-
-    * **RESOURCE_GROUP** is the name of the resource group that you want to use for this service.
-    * **LOCATION** is the Azure region where the resource group and Azure Container Service deployment will be created.
-    * **TEMPLATE_URI** is the location of the deployment file. Note that this must be the Raw file, not a pointer to the GitHub UI. To find this URL, select the azuredeploy.json file in GitHub, and click the **Raw** button.
-
-    > [!NOTE]
-    > When you run this command, the shell will prompt you for deployment parameter values.
-    > 
-
-    ```bash
-    azure group create -n RESOURCE_GROUP DEPLOYMENT_NAME -l LOCATION --template-uri TEMPLATE_URI
-    ```
-=======
     ![Enter service principal for Kubernetes](media/container-service-deployment/acs-portal10.png)  <br />
 
 7. In the **Azure Container service** settings blade, enter the following information:
@@ -214,7 +104,6 @@
     If you've elected to pin the deployment to the Azure portal, you can see the deployment status.
 
     ![Deployment status](media/container-service-deployment/acs-portal8.png)  <br />
->>>>>>> e8cfaf0d
 
 The deployment takes several minutes to complete. Then, the Azure Container Service cluster is ready for use.
 
@@ -228,38 +117,12 @@
 > [!NOTE] 
 > If you're on a Windows system, you can use similar steps to deploy a template using Azure PowerShell. See steps later in this section. You can also deploy a template through the [portal](../azure-resource-manager/resource-group-template-deploy-portal.md) or other methods.
 
-<<<<<<< HEAD
-1. To deploy a DC/OS, Docker Swarm, or Kubernetes cluster, select one of the following templates. Note that both of these templates are the same, with the exception of the default orchestrator selection.
-=======
 1. To deploy a DC/OS, Docker Swarm, or Kubernetes cluster, select one of the following templates from GitHub. Note that the DC/OS and Swarm templates are the same, with the exception of the default orchestrator selection.
->>>>>>> e8cfaf0d
 
     * [DC/OS template](https://github.com/Azure/azure-quickstart-templates/tree/master/101-acs-dcos)
     * [Swarm template](https://github.com/Azure/azure-quickstart-templates/tree/master/101-acs-swarm)
     * [Kubernetes template](https://github.com/Azure/azure-quickstart-templates/tree/master/101-acs-kubernetes)
 
-<<<<<<< HEAD
-2. Before creating a cluster in your Azure subscription, verify that your PowerShell session has been signed in to Azure. You can do this with the `Get-AzureRMSubscription` command:
-
-    ```powershell
-    Get-AzureRmSubscription
-    ```
-
-3. If you need to sign in to Azure, use the `Login-AzureRMAccount` command:
-
-    ```powershell
-    Login-AzureRmAccount
-    ```
-
-4. If you're deploying to a new resource group, you must first create the resource group. To create a new resource group, use the `New-AzureRmResourceGroup` command, and specify a resource group name and destination region:
-
-    ```powershell
-    New-AzureRmResourceGroup -Name GROUP_NAME -Location REGION
-    ```
-
-5. After you create a resource group, you can create your cluster with the following command. The URI of the desired template will be specified for the `-TemplateUri` parameter. When you run this command, PowerShell will prompt you for deployment parameter values.
-
-=======
 2. Log in to your Azure account (`az login`), and make sure that the Azure CLI is connected to your Azure subscription. You can see the default subscription by using the following command:
 
     ```azurecli
@@ -328,7 +191,6 @@
 
 5. After you create a resource group, you can create your cluster with the following command. The URI of the desired template will be specified for the `-TemplateUri` parameter. When you run this command, PowerShell prompts you for deployment parameter values.
 
->>>>>>> e8cfaf0d
     ```powershell
     New-AzureRmResourceGroupDeployment -Name DEPLOYMENT_NAME -ResourceGroupName RESOURCE_GROUP_NAME -TemplateUri TEMPLATE_URI
     ```
