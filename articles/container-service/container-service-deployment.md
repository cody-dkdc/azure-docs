---
title: Deploy a Docker container cluster in Azure | Microsoft Docs
description: Deploy a Kubernetes, DC/OS, or Docker Swarm solution in Azure Container Service by using the Azure portal or a Resource Manager template.
services: container-service
documentationcenter: ''
author: rgardler
manager: timlt
editor: ''
tags: acs, azure-container-service


keywords: Docker, Containers, Micro-services, Mesos, Azure, dcos, swarm, kubernetes, azure container service, acs


ms.assetid: 696a736f-9299-4613-88c6-7177089cfc23
ms.service: container-service
ms.devlang: na
ms.topic: hero-article
ms.tgt_pltfrm: na
ms.workload: na
ms.date: 03/01/2017
ms.author: rogardle
ms.custom: H1Hack27Feb2017
---
# Deploy a Docker container hosting solution using the Azure portal



Azure Container Service provides rapid deployment of popular open-source container clustering and orchestration solutions. This document walks you through deploying an Azure Container Service cluster by using the Azure portal or an Azure Resource Manager quickstart template. 

You can also deploy an Azure Container Service cluster by using the [Azure CLI 2.0](container-service-create-acs-cluster-cli.md) or the Azure Container Service APIs.

For background, see [Azure Container Service introduction](container-service-intro.md).


## Prerequisites

* **Azure subscription**: If you don't have one, sign up for a [free trial](http://azure.microsoft.com/pricing/free-trial/?WT.mc_id=AA4C1C935). For a larger cluster, consider a pay-as-you go subscription or other purchase options.

<<<<<<< HEAD
=======
    > [!NOTE]
    > Your Azure subscription usage and [resource quotas](../azure-subscription-service-limits.md), such as cores quotas, can limit the size of the cluster you deploy. To request a quota increase, open an [online customer support request](../azure-supportability/how-to-create-azure-support-request.md) at no charge.
    >

>>>>>>> a42dbad0
* **SSH RSA public key**: When deploying through the portal or one of the Azure quickstart templates, you need to provide the public key for authentication against Azure Container Service virtual machines. To create Secure Shell (SSH) RSA keys, see the [OS X and Linux](../virtual-machines/linux/mac-create-ssh-keys.md) or [Windows](../virtual-machines/linux/ssh-from-windows.md) guidance. 

* **Service principal client ID and secret** (Kubernetes only): For more information and guidance to create an Azure Active Directory service principal, see [About the service principal for a Kubernetes cluster](container-service-kubernetes-service-principal.md).



## Create a cluster by using the Azure portal
1. Sign in to the Azure portal, select **New**, and search the Azure Marketplace for **Azure Container Service**.

    ![Azure Container Service in Marketplace](media/container-service-deployment/acs-portal1.png)  <br />

2. Click **Azure Container Service**, and click **Create**.

3. On the **Basics** blade, enter the following information:

    * **Orchestrator**: Select one of the container orchestrators to deploy on the cluster.
        * **DC/OS**: Deploys a DC/OS cluster.
        * **Swarm**: Deploys a Docker Swarm cluster.
        * **Kubernetes**: Deploys a Kubernetes cluster.
    * **Subscription**: Select an Azure subscription.
    * **Resource group**: Enter the name of a new resource group for the deployment.
    * **Location**: Select an Azure region for the Azure Container Service deployment. For availability, check [Products available by region](https://azure.microsoft.com/regions/services/).
    
    ![Basic settings](media/container-service-deployment/acs-portal3.png)  <br />
    
    Click **OK** when you're ready to proceed.

4. On the **Master configuration** blade, enter the following settings for the Linux master node or nodes in the cluster (some settings are specific to each orchestrator):

    * **Master DNS name**: The prefix used to create a unique fully qualified domain name (FQDN) for the master. The master FQDN is of the form *prefix*mgmt.*location*.cloudapp.azure.com.
    * **User name**: The user name for an account on each of the Linux virtual machines in the cluster.
    * **SSH RSA public key**: Add the public key to be used for authentication against the Linux virtual machines. It is important that this key contains no line breaks, and it includes the `ssh-rsa` prefix. The `username@domain` postfix is optional. The key should look something like the following: **ssh-rsa AAAAB3Nz...<...>...UcyupgH azureuser@linuxvm**. 
    * **Service principal**: If you selected the Kubernetes orchestrator, enter an Azure Active Directory **Service principal client ID** (also called the appId) and **Service principal client secret** (password). For more information, see [About the service principal for a Kubernetes cluster](container-service-kubernetes-service-principal.md).
    * **Master count**: The number of masters in the cluster.
    * **VM diagnostics**: For some orchestrators, you can enable VM diagnostics on the masters.

    ![Master configuration](media/container-service-deployment/acs-portal4.png)  <br />

    Click **OK** when you're ready to proceed.

5. On the **Agent configuration** blade, enter the following information:

    * **Agent count**: For Docker Swarm and Kubernetes, this value is the initial number of agents in the agent scale set. For DC/OS, it is the initial number of agents in a private scale set. Additionally, a public scale set is created for DC/OS, which contains a predetermined number of agents. The number of agents in this public scale set is determined by the number of masters in the cluster: one public agent for one master, and two public agents for three or five masters.
    * **Agent virtual machine size**: The size of the agent virtual machines.
    * **Operating system**: This setting is currently available only if you selected the Kubernetes orchestrator. Choose either a Linux distribution or a Windows Server operating system to run on the agents. This setting determines whether your cluster can run Linux or Windows container apps. 

        > [!NOTE]
        > Windows container support is in preview for Kubernetes clusters. On DC/OS and Swarm clusters, only Linux agents are currently supported in Azure Container Service.

    * **Agent credentials**: If you selected the Windows operating system, enter an administrator **User name** and **Password** for the agent VMs. 

    ![Agent configuration](media/container-service-deployment/acs-portal5.png)  <br />

    Click **OK** when you're ready to proceed.

6. After service validation finishes, click **OK**.

    ![Validation](media/container-service-deployment/acs-portal6.png)  <br />

7. Review the terms. To start the deployment process, click **Create**.

    If you've elected to pin the deployment to the Azure portal, you can see the deployment status.

    ![Deployment status](media/container-service-deployment/acs-portal8.png)  <br />

The deployment takes several minutes to complete. Then, the Azure Container Service cluster is ready for use.


## Create a cluster by using a quickstart template
Azure quickstart templates are available to deploy a cluster in Azure Container Service. The provided quickstart templates can be modified to include additional or advanced Azure configuration. To create an Azure Container Service cluster by using an Azure quickstart template, you need an Azure subscription. If you don't have one, then sign up for a [free trial](http://azure.microsoft.com/pricing/free-trial/?WT.mc_id=AA4C1C935). 

Follow these steps to deploy a cluster using a template and the Azure CLI 2.0 (see [installation and setup instructions](/cli/azure/install-az-cli2)).

> [!NOTE] 
> If you're on a Windows system, you can use similar steps to deploy a template using Azure PowerShell. See steps later in this section. You can also deploy a template through the [portal](../azure-resource-manager/resource-group-template-deploy-portal.md) or other methods.

1. To deploy a DC/OS, Docker Swarm, or Kubernetes cluster, select one of the available quickstart templates from GitHub. A partial list follows. The DC/OS and Swarm templates are the same, except for the default orchestrator selection.

    * [DC/OS template](https://github.com/Azure/azure-quickstart-templates/tree/master/101-acs-dcos)
    * [Swarm template](https://github.com/Azure/azure-quickstart-templates/tree/master/101-acs-swarm)
    * [Kubernetes template](https://github.com/Azure/azure-quickstart-templates/tree/master/101-acs-kubernetes)

2. Log in to your Azure account (`az login`), and make sure that the Azure CLI is connected to your Azure subscription. You can see the default subscription by using the following command:

    ```azurecli
    az account show
    ```
    
    If you have more than one subscription and need to set a different default subscription, run `az account set --subscription` and specify the subscription ID or name.

3. As a best practice, use a new resource group for the deployment. To create a resource group, use the `az group create` command specify a resource group name and location: 

    ```azurecli
    az group create --name "RESOURCE_GROUP" --location "LOCATION"
    ```

4. Create a JSON file containing the required template parameters. Download the parameters file named `azuredeploy.parameters.json` that accompanies the Azure Container Service template `azuredeploy.json` in GitHub. Enter required parameter values for your cluster. 

    For example, to use the [DC/OS template](https://github.com/Azure/azure-quickstart-templates/tree/master/101-acs-dcos), supply parameter values for `dnsNamePrefix` and `sshRSAPublicKey`. See the descriptions in `azuredeploy.json` and options for other parameters.  
 

5. Create a Container Service cluster by passing the deployment parameters file with the following command, where:

    * **RESOURCE_GROUP** is the name of the resource group that you created in the previous step.
    * **DEPLOYMENT_NAME** (optional) is a name you give to the deployment.
    * **TEMPLATE_URI** is the location of the deployment file `azuredeploy.json`. This URI must be the Raw file, not a pointer to the GitHub UI. To find this URI, select the `azuredeploy.json` file in GitHub, and click the **Raw** button.  

    ```azurecli
    az group deployment create -g RESOURCE_GROUP -n DEPLOYMENT_NAME --template-uri TEMPLATE_URI --parameters @azuredeploy.parameters.json
    ```

    You can also provide parameters as a JSON-formatted string on the command line. Use a command similar to the following:

    ```azurecli
    az group deployment create -g RESOURCE_GROUP -n DEPLOYMENT_NAME --template-uri TEMPLATE_URI --parameters "{ \"param1\": {\"value1\"} … }"
    ```

    > [!NOTE]
    > The deployment takes several minutes to complete.
    > 

### Equivalent PowerShell commands
You can also deploy an Azure Container Service cluster template with PowerShell. This document is based on the version 1.0 [Azure PowerShell module](https://azure.microsoft.com/blog/azps-1-0/).

1. To deploy a DC/OS, Docker Swarm, or Kubernetes cluster, select one of the available quickstart templates from GitHub. A partial list follows. Note that the DC/OS and Swarm templates are the same, with the exception of the default orchestrator selection.

    * [DC/OS template](https://github.com/Azure/azure-quickstart-templates/tree/master/101-acs-dcos)
    * [Swarm template](https://github.com/Azure/azure-quickstart-templates/tree/master/101-acs-swarm)
    * [Kubernetes template](https://github.com/Azure/azure-quickstart-templates/tree/master/101-acs-kubernetes)

2. Before creating a cluster in your Azure subscription, verify that your PowerShell session has been signed in to Azure. You can do this with the `Get-AzureRMSubscription` command:

    ```powershell
    Get-AzureRmSubscription
    ```

3. If you need to sign in to Azure, use the `Login-AzureRMAccount` command:

    ```powershell
    Login-AzureRmAccount
    ```

4. As a best practice, use a new resource group for the deployment. To create a resource group, use the `New-AzureRmResourceGroup` command, and specify a resource group name and destination region:

    ```powershell
    New-AzureRmResourceGroup -Name GROUP_NAME -Location REGION
    ```

5. After you create a resource group, you can create your cluster with the following command. The URI of the desired template is specified with the `-TemplateUri` parameter. When you run this command, PowerShell prompts you for deployment parameter values.

    ```powershell
    New-AzureRmResourceGroupDeployment -Name DEPLOYMENT_NAME -ResourceGroupName RESOURCE_GROUP_NAME -TemplateUri TEMPLATE_URI
    ```

#### Provide template parameters
If you're familiar with PowerShell, you know that you can cycle through the available parameters for a cmdlet by typing a minus sign (-) and then pressing the TAB key. This same functionality also works with parameters that you define in your template. As soon as you type the template name, the cmdlet fetches the template, parses the parameters, and adds the template parameters to the command dynamically. This makes it easy to specify the template parameter values. And, if you forget a required parameter value, PowerShell prompts you for the value.

Here is the full command, with parameters included. Provide your own values for the names of the resources.

```powershell
New-AzureRmResourceGroupDeployment -ResourceGroupName RESOURCE_GROUP_NAME-TemplateURI TEMPLATE_URI -adminuser value1 -adminpassword value2 ....
```

## Next steps
Now that you have a functioning cluster, see these documents for connection and management details:

* [Connect to an Azure Container Service cluster](container-service-connect.md)
* [Work with Azure Container Service and DC/OS](container-service-mesos-marathon-rest.md)
* [Work with Azure Container Service and Docker Swarm](container-service-docker-swarm.md)
* [Work with Azure Container Service and Kubernetes](container-service-kubernetes-walkthrough.md)<|MERGE_RESOLUTION|>--- conflicted
+++ resolved
@@ -37,13 +37,10 @@
 
 * **Azure subscription**: If you don't have one, sign up for a [free trial](http://azure.microsoft.com/pricing/free-trial/?WT.mc_id=AA4C1C935). For a larger cluster, consider a pay-as-you go subscription or other purchase options.
 
-<<<<<<< HEAD
-=======
     > [!NOTE]
     > Your Azure subscription usage and [resource quotas](../azure-subscription-service-limits.md), such as cores quotas, can limit the size of the cluster you deploy. To request a quota increase, open an [online customer support request](../azure-supportability/how-to-create-azure-support-request.md) at no charge.
     >
 
->>>>>>> a42dbad0
 * **SSH RSA public key**: When deploying through the portal or one of the Azure quickstart templates, you need to provide the public key for authentication against Azure Container Service virtual machines. To create Secure Shell (SSH) RSA keys, see the [OS X and Linux](../virtual-machines/linux/mac-create-ssh-keys.md) or [Windows](../virtual-machines/linux/ssh-from-windows.md) guidance. 
 
 * **Service principal client ID and secret** (Kubernetes only): For more information and guidance to create an Azure Active Directory service principal, see [About the service principal for a Kubernetes cluster](container-service-kubernetes-service-principal.md).
