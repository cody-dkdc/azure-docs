<properties
   pageTitle="Azure Container Service Introduction | Microsoft Azure"
   description="Azure Container Service provides a way to simplify the creation, configuration, and management of a cluster of virtual machines that are preconfigured to run containerized applications."
   services="container-service"
   documentationCenter=""
   authors="rgardler"
   manager="timlt"
   editor=""
   tags="acs, azure-container-service"
   keywords="Docker, Containers, Micro-services, Mesos, Azure"/>

<tags
   ms.service="container-service"
   ms.devlang="na"
   ms.topic="article"
   ms.tgt_pltfrm="na"
   ms.workload="na"
   ms.date="02/16/2016"
   ms.author="rogardle"/>

# Azure Container Service introduction

Azure Container Service makes it simpler for you to create,
configure, and manage a cluster of virtual machines that are
preconfigured to run containerized applications. It uses an optimized configuration of popular open-source scheduling and orchestration tools. This enables you to use your existing skills, or draw upon a large and growing body of community expertise, to deploy and manage container-based applications on Microsoft Azure.

<br />
![Azure Container Service provides a means to manage containerized applications on multiple hosts on Azure.](./media/acs-intro/acs-cluster.png)
<br /><br />

<<<<<<< HEAD
Azure Container Service leverages the Docker container format to ensure that your application containers are fully portable. It also supports your choice of Marathon and Apache Mesos or Docker Swarm so that you can scale these applications to thousands of containers, or even tens of thousands.
=======
Azure Container Service leverages the Docker container format to ensure that your application containers are fully portable. It also supports your choice of Marathon and DC/OS or Docker Swarm so that you can scale these applications to thousands of containers, or even tens of thousands.
>>>>>>> c186bb0b

By using Azure Container Service, you can take advantage of the
enterprise-grade features of Azure, while still maintaining application portability--including portability at the orchestration layers.

Using Azure Container Service
-----------------------------

Our goal with Azure Container Service is to provide a container
<<<<<<< HEAD
hosting environment by using open-source tools and technologies that are popular among our customers today. To this end, we expose the standard API endpoints for your chosen orchestrator. By using these endpoints, you can leverage any software that is capable of talking to those endpoints. For example, in the case of the Docker Swarm endpoint, you might choose to use the Docker command-line interface (CLI). For Apache Mesos, you might choose to use the DCOS CLI.
=======
hosting environment by using open-source tools and technologies that are popular among our customers today. To this end, we expose the standard API endpoints for your chosen orchestrator (DC/OS or Docker Swarm). By using these endpoints, you can leverage any software that is capable of talking to those endpoints. For example, in the case of the Docker Swarm endpoint, you might choose to use the Docker command-line interface (CLI). For DC/OS, you might choose to use the DCOS CLI.
>>>>>>> c186bb0b

Creating a Docker cluster by using Azure Container Service
-------------------------------------------------------

<<<<<<< HEAD
To begin using Azure Container Service, you deploy an Azure Container Service cluster by using an Azure Resource Manager template. You can configure this deployment with different size and availability options, by using either Apache Mesos or Docker Swarm. You can deploy Azure Resource Manager templates through the Azure portal by using the Azure CLI, or with PowerShell. The templates can also be modified to include additional or advanced Azure configuration. For more information on deploying an Azure Container Service cluster, see [Deploy an Azure Container Service cluster](./container-service-deployment.md).
=======
To begin using Azure Container Service, you deploy an Azure Container Service cluster via the portal (search for 'Azure Container Service'), by using an Azure Resource Manager template ([Docker Swarm](https://github.com/Azure/azure-quickstart-templates/tree/master/101-acs-swarm) or [DC/OS](https://github.com/Azure/azure-quickstart-templates/tree/master/101-acs-dcos)) or with the [CLI](/documentation/articles/xplat-cli-install/). The provided quickstart templates can be modified to include additional or advanced Azure configuration. For more information on deploying an Azure Container Service cluster, see [Deploy an Azure Container Service cluster](container-service-deployment.md).
>>>>>>> c186bb0b

Deploying an application
------------------------

<<<<<<< HEAD
During preview, we provide a choice of either Docker Swarm or Apache
Mesos (with DCOS Marathon and DCOS Chronos frameworks) for orchestration.
=======
Azure Container Service provides a choice of either Docker Swarm or DC/OS for orchestration. How you deploy your application depends on your choice of orchestrator.
>>>>>>> c186bb0b

### Using DC/OS

<<<<<<< HEAD
Apache Mesos is an open-source project that is housed at the Apache Software
Foundation. It lists some of the [biggest names in
IT](http://mesos.apache.org/documentation/latest/powered-by-mesos/) as
users and contributors.

![Azure Container Service configured for Swarm showing agents and masters.](media/acs-intro/acs-mesos.png)

Mesos includes an impressive feature set:

-   Scalability to 10,000's of nodes

-   Fault-tolerant replicated master and slaves using Apache ZooKeeper

-   Support for Docker-formatted containers

-   Native isolation between tasks with Linux containers

-   Multiresource scheduling (memory, CPU, disk, and ports)

-   Java, Python, and C++ APIs for developing new parallel applications

-   A web UI for viewing cluster state

Mesos supports a large number of
[frameworks](http://mesos.apache.org/documentation/latest/frameworks/)
that you can use for scheduling workloads on Azure Container
Service. By default, Azure Container Service includes the Marathon and Chronos frameworks.
=======
DC/OS is a distributed operating system based on the Apache Mesos distributed systems kernel. Apache Mesos is housed at the Apache Software
Foundation and lists some of the [biggest names in
IT](http://mesos.apache.org/documentation/latest/powered-by-mesos/) as
users and contributors.

![Azure Container Service configured for Swarm showing agents and masters.](media/acs-intro/dcos.png)

DC/OS and Apache Mesos include an impressive feature set:

-   Proven scalability

-   Fault-tolerant replicated master and slaves using Apache ZooKeeper

-   Support for Docker-formatted containers

-   Native isolation between tasks with Linux containers

-   Multiresource scheduling (memory, CPU, disk, and ports)

-   Java, Python, and C++ APIs for developing new parallel applications

-   A web UI for viewing cluster state

By default, DC/OS running on Azure Container Service includes the Marathon  orchestration platform for scheduling workloads. However, included with the DC/OS deployment of ACS is the Mesosphere Universe of services that can be added to your service, these include Spark, Hadoop, Cassandra and much more.

![DC/OS Universe in Azure Container Service](media/dcos/universe.png)
>>>>>>> c186bb0b

#### Using Marathon

Marathon is a cluster-wide init and control system for services in
<<<<<<< HEAD
cgroups--or, in the case of Azure Container Service, Docker-formatted containers. It is an ideal partner to Chronos, which is a fault-tolerant job scheduler for Mesos that handles dependencies and time-based schedules.

Marathon and Chronos provide a web UI from which you can deploy your applications. You can access this at a URL that looks something like
`http://DNS\_PREFIX.REGION.cloudapp.azure.com`
where DNS\_PREFIX and REGION are both defined at deployment time. Of course, you can also provide your own DNS name. For more information on running a container using the Marathon web UI, see [Container management through the web UI](./container-service-mesos-marathon-ui.md).

You can also use the REST APIs for communicating with Marathon and
Chronos. There are a number of client libraries that are available for each tool. They cover a variety of languages--and, of course, you can use the HTTP protocol in any language. In addition, many popular DevOps tools provide support for these schedulers. This provides maximum flexibility for your operations team when you are working with an Azure Container Service cluster. For more information on running a container by using the Marathon REST API, see [Container management with the REST API](./container-service-mesos-marathon-rest.md).
=======
cgroups--or, in the case of Azure Container Service, Docker-formatted containers. Marathon provides a web UI from which you can deploy your applications. You can access this at a URL that looks something like
`http://DNS_PREFIX.REGION.cloudapp.azure.com`
where DNS\_PREFIX and REGION are both defined at deployment time. Of course, you can also provide your own DNS name. For more information on running a container using the Marathon web UI, see [Container management through the web UI](container-service-mesos-marathon-ui.md).

![Marathon Applications List](media/dcos/marathon-applications-list.png)

You can also use the REST APIs for communicating with Marathon. There are a number of client libraries that are available for each tool. They cover a variety of languages--and, of course, you can use the HTTP protocol in any language. In addition, many popular DevOps tools provide support for Marathon. This provides maximum flexibility for your operations team when you are working with an Azure Container Service cluster. For more information on running a container by using the Marathon REST API, see [Container management with the REST API](container-service-mesos-marathon-rest.md).
>>>>>>> c186bb0b

### Using Docker Swarm

Docker Swarm provides native clustering for Docker. Because Docker Swarm
serves the standard Docker API, any tool that already communicates with
a Docker daemon can use Swarm to transparently scale to multiple hosts
on Azure Container Service.

<<<<<<< HEAD
![Azure Container Service configured to use Apache Mesos--showing jumpbox, agents, and masters.](media/acs-intro/acs-swarm.png)
=======
![Azure Container Service configured to use DC/OS--showing jumpbox, agents, and masters.](media/acs-intro/acs-swarm2.png)
>>>>>>> c186bb0b

Supported tools for managing containers on a Swarm cluster include, but are not limited
to, the following:

-   Dokku

-   Docker CLI and Docker Compose

-   Krane

-   Jenkins

Videos
------
<<<<<<< HEAD
AzureCon announcement:
=======
>>>>>>> c186bb0b

Getting started with Azure Container Service:  

> [AZURE.VIDEO connect-2015-getting-started-developing-with-docker-and-azure-container-service]

<<<<<<< HEAD
Getting started with Azure Container Service:  
=======
Building Applications Using the Azure Container Service
>>>>>>> c186bb0b

> [https://channel9.msdn.com/Events/Build/2016/B822]<|MERGE_RESOLUTION|>--- conflicted
+++ resolved
@@ -28,11 +28,7 @@
 ![Azure Container Service provides a means to manage containerized applications on multiple hosts on Azure.](./media/acs-intro/acs-cluster.png)
 <br /><br />
 
-<<<<<<< HEAD
-Azure Container Service leverages the Docker container format to ensure that your application containers are fully portable. It also supports your choice of Marathon and Apache Mesos or Docker Swarm so that you can scale these applications to thousands of containers, or even tens of thousands.
-=======
 Azure Container Service leverages the Docker container format to ensure that your application containers are fully portable. It also supports your choice of Marathon and DC/OS or Docker Swarm so that you can scale these applications to thousands of containers, or even tens of thousands.
->>>>>>> c186bb0b
 
 By using Azure Container Service, you can take advantage of the
 enterprise-grade features of Azure, while still maintaining application portability--including portability at the orchestration layers.
@@ -41,62 +37,20 @@
 -----------------------------
 
 Our goal with Azure Container Service is to provide a container
-<<<<<<< HEAD
-hosting environment by using open-source tools and technologies that are popular among our customers today. To this end, we expose the standard API endpoints for your chosen orchestrator. By using these endpoints, you can leverage any software that is capable of talking to those endpoints. For example, in the case of the Docker Swarm endpoint, you might choose to use the Docker command-line interface (CLI). For Apache Mesos, you might choose to use the DCOS CLI.
-=======
 hosting environment by using open-source tools and technologies that are popular among our customers today. To this end, we expose the standard API endpoints for your chosen orchestrator (DC/OS or Docker Swarm). By using these endpoints, you can leverage any software that is capable of talking to those endpoints. For example, in the case of the Docker Swarm endpoint, you might choose to use the Docker command-line interface (CLI). For DC/OS, you might choose to use the DCOS CLI.
->>>>>>> c186bb0b
 
 Creating a Docker cluster by using Azure Container Service
 -------------------------------------------------------
 
-<<<<<<< HEAD
-To begin using Azure Container Service, you deploy an Azure Container Service cluster by using an Azure Resource Manager template. You can configure this deployment with different size and availability options, by using either Apache Mesos or Docker Swarm. You can deploy Azure Resource Manager templates through the Azure portal by using the Azure CLI, or with PowerShell. The templates can also be modified to include additional or advanced Azure configuration. For more information on deploying an Azure Container Service cluster, see [Deploy an Azure Container Service cluster](./container-service-deployment.md).
-=======
 To begin using Azure Container Service, you deploy an Azure Container Service cluster via the portal (search for 'Azure Container Service'), by using an Azure Resource Manager template ([Docker Swarm](https://github.com/Azure/azure-quickstart-templates/tree/master/101-acs-swarm) or [DC/OS](https://github.com/Azure/azure-quickstart-templates/tree/master/101-acs-dcos)) or with the [CLI](/documentation/articles/xplat-cli-install/). The provided quickstart templates can be modified to include additional or advanced Azure configuration. For more information on deploying an Azure Container Service cluster, see [Deploy an Azure Container Service cluster](container-service-deployment.md).
->>>>>>> c186bb0b
 
 Deploying an application
 ------------------------
 
-<<<<<<< HEAD
-During preview, we provide a choice of either Docker Swarm or Apache
-Mesos (with DCOS Marathon and DCOS Chronos frameworks) for orchestration.
-=======
 Azure Container Service provides a choice of either Docker Swarm or DC/OS for orchestration. How you deploy your application depends on your choice of orchestrator.
->>>>>>> c186bb0b
 
 ### Using DC/OS
 
-<<<<<<< HEAD
-Apache Mesos is an open-source project that is housed at the Apache Software
-Foundation. It lists some of the [biggest names in
-IT](http://mesos.apache.org/documentation/latest/powered-by-mesos/) as
-users and contributors.
-
-![Azure Container Service configured for Swarm showing agents and masters.](media/acs-intro/acs-mesos.png)
-
-Mesos includes an impressive feature set:
-
--   Scalability to 10,000's of nodes
-
--   Fault-tolerant replicated master and slaves using Apache ZooKeeper
-
--   Support for Docker-formatted containers
-
--   Native isolation between tasks with Linux containers
-
--   Multiresource scheduling (memory, CPU, disk, and ports)
-
--   Java, Python, and C++ APIs for developing new parallel applications
-
--   A web UI for viewing cluster state
-
-Mesos supports a large number of
-[frameworks](http://mesos.apache.org/documentation/latest/frameworks/)
-that you can use for scheduling workloads on Azure Container
-Service. By default, Azure Container Service includes the Marathon and Chronos frameworks.
-=======
 DC/OS is a distributed operating system based on the Apache Mesos distributed systems kernel. Apache Mesos is housed at the Apache Software
 Foundation and lists some of the [biggest names in
 IT](http://mesos.apache.org/documentation/latest/powered-by-mesos/) as
@@ -123,21 +77,10 @@
 By default, DC/OS running on Azure Container Service includes the Marathon  orchestration platform for scheduling workloads. However, included with the DC/OS deployment of ACS is the Mesosphere Universe of services that can be added to your service, these include Spark, Hadoop, Cassandra and much more.
 
 ![DC/OS Universe in Azure Container Service](media/dcos/universe.png)
->>>>>>> c186bb0b
 
 #### Using Marathon
 
 Marathon is a cluster-wide init and control system for services in
-<<<<<<< HEAD
-cgroups--or, in the case of Azure Container Service, Docker-formatted containers. It is an ideal partner to Chronos, which is a fault-tolerant job scheduler for Mesos that handles dependencies and time-based schedules.
-
-Marathon and Chronos provide a web UI from which you can deploy your applications. You can access this at a URL that looks something like
-`http://DNS\_PREFIX.REGION.cloudapp.azure.com`
-where DNS\_PREFIX and REGION are both defined at deployment time. Of course, you can also provide your own DNS name. For more information on running a container using the Marathon web UI, see [Container management through the web UI](./container-service-mesos-marathon-ui.md).
-
-You can also use the REST APIs for communicating with Marathon and
-Chronos. There are a number of client libraries that are available for each tool. They cover a variety of languages--and, of course, you can use the HTTP protocol in any language. In addition, many popular DevOps tools provide support for these schedulers. This provides maximum flexibility for your operations team when you are working with an Azure Container Service cluster. For more information on running a container by using the Marathon REST API, see [Container management with the REST API](./container-service-mesos-marathon-rest.md).
-=======
 cgroups--or, in the case of Azure Container Service, Docker-formatted containers. Marathon provides a web UI from which you can deploy your applications. You can access this at a URL that looks something like
 `http://DNS_PREFIX.REGION.cloudapp.azure.com`
 where DNS\_PREFIX and REGION are both defined at deployment time. Of course, you can also provide your own DNS name. For more information on running a container using the Marathon web UI, see [Container management through the web UI](container-service-mesos-marathon-ui.md).
@@ -145,7 +88,6 @@
 ![Marathon Applications List](media/dcos/marathon-applications-list.png)
 
 You can also use the REST APIs for communicating with Marathon. There are a number of client libraries that are available for each tool. They cover a variety of languages--and, of course, you can use the HTTP protocol in any language. In addition, many popular DevOps tools provide support for Marathon. This provides maximum flexibility for your operations team when you are working with an Azure Container Service cluster. For more information on running a container by using the Marathon REST API, see [Container management with the REST API](container-service-mesos-marathon-rest.md).
->>>>>>> c186bb0b
 
 ### Using Docker Swarm
 
@@ -154,11 +96,7 @@
 a Docker daemon can use Swarm to transparently scale to multiple hosts
 on Azure Container Service.
 
-<<<<<<< HEAD
-![Azure Container Service configured to use Apache Mesos--showing jumpbox, agents, and masters.](media/acs-intro/acs-swarm.png)
-=======
 ![Azure Container Service configured to use DC/OS--showing jumpbox, agents, and masters.](media/acs-intro/acs-swarm2.png)
->>>>>>> c186bb0b
 
 Supported tools for managing containers on a Swarm cluster include, but are not limited
 to, the following:
@@ -173,19 +111,11 @@
 
 Videos
 ------
-<<<<<<< HEAD
-AzureCon announcement:
-=======
->>>>>>> c186bb0b
 
 Getting started with Azure Container Service:  
 
 > [AZURE.VIDEO connect-2015-getting-started-developing-with-docker-and-azure-container-service]
 
-<<<<<<< HEAD
-Getting started with Azure Container Service:  
-=======
 Building Applications Using the Azure Container Service
->>>>>>> c186bb0b
 
 > [https://channel9.msdn.com/Events/Build/2016/B822]