---
title: Service principal for Azure Kubernetes cluster
description: Create and manage an Azure Active Directory service principal for a Kubernetes cluster in Azure Container Service
services: container-service
author: neilpeterson
manager: jeconnoc

ms.service: container-service
ms.topic: get-started-article
ms.date: 02/26/2018
ms.author: nepeters
ms.custom: mvc
---

# Set up an Azure AD service principal for a Kubernetes cluster in Container Service

[!INCLUDE [aks-preview-redirect.md](../../../includes/aks-preview-redirect.md)]

In Azure Container Service, a Kubernetes cluster requires an [Azure Active Directory service principal](../../active-directory/develop/app-objects-and-service-principals.md) to interact with Azure APIs. The service principal is needed to dynamically manage
resources such as [user-defined routes](../../virtual-network/virtual-networks-udr-overview.md)
and the [Layer 4 Azure Load Balancer](../../load-balancer/load-balancer-overview.md).


<<<<<<< HEAD
This article shows different options to set up a service principal for your Kubernetes cluster. For example, if you installed and set up the [Azure CLI](/cli/azure/install-az-cli2), you can run the [`az acs create`](/cli/azure/acs#az_acs_create) command to create the Kubernetes cluster and the service principal at the same time.
=======
This article shows different options to set up a service principal for your Kubernetes cluster. For example, if you installed and set up the [Azure CLI 2.0](/cli/azure/install-az-cli2), you can run the [`az acs create`](/cli/azure/acs#az-acs-create) command to create the Kubernetes cluster and the service principal at the same time.
>>>>>>> 12debbae


## Requirements for the service principal

You can use an existing Azure AD service principal that meets the following requirements, or create a new one.

* **Scope**: Resource group

* **Role**: Contributor

* **Client secret**: Must be a password. Currently, you can't use a service principal set up for certificate authentication.

> [!IMPORTANT]
> To create a service principal, you must have permissions to register an application with your Azure AD tenant, and to assign the application to a role in your subscription. To see if you have the required permissions, [check in the Portal](../../azure-resource-manager/resource-group-create-service-principal-portal.md#required-permissions).
>

## Option 1: Create a service principal in Azure AD

If you want to create an Azure AD service principal before you deploy your Kubernetes cluster, Azure provides several methods.

The following example commands show you how to do this with the [Azure CLI](../../azure-resource-manager/resource-group-authenticate-service-principal-cli.md). You can alternatively create a service principal using [Azure PowerShell](../../azure-resource-manager/resource-group-authenticate-service-principal.md), the [portal](../../azure-resource-manager/resource-group-create-service-principal-portal.md), or other methods.

```azurecli
az login

az account set --subscription "mySubscriptionID"

az group create --name "myResourceGroup" --location "westus"

az ad sp create-for-rbac --role="Contributor" --scopes="/subscriptions/<subscriptionID>/resourceGroups/<resourceGroupName>"
```

Output is similar to the following (shown here redacted):

![Create a service principal](./media/container-service-kubernetes-service-principal/service-principal-creds.png)

Highlighted are the **client ID** (`appId`) and the **client secret** (`password`) that you use as service principal parameters for cluster deployment.


### Specify service principal when creating the Kubernetes cluster

Provide the **client ID** (also called the `appId`, for Application ID) and **client secret** (`password`) of an existing service principal as parameters when you create the Kubernetes cluster. Make sure the service principal meets the requirements at the beginning this article.

You can specify these parameters when deploying the Kubernetes cluster using the [Azure Command-Line Interface (CLI)](container-service-kubernetes-walkthrough.md), [Azure portal](../dcos-swarm/container-service-deployment.md), or other methods.

>[!TIP]
>When specifying the **client ID**, be sure to use the `appId`, not the `ObjectId`, of the service principal.
>

The following example shows one way to pass the parameters with the Azure CLI. This example uses the [Kubernetes quickstart template](https://github.com/Azure/azure-quickstart-templates/tree/master/101-acs-kubernetes).

1. [Download](https://raw.githubusercontent.com/Azure/azure-quickstart-templates/master/101-acs-kubernetes/azuredeploy.parameters.json) the template parameters file `azuredeploy.parameters.json` from GitHub.

2. To specify the service principal, enter values for `servicePrincipalClientId` and `servicePrincipalClientSecret` in the file. (You also need to provide your own values for `dnsNamePrefix` and `sshRSAPublicKey`. The latter is the SSH public key to access the cluster.) Save the file.

    ![Pass service principal parameters](./media/container-service-kubernetes-service-principal/service-principal-params.png)

3. Run the following command, using `--parameters` to set the path to the azuredeploy.parameters.json file. This command deploys the cluster in a resource group you create called `myResourceGroup` in the West US region.

    ```azurecli
    az login

    az account set --subscription "mySubscriptionID"

    az group create --name "myResourceGroup" --location "westus"

    az group deployment create -g "myResourceGroup" --template-uri "https://raw.githubusercontent.com/Azure/azure-quickstart-templates/master/101-acs-kubernetes/azuredeploy.json" --parameters @azuredeploy.parameters.json
    ```


## Option 2: Generate a service principal when creating the cluster with `az acs create`

If you run the [`az acs create`](/cli/azure/acs#az-acs-create) command to create the Kubernetes cluster, you have the option to generate a service principal automatically.

As with other Kubernetes cluster creation options, you can specify parameters for an existing service principal when you run `az acs create`. However, when you omit these parameters, the Azure CLI creates one automatically for use with Container Service. This takes place transparently during the deployment.

The following command creates a Kubernetes cluster and generates both SSH keys and service principal credentials:

```console
az acs create -n myClusterName -d myDNSPrefix -g myResourceGroup --generate-ssh-keys --orchestrator-type kubernetes
```

> [!IMPORTANT]
> If your account doesn't have the Azure AD and subscription permissions to create a service principal, the command generates an error similar to `Insufficient privileges to complete the operation.`
>

## Additional considerations

* If you don't have permissions to create a service principal in your subscription, you might need to ask your Azure AD or subscription administrator to assign the necessary permissions, or ask them for a service principal to use with Azure Container Service.

* The service principal for Kubernetes is a part of the cluster configuration. However, don't use the identity to deploy the cluster.

* Every service principal is associated with an Azure AD application. The service principal for a Kubernetes cluster can be associated with any valid Azure AD application name (for example: `https://www.contoso.org/example`). The URL for the application doesn't have to be a real endpoint.

* When specifying the service principal **Client ID**, you can use the value of the `appId` (as shown in this article) or the corresponding service principal `name` (for example,`https://www.contoso.org/example`).

* On the master and agent VMs in the Kubernetes cluster, the service principal credentials are stored in the file `/etc/kubernetes/azure.json`.

* When you use the `az acs create` command to generate the service principal automatically, the service principal credentials are written to the file `~/.azure/acsServicePrincipal.json` on the machine used to run the command.

* When you use the `az acs create` command to generate the service principal automatically, the service principal can also authenticate with an [Azure container registry](../../container-registry/container-registry-intro.md) created in the same subscription.

* Service principal credentials can expire, causing your cluster nodes to enter a **NotReady** state. See the [Credential expiration](#credential-expiration) section for mitigation information.

## Credential expiration

Unless you specify a custom validity window with the `--years` parameter when you create a service principal, its credentials are valid for 1 year from time of creation. When the credential expires, your cluster nodes might enter a **NotReady** state.

To check the expiration date of a service principal, execute the [az ad app show](/cli/azure/ad/app#az-ad-app-show) command with the `--debug` parameter, and look for the `endDate` value of `passwordCredentials` near the bottom of the output:

```azurecli
az ad app show --id <appId> --debug
```

Output (shown here truncated):

```json
...
"passwordCredentials":[{"customKeyIdentifier":null,"endDate":"2018-11-20T23:29:49.316176Z"
...
```

If your service principal credentials have expired, use the [az ad sp reset-credentials](/cli/azure/ad/sp#az-ad-sp-reset-credentials) command to update the credentials:

```azurecli
az ad sp reset-credentials --name <appId>
```

Output:

```json
{
  "appId": "4fd193b0-e6c6-408c-a21a-803441ad2851",
  "name": "4fd193b0-e6c6-408c-a21a-803441ad2851",
  "password": "404203c3-0000-0000-0000-d1d2956f3606",
  "tenant": "72f988bf-0000-0000-0000b-2d7cd011db47"
}
```

Then, update `/etc/kubernetes/azure.json` with the new credentials on all cluster nodes, and restart the nodes.

## Next steps

* [Get started with Kubernetes](container-service-kubernetes-walkthrough.md) in your container service cluster.

* To troubleshoot the service principal for Kubernetes, see the [ACS Engine documentation](https://github.com/Azure/acs-engine/blob/master/docs/kubernetes.md#troubleshooting).<|MERGE_RESOLUTION|>--- conflicted
+++ resolved
@@ -21,11 +21,7 @@
 and the [Layer 4 Azure Load Balancer](../../load-balancer/load-balancer-overview.md).
 
 
-<<<<<<< HEAD
 This article shows different options to set up a service principal for your Kubernetes cluster. For example, if you installed and set up the [Azure CLI](/cli/azure/install-az-cli2), you can run the [`az acs create`](/cli/azure/acs#az_acs_create) command to create the Kubernetes cluster and the service principal at the same time.
-=======
-This article shows different options to set up a service principal for your Kubernetes cluster. For example, if you installed and set up the [Azure CLI 2.0](/cli/azure/install-az-cli2), you can run the [`az acs create`](/cli/azure/acs#az-acs-create) command to create the Kubernetes cluster and the service principal at the same time.
->>>>>>> 12debbae
 
 
 ## Requirements for the service principal
