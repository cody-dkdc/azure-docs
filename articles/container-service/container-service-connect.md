<properties
   pageTitle="Connect to an Azure Container Service cluster | Microsoft Azure"
   description="Connect to an Azure Container Service cluster by using an SSH tunnel."
   services="container-service"
   documentationCenter=""
   authors="rgardler"
   manager="timlt"
   editor=""
   tags="acs, azure-container-service"
   keywords="Docker, Containers, Micro-services, Mesos, Azure"/>

<tags
   ms.service="container-service"
   ms.devlang="na"
   ms.topic="get-started-article"
   ms.tgt_pltfrm="na"
   ms.workload="na"
   ms.date="04/12/2016"
   ms.author="rogardle"/>


# Connect to an Azure Container Service cluster

The Mesos and Swarm clusters that are deployed by Azure Container Service expose REST endpoints. However, these endpoints are not open to the outside world. In order to manage these endpoints, you must create a Secure Shell (SSH) tunnel. Once an SSH tunnel has been established, you can run commands against the cluster endpoints and view the cluster UI through a browser on your own system. This document walks you through creating an SSH tunnel from Linux, OS X, and Windows.

>[AZURE.NOTE] You can create an SSH session with a cluster management system. However, we don't recommend this. Working directly on a management system exposes the risk for inadvertent configuration changes.   

## Create an SSH tunnel on Linux or OS X

The first thing that you do when you create an SSH tunnel on Linux or OS X is to locate the public DNS name of load-balanced masters. To do this, expand the resource group so that each resource is being displayed. Locate and select the public IP address of the master. This will open up a blade that contains information about the public IP address, which includes the DNS name. Save this name for later use. <br />


![Public DNS name](media/pubdns.png)

Now open a shell and run the following command where:

**PORT** is the port of the endpoint that you want to expose. For Swarm, this is 2375. For Mesos, use port 80.   
**USERNAME** is the user name that was provided when you deployed the cluster.  
**DNSPREFIX** is the DNS prefix that you provided when you deployed the cluster.  
**REGION** is the region in which your resource group is located.
**PATH_TO_PRIVATE_KEY** is the path to the private key corresponding to the public key you provided when creating the container service cluster.

<<<<<<< HEAD
```
ssh -L PORT:localhost:PORT -f -N [USERNAME]@[DNSPREFIX]mgmt.[REGION].cloudapp.azure.com -p 2200 -i PATH_TO_PRIVATE_KEY
=======
> The SSH connection port is 2200 and not the standard 22.

```bash
# ssh sample

ssh -L PORT:localhost:PORT -N [USERNAME]@[DNSPREFIX]man.[REGION].cloudapp.azure.com -p 2200
>>>>>>> 676d9d38
```

### Mesos tunnel

To open a tunnel to the Mesos-related endpoints, execute a command that is similar to the following:

<<<<<<< HEAD
```
sudo ssh -L 80:localhost:80 -f -N azureuser@acsexamplemgmt.japaneast.cloudapp.azure.com -p 2200 -i ~/.ssh/id_rsa
=======
```bash
# ssh sample

ssh -L 80:localhost:80 -N azureuser@acsexamplemgmt.japaneast.cloudapp.azure.com -p 2200
>>>>>>> 676d9d38
```

You can now access the Mesos-related endpoints at:

- Mesos: `http://localhost/mesos`
- Marathon: `http://localhost/marathon`
- Chronos: `http://localhost/chronos`

Similarly, you can reach the rest APIs for each application through this tunnel: Marathon--`http://localhost/marathon/v2`. For more information on the various APIs that are available, see the Mesosphere documentation for the [Marathon API](https://mesosphere.github.io/marathon/docs/rest-api.html). See the [Chronos API](https://mesos.github.io/chronos/docs/api.html) and the
Apache documentation for the [Mesos Scheduler
API](http://mesos.apache.org/documentation/latest/scheduler-http-api/).

### Swarm tunnel

To open a tunnel to the Swarm endpoint, execute a command that looks similar to the following:

<<<<<<< HEAD
```
ssh -L 2375:localhost:2375 -f -N azureuser@acsexamplemgmt.japaneast.cloudapp.azure.com -p 2200 -i ~/.ssh/id_rsa
=======
```bash
# ssh sample

ssh -L 2375:localhost:2375 -N azureuser@acsexamplemgmt.japaneast.cloudapp.azure.com -p 2200
>>>>>>> 676d9d38
```

Now you can set your DOCKER_HOST environment variable as follows and continue to use your Docker command-line interface (CLI) as normal.

```bash
export DOCKER_HOST=:2375
```

## Create an SSH tunnel on Windows

There are multiple options for creating SSH tunnels on Windows. This document will describe how to use PuTTY to do this.

Download PuTTY to your Windows system and run the application.

Enter a host name that is comprised of the cluster admin user name and the public DNS name of the first master in the cluster. The **Host Name** will look like this: `adminuser@PublicDNS`. Enter 2200 for the **Port**.

![PuTTY configuration 1](media/putty1.png)

Select `SSH` and `Authentication`. Add your private key file for authentication.

![PuTTY configuration 2](media/putty2.png)

Select `Tunnels` and configure the following forwarded ports:
- **Source Port:** Your preference--use 80 for Mesos or 2375 for Swarm.
- **Destination:** Use localhost:80 for Mesos or localhost:2375 for Swarm.

The following example is configured for Mesos, but will look similar for Docker Swarm.

>[AZURE.NOTE] Port 80 must not be in use when you create this tunnel.

![PuTTY configuration 3](media/putty3.png)

When you are finished, save the connection configuration, and connect the PuTTY session. When you connect, you can see the port configuration in the PuTTY event log.

![PuTTY event log](media/putty4.png)

When you have configured the tunnel for Mesos, you can access the related endpoint at:

- Mesos: `http://localhost/mesos`
- Marathon: `http://localhost/marathon`
- Chronos: `http://localhost/chronos`

When you have configured the tunnel for Docker Swarm, you can access the Swarm cluster through the Docker CLI. You will first need to configure a Windows environment variable named `DOCKER_HOST` with a value of ` :2375`.

## Next steps

Deploy and manage containers with Mesos or Swarm.

- [Working with Azure Container Service and Mesos](./container-service-mesos-marathon-rest.md)
- [Working with the Azure Container Service and Docker Swarm](./container-service-docker-swarm.md)<|MERGE_RESOLUTION|>--- conflicted
+++ resolved
@@ -40,32 +40,17 @@
 **REGION** is the region in which your resource group is located.
 **PATH_TO_PRIVATE_KEY** is the path to the private key corresponding to the public key you provided when creating the container service cluster.
 
-<<<<<<< HEAD
+```bash
+ssh -L PORT:localhost:PORT -f -N [USERNAME]@[DNSPREFIX]mgmt.[REGION].cloudapp.azure.com -p 2200 -i PATH_TO_PRIVATE_KEY
 ```
-ssh -L PORT:localhost:PORT -f -N [USERNAME]@[DNSPREFIX]mgmt.[REGION].cloudapp.azure.com -p 2200 -i PATH_TO_PRIVATE_KEY
-=======
 > The SSH connection port is 2200 and not the standard 22.
-
-```bash
-# ssh sample
-
-ssh -L PORT:localhost:PORT -N [USERNAME]@[DNSPREFIX]man.[REGION].cloudapp.azure.com -p 2200
->>>>>>> 676d9d38
-```
 
 ### Mesos tunnel
 
 To open a tunnel to the Mesos-related endpoints, execute a command that is similar to the following:
 
-<<<<<<< HEAD
-```
+```bash
 sudo ssh -L 80:localhost:80 -f -N azureuser@acsexamplemgmt.japaneast.cloudapp.azure.com -p 2200 -i ~/.ssh/id_rsa
-=======
-```bash
-# ssh sample
-
-ssh -L 80:localhost:80 -N azureuser@acsexamplemgmt.japaneast.cloudapp.azure.com -p 2200
->>>>>>> 676d9d38
 ```
 
 You can now access the Mesos-related endpoints at:
@@ -82,15 +67,8 @@
 
 To open a tunnel to the Swarm endpoint, execute a command that looks similar to the following:
 
-<<<<<<< HEAD
-```
+```bash
 ssh -L 2375:localhost:2375 -f -N azureuser@acsexamplemgmt.japaneast.cloudapp.azure.com -p 2200 -i ~/.ssh/id_rsa
-=======
-```bash
-# ssh sample
-
-ssh -L 2375:localhost:2375 -N azureuser@acsexamplemgmt.japaneast.cloudapp.azure.com -p 2200
->>>>>>> 676d9d38
 ```
 
 Now you can set your DOCKER_HOST environment variable as follows and continue to use your Docker command-line interface (CLI) as normal.
