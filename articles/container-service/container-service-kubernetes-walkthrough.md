---
title: Kubernetes cluster quickstart in Azure | Microsoft Docs
description: Deploy and get started with a Kubernetes cluster in Azure Container Service
services: container-service
documentationcenter: ''
author: anhowe
manager: timlt
editor: ''
tags: acs, azure-container-service, kubernetes
keywords: ''

ms.assetid: 8da267e8-2aeb-4c24-9a7a-65bdca3a82d6
ms.service: container-service
ms.devlang: na
ms.topic: get-started-article
ms.tgt_pltfrm: na
ms.workload: na
ms.date: 05/08/2017
ms.author: anhowe
ms.custom: H1Hack27Feb2017
---

# Get started with a Kubernetes cluster in Container Service


This walkthrough shows you how to use the Azure CLI 2.0 commands to create a Kubernetes cluster in Azure Container Service. Then, you can use the `kubectl` command-line tool to start working with containers in the cluster.

The following image shows the architecture of a Container Service cluster with one Linux master and two Linux agents. The master serves the Kubernetes REST API. The agent nodes are grouped in an Azure availability set
and run your containers. All VMs are in the same private virtual network and are fully accessible to each other.

![Image of Kubernetes cluster on Azure](media/container-service-kubernetes-walkthrough/kubernetes.png)

<<<<<<< HEAD
## Prerequisites
This walkthrough assumes that you have installed and set up the [Azure CLI v. 2.0](/cli/azure/install-az-cli2). You also must have an SSH RSA public key at `~/.ssh/id_rsa.pub`. If you don't have one, see the steps for [OS X and Linux](../virtual-machines/linux/mac-create-ssh-keys.md) or [Windows](../virtual-machines/linux/ssh-from-windows.md).
=======
For more background, see the [Azure Container Service introduction](container-service-intro.md) and the [Kubernetes documentation](https://kubernetes.io/docs/home/).
>>>>>>> a42dbad0

## Prerequisites
To create an Azure Container Service cluster using the Azure CLI 2.0, you must:
* have an Azure account ([get a free trial](https://azure.microsoft.com/pricing/free-trial/))
* have installed and set up the [Azure CLI 2.0](/cli/azure/install-az-cli2)

Additionally, you need (or you can use the Azure CLI to generate automatically during cluster deployment):

* **SSH RSA public key**: If you want to create Secure Shell (SSH) RSA keys in advance, see the [macOS and Linux](../virtual-machines/linux/mac-create-ssh-keys.md) or [Windows](../virtual-machines/linux/ssh-from-windows.md) guidance. 

* **Service principal client ID and secret**: For steps to create an Azure Active Directory service principal and additional information, see [About the service principal for a Kubernetes cluster](container-service-kubernetes-service-principal.md).

 The command example in this article automatically generates the SSH keys and service principal.

## Create your Kubernetes cluster

Here are brief bash shell commands that use the Azure CLI 2.0 to create your cluster. 

### Create a resource group
To create your cluster, you first need to create a resource group in a location where Azure Container Service is [available](https://azure.microsoft.com/regions/services/). Run commands similar to the following:

```azurecli
RESOURCE_GROUP=my-resource-group
LOCATION=westus
az group create --name=$RESOURCE_GROUP --location=$LOCATION
```

### Create a cluster
Create a Kubernetes cluster in your resource group by using the `az acs create` command with `--orchestrator-type=kubernetes`. For command syntax, see the `az acs create` [help](/cli/azure/acs#create).

This version of the command automatically generates the SSH RSA keys and service principal for the Kubernetes cluster.



```azurecli
DNS_PREFIX=some-unique-value
CLUSTER_NAME=any-acs-cluster-name
az acs create --orchestrator-type=kubernetes --resource-group $RESOURCE_GROUP --name=$CLUSTER_NAME --dns-prefix=$DNS_PREFIX --generate-ssh-keys
```

After several minutes, the command completes, and you should have a working Kubernetes cluster.

> [!IMPORTANT]
> If your account doesn't have permissions to create the Azure AD service principal, the command generates an error similar to `Insufficient privileges to complete the operation.` For more information, see [About the service principal for a Kubernetes cluster](container-service-kubernetes-service-principal.md).
> 



### Connect to the cluster

To connect to the Kubernetes cluster from your client computer, you use [`kubectl`](https://kubernetes.io/docs/user-guide/kubectl/), the Kubernetes command-line client. 

If you don't already have `kubectl` installed, you can install it with `az acs kubernetes install-cli`. (You can also download it from the [Kubernetes site](https://kubernetes.io/docs/tasks/kubectl/install/).)

```azurecli
sudo az acs kubernetes install-cli
```

> [!TIP]
> By default, this command installs the `kubectl` binary to `/usr/local/bin/kubectl` on a Linux or macOS system, or to `C:\Program Files (x86)\kubectl.exe` on Windows. To specify a different installation path, use the `--install-location` parameter.
>
> After `kubectl` is installed, ensure that its directory in your system path, or add it to the path. 
>


Then, run the following command to download the master Kubernetes cluster configuration to the `~/.kube/config` file:

```azurecli
az acs kubernetes get-credentials --resource-group=$RESOURCE_GROUP --name=$CLUSTER_NAME
```

For more options to install and configure `kubectl`, see [Connect to an Azure Container Service cluster](container-service-connect.md).

At this point you should be ready to access your cluster from your machine. Try running:

```bash
kubectl get nodes
```

Verify that you can see a list of the machines in your cluster.

## Create your first Kubernetes service

After completing this walkthrough, you will know how to:
* deploy a Docker application and expose it to the world
* use `kubectl exec` to run commands in a container 
* access the Kubernetes dashboard

### Start a container
You can run a container (in this case the Nginx web server) by running:

```bash
kubectl run nginx --image nginx
```

This command starts the Nginx Docker container in a pod on one of the nodes.

To see the running container, run:

```bash
kubectl get pods
```

### Expose the service to the world
To expose the service to the world, create a Kubernetes `Service` of type `LoadBalancer`:

```bash
kubectl expose deployments nginx --port=80 --type=LoadBalancer
```

This command causes Kubernetes to create an Azure load balancer rule with a public IP address. The change
takes a few minutes to propagate to the load balancer. For more information, see [Load balance containers in a Kubernetes cluster in Azure Container Service](container-service-kubernetes-load-balancing.md).

Run the following command to watch the service change from `pending` to display an external IP address:

```bash
watch 'kubectl get svc'
```

  ![Image of watching the transition from pending to external IP address](media/container-service-kubernetes-walkthrough/kubernetes-nginx3.png)

Once you see the external IP address, you can browse to it in your browser:

  ![Image of browsing to Nginx](media/container-service-kubernetes-walkthrough/kubernetes-nginx4.png)  


### Browse the Kubernetes UI
To see the Kubernetes web interface, you can use:

```bash
kubectl proxy
```
This command runs an authenticated proxy on localhost, which you can use to view the Kubernetes web UI running on [http://localhost:8001/ui](http://localhost:8001/ui). For more information, see [Using the Kubernetes web UI with Azure Container Service](container-service-kubernetes-ui.md).

![Image of Kubernetes dashboard](media/container-service-kubernetes-walkthrough/kubernetes-dashboard.png)

### Remote sessions inside your containers
Kubernetes allows you to run commands in a remote Docker container running in your cluster.

```bash
# Get the name of your nginx pods
kubectl get pods
```

Using your pod name, you can run a remote command on your pod. For example:

```bash
kubectl exec <pod name> date
```

You can also get a fully interactive session using the `-it` flags:

```bash
kubectl exec <pod name> -it bash
```

![Remote session inside a container](media/container-service-kubernetes-walkthrough/kubernetes-remote.png)



## Next steps

To do more with your Kubernetes cluster, see the following resources:

* [Kubernetes Bootcamp](https://katacoda.com/embed/kubernetes-bootcamp/1/) - shows you how to deploy, scale, update, and debug containerized applications.
* [Kubernetes User Guide](http://kubernetes.io/docs/user-guide/) - provides information on running programs in an existing Kubernetes cluster.
* [Kubernetes Examples](https://github.com/kubernetes/kubernetes/tree/master/examples) - provides examples on how to run real applications with Kubernetes.<|MERGE_RESOLUTION|>--- conflicted
+++ resolved
@@ -30,12 +30,7 @@
 
 ![Image of Kubernetes cluster on Azure](media/container-service-kubernetes-walkthrough/kubernetes.png)
 
-<<<<<<< HEAD
-## Prerequisites
-This walkthrough assumes that you have installed and set up the [Azure CLI v. 2.0](/cli/azure/install-az-cli2). You also must have an SSH RSA public key at `~/.ssh/id_rsa.pub`. If you don't have one, see the steps for [OS X and Linux](../virtual-machines/linux/mac-create-ssh-keys.md) or [Windows](../virtual-machines/linux/ssh-from-windows.md).
-=======
 For more background, see the [Azure Container Service introduction](container-service-intro.md) and the [Kubernetes documentation](https://kubernetes.io/docs/home/).
->>>>>>> a42dbad0
 
 ## Prerequisites
 To create an Azure Container Service cluster using the Azure CLI 2.0, you must:
