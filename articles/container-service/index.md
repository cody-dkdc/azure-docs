--- conflicted
+++ resolved
@@ -5,9 +5,6 @@
 author: carolz
 manager: carolz
 layout: LandingPage
-<<<<<<< HEAD
-description: Learn how to use Container Service to deploy and manage application containers using DC/OS, Docker Swarm, or Kubernetes. Tutorials, API references, and more.
-=======
 ms.assetid: 
 ms.service: container-service
 ms.tgt_pltfrm: na
@@ -15,7 +12,6 @@
 ms.topic: landing-page
 ms.date: 01/23/2017
 ms.author: carolz
->>>>>>> e8cfaf0d
 ---
 
 # Azure Container Service Documentation
@@ -79,21 +75,6 @@
     </li>
     <li>
         <div class="cardSize">
-<<<<<<< HEAD
-            <div class="cardPadding">
-                <div class="card">
-                    <div class="cardText">
-                        <h3>Languages</h3>
-                        <p><a href="/dotnet/api/microsoft.azure.management.compute.models">.NET</a></p>
-                   </div>
-                </div>
-            </div>
-        </div>
-    </li>
-    <li>
-        <div class="cardSize">
-=======
->>>>>>> e8cfaf0d
             <div class="cardPadding">
                 <div class="card">
                     <div class="cardText">
