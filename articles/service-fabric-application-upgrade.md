<properties
   pageTitle="Service Fabric Application Upgrade"
   description="This article provides an introduction to upgrading a Service Fabric application."
   services="service-fabric"
   documentationCenter=".net"
   authors="mani-ramaswamy"
   manager="samgeo"
   editor=""/>

<tags
   ms.service="service-fabric"
   ms.devlang="dotnet"
   ms.topic="article"
   ms.tgt_pltfrm="NA"
   ms.workload="NA"
   ms.date="04/15/2015"
   ms.author="subramar"/>


# Service Fabric Application Upgrade


A Service Fabric application is a collection of services. During an upgrade, Service Fabric compares the new application manifest (TBA link) with the previous version and determines which services in the application require updates. This is determined by comparing the version numbers in the service manifests to the previous version. If a service has not changed, that service is not upgraded.

## Rolling upgrades overview
In a rolling application upgrade, the upgrade is performed in stages. At each stage, the upgrade is applied to a subset of nodes in the cluster, called an upgrade domain. As a result, the application remains available throughout the upgrade. During the upgrade, the cluster may contain a mix of the old and new versions. For that reason, the two versions must be forward and backward compatible. If they are not compatible, the application administrator is responsible for staging a multiple-phase upgrade to maintain availability. This is done by doing an upgrade with an intermediate version of the application that is compatible with the previous version before upgrading to the final version.

Upgrade domains are specified in the cluster manifest when you configure the cluster. You should not assume that upgrade domains will receive updates in a particular order. For more information on upgrade domains, see <TBA>.

Non-rolling upgrades are possible, if the upgrade is applied to all nodes in the cluster, which is the case when the application has only one upgrade domain. This is not recommended since the service will be down and not available at the time of upgrade. Additionally, Azure doesn't provide any guarantees when a cluster is set up with only one upgrade domain.

<<<<<<< HEAD
=======
## Health checks during upgrades
>>>>>>> 2e161b70
For an upgrade, health policies have to be set (or default values may be used). An upgrade is termed successful when all upgrade domains are upgraded within the timeouts specified and all upgrade domains are deemed healthy.  A healthy upgrade domain means that the upgrade domain passes all the health checks specified in the health policy - for example, a health policy may mandate that all services within an application instance must be <em>healthy</em>, as health is defined by Service Fabric.

Health policies and checks during upgrade by Service Fabric are Service and Application agnostic. That is, no service specific tests are checked.  For example, your service have a minimal throughput requirement. However, Service Fabric does not have the information to test for that, and hence will not check throughput as defined for your application.   Please refer to the Health Section (TBA link) for the checks that are performed - the checks during upgrade include if the application package was copied correctly, and if the instance was started and so on.

The application health is an aggregation of the child entities of the application. In short, Service Fabric evaluates the health of the application through the health reported on the application as well as all the health of the services for the application. The health of the application services are further evaluated by aggregating the health of their children such as the service replica. Once the application health policy is satisfied, the upgrade can proceed or if the health policy is violated the application upgrade fails.

<<<<<<< HEAD
=======
## Upgrade modes
>>>>>>> 2e161b70
The common mode (and recommended) for upgrade is MonitoredAuto.  MonitoredAuto performs the upgrade on one upgrade domain, and if all health checks pass (per the policy specified), moves on to the next upgrade domain automatically, and so on.  If the health checks fail and/or timeouts reached, the upgrade is either rolled back for the upgrade domain, or the mode changed to UnmonitoredManual if that is the option selected at the time of upgrade.

UnmonitoredManual would need manual intervention after every upgrade on an upgrade domain to kick off the upgrade on the next upgrade domain. There are no Service Fabric health checks that are performed, and is reliant on the intervener to perform the health or status checks before starting the upgrade in the next upgrade domain.


## Next steps

[Upgrade Tutorial](service-fabric-application-upgrade-tutorial.md)

[Upgrade Parameters](service-fabric-application-upgrade-parameters.md)

[Data Serialization](service-fabric-application-upgrade-data-serialization.md)

[Advanced Topics](service-fabric-application-upgrade-advanced.md)

[Troubleshooting Application Upgrade ](service-fabric-application-troubleshooting.md)

[Upgrade Flowchart](service-fabric-application-upgrade-flowchart.md)<|MERGE_RESOLUTION|>--- conflicted
+++ resolved
@@ -20,7 +20,7 @@
 # Service Fabric Application Upgrade
 
 
-A Service Fabric application is a collection of services. During an upgrade, Service Fabric compares the new application manifest (TBA link) with the previous version and determines which services in the application require updates. This is determined by comparing the version numbers in the service manifests to the previous version. If a service has not changed, that service is not upgraded.
+A Service Fabric application is a collection of services. During an upgrade, Service Fabric compares the new application manifest (TBA link) with the previous version and determines which services in the application require updates. This is determined by comparing the version numbers in the service manifests to the previous version. If a service has not changed, that service is not upgraded. 
 
 ## Rolling upgrades overview
 In a rolling application upgrade, the upgrade is performed in stages. At each stage, the upgrade is applied to a subset of nodes in the cluster, called an upgrade domain. As a result, the application remains available throughout the upgrade. During the upgrade, the cluster may contain a mix of the old and new versions. For that reason, the two versions must be forward and backward compatible. If they are not compatible, the application administrator is responsible for staging a multiple-phase upgrade to maintain availability. This is done by doing an upgrade with an intermediate version of the application that is compatible with the previous version before upgrading to the final version.
@@ -29,21 +29,15 @@
 
 Non-rolling upgrades are possible, if the upgrade is applied to all nodes in the cluster, which is the case when the application has only one upgrade domain. This is not recommended since the service will be down and not available at the time of upgrade. Additionally, Azure doesn't provide any guarantees when a cluster is set up with only one upgrade domain.
 
-<<<<<<< HEAD
-=======
 ## Health checks during upgrades
->>>>>>> 2e161b70
-For an upgrade, health policies have to be set (or default values may be used). An upgrade is termed successful when all upgrade domains are upgraded within the timeouts specified and all upgrade domains are deemed healthy.  A healthy upgrade domain means that the upgrade domain passes all the health checks specified in the health policy - for example, a health policy may mandate that all services within an application instance must be <em>healthy</em>, as health is defined by Service Fabric.
+For an upgrade, health policies have to be set (or default values may be used). An upgrade is termed successful when all upgrade domains are upgraded within the timeouts specified and all upgrade domains are deemed healthy.  A healthy upgrade domain means that the upgrade domain passes all the health checks specified in the health policy - for example, a health policy may mandate that all services within an application instance must be <em>healthy</em>, as health is defined by Service Fabric. 
 
 Health policies and checks during upgrade by Service Fabric are Service and Application agnostic. That is, no service specific tests are checked.  For example, your service have a minimal throughput requirement. However, Service Fabric does not have the information to test for that, and hence will not check throughput as defined for your application.   Please refer to the Health Section (TBA link) for the checks that are performed - the checks during upgrade include if the application package was copied correctly, and if the instance was started and so on.
 
 The application health is an aggregation of the child entities of the application. In short, Service Fabric evaluates the health of the application through the health reported on the application as well as all the health of the services for the application. The health of the application services are further evaluated by aggregating the health of their children such as the service replica. Once the application health policy is satisfied, the upgrade can proceed or if the health policy is violated the application upgrade fails.
 
-<<<<<<< HEAD
-=======
 ## Upgrade modes
->>>>>>> 2e161b70
-The common mode (and recommended) for upgrade is MonitoredAuto.  MonitoredAuto performs the upgrade on one upgrade domain, and if all health checks pass (per the policy specified), moves on to the next upgrade domain automatically, and so on.  If the health checks fail and/or timeouts reached, the upgrade is either rolled back for the upgrade domain, or the mode changed to UnmonitoredManual if that is the option selected at the time of upgrade.
+The common mode (and recommended) for upgrade is MonitoredAuto.  MonitoredAuto performs the upgrade on one upgrade domain, and if all health checks pass (per the policy specified), moves on to the next upgrade domain automatically, and so on.  If the health checks fail and/or timeouts reached, the upgrade is either rolled back for the upgrade domain, or the mode changed to UnmonitoredManual if that is the option selected at the time of upgrade. 
 
 UnmonitoredManual would need manual intervention after every upgrade on an upgrade domain to kick off the upgrade on the next upgrade domain. There are no Service Fabric health checks that are performed, and is reliant on the intervener to perform the health or status checks before starting the upgrade in the next upgrade domain.
 
