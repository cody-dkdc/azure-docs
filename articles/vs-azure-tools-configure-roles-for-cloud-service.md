<properties
   pageTitle="Configure the Roles for an Azure Cloud Service with Visual Studio | Microsoft Azure"
   description="Learn how to set up and configure roles for Azure cloud services by using Visual Studio."
   services="visual-studio-online"
   documentationCenter="na"
   authors="TomArcher"
   manager="douge"
   editor="" />
<tags
   ms.service="multiple"
   ms.devlang="dotnet"
   ms.topic="article"
   ms.tgt_pltfrm="na"
   ms.workload="multiple"
<<<<<<< HEAD
   ms.date="01/30/2016"
=======
   ms.date="02/24/2016"
>>>>>>> abb96edc
   ms.author="tarcher" />

# Configure the Roles for an Azure Cloud Service with Visual Studio

An Azure cloud service can have one or more worker or web roles. For each role you need to define how that role is set up and also configure how that role runs. To learn more about roles in cloud services, see the video [Introduction to Azure Cloud Services](https://channel9.msdn.com/Series/Windows-Azure-Cloud-Services-Tutorials/Introduction-to-Windows-Azure-Cloud-Services). The information for your cloud service is stored in the following files:

- **ServiceDefinition.csdef**

    The service definition file defines the runtime settings for your cloud service including what roles are required, endpoints, and virtual machine size. None of the data stored in this file can be changed when your role is running.

- **ServiceConfiguration.cscfg**

    The service configuration file configures how many instances of a role are run and the values of the settings defined for a role. The data stored in this file can be changed while your role is running.

To be able to store different values for these settings for how your role runs, you can have multiple service configurations. You can use a different service configuration for each deployment environment. For example, you can set your storage account connection string to use the local Azure storage emulator in a local service configuration and create another service configuration to use the Azure storage in the cloud.

When you create a new Azure cloud service in Visual Studio, two service configurations are created by default. These configurations are added to your Azure project. The configurations are named:

- ServiceConfiguration.Cloud.cscfg

- ServiceConfiguration.Local.cscfg

## Configure an Azure cloud service

You can configure an Azure cloud service from Solution Explorer in Visual Studio, as shown in the following illustration.

![Configure Cloud Service](./media/vs-azure-tools-configure-roles-for-cloud-service/IC713462.png)

### To configure an Azure cloud service

1. To configure each role in your Azure project from **Solution Explorer**, open the shortcut menu for the role in the Azure project and then choose **Properties**.

    A page with the name of the role is displayed in the Visual Studio editor. The page displays the fields for the **Configuration** tab.

1. In the **Service Configuration** list, choose the name of the service configuration that you want to edit.

    If you want to make changes to all of the service configurations for this role, you can choose **All Configurations**.

    >[AZURE.IMPORTANT] If you choose a specific service configuration, some properties are disabled because they can only be set for all configurations. To edit these properties, you must choose All Configurations.

    You can now choose a tab to update any enabled properties on that view.

## Change the number of role instances

To improve the performance of your cloud service, you can change the number of instances of a role that are running, based on the number of users or the load expected for a particular role. A separate virtual machine is created for each instance of a role when the cloud service runs in Azure. This will affect the billing for the deployment of this cloud service. For more information about billing, see [Understand your bill for Microsoft Azure](billing-understand-your-bill.md).

### To change the number of instances for a role

1. Choose the **Configuration** tab.

1. In the **Service Configuration** list, choose the service configuration that you want to update.

    >[AZURE.NOTE] You can set the instance count for a specific service configuration or for all service configurations.

1. In the **Instance count** text box, enter the number of instances that you want to start for this role.

    >[AZURE.NOTE] Each instance is run on a separate virtual machine when you publish your cloud service to Azure.

1. Choose the **Save** button on the toolbar to save these changes to the service configuration file.

## Manage connection strings for storage accounts

You can add, remove or modify connection strings for your service configurations. You might want different connection strings for different service configurations. For example, you might want a local connection string for a local service configuration that has a value of `UseDevelopmentStorage=true`. You might also want to configure a cloud service configuration that uses a storage account in Azure.

>[AZURE.WARNING] When you enter the Azure storage account key information for a storage account connection string, this information is stored locally in the service configuration file. However, this information is currently not stored as encrypted text.

By using a different value for each service configuration, you do not have to use different connection strings in your cloud service or modify your code when you publish your cloud service to Azure. You can use the same name for the connection string in your code and the value will be different, based on the service configuration that you select when you build your cloud service or when you publish it.

### To manage connection strings for storage accounts

1. Choose the **Settings** tab.

1. In the **Service Configuration** list, choose the service configuration that you want to update.

    >[AZURE.NOTE] You can update connection strings for a specific service configuration, but if you need to add or delete a connection string you must select All Configurations.

1. To add a connection string, choose the **Add Setting** button. A new entry is added to the list.

1. In the **Name** text box, type the name that you want to use for the connection string.

1. In the **Type** drop-down list, choose **Connection String**.

1. To change the value for the connection string, choose the ellipsis (...) button. The **Create Storage Connection String** dialog box appears.

1. To use the local storage account emulator, choose the **Microsoft Azure storage emulator** option button and then choose the **OK** button.

1. To use a storage account in Azure, choose the **Your subscription** option button and select the desired storage account.

1. To use custom credentials, choose the **Manually entered credentials** options button. Enter the storage account name, and either the primary or second key. For information about how to create a storage account and how to enter the details for the storage account in the **Create Storage Connection String** dialog box, see [Prepare to publish or deploy an Azure application from Visual Studio](vs-azure-tools-cloud-service-publish-set-up-required-services-in-visual-studio.md).

1. To delete a connection string, select the connection string and then choose the **Remove Setting** button.

1. Choose the **Save** icon on the toolbar to save these changes to the service configuration file.

1. To access the connection string in the service configuration file, you must get the value of the configuration setting. The following code shows an example where blob storage is created and data uploaded using a connection string `MyConnectionString` from the service configuration file when a user chooses **Button1** on the Default.aspx page in the web role for an Azure cloud service. Add the following using statements to Default.aspx.cs:

    ```
    using Microsoft.WindowsAzure;
    using Microsoft.WindowsAzure.Storage;
    using Microsoft.WindowsAzure.ServiceRuntime;
    ```

1. Open Default.aspx.cs in design view, and add a button from the toolbox. Add the following code to the `Button1_Click` method. This code uses `GetConfigurationSettingValue` to get the value from the service configuration file for the connection string. Then a blob is created in the storage account that is referenced in the connection string `MyConnectionString` and finally the program adds text to the blob.

    ```
    protected void Button1_Click(object sender, EventArgs e)
    {
        // Setup the connection to Azure Storage
        var storageAccount = CloudStorageAccount.Parse(RoleEnvironment.GetConfigurationSettingValue("MyConnectionString"));
        var blobClient = storageAccount.CreateCloudBlobClient();
        // Get and create the container
        var blobContainer = blobClient.GetContainerReference("quicklap");
        blobContainer.CreateIfNotExists();
        // upload a text blob
        var blob = blobContainer.GetBlockBlobReference(Guid.NewGuid().ToString());
        blob.UploadText("Hello Azure");

    }
    ```

## Add custom settings to use in your Azure cloud service

Custom settings in the service configuration file let you add a name and value for a string for a specific service configuration. You might choose to use this setting to configure a feature in your cloud service by reading the value of the setting and using this value to control the logic in your code. You can change these service configuration values without having to rebuild your service package or when your cloud service is running. Your code can check for notifications of when a setting changes. See [RoleEnvironment.Changing Event](https://msdn.microsoft.com/library/azure/microsoft.windowsazure.serviceruntime.roleenvironment.changing.aspx).

You can add, remove or modify custom settings for your service configurations. You might want different values for these strings for different service configurations.

By using a different value for each service configuration, you do not have to use different strings in your cloud service or modify your code when you publish your cloud service to Azure. You can use the same name for the string in your code and the value will be different, based on the service configuration that you select when you build your cloud service or when you publish it.

### To add custom settings to use in your Azure cloud service

1. Choose the **Settings** tab.

1. In the **Service Configuration** list, choose the service configuration that you want to update.

    >[AZURE.NOTE] You can update strings for a specific service configuration, but if you need to add or delete a string, you must select **All Configurations**.

1. To add a string, choose the **Add Setting** button. A new entry is added to the list.

1. In the **Name** text box, type the name that you want to use for the string.

1. In the **Type** drop-down list, choose **String**.

1. To add or change the value for the string, in the **Value** text box type the new value.

1. To delete a string, select the string and then choose the **Remove Setting** button.

1. Choose the **Save** button on the toolbar to save these changes to the service configuration file.

1. To access the string in the service configuration file, you must get the value of the configuration setting.

    You need to make sure that the following using statements are already added to Default.aspx.cs just as you did in the previous procedure.

    ```
    using Microsoft.WindowsAzure;
    using Microsoft.WindowsAzure.Storage;
    using Microsoft.WindowsAzure.ServiceRuntime;
    ```

1. Add the following code to the `Button1_Click` method to access this string in the same way that you access a connection string. Your code can then perform some specific code based on the value of the settings string for the service configuration file that is used.

    ```
    var settingValue = RoleEnvironment.GetConfigurationSettingValue("MySetting");
    if (settingValue == “ThisValue”)
    {
    // Perform these lines of code
    }
    ```

## Manage local storage for each role instance

<<<<<<< HEAD
You can add local file system storage for each instance of a role. You can store local data here that does not need to be accessed by other roles. Any data that you do not need to save into table, blob, or SQL Database storage can be stored in here. For example, you could use this local storage to cache data that might need to be used again. This stored data can’t be accessed by other instances of a role. For more information about local storage resources, see [Configure Local Storage Resources](/cloud-services/cloud-services-configure-local-storage-resources.md).
=======
You can add local file system storage for each instance of a role. You can store local data here that does not need to be accessed by other roles. Any data that you do not need to save into table, blob, or SQL Database storage can be stored in here. For example, you could use this local storage to cache data that might need to be used again. This stored data can’t be accessed by other instances of a role. For more information about local storage resources, see [Configure Local Storage Resources](cloud-services/cloud-services-configure-local-storage-resources.md).
>>>>>>> abb96edc

Local storage settings apply to all service configurations. You can only add, remove, or modify local storage for all service configurations.

### To manage local storage for each role instance

1. Choose the **Local Storage** tab.

1. In the **Service Configuration** list, choose **All Configurations**.

1. To add a local storage entry, choose the **Add Local Storage** button. A new entry is added to the list.

1. In the **Name** text box, type the name that you want to use for this local storage.

1. In the **Size** text box, type the size in MB that you need for this local storage.

1. To remove the data in this local storage when the virtual machine for this role is recycled, select the **Clean on role recycle** check box.

1. To edit an existing local storage entry, choose the row that you need to update. Then you can edit the fields, as described in the previous steps.

1. To delete a local storage entry, choose the storage entry in the list and then choose the **Remove Local Storage** button.

1. To save these changes to the service configuration files, choose the **Save** icon on the toolbar.

1. To access the local storage that you have added in the service configuration file, you must get the value of the local resource configuration setting. Use the following lines of code to access this value and create a file called **MyStorageTest.txt** and write a line of test data into that file. You can add this code into the `Button_Click` method that you used in the previous procedures:

1. You need to make sure that the following using statements are added to Default.aspx.cs:

    ```
    using System.IO;
    using System.Text;
    ```

1. Add the following code to the `Button1_Click` method. This creates the file in the local storage and writes test data into that file.

    ```
    // Retrieve an object that points to the local storage resource
    LocalResource localResource = RoleEnvironment.GetLocalResource("LocalStorage1");

    //Define the file name and path
    string[] paths = { localResource.RootPath, "MyStorageTest.txt" };
    String filePath = Path.Combine(paths);

    using (FileStream writeStream = File.Create(filePath))
    {
          Byte[] textToWrite = new UTF8Encoding(true).GetBytes("Testing Web role storage");
          writeStream.Write(textToWrite, 0, textToWrite.Length);
    }
    ```

1. (Optional) To view this file that you created when you run your cloud service locally, use the following steps:

  1. Run the web role and click on **Button1** to make sure that the code inside `Button1_Click` gets called.

  1. In the notification area, open the shortcut menu for the Azure icon and choose **Show Compute Emulator UI**. The **Azure Compute Emulator** dialog box appears.

  1. Select the web role.

  1. On the menu bar, choose **Tools**, **Open local store**. A Windows Explorer window appears.

  1. On the menu bar, enter **MyStorageTest.txt** into the **Search** text box and then choose **Enter** to start the search.

    The file is displayed in the search results.

  1. To view the contents of the file, open the shortcut menu for the file and choose **Open**.

## Collect cloud service diagnostics

You can collect diagnostics data for your Azure cloud service. This data is added to a storage account. You might want different connection strings for different service configurations. For example, you might want a local storage account for a local service configuration that has a value of UseDevelopmentStorage=true. You might also want to configure a cloud service configuration that uses a storage account in Azure. For more information about Azure diagnostics, see Collect Logging Data by Using Azure Diagnostics.

>[AZURE.NOTE] The local service configuration is already configured to use local resources. If you use the cloud service configuration to publish your Azure cloud service, the connection string that you specify when you publish is also used for the diagnostics connection string unless you have specified a connection string. If you package your cloud service using Visual Studio, the connection string in the service configuration is not changed.

### To collect cloud service diagnostics

1. Choose the **Configuration** tab.

1. In the **Service Configuration** list, choose the service configuration that you want to update or choose **All Configurations**.

    >[AZURE.NOTE] You can update the storage account for a specific service configuration, but if you want to enable or disable diagnostics you must choose All Configurations.

1. To enable diagnostics, select the **Enable Diagnostics** check box.

1. To change the value for the storage account, choose the ellipsis (...) button.

    The **Create Storage Connection String** dialog box appears.

1. To use a local connection string, choose Azure storage emulator option and then choose the **OK** button.

1. To use a storage account associated with your Azure subscription, choose the **Your subscription** option.

1. To use a storage account for the local connection string, choose the **Manually entered credentials** option.

    For more information about how to create a storage account and how to enter the details for the storage account in the **Create Storage Connection String** dialog box, see [Prepare to publish or deploy an Azure application from Visual Studio](vs-azure-tools-cloud-service-publish-set-up-required-services-in-visual-studio.md).

1. Choose the storage account you want to use in **Account name**.

    If you are manually entering your storage account credentials, copy or type your primary key in **Account key**. This key can be copied from the Azure Management Portal. To copy this key, following these steps from the **Storage Accounts** view in the Azure Management Portal:

  1. Select the storage account that you want to use for your cloud service.

  1. Choose the **Manage Access Keys** button located at the bottom of the screen. The **Manage Access Keys** dialog box appears.

  1. To copy the access key, choose the **Copy to clipboard** button. You can now paste this key into the **Account key** field.

1. To use the storage account that you provide, as the connection string for diagnostics (and caching) when you publish your cloud service to Azure, select the **Update development storage connection strings for Diagnostics and Caching with Azure storage account credentials when publishing to Azure** check box.

1. Choose the **Save** button on the toolbar to save these changes to the service configuration file.

## Change the size of the virtual machine used for each role

<<<<<<< HEAD
You can set the virtual machine size for each role. You can only set this size for all service configurations. If you select a smaller machine size, then less CPU cores, memory and local disk storage is allocated. The allocated bandwidth is also smaller. For more information about these sizes and the resources allocated, see [Sizes for Cloud Services](/cloud-services/cloud-services-sizes-specs.md).
=======
You can set the virtual machine size for each role. You can only set this size for all service configurations. If you select a smaller machine size, then less CPU cores, memory and local disk storage is allocated. The allocated bandwidth is also smaller. For more information about these sizes and the resources allocated, see [Sizes for Cloud Services](cloud-services/cloud-services-sizes-specs.md).
>>>>>>> abb96edc

The resources required for each virtual machine in Azure affects the cost of running your cloud service in Azure. For more information about Azure Billing, see [Understand your bill for Microsoft Azure](billing-understand-your-bill.md).

### To change the size of the virtual machine

1. Choose the **Configuration** tab.

1. In the **Service Configuration** list, choose **All Configurations**.

1. To select the size for the virtual machine for this role, choose the appropriate size from the **VM size** list.

1. Choose the **Save** button on the toolbar to save these changes to the service configuration file.

## Manage endpoints and certificates for your roles

You configure networking endpoints by specifying the protocol, the port number, and, for HTTPS, the SSL certificate information. Releases before June 2012 support HTTP, HTTPS, and TCP. The June 2012 release supports those protocols and UDP. You can’t use UDP for input endpoints in the compute emulator. You can use that protocol only for internal endpoints.

To improve the security of your Azure cloud service, you can create endpoints that use the HTTPS protocol. For example, if you have a cloud service that is used by customers to purchase orders, you want to make sure that their information is secure by using SSL.

You can also add endpoints that can be used internally or externally. External endpoints are called input endpoints. An input endpoint allows another access point to users to your cloud service. If you have a WCF service, you might want to expose an internal endpoint for a web role to use to access this service.

>[AZURE.IMPORTANT] You can only update endpoints for all service configurations.

If you add HTTPS endpoints, you need to use an SSL certificate. To do this you can associate certificates with your role for all service configurations and use these for your endpoints.

>[AZURE.IMPORTANT] These certificates are not packaged with your service. You must upload your certificates separately to Azure through the Azure Platform Management portal

Any management certificates that you associate with your service configurations apply only when your cloud service runs in Azure. When your cloud service runs in the local development environment, a standard certificate that is managed by the Azure compute emulator is used.

### To add a certificate to a role

1. Choose the **Certificates** tab.

1. In the **Service Configuration** list, choose **All Configurations**.

    >[AZURE.NOTE] To add or remove certificates, you must select All Configurations. You can update the name and the thumbprint for a specific service configuration if it is required.

1. To add a certificate for this role, choose the **Add Certificate** button. A new entry is added to the list.

1. In the **Name** text box, enter the name for the certificate.

1. In the **Store Location** list, choose the location for the certificate that you want to add.

1. In the **Store Name** list, choose the store that you want to use to select the certificate.

1. To add the certificate, choose the ellipsis (...) button. The **Windows Security** dialog box appears.

1. Choose the certificate that you want to use from the list and then choose the **OK** button.

    >[AZURE.NOTE] When you add a certificate from the certificate store, any intermediate certificates are added automatically to the configuration settings for you. These intermediate certificates must also be uploaded to Azure in order to correctly configure your service for SSL.

1. To delete a certificate, choose the certificate and then choose the **Remove Certificate** button.

1. Choose the **Save** icon in the toolbar to save these changes to the service configuration files.

### To manage endpoints for a role

1. Choose the **Endpoints** tab.

1. In the **Service Configuration** list, choose **All Configurations**.

1. To add an endpoint, choose the **Add Endpoint** button. A new entry is added to the list.

1. In the **Name** text box, type the name that you want to use for this endpoint.

1. Choose the type of endpoint that you need from the **Type** list.

1. Choose the protocol for the endpoint that you need from the **Protocol** list.

1. If it is an input endpoint, in the **Public Port** text box, enter the public port to use.

1. In the **Private Port** text box type the private port to use.

1. If the endpoint requires the https protocol, in the **SSL Certificate Name** list choose a certificate to use.

    >[AZURE.NOTE] This list shows the certificates that you have added for this role in the **Certificates** tab.

1. Choose the **Save** button on the toolbar to save these changes to the service configuration files.

## Next steps
Learn more about Azure projects in Visual Studio by reading [Configuring an Azure Project](vs-azure-tools-configuring-an-azure-project.md). Learn more about the cloud service schema by reading [Schema Reference](https://msdn.microsoft.com/library/azure/dd179398).<|MERGE_RESOLUTION|>--- conflicted
+++ resolved
@@ -12,11 +12,7 @@
    ms.topic="article"
    ms.tgt_pltfrm="na"
    ms.workload="multiple"
-<<<<<<< HEAD
-   ms.date="01/30/2016"
-=======
    ms.date="02/24/2016"
->>>>>>> abb96edc
    ms.author="tarcher" />
 
 # Configure the Roles for an Azure Cloud Service with Visual Studio
@@ -187,11 +183,7 @@
 
 ## Manage local storage for each role instance
 
-<<<<<<< HEAD
-You can add local file system storage for each instance of a role. You can store local data here that does not need to be accessed by other roles. Any data that you do not need to save into table, blob, or SQL Database storage can be stored in here. For example, you could use this local storage to cache data that might need to be used again. This stored data can’t be accessed by other instances of a role. For more information about local storage resources, see [Configure Local Storage Resources](/cloud-services/cloud-services-configure-local-storage-resources.md).
-=======
 You can add local file system storage for each instance of a role. You can store local data here that does not need to be accessed by other roles. Any data that you do not need to save into table, blob, or SQL Database storage can be stored in here. For example, you could use this local storage to cache data that might need to be used again. This stored data can’t be accessed by other instances of a role. For more information about local storage resources, see [Configure Local Storage Resources](cloud-services/cloud-services-configure-local-storage-resources.md).
->>>>>>> abb96edc
 
 Local storage settings apply to all service configurations. You can only add, remove, or modify local storage for all service configurations.
 
@@ -301,11 +293,7 @@
 
 ## Change the size of the virtual machine used for each role
 
-<<<<<<< HEAD
-You can set the virtual machine size for each role. You can only set this size for all service configurations. If you select a smaller machine size, then less CPU cores, memory and local disk storage is allocated. The allocated bandwidth is also smaller. For more information about these sizes and the resources allocated, see [Sizes for Cloud Services](/cloud-services/cloud-services-sizes-specs.md).
-=======
 You can set the virtual machine size for each role. You can only set this size for all service configurations. If you select a smaller machine size, then less CPU cores, memory and local disk storage is allocated. The allocated bandwidth is also smaller. For more information about these sizes and the resources allocated, see [Sizes for Cloud Services](cloud-services/cloud-services-sizes-specs.md).
->>>>>>> abb96edc
 
 The resources required for each virtual machine in Azure affects the cost of running your cloud service in Azure. For more information about Azure Billing, see [Understand your bill for Microsoft Azure](billing-understand-your-bill.md).
 
