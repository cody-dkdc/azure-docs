--- conflicted
+++ resolved
@@ -1,170 +1,166 @@
-<properties 
-<<<<<<< HEAD
-	pageTitle="Customize HDInsight Clusters using Script Action| Azure" 
-=======
-	pageTitle="Customize HDInsight Clusters using script actions | Microsoft Azure" 
->>>>>>> 8e917651
-	description="Learn how to customize HDInsight clusters using Script Action." 
-	services="hdinsight" 
-	documentationCenter="" 
-	authors="nitinme" 
-	manager="paulettm" 
-	editor="cgronlun"/> 
-
-<tags 
-	ms.service="hdinsight" 
-	ms.workload="big-data" 
-	ms.tgt_pltfrm="na" 
-	ms.devlang="na" 
-	ms.topic="article" 
-	ms.date="03/03/2015" 
-	ms.author="nitinme"/> 
-
-# Customize HDInsight clusters by using Script Action
-
-You can customize an Azure HDInsight cluster to install additional software on a cluster, or to change the configuration of applications on the cluster. HDInsight provides a configuration option called **Script Action** that invokes custom scripts, which define the customization to be performed on the cluster. These scripts can be used to customize a cluster *as it is being deployed*.  
-
-HDInsight clusters can be customized in a variety of other ways as well, such as including additional Azure Storage accounts, changing the Hadoop configuration files (core-site.xml, hive-site.xml, etc.), or adding shared libraries (e.g., Hive, Oozie) into common locations in the cluster. These customizations can be done through Azure PowerShell, the Azure HDInsight .NET SDK, or the Azure portal. For more information, see [Provision Hadoop clusters in HDInsight using custom options][hdinsight-provision-cluster].
-
-
-
-> [AZURE.NOTE] Using Script Action to customize a cluster is supported only on HDInsight cluster version 3.1. For more information on HDInsight cluster versions, see [HDInsight cluster versions](hdinsight-component-versioning.md).
-
-
-## <a name="lifecycle"></a>How the script is used during cluster creation
-
-Using Script Action, you can customize an HDInsight cluster only while it is in the process of being created. As an HDInsight cluster is being created, it goes through the following stages:
-
-![HDInsight cluster customization and stages during cluster provisioning][img-hdi-cluster-states] 
-
-The script is invoked after the cluster creation completes the **HDInsightConfiguration** stage and before it begins the **ClusterOperational** stage. Each cluster can accept multiple script actions that are invoked in the order in which they are specified.
-
-> [AZURE.NOTE] The option to customize HDInsight clusters is available as part of the standard Azure HDInsight subscriptions at no extra charge.
-
-### How the script works
-
-You have the option of running the script on either the head node, the worker nodes, or both. When the script is running, the cluster enters the **ClusterCustomization** stage. At this stage, the script is run under the system admin account, in parallel on all the specified nodes in the cluster, and provides full admin privileges on the nodes. 
-
-> [AZURE.NOTE] Because you have admin privileges on the cluster nodes during the **ClusterCustomization** stage, you can use the script to perform operations like stopping and starting services, including Hadoop-related services. So, as part of the script, you must ensure that the Ambari services and other Hadoop-related services are up and running before the script finishes running. These services are required to successfully ascertain the health and state of the cluster while it is being created. If you change any configuration on the cluster that affects these services, you must use the helper functions that are provided. For more information about helper functions, see [Script Action development with HDInsight][hdinsight-write-script].
-
-The output and the error logs for the script are stored in the default Storage account you specified for the cluster. The logs are stored in a table with the name **u<\cluster-name-fragment><\time-stamp>setuplog**. These are aggregate logs from the script run on all the nodes (head node and worker nodes) in the cluster.
-
-## <a name="writescript"></a>How to write a script for cluster customization
-
-For information on how to write a cluster customization script, see [Script Action development with HDInsight][hdinsight-write-script]. 
-
-## <a name="howto"></a>How to use Script Action to customize a cluster
-
-You can use Script Action from the Azure portal, Azure PowerShell cmdlets, or the HDInsight .NET SDK to customize a cluster. 
-
-**Using the Azure portal**
-
-1. Start provisioning a cluster by using the **CUSTOM CREATE** option, as described at [Provisioning a cluster using custom options](hdinsight-provision-clusters.md#portal). 
-2. On the **Script Actions** page of the wizard, click **add script action** to provide details about the script action, as shown below:
-
-	![Use Script Action to customize a cluster](./media/hdinsight-hadoop-customize-cluster/HDI.CustomProvision.Page6.png "Use Script Action to customize a cluster")
-	
-	<table border='1'>
-		<tr><th>Property</th><th>Value</th></tr>
-		<tr><td>Name</td>
-			<td>Specify a name for the script action.</td></tr>
-		<tr><td>Script URI</td>
-			<td>Specify the URI to the script that is invoked to customize the cluster.</td></tr>
-		<tr><td>Node Type</td>
-			<td>Specify the nodes on which the customization script is run. You can choose <b>All Nodes</b>, <b>Head nodes only</b>, or <b>Worker nodes only</b>.
-		<tr><td>Parameters</td>
-			<td>Specify the parameters, if required by the script.</td></tr>
-	</table>
-
-	You can add more than one script action to install multiple components on the cluster. After you have added the scripts, click the checkmark to start provisioning the cluster. 
-  
-**Using Azure PowerShell cmdlets**
-
-Use Azure PowerShell commands for HDInsight to run a single script action or multiple script actions. You can use the **<a href = "http://msdn.microsoft.com/library/dn858088.aspx" target="_blank">Add-AzureHDInsightScriptAction</a>** cmdlet to invoke custom scripts. To use these cmdlets, you must have Azure PowerShell installed and configured. For information on configuring a workstation to run Azure PowerShell cmdlets for HDInsight, see [Install and configure Azure PowerShell][powershell-install-configure].
-
-Use the following Azure PowerShell commands to run a single script action when deploying an HDInsight cluster:
-
-	$config = New-AzureHDInsightClusterConfig –ClusterSizeInNodes 4
-
-	$config = Add-AzureHDInsightScriptAction -Config $config –Name MyScriptActionName –Uri http://uri.to/scriptaction.ps1 –Parameters MyScriptActionParameter -ClusterRoleCollection HeadNode,DataNode
-
-	New-AzureHDInsightCluster -Config $config
-
-Use the following Azure PowerShell commands to run multiple script actions when deploying an HDInsight cluster:
-
-	$config = New-AzureHDInsightClusterConfig –ClusterSizeInNodes 4
-
-	$config = Add-AzureHDInsightScriptAction -Config $config –Name MyScriptActionName1 –Uri http://uri.to/scriptaction1.ps1 –Parameters MyScriptAction1Parameters -ClusterRoleCollection HeadNode,DataNode | Add-AzureHDInsightScriptAction -Config $config –Name MyScriptActionName2 –Uri http://uri.to/scriptaction2.ps1 -Parameters MyScriptAction2Parameters -ClusterRoleCollection HeadNode
-
-	New-AzureHDInsightCluster -Config $config
-
-**Using the HDInsight .NET SDK**
-
-The HDInsight .NET SDK provides a <a href="http://msdn.microsoft.com/library/microsoft.windowsazure.management.hdinsight.clusterprovisioning.data.scriptaction.aspx" target="_blank">ScriptAction</a> class to invoke custom scripts. To use the HDInsight .NET SDK:
-
-1. Create a Visual Studio application, and then install the SDK from NuGet. From the **Tools** menu, click **Nuget Package Manager**, and then click **Package Manager Console**. Run the following command in the console to install the package:
-
-		Install-Package Microsoft.WindowsAzure.Management.HDInsight
-
-2. Create a cluster by using the SDK. For instructions, see [Provision HDInsight cluster using .NET SDK](hdinsight-provision-clusters.md#sdk).
-
-3. Use the **ScriptAction** class to invoke a custom script as shown below:
-
-		
-		var clusterInfo = new ClusterCreateParameters()
-		{
-			// Provide the cluster information, like
-			// name, Storage account, credentials,
-			// cluster size, and version		    
-			...
-			...
-		};
-
-		// Add the script action to install Spark
-		clusterInfo.ConfigActions.Add(new ScriptAction(
-	  		"MyScriptActionName", // Name of the config action
-	  		new ClusterNodeType[] { ClusterNodeType.HeadNode }, // List of nodes to install the component on
-	  		new Uri("http://uri.to/scriptaction.ps1"), // Location of the script to install the component
-	  		"MyScriptActionParameter" //Parameters, if any, required by the script
-		));
-
-
-## <a name="example"></a>Cluster customization examples
-
-To get you started, HDInsight provides sample scripts to install the following components on an HDInsight cluster:
-
-- **Install Spark** - See [Install and use Spark on HDInsight clusters][hdinsight-install-spark].
-- **Install R** - See [Install and use R on HDInsight clusters][hdinsight-install-r].
-- **Install Solr** - See [Install and use Solr on HDInsight clusters](hdinsight-hadoop-solr-install.md).
-- **Install Giraph** - See [Install and use Giraph on HDInsight clusters](hdinsight-hadoop-giraph-install.md).
-
-## <a name="support"></a>Support for open-source software used on HDInsight clusters
-The Microsoft Azure HDInsight service is a flexible platform that enables you to build big-data applications in the cloud by using an ecosystem of open-source technologies formed around Hadoop. Microsoft Azure provides a general level of support for open-source technologies, as discussed in the **Support Scope** section of the <a href="http://azure.microsoft.com/support/faq/" target="_blank">Azure Support FAQ website</a>. The HDInsight service provides an additional level of support for some of the components, as described below.
-
-There are two types of open-source components that are available in the HDInsight service:
-
-- **Built-in components** - These components are pre-installed on HDInsight clusters and provide core functionality of the cluster. For example, YARN ResourceManager, the Hive query language (HiveQL), and the Mahout library belong to this category. A full list of cluster components is available in <a href="http://azure.microsoft.com/documentation/articles/hdinsight-component-versioning/" target="_blank">What's new in the Hadoop cluster versions provided by HDInsight?</a>.
-- **Custom components** - You, as a user of the cluster, can install or use in your workload any component available in the community or created by you.
-
-Built-in components are fully supported, and Microsoft Support will help to isolate and resolve issues related to these components.
-
-Custom components receive commercially reasonable support to help you to further troubleshoot the issue. This might result in resolving the issue or asking you to engage available channels for the open-source technologies where deep expertise for that technology is found. For example, there are many community sites that can be used, like: <a href ="https://social.msdn.microsoft.com/Forums/azure/home?forum=hdinsight" target="_blank">MSDN forum for HDInsight</a> and <a href="http://stackoverflow.com" target="_blank">Stack Overflow</a>. Also, Apache projects have project sites on <a href="http://apache.org" target="_blank">Apache.org</a>; for example, <a href="http://hadoop.apache.org/" target="_blank">Hadoop</a> and <a href="http://spark.apache.org/" target="_blank">Spark</a>.
-
-The HDInsight service provides several ways to use custom components. Regardless of how a component is used or installed on the cluster, the same level of support applies. Below is a list of the most common ways that custom components can be used on HDInsight clusters:
-
-1. Job submission - Hadoop or other types of jobs that execute or use custom components can be submitted to the cluster.
-2. Cluster customization - During cluster creation, you can specify additional settings and custom components that will be installed on the cluster nodes.
-3. Samples - For popular custom components, Microsoft and others may provide samples of how these components can be used on the HDInsight clusters. These samples are provided without support.
-
-
-## See also##
-[Provision Hadoop clusters in HDInsight using custom options][hdinsight-provision-cluster] provides instructions on how to provision an HDInsight cluster by using other custom options.
-
-[hdinsight-install-spark]: hdinsight-hadoop-spark-install.md
-[hdinsight-install-r]: hdinsight-hadoop-r-scripts.md
-[hdinsight-write-script]: hdinsight-hadoop-script-actions.md
-[hdinsight-provision-cluster]: hdinsight-provision-clusters.md
-[powershell-install-configure]: install-configure-powershell.md
-
-
-[img-hdi-cluster-states]: ./media/hdinsight-hadoop-customize-cluster/HDI-Cluster-state.png "Stages during cluster provisioning"
+<properties 
+	pageTitle="Customize HDInsight Clusters using script actions | Microsoft Azure" 
+	description="Learn how to customize HDInsight clusters using Script Action." 
+	services="hdinsight" 
+	documentationCenter="" 
+	authors="nitinme" 
+	manager="paulettm" 
+	editor="cgronlun"/> 
+
+<tags 
+	ms.service="hdinsight" 
+	ms.workload="big-data" 
+	ms.tgt_pltfrm="na" 
+	ms.devlang="na" 
+	ms.topic="article" 
+	ms.date="03/03/2015" 
+	ms.author="nitinme"/> 
+
+# Customize HDInsight clusters by using Script Action
+
+You can customize an Azure HDInsight cluster to install additional software on a cluster, or to change the configuration of applications on the cluster. HDInsight provides a configuration option called **Script Action** that invokes custom scripts, which define the customization to be performed on the cluster. These scripts can be used to customize a cluster *as it is being deployed*.  
+
+HDInsight clusters can be customized in a variety of other ways as well, such as including additional Azure Storage accounts, changing the Hadoop configuration files (core-site.xml, hive-site.xml, etc.), or adding shared libraries (e.g., Hive, Oozie) into common locations in the cluster. These customizations can be done through Azure PowerShell, the Azure HDInsight .NET SDK, or the Azure portal. For more information, see [Provision Hadoop clusters in HDInsight using custom options][hdinsight-provision-cluster].
+
+
+
+> [AZURE.NOTE] Using Script Action to customize a cluster is supported only on HDInsight cluster version 3.1. For more information on HDInsight cluster versions, see [HDInsight cluster versions](hdinsight-component-versioning.md).
+
+
+## <a name="lifecycle"></a>How the script is used during cluster creation
+
+Using Script Action, you can customize an HDInsight cluster only while it is in the process of being created. As an HDInsight cluster is being created, it goes through the following stages:
+
+![HDInsight cluster customization and stages during cluster provisioning][img-hdi-cluster-states] 
+
+The script is invoked after the cluster creation completes the **HDInsightConfiguration** stage and before it begins the **ClusterOperational** stage. Each cluster can accept multiple script actions that are invoked in the order in which they are specified.
+
+> [AZURE.NOTE] The option to customize HDInsight clusters is available as part of the standard Azure HDInsight subscriptions at no extra charge.
+
+### How the script works
+
+You have the option of running the script on either the head node, the worker nodes, or both. When the script is running, the cluster enters the **ClusterCustomization** stage. At this stage, the script is run under the system admin account, in parallel on all the specified nodes in the cluster, and provides full admin privileges on the nodes. 
+
+> [AZURE.NOTE] Because you have admin privileges on the cluster nodes during the **ClusterCustomization** stage, you can use the script to perform operations like stopping and starting services, including Hadoop-related services. So, as part of the script, you must ensure that the Ambari services and other Hadoop-related services are up and running before the script finishes running. These services are required to successfully ascertain the health and state of the cluster while it is being created. If you change any configuration on the cluster that affects these services, you must use the helper functions that are provided. For more information about helper functions, see [Script Action development with HDInsight][hdinsight-write-script].
+
+The output and the error logs for the script are stored in the default Storage account you specified for the cluster. The logs are stored in a table with the name **u<\cluster-name-fragment><\time-stamp>setuplog**. These are aggregate logs from the script run on all the nodes (head node and worker nodes) in the cluster.
+
+## <a name="writescript"></a>How to write a script for cluster customization
+
+For information on how to write a cluster customization script, see [Script Action development with HDInsight][hdinsight-write-script]. 
+
+## <a name="howto"></a>How to use Script Action to customize a cluster
+
+You can use Script Action from the Azure portal, Azure PowerShell cmdlets, or the HDInsight .NET SDK to customize a cluster. 
+
+**Using the Azure portal**
+
+1. Start provisioning a cluster by using the **CUSTOM CREATE** option, as described at [Provisioning a cluster using custom options](hdinsight-provision-clusters.md#portal). 
+2. On the **Script Actions** page of the wizard, click **add script action** to provide details about the script action, as shown below:
+
+	![Use Script Action to customize a cluster](./media/hdinsight-hadoop-customize-cluster/HDI.CustomProvision.Page6.png "Use Script Action to customize a cluster")
+	
+	<table border='1'>
+		<tr><th>Property</th><th>Value</th></tr>
+		<tr><td>Name</td>
+			<td>Specify a name for the script action.</td></tr>
+		<tr><td>Script URI</td>
+			<td>Specify the URI to the script that is invoked to customize the cluster.</td></tr>
+		<tr><td>Node Type</td>
+			<td>Specify the nodes on which the customization script is run. You can choose <b>All Nodes</b>, <b>Head nodes only</b>, or <b>Worker nodes only</b>.
+		<tr><td>Parameters</td>
+			<td>Specify the parameters, if required by the script.</td></tr>
+	</table>
+
+	You can add more than one script action to install multiple components on the cluster. After you have added the scripts, click the checkmark to start provisioning the cluster. 
+  
+**Using Azure PowerShell cmdlets**
+
+Use Azure PowerShell commands for HDInsight to run a single script action or multiple script actions. You can use the **<a href = "http://msdn.microsoft.com/library/dn858088.aspx" target="_blank">Add-AzureHDInsightScriptAction</a>** cmdlet to invoke custom scripts. To use these cmdlets, you must have Azure PowerShell installed and configured. For information on configuring a workstation to run Azure PowerShell cmdlets for HDInsight, see [Install and configure Azure PowerShell][powershell-install-configure].
+
+Use the following Azure PowerShell commands to run a single script action when deploying an HDInsight cluster:
+
+	$config = New-AzureHDInsightClusterConfig –ClusterSizeInNodes 4
+
+	$config = Add-AzureHDInsightScriptAction -Config $config –Name MyScriptActionName –Uri http://uri.to/scriptaction.ps1 –Parameters MyScriptActionParameter -ClusterRoleCollection HeadNode,DataNode
+
+	New-AzureHDInsightCluster -Config $config
+
+Use the following Azure PowerShell commands to run multiple script actions when deploying an HDInsight cluster:
+
+	$config = New-AzureHDInsightClusterConfig –ClusterSizeInNodes 4
+
+	$config = Add-AzureHDInsightScriptAction -Config $config –Name MyScriptActionName1 –Uri http://uri.to/scriptaction1.ps1 –Parameters MyScriptAction1Parameters -ClusterRoleCollection HeadNode,DataNode | Add-AzureHDInsightScriptAction -Config $config –Name MyScriptActionName2 –Uri http://uri.to/scriptaction2.ps1 -Parameters MyScriptAction2Parameters -ClusterRoleCollection HeadNode
+
+	New-AzureHDInsightCluster -Config $config
+
+**Using the HDInsight .NET SDK**
+
+The HDInsight .NET SDK provides a <a href="http://msdn.microsoft.com/library/microsoft.windowsazure.management.hdinsight.clusterprovisioning.data.scriptaction.aspx" target="_blank">ScriptAction</a> class to invoke custom scripts. To use the HDInsight .NET SDK:
+
+1. Create a Visual Studio application, and then install the SDK from NuGet. From the **Tools** menu, click **Nuget Package Manager**, and then click **Package Manager Console**. Run the following command in the console to install the package:
+
+		Install-Package Microsoft.WindowsAzure.Management.HDInsight
+
+2. Create a cluster by using the SDK. For instructions, see [Provision HDInsight cluster using .NET SDK](hdinsight-provision-clusters.md#sdk).
+
+3. Use the **ScriptAction** class to invoke a custom script as shown below:
+
+		
+		var clusterInfo = new ClusterCreateParameters()
+		{
+			// Provide the cluster information, like
+			// name, Storage account, credentials,
+			// cluster size, and version		    
+			...
+			...
+		};
+
+		// Add the script action to install Spark
+		clusterInfo.ConfigActions.Add(new ScriptAction(
+	  		"MyScriptActionName", // Name of the config action
+	  		new ClusterNodeType[] { ClusterNodeType.HeadNode }, // List of nodes to install the component on
+	  		new Uri("http://uri.to/scriptaction.ps1"), // Location of the script to install the component
+	  		"MyScriptActionParameter" //Parameters, if any, required by the script
+		));
+
+
+## <a name="example"></a>Cluster customization examples
+
+To get you started, HDInsight provides sample scripts to install the following components on an HDInsight cluster:
+
+- **Install Spark** - See [Install and use Spark on HDInsight clusters][hdinsight-install-spark].
+- **Install R** - See [Install and use R on HDInsight clusters][hdinsight-install-r].
+- **Install Solr** - See [Install and use Solr on HDInsight clusters](hdinsight-hadoop-solr-install.md).
+- **Install Giraph** - See [Install and use Giraph on HDInsight clusters](hdinsight-hadoop-giraph-install.md).
+
+## <a name="support"></a>Support for open-source software used on HDInsight clusters
+The Microsoft Azure HDInsight service is a flexible platform that enables you to build big-data applications in the cloud by using an ecosystem of open-source technologies formed around Hadoop. Microsoft Azure provides a general level of support for open-source technologies, as discussed in the **Support Scope** section of the <a href="http://azure.microsoft.com/support/faq/" target="_blank">Azure Support FAQ website</a>. The HDInsight service provides an additional level of support for some of the components, as described below.
+
+There are two types of open-source components that are available in the HDInsight service:
+
+- **Built-in components** - These components are pre-installed on HDInsight clusters and provide core functionality of the cluster. For example, YARN ResourceManager, the Hive query language (HiveQL), and the Mahout library belong to this category. A full list of cluster components is available in <a href="http://azure.microsoft.com/documentation/articles/hdinsight-component-versioning/" target="_blank">What's new in the Hadoop cluster versions provided by HDInsight?</a>.
+- **Custom components** - You, as a user of the cluster, can install or use in your workload any component available in the community or created by you.
+
+Built-in components are fully supported, and Microsoft Support will help to isolate and resolve issues related to these components.
+
+Custom components receive commercially reasonable support to help you to further troubleshoot the issue. This might result in resolving the issue or asking you to engage available channels for the open-source technologies where deep expertise for that technology is found. For example, there are many community sites that can be used, like: <a href ="https://social.msdn.microsoft.com/Forums/azure/home?forum=hdinsight" target="_blank">MSDN forum for HDInsight</a> and <a href="http://stackoverflow.com" target="_blank">Stack Overflow</a>. Also, Apache projects have project sites on <a href="http://apache.org" target="_blank">Apache.org</a>; for example, <a href="http://hadoop.apache.org/" target="_blank">Hadoop</a> and <a href="http://spark.apache.org/" target="_blank">Spark</a>.
+
+The HDInsight service provides several ways to use custom components. Regardless of how a component is used or installed on the cluster, the same level of support applies. Below is a list of the most common ways that custom components can be used on HDInsight clusters:
+
+1. Job submission - Hadoop or other types of jobs that execute or use custom components can be submitted to the cluster.
+2. Cluster customization - During cluster creation, you can specify additional settings and custom components that will be installed on the cluster nodes.
+3. Samples - For popular custom components, Microsoft and others may provide samples of how these components can be used on the HDInsight clusters. These samples are provided without support.
+
+
+## See also##
+[Provision Hadoop clusters in HDInsight using custom options][hdinsight-provision-cluster] provides instructions on how to provision an HDInsight cluster by using other custom options.
+
+[hdinsight-install-spark]: hdinsight-hadoop-spark-install.md
+[hdinsight-install-r]: hdinsight-hadoop-r-scripts.md
+[hdinsight-write-script]: hdinsight-hadoop-script-actions.md
+[hdinsight-provision-cluster]: hdinsight-provision-clusters.md
+[powershell-install-configure]: install-configure-powershell.md
+
+
+[img-hdi-cluster-states]: ./media/hdinsight-hadoop-customize-cluster/HDI-Cluster-state.png "Stages during cluster provisioning"