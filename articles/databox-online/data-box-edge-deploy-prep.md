---
title: Tutorial to prepare Azure portal, datacenter environment to deploy Azure Data Box Edge | Microsoft Docs
description: The first tutorial about deploying Azure Data Box Edge involves preparing the Azure portal.
services: databox
author: alkohli

ms.service: databox
ms.subservice: edge
ms.topic: tutorial
<<<<<<< HEAD
ms.date: 03/28/2019
=======
ms.date: 04/23/2019
>>>>>>> 6a383dfd
ms.author: alkohli
Customer intent: As an IT admin, I need to understand how to prepare the portal to deploy Data Box Edge so I can use it to transfer data to Azure. 
---
# Tutorial: Prepare to deploy Azure Data Box Edge  


This is the first tutorial in the series of deployment tutorials that are required to completely deploy Azure Data Box Edge. This tutorial describes how to prepare the Azure portal to deploy a Data Box Edge resource.

You need administrator privileges to complete the setup and configuration process. The portal preparation takes less than 10 minutes.

In this tutorial, you learn how to:

> [!div class="checklist"]
> * Create a new resource
> * Get the activation key

If you don't have an Azure subscription, create a [free account](https://azure.microsoft.com/free/?WT.mc_id=A261C142F) before you begin.


### Get started

To deploy Data Box Edge, refer to the following tutorials in the prescribed sequence.

| **#** | **In this step** | **Use these documents** |
| --- | --- | --- | 
| 1. |**[Prepare the Azure portal for Data Box Edge](data-box-edge-deploy-prep.md)** |Create and configure your Data Box Edge resource before you install a Data Box Edge physical device. |
| 2. |**[Install Data Box Edge](data-box-edge-deploy-install.md)**|Unpack, rack, and cable the Data Box Edge physical device.  |
| 3. |**[Connect, set up, and activate Data Box Edge](data-box-edge-deploy-connect-setup-activate.md)** |Connect to the local web UI, complete the device setup, and activate the device. The device is ready to set up SMB or NFS shares.  |
| 4. |**[Transfer data with Data Box Edge](data-box-edge-deploy-add-shares.md)** |Add shares and connect to shares via SMB or NFS. |
| 5. |**[Transform data with Data Box Edge](data-box-edge-deploy-configure-compute.md)** |Configure Edge modules on the device to transform the data as it moves to Azure. |

You can now begin to set up the Azure portal.

## Prerequisites

Following are the configuration prerequisites for your Data Box Edge resource, your Data Box Edge device, and the datacenter network.

### For the Data Box Edge resource

Before you begin, make sure that:

- Your Microsoft Azure subscription is enabled for a Data Box Edge resource. Pay-as-you-go subscriptions are not supported.
<<<<<<< HEAD
=======
- You have owner or contributor access to your subscription.
- You have admin or user access to Azure Active Directory Graph API. For more information, see [Azure Active Directory Graph API](https://docs.microsoft.com/previous-versions/azure/ad/graph/howto/azure-ad-graph-api-permission-scopes#default-access-for-administrators-users-and-guest-users-).
>>>>>>> 6a383dfd
- You have your Microsoft Azure storage account with access credentials.

### For the Data Box Edge device

Before you deploy a physical device, make sure that:

- You've reviewed the safety information that was included in the shipment package.
- You have a 1 U slot available in a standard 19” rack in your datacenter for rack mounting the device. 
- You have access to a flat, stable, and level work surface where the device can rest safely.
- The site where you intend to set up the device has standard AC power from an independent source or a rack power distribution unit (PDU) with an uninterruptible power supply (UPS).
- You have access to a physical device.


### For the datacenter network

Before you begin, make sure that:

- The network in your datacenter is configured per the networking requirements for your Data Box Edge device. For more information, see [Data Box Edge System Requirements](data-box-edge-system-requirements.md).

- For normal operating conditions of your Data Box Edge, you have:

    - A minimum of 10-Mbps download bandwidth to ensure the device stays updated.
    - A minimum of 20-Mbps dedicated upload and download bandwidth to transfer files.

## Create a new resource

If you have an existing Data Box Edge resource to manage your physical device, skip this step and go to [Get the activation key](#get-the-activation-key).

To create a Data Box Edge resource, take the following steps in the Azure portal.

1. Use your Microsoft Azure credentials to sign in to 
    
    - The Azure portal at this URL: [https://portal.azure.com](https://portal.azure.com).
    - Or, the Azure Government portal at this URL: [https://portal.azure.us](https://portal.azure.us). For more details, go to [Connect to Azure Government using the portal](https://docs.microsoft.com/azure/azure-government/documentation-government-get-started-connect-with-portal).

2. In the left-pane, select **+ Create a resource**. Search for **Data Box Edge / Data Box Gateway**. Select **Data Box Edge / Data Box Gateway**. Select **Create**.
3. Pick the subscription that you want to use for the Data Box Edge device. Select the region where you want to deploy the Data Box Edge resource. For this release, East US, South East Asia, and West Europe are available. 

    Choose a location closest to the geographical region where you want to deploy your device. The region stores only the metadata for device management. The actual data can be stored in any storage account. 
    
    In the **Data Box Edge** option, select **Create**.

    ![Search Data Box Edge service](media/data-box-edge-deploy-prep/data-box-edge-sku.png)

3. On the **Basics** tab, enter or select the following **Project details**.
    
    |Setting  |Value  |
    |---------|---------|
    |Subscription    |This is automatically populated based on the earlier selection. Subscription is linked to your billing account. |
    |Resource group  |Select an existing group or create a new group.<br>Learn more about [Azure Resource Groups](../azure-resource-manager/resource-group-overview.md).     |

4. Enter or select the following **Instance details**.

    |Setting  |Value  |
    |---------|---------|
    |Name   | A friendly name to identify the resource.<br>The name has between 2 and 50 characters containing letter, numbers, and hyphens.<br> Name starts and ends with a letter or a number.        |
    |Region     |For this release, East US, South East Asia, and West Europe are available to deploy your resource. If using Azure Government, all the government regions are available as shown in the [Azure regions](https://azure.microsoft.com/global-infrastructure/regions/).<br> Choose a location closest to the geographical region where you want to deploy your device.|

    ![Project and instance details](media/data-box-edge-deploy-prep/data-box-edge-resource.png)

5. Select **Next: Shipping address**.

    - If you already have a device, select the combo box for **I have a Data Box Edge device**.
    - If this is the new device that you are ordering, enter the contact name, company, address to ship the device, and contact information.

    ![Shipping address for new device](media/data-box-edge-deploy-prep/data-box-edge-resource1.png)

6. Select **Next: Review + create**.

7. On the **Review + create** tab, review the **Pricing details**, **Terms of use**, and the details for your resource. Select the combo box for **I have reviewed the privacy terms**.

    ![Review Data Box Edge resource details and privacy terms](media/data-box-edge-deploy-prep/data-box-edge-resource2.png)

8. Select **Create**.

The resource creation takes a few minutes. After the resource is successfully created and deployed, you're notified. Select **Go to resource**.

![Go to the Data Box Edge resource](media/data-box-edge-deploy-prep/data-box-edge-resource3.png)

After the order is placed, Microsoft reviews the order and reaches out to you (via email) with shipping details.

![Notification for review of the Data Box Edge order](media/data-box-edge-deploy-prep/data-box-edge-resource4.png)

## Get the activation key

After the Data Box Edge resource is up and running, you'll need to get the activation key. This key is used to activate and connect your Data Box Edge device with the resource. You can get this key now while you are in the Azure portal.

1. Select the resource that you created. Select **Overview** and then select **Device setup**.

    ![Select Device setup](media/data-box-edge-deploy-prep/data-box-edge-select-devicesetup.png)

2. On the **Activate** tile, select **Generate key** to create an activation key. Select the copy icon to copy the key and save it for later use.

    ![Get activation key](media/data-box-edge-deploy-prep/get-activation-key.png)

> [!IMPORTANT]
> - The activation key expires three days after it is generated.
> - If the key has expired, generate a new key. The older key is not valid.

## Next steps

In this tutorial, you learned about Data Box Edge topics such as:

> [!div class="checklist"]
> * Create a new resource
> * Get the activation key

Advance to the next tutorial to learn how to install Data Box Edge.

> [!div class="nextstepaction"]
> [Install Data Box Edge](./data-box-edge-deploy-install.md)


<|MERGE_RESOLUTION|>--- conflicted
+++ resolved
@@ -7,11 +7,7 @@
 ms.service: databox
 ms.subservice: edge
 ms.topic: tutorial
-<<<<<<< HEAD
-ms.date: 03/28/2019
-=======
 ms.date: 04/23/2019
->>>>>>> 6a383dfd
 ms.author: alkohli
 Customer intent: As an IT admin, I need to understand how to prepare the portal to deploy Data Box Edge so I can use it to transfer data to Azure. 
 ---
@@ -54,11 +50,8 @@
 Before you begin, make sure that:
 
 - Your Microsoft Azure subscription is enabled for a Data Box Edge resource. Pay-as-you-go subscriptions are not supported.
-<<<<<<< HEAD
-=======
 - You have owner or contributor access to your subscription.
 - You have admin or user access to Azure Active Directory Graph API. For more information, see [Azure Active Directory Graph API](https://docs.microsoft.com/previous-versions/azure/ad/graph/howto/azure-ad-graph-api-permission-scopes#default-access-for-administrators-users-and-guest-users-).
->>>>>>> 6a383dfd
 - You have your Microsoft Azure storage account with access credentials.
 
 ### For the Data Box Edge device
