---
title: Tutorial on installing an Azure Data Box Edge physical device | Microsoft Docs
description: The second tutorial about installing Azure Data Box Edge involves how to unpack, rack, and cable the physical device.
services: databox
author: alkohli

ms.service: databox
ms.subservice: edge
ms.topic: tutorial
ms.date: 11/01/2018
ms.author: alkohli
Customer intent: As an IT admin, I need to understand how to install Data Box Edge in datacenter so I can use it to transfer data to Azure.  
---
# Tutorial: Install Azure Data Box Edge (preview)

This tutorial describes how to install a Data Box Edge physical device. The install procedure involves unpacking, rack mounting, and cabling the device. 

The installation can take around two hours to complete.

In this tutorial, you learn how to:

> [!div class="checklist"]
> * Unpack the device
> * Rack the mount device
> * Cable the device

> [!IMPORTANT]
> Data Box Edge is in preview. Review the [Azure terms of service for preview](https://azure.microsoft.com/support/legal/preview-supplemental-terms/) before you order and deploy this solution.

## Prerequisites

The prerequisites are to install a physical device as follows:

### For the Data Box Edge resource

Before you begin, make sure that:

* You've completed all the steps in [Prepare the portal for Data Box Edge](data-box-edge-deploy-prep.md).
    * You've created a Data Box Edge resource to deploy your device.
    * You've generated the activation key to activate your device with the Data Box Edge resource.

 
### For the Data Box Edge physical device

Before you deploy a device:

- Make sure that the device rests safely on a flat, stable, and level work surface.
- Verify that the site where you intend to set up has:
    - Standard AC power from an independent source

        -OR-
    - A rack power distribution unit (PDU) with an uninterruptible power supply (UPS)
    - An available 1U slot on the rack on which you intend to mount the device

### For the network in the datacenter

Before you begin:

- Review the networking requirements for deploying a Data Box Edge, and configure the datacenter network as per the requirements. For more information, see [Data Box Edge networking requirements](data-box-gateway-system-requirements.md#networking-requirements).
- Make sure that the minimum Internet bandwidth is 20 Mbps for optimal functioning of the device.


## Unpack the device

This device is shipped in a single box. Complete the following steps to unpack your device. 

1. Place the box on a flat, level surface.
2. Inspect the box and the packaging foam for crushes, cuts, water damage, or any other obvious damage. If the box or packaging is severely damaged, do not open the box. Contact Microsoft Support to help you assess whether the device is in good working order.
3. Unpack the box. After unpacking the box, make sure that you have:
    - One single enclosure Edge device
    - Two power cords
    - One tool-less slide rackmount kit (two side rails and mounting hardware are included)

If you didn't receive all of the items listed here, contact Data Box Edge support. The next step is to rack-mount your device.


## Rack the device

The device must be installed on a standard 19-inch rack. Use the following procedure to rackmount your device on a standard 19-inch rack with front and rear posts.

> [!IMPORTANT]
> Data Box Edge devices must be rack-mounted for proper operation.


1. Pull on the front-release to unlock the inner rail from the slide assembly. Release the detent lock and push the middle rail inwards to retract the rail. The inner and outer rails should now be separate.

    ![Install rackmount rails](./media/data-box-edge-deploy-install/rack-mount-rail-1.png)

2. Now install the outer rails on the rack cabinet vertical members. To help with orientation, the rail slides are marked **Front**, and that end is affixed towards the front of the enclosure. 
    
    1. Locate the rail pins at the front and rear of the rail assembly. Extend the rail to fit between the rack posts. Attach the outer rail at the rear of the rack first. Adjust the rear mounting bracket to position it inside of the rear rack mounting holes.   
    2. Push and hold the trigger on the back bracket to expose the metal hooks. Align and insert into the mounting holes and then release the trigger.
    3. Align the front bracket with the mounting hole.
    4. The front bracket should be now fixed onto the rack. Optionally, M5 X 10L screws can be used to secure the rails with posts if needed. 

    ![Install rackmount rails](./media/data-box-edge-deploy-install/rack-mount-rail-2.png)

3. To attach the inner rail on the chassis, make sure that the keyhole openings on the inner rail are aligned with the locating pins on the side of the chassis. Make sure that the heads of the chassis locating pins protrude through the keyhole openings in the inner rail. Pull the rail toward the front of the chassis until the rail locks into place with an audible click. Repeat with the other inner rail. Push the chassis with the inner rail into the slide to complete the rack installation.

    ![Install rackmount rails](./media/data-box-edge-deploy-install/rack-mount-rail-3.png)

## Cable the device

The following procedures explain how to cable your Edge device for power and network.

## Prerequisites

Before you start cabling your device, you need the following:

<<<<<<< HEAD
- Your Edge physical device, unpacked and rack mounted
- Two power cables
- Two 1-GbE RJ-45 network cables and four 25-GbE SFP+ copper cables
- Access to two power distribution units (recommended)

Your Edge device has 8 NVMe SSDs. The front panel also has status LEDs and power buttons. The device includes redundant power supply units (PSUs) on the back. Your device has six network interfaces: two 1-Gbps interfaces and four 25-Gbps interfaces. Your device has a baseboard management controller (BMC). Identify the various ports on the backplane of your device.
=======
- Your Edge physical device, unpacked, and rack mounted.
- Two power cables. 
- At least one 1-GbE RJ-45 network cable to connect to the management interface. There are two 1-GbE network interfaces, one management and one data, on the device.
- One 25-GbE SFP+ copper cable for each data network interface to be configured. At least one data network interface - PORT 2, PORT 3, PORT 4, PORT 5, or PORT 6 needs to be connected to the Internet (connectivity to Azure).
- Access to two Power Distribution Units (recommended).

> [!NOTE]
> - If you are connecting only one data network interface, we recommend that you use a 25-GbE network interface such as PORT 3, PORT 4, PORT 5, or PORT 6 to send data to Azure. 
> - For best performance and to handle large volumes of data, consider connecting all the data ports.
> - The Edge device should be connected to the datacenter network so that it can ingest data from data source servers. 

Your Edge device has 8 NVMe SSDs. The front panel also has status LEDs and power buttons. The device includes redundant Power Supply Units (PSUs) at the back. Your device has six network interfaces: two 1-Gbps interfaces and four 25-Gbps interfaces. Your device has a baseboard management controller (BMC). Identify the various ports on the backplane of your device.
>>>>>>> 256631db
 
  ![Backplane of a cabled device](./media/data-box-edge-deploy-install/backplane-cabled.png)
 
Take the following steps to cable your device for power and network.

1. Connect the power cords to each of the PSUs in the enclosure. To ensure high availability, install and connect both PSUs to different power sources.
2. Attach the power cords to the rack power distribution units (PDUs). Make sure that the two PSUs use separate power sources.
<<<<<<< HEAD
3. Connect the 1-GbE network interface PORT 1 to the computer that's used to configure the physical device. PORT 1 is the dedicated management interface.
4. Connect the 1-GbE network interface PORT 2 via the RJ-45 network cables to the datacenter network /Internet. 
5. Connect the four 25-GbE network interfaces PORT 3, PORT 4, PORT 5, and PORT 6 using SFP+ copper cables to the datacenter network/Internet. 

> [!NOTE]
> - At least one data network interface&mdash;PORT 2, PORT 3, PORT 4, PORT 5, or PORT 6&mdash; needs to be connected to the Internet (for connectivity to Azure). 
> - We recommend that you use a 25-GbE network interface such as PORT 3, PORT 4, PORT 5, or PORT 6 to send data to Azure. 
> - The Edge device should be connected to the datacenter network so that it can ingest data from data source servers.  
=======
3. Connect the 1-GbE network interface PORT 1 to the computer used to configure the physical device. PORT 1 is the dedicated management interface.
4. Connect one or more of PORT 2, PORT 3, PORT 4, PORT 5, or PORT 6 to the datacenter network/Internet. If connecting PORT 2, use the RJ-45 network cable. For the 25-GbE network interfaces, use the SFP+ copper cables.  
>>>>>>> 256631db


## Next steps

In this tutorial, you learned about Data Box Edge topics such as:

> [!div class="checklist"]
> * Unpacking the device
> * Racking the device
> * Cabling the device

Advance to the next tutorial to learn how to connect, set up, and activate your device.

> [!div class="nextstepaction"]
> [Connect and set up your Data Box Edge](./data-box-edge-deploy-connect-setup-activate.md)

<|MERGE_RESOLUTION|>--- conflicted
+++ resolved
@@ -13,7 +13,7 @@
 ---
 # Tutorial: Install Azure Data Box Edge (preview)
 
-This tutorial describes how to install a Data Box Edge physical device. The install procedure involves unpacking, rack mounting, and cabling the device. 
+This tutorial describes how to install a Data Box Edge physical device. The installation procedure involves unpacking, rack mounting, and cabling the device. 
 
 The installation can take around two hours to complete.
 
@@ -29,7 +29,7 @@
 
 ## Prerequisites
 
-The prerequisites are to install a physical device as follows:
+The prerequisites for installing a physical device as follows:
 
 ### For the Data Box Edge resource
 
@@ -56,7 +56,8 @@
 
 Before you begin:
 
-- Review the networking requirements for deploying a Data Box Edge, and configure the datacenter network as per the requirements. For more information, see [Data Box Edge networking requirements](data-box-gateway-system-requirements.md#networking-requirements).
+- Review the networking requirements for deploying a Data Box Edge device, and configure the datacenter network per the requirements. For more information, see [Data Box Edge networking requirements](data-box-gateway-system-requirements.md#networking-requirements).
+
 - Make sure that the minimum Internet bandwidth is 20 Mbps for optimal functioning of the device.
 
 
@@ -89,8 +90,11 @@
 2. Now install the outer rails on the rack cabinet vertical members. To help with orientation, the rail slides are marked **Front**, and that end is affixed towards the front of the enclosure. 
     
     1. Locate the rail pins at the front and rear of the rail assembly. Extend the rail to fit between the rack posts. Attach the outer rail at the rear of the rack first. Adjust the rear mounting bracket to position it inside of the rear rack mounting holes.   
-    2. Push and hold the trigger on the back bracket to expose the metal hooks. Align and insert into the mounting holes and then release the trigger.
+
+    2. Push and hold the trigger on the back bracket to expose the metal hooks. Align and insert the back bracket into the mounting holes and then release the trigger.
+
     3. Align the front bracket with the mounting hole.
+
     4. The front bracket should be now fixed onto the rack. Optionally, M5 X 10L screws can be used to secure the rails with posts if needed. 
 
     ![Install rackmount rails](./media/data-box-edge-deploy-install/rack-mount-rail-2.png)
@@ -107,18 +111,10 @@
 
 Before you start cabling your device, you need the following:
 
-<<<<<<< HEAD
-- Your Edge physical device, unpacked and rack mounted
-- Two power cables
-- Two 1-GbE RJ-45 network cables and four 25-GbE SFP+ copper cables
-- Access to two power distribution units (recommended)
-
-Your Edge device has 8 NVMe SSDs. The front panel also has status LEDs and power buttons. The device includes redundant power supply units (PSUs) on the back. Your device has six network interfaces: two 1-Gbps interfaces and four 25-Gbps interfaces. Your device has a baseboard management controller (BMC). Identify the various ports on the backplane of your device.
-=======
 - Your Edge physical device, unpacked, and rack mounted.
 - Two power cables. 
 - At least one 1-GbE RJ-45 network cable to connect to the management interface. There are two 1-GbE network interfaces, one management and one data, on the device.
-- One 25-GbE SFP+ copper cable for each data network interface to be configured. At least one data network interface - PORT 2, PORT 3, PORT 4, PORT 5, or PORT 6 needs to be connected to the Internet (connectivity to Azure).
+- One 25-GbE SFP+ copper cable for each data network interface to be configured. At least one data network interface: PORT 2, PORT 3, PORT 4, PORT 5, or PORT 6 needs to be connected to the Internet (connectivity to Azure).
 - Access to two Power Distribution Units (recommended).
 
 > [!NOTE]
@@ -127,27 +123,18 @@
 > - The Edge device should be connected to the datacenter network so that it can ingest data from data source servers. 
 
 Your Edge device has 8 NVMe SSDs. The front panel also has status LEDs and power buttons. The device includes redundant Power Supply Units (PSUs) at the back. Your device has six network interfaces: two 1-Gbps interfaces and four 25-Gbps interfaces. Your device has a baseboard management controller (BMC). Identify the various ports on the backplane of your device.
->>>>>>> 256631db
  
   ![Backplane of a cabled device](./media/data-box-edge-deploy-install/backplane-cabled.png)
  
 Take the following steps to cable your device for power and network.
 
 1. Connect the power cords to each of the PSUs in the enclosure. To ensure high availability, install and connect both PSUs to different power sources.
+
 2. Attach the power cords to the rack power distribution units (PDUs). Make sure that the two PSUs use separate power sources.
-<<<<<<< HEAD
+
 3. Connect the 1-GbE network interface PORT 1 to the computer that's used to configure the physical device. PORT 1 is the dedicated management interface.
-4. Connect the 1-GbE network interface PORT 2 via the RJ-45 network cables to the datacenter network /Internet. 
-5. Connect the four 25-GbE network interfaces PORT 3, PORT 4, PORT 5, and PORT 6 using SFP+ copper cables to the datacenter network/Internet. 
 
-> [!NOTE]
-> - At least one data network interface&mdash;PORT 2, PORT 3, PORT 4, PORT 5, or PORT 6&mdash; needs to be connected to the Internet (for connectivity to Azure). 
-> - We recommend that you use a 25-GbE network interface such as PORT 3, PORT 4, PORT 5, or PORT 6 to send data to Azure. 
-> - The Edge device should be connected to the datacenter network so that it can ingest data from data source servers.  
-=======
-3. Connect the 1-GbE network interface PORT 1 to the computer used to configure the physical device. PORT 1 is the dedicated management interface.
 4. Connect one or more of PORT 2, PORT 3, PORT 4, PORT 5, or PORT 6 to the datacenter network/Internet. If connecting PORT 2, use the RJ-45 network cable. For the 25-GbE network interfaces, use the SFP+ copper cables.  
->>>>>>> 256631db
 
 
 ## Next steps
