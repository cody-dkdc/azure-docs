---
title: Tutorial to install - Unpack, rack, cable Azure Data Box Edge physical device | Microsoft Docs
description: The second tutorial about installing Azure Data Box Edge involves how to unpack, rack, and cable the physical device.
services: databox
author: alkohli

ms.service: databox
ms.subservice: edge
ms.topic: tutorial
ms.date: 03/20/2019
ms.author: alkohli
Customer intent: As an IT admin, I need to understand how to install Data Box Edge in datacenter so I can use it to transfer data to Azure.  
---
# Tutorial: Install Azure Data Box Edge

This tutorial describes how to install a Data Box Edge physical device. The installation procedure involves unpacking, rack mounting, and cabling the device. 

The installation can take around two hours to complete.

In this tutorial, you learn how to:

> [!div class="checklist"]
> * Unpack the device
> * Rack mount the device
> * Cable the device

## Prerequisites

The prerequisites for installing a physical device as follows:

### For the Data Box Edge resource

Before you begin, make sure that:

* You've completed all the steps in [Prepare to deploy Azure Data Box Edge](data-box-edge-deploy-prep.md).
    * You've created a Data Box Edge resource to deploy your device.
    * You've generated the activation key to activate your device with the Data Box Edge resource.

 
### For the Data Box Edge physical device

Before you deploy a device:

- Make sure that the device rests safely on a flat, stable, and level work surface.
- Verify that the site where you intend to set up has:
    - Standard AC power from an independent source

        -OR-
    - A rack power distribution unit (PDU) with an uninterruptible power supply (UPS)
    - An available 1U slot on the rack on which you intend to mount the device

### For the network in the datacenter

Before you begin:

- Review the networking requirements for deploying Data Box Edge, and configure the datacenter network per the requirements. For more information, see [Data Box Edge networking requirements](data-box-edge-system-requirements.md#networking-port-requirements).

- Make sure that the minimum Internet bandwidth is 20 Mbps for optimal functioning of the device.


## Unpack the device

This device is shipped in a single box. Complete the following steps to unpack your device. 

1. Place the box on a flat, level surface.
2. Inspect the box and the packaging foam for crushes, cuts, water damage, or any other obvious damage. If the box or packaging is severely damaged, don't open it. Contact Microsoft Support to help you assess whether the device is in good working order.
3. Unpack the box. After unpacking the box, make sure that you have:
    - One single enclosure Edge device
    - Two power cords
    - One rail kit assembly
    - A Safety, Environmental, and Regulatory Information booklet

If you didn't receive all of the items listed here, contact Data Box Edge support. The next step is to rack mount your device.


## Rack the device

The device must be installed on a standard 19-inch rack. Use the following procedure to rack mount your device on a standard 19-inch rack.

> [!IMPORTANT]
> Data Box Edge devices must be rack-mounted for proper operation.


### Prerequisites

- Before you begin, read the safety instructions in your Safety, Environmental, and Regulatory Information booklet. This booklet was shipped with the device.
- Begin installing the rails in the allotted space that is closest to the bottom of the rack enclosure.
- For the tooled rail mounting configuration:
    -  You need to supply eight screws: #10-32, #12-24, #M5, or #M6. The head diameter of the screws must be less than 10 mm (0.4").
    -  You need a flat-tipped screwdriver.

### Identify the rail kit contents

Locate the components for installing the rail kit assembly:
1. Two A7 Dell ReadyRails II sliding rail assemblies
2. Two hook and loop straps

![Identify rail kit contents](./media/data-box-edge-deploy-install/identify-rail-kit-contents.png)

### Install and remove tool-less rails (Square hole or round hole racks)

> [!TIP]
> This option is tool-less because it does not require tools to install and remove the rails into the unthreaded square or round holes in the racks.
<<<<<<< HEAD

1. Position the left and right rail end pieces labeled **FRONT** facing inward and orient each end piece to seat in the holes on the front side of the vertical rack flanges .
2. Align each end piece in the bottom and top holes of the desired U spaces.
3. Engage the back end of the rail until it fully seats on the vertical rack flange and the latch clicks into place. Repeat these steps to position and seat the front end piece on the vertical rack flange.
4. To remove the rails, pull the latch release button on the end piece midpoint and unseat each rail.

![Install and remove tool-less rails](./media/data-box-edge-deploy-install/installing-removing-tool-less-rails.png)

### Install and remove tooled rails (Threaded hole racks)

> [!TIP]
> This option is tooled because it requires a tool (_a flat-tipped screwdriver_) to install and remove the rails into the threaded round holes in the racks.

1. Remove the pins from the front and rear mounting brackets using a flat-tipped screwdriver.
2. Pull and rotate the rail latch subassemblies to remove them from the mounting brackets.
3. Attach the left and right mounting rails to the front vertical rack flanges using two pairs of screws.
4. Slide the left and right back brackets forward against the rear vertical rack flanges and attach them using two pairs of screws.

![Install and remove tooled rails](./media/data-box-edge-deploy-install/installing-removing-tooled-rails.png)

### Install the system in a rack

1. Pull the inner slide rails out of the rack until they lock into place.
2. Locate the rear rail standoff on each side of the system and lower them into the rear J-slots on the slide assemblies. Rotate the system downward until all the rail standoffs are seated in the J-slots.
3. Push the system inward until the lock levers click into place.
4. Press the slide-release lock buttons on both rails and slide the system into the rack.

![Install system in a rack](./media/data-box-edge-deploy-install/installing-system-rack.png)

### Remove the system from the rack

1. Locate the lock levers on the sides of the inner rails.
2. Unlock each lever by rotating it up to its release position.
3. Grasp the sides of the system firmly and pull it forward until the rail standoffs are at the front of the J-slots. Lift the system up and away from the rack and place it on a level surface.

![Remove system from the rack](./media/data-box-edge-deploy-install/removing-system-rack.png)

### Engage and release the slam latch

NOTE: For systems not equipped with slam latches, secure the system using screws, as described in step 3 of this procedure.
=======

1. Position the left and right rail end pieces labeled **FRONT** facing inward and orient each end piece to seat in the holes on the front side of the vertical rack flanges .
2. Align each end piece in the bottom and top holes of the desired U spaces.
3. Engage the back end of the rail until it fully seats on the vertical rack flange and the latch clicks into place. Repeat these steps to position and seat the front end piece on the vertical rack flange.
4. To remove the rails, pull the latch release button on the end piece midpoint and unseat each rail.

![Install and remove tool-less rails](./media/data-box-edge-deploy-install/installing-removing-tool-less-rails.png)

### Install and remove tooled rails (Threaded hole racks)

> [!TIP]
> This option is tooled because it requires a tool (_a flat-tipped screwdriver_) to install and remove the rails into the threaded round holes in the racks.

1. Remove the pins from the front and rear mounting brackets using a flat-tipped screwdriver.
2. Pull and rotate the rail latch subassemblies to remove them from the mounting brackets.
3. Attach the left and right mounting rails to the front vertical rack flanges using two pairs of screws.
4. Slide the left and right back brackets forward against the rear vertical rack flanges and attach them using two pairs of screws.

![Install and remove tooled rails](./media/data-box-edge-deploy-install/installing-removing-tooled-rails.png)

### Install the system in a rack

1. Pull the inner slide rails out of the rack until they lock into place.
2. Locate the rear rail standoff on each side of the system and lower them into the rear J-slots on the slide assemblies. Rotate the system downward until all the rail standoffs are seated in the J-slots.
3. Push the system inward until the lock levers click into place.
4. Press the slide-release lock buttons on both rails and slide the system into the rack.

![Install system in a rack](./media/data-box-edge-deploy-install/installing-system-rack.png)

### Remove the system from the rack

1. Locate the lock levers on the sides of the inner rails.
2. Unlock each lever by rotating it up to its release position.
3. Grasp the sides of the system firmly and pull it forward until the rail standoffs are at the front of the J-slots. Lift the system up and away from the rack and place it on a level surface.

![Remove system from the rack](./media/data-box-edge-deploy-install/removing-system-rack.png)

### Engage and release the slam latch

> [!NOTE]
> For systems not equipped with slam latches, secure the system using screws, as described in step 3 of this procedure.
>>>>>>> 6a383dfd

1. Facing the front, locate the slam latch on either side of the system.
2. The latches engage automatically as the system is pushed into the rack and are released by pulling up on the latches.
3. To secure the system for shipment in the rack or for other unstable environments, locate the hard-mount screw under each latch and tighten each screw with a #2 Phillips screwdriver.

![Engage and release slam latch](./media/data-box-edge-deploy-install/engaging-releasing-slam-latch.png)

### Route the cables

> [!NOTE]
>  If you did not order the optional Cable Management Arm (CMA), use the two hook and loop straps provided in the rail kit to route the cables at the back of your system.

1. Locate the outer CMA brackets on the interior sides of both rack flanges.
2. Bundle the cables gently, pulling them clear of the system connectors to the left and right sides.
3. Thread the hook and loop straps through the slots on the outer CMA brackets on each side of the system to secure the cable bundles.


![Route the cables](./media/data-box-edge-deploy-install/routing-cables.png)

## Cable the device

The following procedures explain how to cable your Edge device for power and network.

Before you start cabling your device, you need the following:

- Your Edge physical device, unpacked, and rack mounted.
- Two power cables. 
- At least one 1-GbE RJ-45 network cable to connect to the management interface. There are two 1-GbE network interfaces, one management and one data, on the device.
- One 25-GbE SFP+ copper cable for each data network interface to be configured. At least one data network interface from among PORT 2, PORT 3, PORT 4, PORT 5, or PORT 6 needs to be connected to the Internet (with connectivity to Azure).  
- Access to two power distribution units (recommended).

> [!NOTE]
> - If you are connecting only one data network interface, we recommend that you use a 25/10-GbE network interface such as PORT 3, PORT 4, PORT 5, or PORT 6 to send data to Azure. 
> - For best performance and to handle large volumes of data, consider connecting all the data ports.
> - The Edge device should be connected to the datacenter network so that it can ingest data from data source servers.

Your Edge device has 8 NVMe SSDs. The front panel also has status LEDs and power buttons. The device includes redundant power supply units (PSUs) at the back. Your device has six network interfaces:

- Two 1-Gbps interfaces
- Four 25-Gbps interfaces that can also serve as 10-Gbps interfaces.
- A baseboard management controller (BMC). 

Identify the various ports on the backplane of your device.
 
  ![Backplane of a cabled device](./media/data-box-edge-deploy-install/backplane-cabled.png)

The device has two network cards corresponding to the 6 ports: 

 - QLogic FastLinQ 41264
 - QLogic FastLinQ 41262

For a full list of supported cables, switches, and transceivers for these network cards, go to [Cavium FastlinQ 41000 Series Interoperability Matrix](https://www.marvell.com/documents/xalflardzafh32cfvi0z/).
 
Take the following steps to cable your device for power and network.

1. Connect the power cords to each of the PSUs in the enclosure. To ensure high availability, install and connect both PSUs to different power sources.

2. Attach the power cords to the rack power distribution units (PDUs). Make sure that the two PSUs use separate power sources.

3. Connect the 1-GbE network interface PORT 1 to the computer that's used to configure the physical device. PORT 1 is the dedicated management interface.

4. Connect one or more of PORT 2, PORT 3, PORT 4, PORT 5, or PORT 6 to the datacenter network/Internet. If connecting PORT 2, use the RJ-45 network cable. For the 10/25-GbE network interfaces, use the SFP+ copper cables.  

## Next steps

In this tutorial, you learned about Data Box Edge topics such as how to:

> [!div class="checklist"]
> * Unpack the device
> * Rack the device
> * Cable the device

Advance to the next tutorial to learn how to connect, set up, and activate your device.

> [!div class="nextstepaction"]
> [Connect and set up Data Box Edge](./data-box-edge-deploy-connect-setup-activate.md)

<|MERGE_RESOLUTION|>--- conflicted
+++ resolved
@@ -101,7 +101,6 @@
 
 > [!TIP]
 > This option is tool-less because it does not require tools to install and remove the rails into the unthreaded square or round holes in the racks.
-<<<<<<< HEAD
 
 1. Position the left and right rail end pieces labeled **FRONT** facing inward and orient each end piece to seat in the holes on the front side of the vertical rack flanges .
 2. Align each end piece in the bottom and top holes of the desired U spaces.
@@ -141,50 +140,8 @@
 
 ### Engage and release the slam latch
 
-NOTE: For systems not equipped with slam latches, secure the system using screws, as described in step 3 of this procedure.
-=======
-
-1. Position the left and right rail end pieces labeled **FRONT** facing inward and orient each end piece to seat in the holes on the front side of the vertical rack flanges .
-2. Align each end piece in the bottom and top holes of the desired U spaces.
-3. Engage the back end of the rail until it fully seats on the vertical rack flange and the latch clicks into place. Repeat these steps to position and seat the front end piece on the vertical rack flange.
-4. To remove the rails, pull the latch release button on the end piece midpoint and unseat each rail.
-
-![Install and remove tool-less rails](./media/data-box-edge-deploy-install/installing-removing-tool-less-rails.png)
-
-### Install and remove tooled rails (Threaded hole racks)
-
-> [!TIP]
-> This option is tooled because it requires a tool (_a flat-tipped screwdriver_) to install and remove the rails into the threaded round holes in the racks.
-
-1. Remove the pins from the front and rear mounting brackets using a flat-tipped screwdriver.
-2. Pull and rotate the rail latch subassemblies to remove them from the mounting brackets.
-3. Attach the left and right mounting rails to the front vertical rack flanges using two pairs of screws.
-4. Slide the left and right back brackets forward against the rear vertical rack flanges and attach them using two pairs of screws.
-
-![Install and remove tooled rails](./media/data-box-edge-deploy-install/installing-removing-tooled-rails.png)
-
-### Install the system in a rack
-
-1. Pull the inner slide rails out of the rack until they lock into place.
-2. Locate the rear rail standoff on each side of the system and lower them into the rear J-slots on the slide assemblies. Rotate the system downward until all the rail standoffs are seated in the J-slots.
-3. Push the system inward until the lock levers click into place.
-4. Press the slide-release lock buttons on both rails and slide the system into the rack.
-
-![Install system in a rack](./media/data-box-edge-deploy-install/installing-system-rack.png)
-
-### Remove the system from the rack
-
-1. Locate the lock levers on the sides of the inner rails.
-2. Unlock each lever by rotating it up to its release position.
-3. Grasp the sides of the system firmly and pull it forward until the rail standoffs are at the front of the J-slots. Lift the system up and away from the rack and place it on a level surface.
-
-![Remove system from the rack](./media/data-box-edge-deploy-install/removing-system-rack.png)
-
-### Engage and release the slam latch
-
 > [!NOTE]
 > For systems not equipped with slam latches, secure the system using screws, as described in step 3 of this procedure.
->>>>>>> 6a383dfd
 
 1. Facing the front, locate the slam latch on either side of the system.
 2. The latches engage automatically as the system is pushed into the rack and are released by pulling up on the latches.
