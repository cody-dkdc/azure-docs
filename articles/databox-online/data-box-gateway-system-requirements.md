---
title: Microsoft Azure Data Box Gateway system requirements| Microsoft Docs
description: Learn about the software and networking requirements for your Azure Data Box Gateway
services: databox
author: alkohli

ms.service: databox
ms.subservice: gateway
ms.topic: article
<<<<<<< HEAD
ms.date: 04/02/2019
=======
ms.date: 05/08/2019
>>>>>>> 6a383dfd
ms.author: alkohli
---
# Azure Data Box Gateway system requirements

This article describes the important system requirements for your Microsoft Azure Data Box Gateway solution and for the clients connecting to Azure Data Box Gateway. We recommend that you review the information carefully before you deploy your Data Box Gateway, and then refer back to it as necessary during the deployment and subsequent operation.

The system requirements for the Data Box Gateway virtual device include:

- **Software requirements for hosts** - describes the supported platforms, browsers for the local configuration UI, SMB clients, and any additional requirements for the hosts that connect to the device.
- **Networking requirements for the device** - provides information about any networking requirements for the operation of the virtual device.


## Specifications for the virtual device

The underlying host system for the Data Box Gateway is able to dedicate the following resources to provision your virtual device:

| Specifications                                          | Description              |
|---------------------------------------------------------|--------------------------|
| Virtual processors (cores)   | Minimum 4 |
| Memory  | Minimum 8 GB|
| Availability|Single node|
| Disks| OS disk: 250 GB <br> Data disk: 2 TB minimum, thin provisioned, and must be backed by SSDs|
| Network interfaces|1 or more virtual network interface|


## Supported OS for clients connected to device

[!INCLUDE [Supported OS for clients connected to device](../../includes/data-box-edge-gateway-supported-client-os.md)]

## Supported protocols for clients accessing device

[!INCLUDE [Supported protocols for clients accessing device](../../includes/data-box-edge-gateway-supported-client-protocols.md)]

## Supported virtualization platforms for device

| **Operating system/platform**  |**Versions**   |**Notes**  |
|---------|---------|---------|
<<<<<<< HEAD
|Hyper-V  |  2012 R2 <br> 2016  |         |
=======
|Hyper-V  |  2012 R2 <br> 2016 <br> 2019 |         |
>>>>>>> 6a383dfd
|VMware ESXi     | 6.0 <br> 6.5 <br> 6.7       |VMware tools are not supported.         |


## Supported storage accounts

[!INCLUDE [Supported storage accounts](../../includes/data-box-edge-gateway-supported-storage-accounts.md)]


## Supported storage types

[!INCLUDE [Supported storage types](../../includes/data-box-edge-gateway-supported-storage-types.md)]

## Supported browsers for local web UI

[!INCLUDE [Supported browsers for local web UI](../../includes/data-box-edge-gateway-supported-browsers.md)]

## Networking port requirements

The following table lists the ports that need to be opened in your firewall to allow for SMB, cloud, or management traffic. In this table, *in* or *inbound* refers to the direction from which incoming client requests access to your device. *Out* or *outbound* refers to the direction in which your Data Box Gateway device sends data externally, beyond the deployment: for example, outbound to the Internet.

[!INCLUDE [Port configuration for device](../../includes/data-box-edge-gateway-port-config.md)]

## URL patterns for firewall rules

Network administrators can often configure advanced firewall rules based on the URL patterns to filter the inbound and the outbound traffic. Your Data Box Gateway device and the Data Box Gateway service depend on other Microsoft applications such as Azure Service Bus, Azure Active Directory Access Control, storage accounts, and Microsoft Update servers. The URL patterns associated with these applications can be used to configure firewall rules. It is important to understand that the URL patterns associated with these applications can change. This in turn will require the network administrator to monitor and update firewall rules for your Data Box Gateway as and when needed.

We recommend that you set your firewall rules for outbound traffic, based on Data Box Gateway fixed IP addresses, liberally in most cases. However, you can use the information below to set advanced firewall rules that are needed to create secure environments.

> [!NOTE]
> - The device (source) IPs should always be set to all the cloud-enabled network interfaces.
> - The destination IPs should be set to [Azure datacenter IP ranges](https://www.microsoft.com/download/confirmation.aspx?id=41653).

[!INCLUDE [URL patterns for firewall](../../includes/data-box-edge-gateway-url-patterns-firewall.md)]

### URL patterns for Azure Government

[!INCLUDE [Azure Government URL patterns for firewall](../../includes/data-box-edge-gateway-gov-url-patterns-firewall.md)]

## Internet bandwidth

[!INCLUDE [Internet bandwidth](../../includes/data-box-edge-gateway-internet-bandwidth.md)]

## Next step

* [Deploy your Azure Data Box Gateway](data-box-gateway-deploy-prep.md)
<|MERGE_RESOLUTION|>--- conflicted
+++ resolved
@@ -7,11 +7,7 @@
 ms.service: databox
 ms.subservice: gateway
 ms.topic: article
-<<<<<<< HEAD
-ms.date: 04/02/2019
-=======
 ms.date: 05/08/2019
->>>>>>> 6a383dfd
 ms.author: alkohli
 ---
 # Azure Data Box Gateway system requirements
@@ -49,11 +45,7 @@
 
 | **Operating system/platform**  |**Versions**   |**Notes**  |
 |---------|---------|---------|
-<<<<<<< HEAD
-|Hyper-V  |  2012 R2 <br> 2016  |         |
-=======
 |Hyper-V  |  2012 R2 <br> 2016 <br> 2019 |         |
->>>>>>> 6a383dfd
 |VMware ESXi     | 6.0 <br> 6.5 <br> 6.7       |VMware tools are not supported.         |
 
 
