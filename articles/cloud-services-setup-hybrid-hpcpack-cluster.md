--- conflicted
+++ resolved
@@ -1,21 +1,3 @@
-<<<<<<< HEAD
-<properties 
-	pageTitle="Set up a Hybrid Compute Cluster with Microsoft HPC Pack" 
-	description="Learn how to use Microsoft HPC Pack and Azure to set up a small, hybrid high performance computing (HPC) cluster" 
-	services="cloud-services" 
-	documentationCenter="" 
-	authors="dlepow" 
-	manager="timlt"
-	editor="guanghu"/>
-
-<tags 
-	ms.service="cloud-services" 
-	ms.workload="big-compute" 
-	ms.tgt_pltfrm="na" 
-	ms.devlang="na" 
-	ms.topic="article" 
-	ms.date="03/18/2015" 
-=======
 <properties
 	pageTitle="Set up a Hybrid Compute Cluster with Microsoft HPC Pack"
 	description="Learn how to use Microsoft HPC Pack and Azure to set up a small, hybrid high performance computing (HPC) cluster"
@@ -32,7 +14,6 @@
 	ms.devlang="na"
 	ms.topic="article"
 	ms.date="04/28/2015"
->>>>>>> 692c0fec
 	ms.author="danlep"/>
 
 
@@ -47,11 +28,7 @@
 
 >[AZURE.NOTE] Azure offers a [range of sizes](http://go.microsoft.com/fwlink/p/?LinkId=389844) for your compute resources, suitable for different workloads. For example, the A8 and A9 instances combine high performance and access to a low latency, high throughput application network needed for certain HPC applications. For information, see [About the A8, A9, A10, and A11 Compute Intensive Instances](http://go.microsoft.com/fwlink/p/?Linkid=328042).
 
-<<<<<<< HEAD
-## <a id="BKMK_Prereq">Prerequisites</a>
-=======
 ## Prerequisites
->>>>>>> 692c0fec
 
 >[AZURE.NOTE]To complete this tutorial, you need an Azure account. If you don't have an account, you can create a free trial account in just a couple of minutes. For details, see [Create an Azure account](http://azure.microsoft.com/develop/php/tutorials/create-a-windows-azure-account/).
 
@@ -73,11 +50,7 @@
 
 * TCP connectivity on port 443 from the head node to Azure.
 
-<<<<<<< HEAD
-## <a id="BKMK_DeployHN">Install HPC Pack on the head node</a>
-=======
 ## Install HPC Pack on the head node
->>>>>>> 692c0fec
 
 You first install Microsoft HPC Pack on an on-premises computer running Windows Server that will be the head node of the cluster.
 
@@ -111,13 +84,8 @@
 
 	![Finish][install_hpc7]
 
-<<<<<<< HEAD
-## <a id="BKMK_Prepare">Prepare the Azure subscription</a>
-Use the [Management Portal](https://manage.windowsazure.com) to perform the following steps with your Azure subscription. These are needed so you can later deploy Azure nodes from the on-premises head node. 
-=======
 ## Prepare the Azure subscription
 Use the [Azure Management Portal](https://manage.windowsazure.com) to perform the following steps with your Azure subscription. These are needed so you can later deploy Azure nodes from the on-premises head node.
->>>>>>> 692c0fec
 
 - Upload a management certificate (needed for secure connections between the head node and the Azure services)
 
@@ -144,11 +112,7 @@
 
 You will see **Default HPC Azure Management** in the list of management certificates.
 
-<<<<<<< HEAD
-### <a>Create an Azure cloud service</a> 
-=======
 ### <a>Create an Azure cloud service</a>
->>>>>>> 692c0fec
 
 >[AZURE.NOTE]For best performance, create the cloud service and the storage account in the same geographic region.
 
@@ -170,11 +134,7 @@
 
 	![Create Storage][createstorage1]
 
-<<<<<<< HEAD
-## <a id="BKMK_ConfigHN">Configure the head node</a>
-=======
 ## Configure the head node
->>>>>>> 692c0fec
 
 To use HPC Cluster Manager to deploy Azure nodes and to submit jobs, first perform some required cluster configuration steps.
 
@@ -228,15 +188,9 @@
 
 	e. Click **Next** to accept default values on the remaining pages of the wizard. Then, on the **Review** tab, click **Create** to create the node template.
 
-<<<<<<< HEAD
-	>[AZURE.NOTE]By default, the Azure node template includes settings for you to start (provision) and stop the nodes manually. You can also configure a schedule to start and stop the Azure nodes automatically. 
-	
-## <a id="#BKMK_worker">Add Azure nodes to the cluster</a>
-=======
 	>[AZURE.NOTE]By default, the Azure node template includes settings for you to start (provision) and stop the nodes manually. You can also configure a schedule to start and stop the Azure nodes automatically.
 
 ## Add Azure nodes to the cluster
->>>>>>> 692c0fec
 
 You now use the node template to add Azure nodes to the cluster. Adding the nodes to the cluster stores their configuration information so that you can start (provision) them at any time as role instances in the cloud service. Your subscription only gets charged for Azure nodes after the role instances are running in the cloud service.
 
@@ -262,11 +216,7 @@
 
 	![Added Nodes][add_node3]
 
-<<<<<<< HEAD
-## <a id="BKMK_Start">Start the Azure nodes</a>
-=======
 ## the Azure nodes
->>>>>>> 692c0fec
 When you want to use the cluster resources in Azure, use HPC Cluster Manager to start (provision) the Azure nodes and bring them online.
 
 1.	In HPC Cluster Manager, in **Node Management**, click one or both nodes and then, in the **Actions** pane, click **Start**.
@@ -295,11 +245,7 @@
 
 	HPC Cluster Manager indicates that the nodes are in the **Online** state.
 
-<<<<<<< HEAD
-## <a id="BKMK_RunCommand">Run a command across the cluster</a>	
-=======
 ## Run a command across the cluster
->>>>>>> 692c0fec
 You can use the HPC Pack **clusrun** command to run a command or application on one or more cluster nodes. As a simple example, use **clusrun** to get the IP configuration of the Azure nodes.
 
 1. On the head node, open a command prompt.
@@ -312,11 +258,7 @@
 
 	![Clusrun][clusrun1]
 
-<<<<<<< HEAD
-## <a id="BKMK_RunJob">Run a test job</a>
-=======
 ## Run a test job
->>>>>>> 692c0fec
 
 You can submit a test job that runs on the hybrid cluster. This example is a simple "parametric sweep" job (a type of intrinsically parallel computation) which runs subtasks that add an integer to itself by using the **set /a** command. All the nodes in the cluster contribute to finishing the subtasks for integers from 1 to 100.
 
@@ -338,15 +280,9 @@
 
 	![Task Results][view_job362]
 
-<<<<<<< HEAD
-## <a id="BKMK_stop">Stop the Azure nodes</a>
-2
-After you try out the cluster, you can use HPC Cluster Manager to stop the Azure nodes to avoid unnecessary charges to your account. This stops the cloud service and removes the Azure role instances. 
-=======
 ## Stop the Azure nodes
 
 After you try out the cluster, you can use HPC Cluster Manager to stop the Azure nodes to avoid unnecessary charges to your account. This stops the cloud service and removes the Azure role instances.
->>>>>>> 692c0fec
 
 1. In HPC Cluster Manager, in **Node Management,** select both Azure nodes. Then, in the **Actions** pane, click **Stop**.
 
@@ -366,11 +302,7 @@
 
 	This completes the tutorial.
 
-<<<<<<< HEAD
-## <a id="">Related resources</a>
-=======
 ## Related resources
->>>>>>> 692c0fec
 
 * [HPC Pack 2012 R2 and HPC Pack 2012](http://go.microsoft.com/fwlink/p/?LinkID=263697)
 * [Burst to Azure with Microsoft HPC Pack](http://go.microsoft.com/fwlink/p/?LinkID=200493)
