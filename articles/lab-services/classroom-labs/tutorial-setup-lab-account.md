--- conflicted
+++ resolved
@@ -13,11 +13,7 @@
 ms.devlang: na
 ms.topic: tutorial
 ms.custom: mvc
-<<<<<<< HEAD
-ms.date: 04/22/2019
-=======
 ms.date: 04/24/2019
->>>>>>> 6a383dfd
 ms.author: spelluru
 
 ---
@@ -50,14 +46,9 @@
     4. For **Location**, select a location/region in which you want the lab account to be created. 
     5. Select an existing **shared image gallery** or create one. You can save the template VM in the shared image gallery for it to be reused by others. For detailed information on shared image galleries, see [Use a shared image gallery in Azure Lab Services](how-to-use-shared-image-gallery.md). 
     6. For **Peer virtual network**, select a peer virtual network (VNet) for the lab network. Labs created in this account are connected to the selected VNet and have access to the resources in the selected VNet. 
-<<<<<<< HEAD
-    7. For the **Allow lab creator to pick lab location** field, specify whether you want lab creators to be able to select a location for the lab. By default, the option is disabled. When it's disabled, lab creators can't specify a location for the lab they are creating. The labs are created in the closest geographical location to lab account. When it's enabled, a lab creator can select a location at the time of creating a lab. 
-    8. Select **Create**. 
-=======
     7. Specify an **address range** for VMs in the lab. The address range should be in the classless inter-domain routing (CIDR) notation (example: 10.20.0.0/23). Virtual machines in the lab will be created in this address range. For more information, see [Specify an address range for VMs in the lab](how-to-configure-lab-accounts.md#specify-an-address-range-for-vms-in-the-lab).
     8. For the **Allow lab creator to pick lab location** field, specify whether you want lab creators to be able to select a location for the lab. By default, the option is disabled. When it's disabled, lab creators can't specify a location for the lab they are creating. The labs are created in the closest geographical location to lab account. When it's enabled, a lab creator can select a location at the time of creating a lab. 
     9. Select **Create**. 
->>>>>>> 6a383dfd
 
         ![Create a lab account window](../media/tutorial-setup-lab-account/lab-account-settings.png)
 5. Select the **bell icon** on the toolbar (**Notifications**), confirm that the deployment succeeded, and then select **Go to resource**. 
