--- conflicted
+++ resolved
@@ -13,11 +13,7 @@
 ms.devlang: na
 ms.topic: tutorial
 ms.custom: mvc
-<<<<<<< HEAD
-ms.date: 03/29/2019
-=======
 ms.date: 04/24/2019
->>>>>>> 6a383dfd
 ms.author: spelluru
 
 ---
