---
title: Adopt Azure DevTest Labs for your enterprise
description: This article provides prescriptive guidance for using Azure DevTest Labs in your enterprise. 
services: devtest-lab,virtual-machines,lab-services
documentationcenter: na
author: spelluru
manager: femila

ms.service: lab-services
ms.workload: na
ms.tgt_pltfrm: na
ms.devlang: na
ms.topic: article
ms.date: 04/12/2019
ms.author: spelluru
ms.reviewer: christianreddington,anthdela,juselph

---

<<<<<<< HEAD
# Set up Azure DevTest Labs infrastructure in your enterprise
Enterprises are rapidly adopting the cloud due to its [benefits](/azure/architecture/cloud-adoption/business-strategy/cloud-migration-business-case) that include agility, flexibility, and economics. A common first step for customers to use the cloud is to start with development and test workloads.  DevTest Labs provides [features](devtest-lab-concepts.md) that benefit the enterprise and support [key enterprise dev/test scenarios](devtest-lab-guidance-get-started.md).

There is a common set of concerns when migrating these workloads to the cloud:

- [Securing development/testing resources](devtest-lab-guidance-governance-policy-compliance.md)
- [Managing and understanding cost](devtest-lab-guidance-governance-cost-ownership.md)
- Enabling self-service for developers without compromising enterprise security & compliance
=======
# DevTest Labs in the enterprise
Enterprises are rapidly adopting the cloud because of [benefits](/azure/architecture/cloud-adoption/business-strategy/cloud-migration-business-case) that include agility, flexibility, and economics. The first steps are often development and test workloads. Azure DevTest Labs provides [features](devtest-lab-concepts.md) that benefit the enterprise and support [key dev/test scenarios](devtest-lab-guidance-get-started.md).

Common concerns for enterprises that migrate workloads to the cloud include:

- [Securing development/testing resources](devtest-lab-guidance-governance-policy-compliance.md)
- [Managing and understanding costs](devtest-lab-guidance-governance-cost-ownership.md)
- Enabling self-service for developers without compromising enterprise security and compliance
>>>>>>> 6a383dfd
- Automating and extending DevTest Labs to cover additional scenarios
- [Scaling a DevTest Labs-based solution to thousands of resources](devtest-lab-guidance-scale.md)
- [Large-scale deployments of DevTest Labs](devtest-lab-guidance-orchestrate-implementation.md)
- [Getting started with a proof of concept](devtest-lab-guidance-orchestrate-implementation.md)

## Intended audience
<<<<<<< HEAD
The enterprise-focused documentation is intended for IT planners, architects, and managers who are responsible for establishing and reviewing overall deployments and overseeing operations practices. As a result, this document emphasizes the overall process and recommended design principles to promote a secure and stable development/testing environment, which ultimately drives adoption of Azure DevTest Labs within an organization.

## Enterprise customers

Many current DevTest Labs enterprise customers successfully use DevTest Labs for development and for testing workloads in their organizations. [Learn more](https://azure.microsoft.com/en-us/case-studies/?term=DevTest+labs).
=======
This documentation is for enterprise IT planners, architects, and managers who are responsible for establishing and reviewing deployments and overseeing operations. These articles emphasize the overall process and recommended design principles. The goal is to promote a secure and stable development/testing environment, which ultimately drives adoption of Azure DevTest Labs within an organization.

## Enterprise customers

Many current DevTest Labs enterprise customers successfully use DevTest Labs for development and for testing workloads in their organizations. [Learn more](https://azure.microsoft.com/case-studies/?term=DevTest+labs).
>>>>>>> 6a383dfd

## Next steps
- [Reference architecture for an enterprise](devtest-lab-reference-architecture.md)<|MERGE_RESOLUTION|>--- conflicted
+++ resolved
@@ -17,16 +17,6 @@
 
 ---
 
-<<<<<<< HEAD
-# Set up Azure DevTest Labs infrastructure in your enterprise
-Enterprises are rapidly adopting the cloud due to its [benefits](/azure/architecture/cloud-adoption/business-strategy/cloud-migration-business-case) that include agility, flexibility, and economics. A common first step for customers to use the cloud is to start with development and test workloads.  DevTest Labs provides [features](devtest-lab-concepts.md) that benefit the enterprise and support [key enterprise dev/test scenarios](devtest-lab-guidance-get-started.md).
-
-There is a common set of concerns when migrating these workloads to the cloud:
-
-- [Securing development/testing resources](devtest-lab-guidance-governance-policy-compliance.md)
-- [Managing and understanding cost](devtest-lab-guidance-governance-cost-ownership.md)
-- Enabling self-service for developers without compromising enterprise security & compliance
-=======
 # DevTest Labs in the enterprise
 Enterprises are rapidly adopting the cloud because of [benefits](/azure/architecture/cloud-adoption/business-strategy/cloud-migration-business-case) that include agility, flexibility, and economics. The first steps are often development and test workloads. Azure DevTest Labs provides [features](devtest-lab-concepts.md) that benefit the enterprise and support [key dev/test scenarios](devtest-lab-guidance-get-started.md).
 
@@ -35,26 +25,17 @@
 - [Securing development/testing resources](devtest-lab-guidance-governance-policy-compliance.md)
 - [Managing and understanding costs](devtest-lab-guidance-governance-cost-ownership.md)
 - Enabling self-service for developers without compromising enterprise security and compliance
->>>>>>> 6a383dfd
 - Automating and extending DevTest Labs to cover additional scenarios
 - [Scaling a DevTest Labs-based solution to thousands of resources](devtest-lab-guidance-scale.md)
 - [Large-scale deployments of DevTest Labs](devtest-lab-guidance-orchestrate-implementation.md)
 - [Getting started with a proof of concept](devtest-lab-guidance-orchestrate-implementation.md)
 
 ## Intended audience
-<<<<<<< HEAD
-The enterprise-focused documentation is intended for IT planners, architects, and managers who are responsible for establishing and reviewing overall deployments and overseeing operations practices. As a result, this document emphasizes the overall process and recommended design principles to promote a secure and stable development/testing environment, which ultimately drives adoption of Azure DevTest Labs within an organization.
-
-## Enterprise customers
-
-Many current DevTest Labs enterprise customers successfully use DevTest Labs for development and for testing workloads in their organizations. [Learn more](https://azure.microsoft.com/en-us/case-studies/?term=DevTest+labs).
-=======
 This documentation is for enterprise IT planners, architects, and managers who are responsible for establishing and reviewing deployments and overseeing operations. These articles emphasize the overall process and recommended design principles. The goal is to promote a secure and stable development/testing environment, which ultimately drives adoption of Azure DevTest Labs within an organization.
 
 ## Enterprise customers
 
 Many current DevTest Labs enterprise customers successfully use DevTest Labs for development and for testing workloads in their organizations. [Learn more](https://azure.microsoft.com/case-studies/?term=DevTest+labs).
->>>>>>> 6a383dfd
 
 ## Next steps
 - [Reference architecture for an enterprise](devtest-lab-reference-architecture.md)