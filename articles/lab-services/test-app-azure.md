--- conflicted
+++ resolved
@@ -53,13 +53,8 @@
 
     ![Select the lab VM](media/test-app-in-azure/select-lab-vm.png)
 2. Select **Connect** on the toolbar to connect to the VM. 
-<<<<<<< HEAD
-3. [Install Azure PowerShell](https://azure.microsoft.com/downloads/) by using the **Windows install** link in the **Command-line tools** section. For other ways of installing Azure PowerShell, see [this article](/powershell/azure/azurerm/install-azurerm-ps?view=azurermps-6.8.1).
+3. [Install Azure PowerShell](/powershell/azure/install-az-ps).
 4. Follow instructions in the Mount the file share section. 
-=======
-3. [Install Azure PowerShell](https://azure.microsoft.com/downloads/) by using the **Windows install** link in the **Command-line tools** section. For other ways of installing Azure PowerShell, see [this article](/powershell/azure/azurerm/install-Az-ps?view=azurermps-6.8.1).
-4. Follow instructions in the [Mount the file share](#mount-the-file-share) section. 
->>>>>>> ae322510
 
 ## Publish your app from Visual Studio
 In this section, you publish your app from Visual Studio to a test VM in the cloud.
