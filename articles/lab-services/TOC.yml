- name: Lab Services Documentation
  href: index.yml
- name: Overview
  items:
  - name: About Lab Services 
    href: lab-services-overview.md
  - name: About Classroom Labs
    href: classroom-labs/classroom-labs-overview.md
  - name: About DevTest Labs 
    href: devtest-lab-overview.md
- name: Tutorials
  items:
  - name: Classroom labs
    items: 
    - name: 1. Set up a lab account
      href: classroom-labs/tutorial-setup-lab-account.md
    - name: 2. Set up a classroom lab
      href: classroom-labs/tutorial-setup-classroom-lab.md 
    - name: 3. Access a classroom lab
      href: classroom-labs/tutorial-connect-virtual-machine-classroom-lab.md
    - name: 4. Track usage of a classroom lab
      href: classroom-labs/tutorial-track-usage.md            
  - name: DevTest Labs
    items: 
    - name: 1. Set up a lab
      href: tutorial-create-custom-lab.md 
    - name: 2. Access a lab
      href: tutorial-use-custom-lab.md
- name: Samples
  items:
  - name: DevTest Labs
    items:
    - name: Resource Manager templates
      href: https://github.com/Azure/azure-devtestlab/tree/master/samples/DevTestLabs/QuickStartTemplates 
    - name: Azure PowerShell
      href: samples-powershell.md
    - name: Azure CLI
      href: samples-cli.md    
- name: Concepts
  items:
  - name: Classroom Labs
    items: 
    - name: Classroom Labs concepts
      href: classroom-labs/classroom-labs-concepts.md    
    - name: Scenarios
      items:  
      - name: Use labs for conducting classes
        href: classroom-labs/classroom-labs-scenarios.md
  - name: DevTest Labs
    items: 
    - name: DevTest Labs concepts
      href: devtest-lab-concepts.md    
    - name: Scenarios
      items:
      - name: Popular scenarios for using DevTest Labs
        href: devtest-lab-guidance-get-started.md
      - name: Use labs for developers
        href: devtest-lab-developer-lab.md
      - name: Use labs for test environments
        href: devtest-lab-test-env.md
      - name: Use labs for training
        href: devtest-lab-training-lab.md
- name: How-to guides
  items:
  - name: Classroom labs
    items: 
<<<<<<< HEAD
    - name: Manage lab accounts
      href: classroom-labs/how-to-manage-lab-accounts.md
    - name: Manage classroom labs
      href: classroom-labs/how-to-manage-classroom-labs.md
    - name: Set up and publish templates
      href: classroom-labs/how-to-create-manage-template.md
    - name: Configure and control usage
      href: classroom-labs/how-to-configure-student-usage.md      
    - name: Access classroom labs
      href: classroom-labs/how-to-use-classroom-lab.md
    - name: Create and manage schedules
      href: classroom-labs/how-to-create-schedules.md
    - name: Create an environment with multiple VMs inside a template VM
      href: classroom-labs/how-to-enable-multi-vm-environment.md
    - name: Connect your labs to a peer virtual network
      href: classroom-labs/how-to-connect-peer-virtual-network.md
    - name: Attach and use a shared image gallery
      href: classroom-labs/how-to-use-shared-image-gallery.md            
    - name: Enable remote desktop connection for Linux
      href: classroom-labs/how-to-enable-remote-desktop-linux.md
=======
    - name: Create and configure lab accounts
      items:
      - name: Create and manage lab accounts
        href: classroom-labs/how-to-manage-lab-accounts.md
      - name: Configure lab accounts
        href: classroom-labs/how-to-configure-lab-accounts.md
      - name: Connect your labs to a peer virtual network
        href: classroom-labs/how-to-connect-peer-virtual-network.md
      - name: Attach or detach a shared image gallery
        href: classroom-labs/how-to-attach-detach-shared-image-gallery.md
    - name: Create, configure, and use classroom labs
      items:        
      - name: Create and manage classroom labs
        href: classroom-labs/how-to-manage-classroom-labs.md
      - name: Set up and publish templates
        href: classroom-labs/how-to-create-manage-template.md
      - name: Configure and control usage
        href: classroom-labs/how-to-configure-student-usage.md      
      - name: Access classroom labs
        href: classroom-labs/how-to-use-classroom-lab.md
      - name: Create and manage schedules
        href: classroom-labs/how-to-create-schedules.md
      - name: Create an environment with multiple VMs inside a template VM
        href: classroom-labs/how-to-enable-multi-vm-environment.md
      - name: Use a shared image gallery
        href: classroom-labs/how-to-use-shared-image-gallery.md            
      - name: Enable remote desktop connection for Linux
        href: classroom-labs/how-to-enable-remote-desktop-linux.md
>>>>>>> 6a383dfd
  - name: DevTest Labs
    items:
    - name: Specify resource group for lab virtual machines
      href: resource-group-control.md
    - name: Set policies for the lab
      href: devtest-lab-get-started-with-lab-policies.md 
    - name: Store secrets in Azure Key Vault
      href: devtest-lab-store-secrets-in-key-vault.md
    - name: Test your app in Azure
      href: test-app-azure.md
    - name: Export or delete personal data
      href: personal-data-delete-export.md
    - name: Import virtual machines from another lab
      href: import-virtual-machines-from-another-lab.md
    - name: Create an image factory
      href: image-factory-create.md
<<<<<<< HEAD
      items:
      - name: Run an image factory from Azure DevOps
        href: image-factory-set-up-devops-lab.md
      - name: Save custom images and distribute to multiple labs
        href: image-factory-save-distribute-custom-images.md
      - name: Set retention policy and run cleanup scripts
        href: image-factory-set-retention-policy-cleanup.md
    - name: Set up DevTest Labs infrastructure in your enterprise
      href: devtest-lab-guidance-prescriptive-adoption.md
      items:
=======
      items:
      - name: Run an image factory from Azure DevOps
        href: image-factory-set-up-devops-lab.md
      - name: Save custom images and distribute to multiple labs
        href: image-factory-save-distribute-custom-images.md
      - name: Set retention policy and run cleanup scripts
        href: image-factory-set-retention-policy-cleanup.md
    - name: DevTest Labs in the enterprise
      items:
      - name: DevTest Labs at enterprise scale
        href: devtest-lab-guidance-prescriptive-adoption.md
>>>>>>> 6a383dfd
      - name: Reference architecture
        href: devtest-lab-reference-architecture.md
      - name: Scale up your DevTest Labs deployment
        href: devtest-lab-guidance-scale.md
      - name: Orchestrate the implementation of DevTest Labs
        href: devtest-lab-guidance-orchestrate-implementation.md
      - name: Governance of DevTest Labs infrastructure
        items: 
        - name: Resources
          href: devtest-lab-guidance-governance-resources.md
        - name: Cost and ownership
          href: devtest-lab-guidance-governance-cost-ownership.md
        - name: Policy and compliance
          href: devtest-lab-guidance-governance-policy-compliance.md
        - name: Application migration and integration
          href: devtest-lab-guidance-governance-application-migration-integration.md
    - name: Use VMs in a lab
      items: 
      - name: Create a lab
        href: devtest-lab-create-lab.md
      - name: Delete a lab or VM in a lab
        href: devtest-lab-delete-lab-vm.md
      - name: Create VMs
        href: devtest-lab-add-vm.md
      - name: Create and manage claimable VMs
        href: devtest-lab-add-claimable-vm.md
      - name: Create and manage VMs using Azure CLI
        href: devtest-lab-vmcli.md
      - name: Create a VM using Azure PowerShell
        href: devtest-lab-vm-powershell.md
      - name: Create a VM from a Resource Manager template
        href: devtest-lab-use-resource-manager-template.md
      - name: Restart a VM
        href: devtest-lab-restart-vm.md
      - name: Resize a VM
        href: devtest-lab-resize-vm.md
      - name: Redeploy a VM
        href: devtest-lab-redeploy-vm.md
      - name: Import a VM
        href: devtest-lab-import-vm.md
      - name: Start or stop a VM using PowerShell or CLI
        href: use-command-line-start-stop-virtual-machines.md
      - name: Start VMs using Automation runbooks
        href: start-machines-use-automation-runbooks.md
    - name: Use environments in a lab
      items:
      - name: Create an environment
        href: devtest-lab-create-environment-from-arm.md
      - name: Configure and use public environments
        href: devtest-lab-configure-use-public-environments.md        
      - name: Create an environment with Service Fabric cluster
        href: create-environment-service-fabric-cluster.md
      - name: Connect an environment to your lab's virtual network
        href: connect-environment-lab-virtual-network.md
      - name: Integrate environments into your Azure DevOps CI/CD pipeline
        href: integrate-environments-devops-pipeline.md
<<<<<<< HEAD
=======
      - name: Use Platform-as-a-Service (PaaS) services
        href: use-paas-services.md
      - name: Deploy nested templates 
        href: deploy-nested-template-environments.md
>>>>>>> 6a383dfd
    - name: Secure access to labs
      items:
      - name: Add lab owners and users
        href: devtest-lab-add-devtest-user.md
      - name: Customize permissions with custom roles
        href: devtest-lab-grant-user-permissions-to-specific-lab-policies.md
      - name: Automate adding a lab user
        href: automate-add-lab-user.md
    - name: Configure a lab
      items: 
      - name: Set policies and schedules
        href: devtest-lab-set-lab-policy.md
      - name: Send autoshutdown notifications
        href: devtest-lab-auto-shutdown.md
      - name: Configure cost management
        href: devtest-lab-configure-cost-management.md
      - name: Configure Azure Marketplace images
        href: devtest-lab-configure-marketplace-images.md
      - name: Enable a licensed image
        href: devtest-lab-enable-licensed-images.md
      - name: Add tags to a lab
        href: devtest-lab-add-tag.md
      - name: Post announcement in a lab
        href: devtest-lab-announcements.md
      - name: Add support info to a lab
        href: devtest-lab-internal-support-message.md
    - name: Select custom image or formula
      href: devtest-lab-comparing-vm-base-image-types.md
    - name: Manage custom images
      items:
      - name: Create custom image from a VM
        href: devtest-lab-create-custom-image-from-vm-using-portal.md
      - name: Create custom image from a VHD using the Azure portal
        href: devtest-lab-create-template.md
      - name: Create custom image from a VHD using PowerShell
        href: devtest-lab-create-custom-image-from-vhd-using-powershell.md
      - name: Upload VHD file using AzCopy
        href: devtest-lab-upload-vhd-using-azcopy.md
      - name: Upload VHD file using PowerShell
        href: devtest-lab-upload-vhd-using-powershell.md
      - name: Upload VHD file using Storage Explorer
        href: devtest-lab-upload-vhd-using-storage-explorer.md
    - name: Manage reusable templates
      items: 
      - name: Add a Git repository for artifacts and templates
        href: devtest-lab-add-artifact-repo.md
      - name: Manage formulas
        href: devtest-lab-manage-formulas.md
    - name: Manage artifacts
      items: 
      - name: Add artifacts to a VM
        href: add-artifact-vm.md
      - name: Create custom artifacts
        href: devtest-lab-artifact-author.md
      - name: Add an artifact repository to a lab
        href: add-artifact-repository.md
      - name: Specify mandatory artifacts 
        href: devtest-lab-mandatory-artifacts.md
    - name: Manage virtual networks
      items:
      - name: Configure virtual networks
        href: devtest-lab-configure-vnet.md
      - name: Select IP configuration option
        href: devtest-lab-shared-ip.md
    - name: Manage data disks
      items:
      - name: Attach and detach data disks
        href: devtest-lab-attach-detach-data-disk.md
    - name: Scale your lab
      href: devtest-lab-scale-lab.md
    - name: Integrate with CI/CD
      items:
      - name: Integrate labs into your Azure DevOps CI/CD pipeline
        href: devtest-lab-integrate-ci-cd-vsts.md
    - name: Create or modify labs using Resource Manager template
      href: devtest-lab-use-arm-and-powershell-for-lab-resources.md
    - name: Troubleshoot
      items:
      - name: Troubleshoot VM and environment creation failures
        href: troubleshoot-vm-environment-creation-failures.md
      - name: Troubleshoot artifact failures
        href: devtest-lab-troubleshoot-artifact-failure.md
- name: Reference
  items:
  - name: Classroom Labs
    items:
    - name: REST API
      href: https://docs.microsoft.com/rest/api/labservices/
  - name: DevTest Labs
    items:
    - name: CLI
      href: /cli/azure/lab
    - name: PowerShell
      href: /powershell/module/az.devtestlabs
    - name: REST API
      href: https://docs.microsoft.com/rest/api/dtl/
    - name: Resource Manager template
      href: /azure/templates/microsoft.devtestlab/allversions
- name: Resources
  items:
  - name: Classroom Labs
    items:
    - name: Azure updates
      href: https://azure.microsoft.com/updates/?product=lab-services
    - name: Pricing
      href: https://azure.microsoft.com/pricing/details/lab-services/
    - name: Stack Overflow
      href: https://stackoverflow.com/questions/tagged/azure-lab-services
  - name: DevTest Labs
    items:
    - name: Azure updates
      href: https://azure.microsoft.com/updates/?product=devtest-lab
    - name: Pricing 
      href: https://azure.microsoft.com/pricing/details/devtest-lab/
    - name: MSDN Forum
      href: https://social.msdn.microsoft.com/Forums/en-US/home?forum=AzureDevTestLabs
    - name: Stack Overflow
      href: https://stackoverflow.com/questions/tagged/azure-devtest-labs
    - name: Videos
      href: https://azure.microsoft.com/resources/videos/index/?services=devtest-lab
    - name: Frequently asked questions
      href: devtest-lab-faq.md

 <|MERGE_RESOLUTION|>--- conflicted
+++ resolved
@@ -64,28 +64,6 @@
   items:
   - name: Classroom labs
     items: 
-<<<<<<< HEAD
-    - name: Manage lab accounts
-      href: classroom-labs/how-to-manage-lab-accounts.md
-    - name: Manage classroom labs
-      href: classroom-labs/how-to-manage-classroom-labs.md
-    - name: Set up and publish templates
-      href: classroom-labs/how-to-create-manage-template.md
-    - name: Configure and control usage
-      href: classroom-labs/how-to-configure-student-usage.md      
-    - name: Access classroom labs
-      href: classroom-labs/how-to-use-classroom-lab.md
-    - name: Create and manage schedules
-      href: classroom-labs/how-to-create-schedules.md
-    - name: Create an environment with multiple VMs inside a template VM
-      href: classroom-labs/how-to-enable-multi-vm-environment.md
-    - name: Connect your labs to a peer virtual network
-      href: classroom-labs/how-to-connect-peer-virtual-network.md
-    - name: Attach and use a shared image gallery
-      href: classroom-labs/how-to-use-shared-image-gallery.md            
-    - name: Enable remote desktop connection for Linux
-      href: classroom-labs/how-to-enable-remote-desktop-linux.md
-=======
     - name: Create and configure lab accounts
       items:
       - name: Create and manage lab accounts
@@ -114,7 +92,6 @@
         href: classroom-labs/how-to-use-shared-image-gallery.md            
       - name: Enable remote desktop connection for Linux
         href: classroom-labs/how-to-enable-remote-desktop-linux.md
->>>>>>> 6a383dfd
   - name: DevTest Labs
     items:
     - name: Specify resource group for lab virtual machines
@@ -131,18 +108,6 @@
       href: import-virtual-machines-from-another-lab.md
     - name: Create an image factory
       href: image-factory-create.md
-<<<<<<< HEAD
-      items:
-      - name: Run an image factory from Azure DevOps
-        href: image-factory-set-up-devops-lab.md
-      - name: Save custom images and distribute to multiple labs
-        href: image-factory-save-distribute-custom-images.md
-      - name: Set retention policy and run cleanup scripts
-        href: image-factory-set-retention-policy-cleanup.md
-    - name: Set up DevTest Labs infrastructure in your enterprise
-      href: devtest-lab-guidance-prescriptive-adoption.md
-      items:
-=======
       items:
       - name: Run an image factory from Azure DevOps
         href: image-factory-set-up-devops-lab.md
@@ -154,7 +119,6 @@
       items:
       - name: DevTest Labs at enterprise scale
         href: devtest-lab-guidance-prescriptive-adoption.md
->>>>>>> 6a383dfd
       - name: Reference architecture
         href: devtest-lab-reference-architecture.md
       - name: Scale up your DevTest Labs deployment
@@ -211,13 +175,10 @@
         href: connect-environment-lab-virtual-network.md
       - name: Integrate environments into your Azure DevOps CI/CD pipeline
         href: integrate-environments-devops-pipeline.md
-<<<<<<< HEAD
-=======
       - name: Use Platform-as-a-Service (PaaS) services
         href: use-paas-services.md
       - name: Deploy nested templates 
         href: deploy-nested-template-environments.md
->>>>>>> 6a383dfd
     - name: Secure access to labs
       items:
       - name: Add lab owners and users
