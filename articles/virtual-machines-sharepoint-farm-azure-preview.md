<properties 
	pageTitle="SharePoint Server Farm" 
	description="Describes the new SharePoint Server Farm feature available in the Azure Preview Portal" 
	services="virtual-machines" 
	documentationCenter="" 
	authors="JoeDavies-MSFT" 
	manager="timlt" 
	editor=""/>

<tags 
	ms.service="virtual-machines" 
	ms.workload="infrastructure-services" 
	ms.tgt_pltfrm="vm-sharepoint" 
	ms.devlang="na" 
	ms.topic="article" 
	ms.date="04/09/2015" 
	ms.author="josephd"/>

# SharePoint Server Farm

With SharePoint Server Farm, the Microsoft Azure Preview Portal automatically creates a pre-configured SharePoint Server 2013 farm for you. This can save you a lot of time when you need a basic or high-availability SharePoint farm for a development and testing environment or if you are evaluating SharePoint Server 2013 as a collaboration solution for your organization.

The basic SharePoint farm consists of three virtual machines in this configuration.

![sharepointfarm](./media/virtual-machines-sharepoint-farm-azure-preview/SPFarm_Basic.png)

You can use this farm configuration for a simplified setup for SharePoint app development or your first-time evaluation of SharePoint 2013.

The high-availability SharePoint farm consists of nine virtual machines in this configuration.

![sharepointfarm](./media/virtual-machines-sharepoint-farm-azure-preview/SPFarm_HighAvail.png)

You can use this farm configuration to test higher client loads, high availability of the external SharePoint site, and SQL Server AlwaysOn for a SharePoint farm. You can also use this configuration for SharePoint app development in a high-availability environment.
 
For the configuration details of both of these farms, see [SharePoint Server Farm Configuration Details](virtual-machines-sharepoint-farm-config-azure-preview.md).

## Stepping through configuration
<<<<<<< HEAD

=======
 
>>>>>>> 692c0fec
To create your SharePoint farm with the SharePoint Server Farm template, do the following:

1. In the [Microsoft Azure Preview Portal](https://portal.azure.com/), click  **New** > **Compute** > **SharePoint Server Farm**.
2. In the **Create a SharePoint farm** pane, type the name of a resource group.
3. Type a user name and password for a local administrator account on each virtual machine in your farm. Choose a name and password that is difficult to guess, record it, and store it in a secure location.
4. If you want the high-availability farm, click **Enable high availability**.
5. To configure your domain controllers, click the arrow. You can specify a host name prefix (the default is the resource group name), forest root domain name (default is contoso.com), and the size of your domain controllers (default is A1).
6. To configure your SQL servers, click the arrow. You can specify a host name prefix (the default is the resource group name), the size of your SQL servers (default is A5), a database access account name and password (the default is to use the administrator account), and a SQL server service account name (the default is sqlservice) and password (the default is to use the same password as the administrator account).
7. To configure your SharePoint servers, click the arrow. You can specify a host name prefix (the default is the resource group name), the size of your SharePoint servers (default is A2), a SharePoint user account (the default is sp_setup) and password, a SharePoint farm account name (the default is sp_farm) and password, and a SharePoint farm passphrase. The default is to use the administrator password for the SharePoint user account, farm account, and passphrase.
8. To configure optional configuration (the virtual network, storage account, diagnostics), click the arrow.
9. To specify the subscription, click the arrow.
10. When you are done, click **Create**.

> [AZURE.NOTE] The domain controller does not have the Active Directory Management tools installed by default. To install them, run the **Install-WindowsFeature AD-Domain-Services -IncludeManagementTools** command from an administrator-level Windows PowerShell command prompt on the domain controller virtual machine.

## Accessing and managing the SharePoint farms

The SharePoint farms have a pre-configured endpoint to allow unauthenticated web traffic (TCP port 80) to the SharePoint web server for an Internet-connected client computer. This endpoint is to a pre-configured team site. To access this team site:

1.	From the Azure Preview Portal, click **Browse**, and then click **Resource Groups**. 
2.	In the list of resource groups, click the name of your SharePoint farm resource group.
3.	In the pane for your SharePoint farm resource group, click **Deployment history**. 
4.	In the **Deployment history** pane, click **Microsoft.SharePointFarm**.
5.	In the **Microsoft.SharePointFarm** pane, select the URL in the SHAREPOINTSITEURL field and copy it. 
6.	From your Internet browser, paste the URL into the address field.
7.	When prompted, enter the user account credentials that you specified when you created the farm.

From the Central Administration SharePoint site, you can configure My sites, SharePoint applications, and other functionality. For more information, see [Configure SharePoint 2013](http://technet.microsoft.com/library/ee836142.aspx). To access the Central Administration SharePoint site:

1.	From the Azure Preview Portal, click **Browse**, and then click **Resource Groups**. 
2.	In the list of resource groups, click the name of your SharePoint farm resource group.
3.	In the pane for your SharePoint farm resource group, click **Deployment history**. 
4.	In the **Deployment history** pane, click **Microsoft.SharePointFarm**.
5.	In the **Microsoft.SharePointFarm** pane, select the URL in the SHAREPOINTCENTRALADMINURL field and copy it. 
6.	From your Internet browser, paste the URL into the address field.
7.	When prompted, enter the user account credentials that you specified when you created the farm.


Notes:

- The Azure Preview Portal creates these virtual machines within your subscription.
- The Azure Preview Portal creates both of these farms in a cloud-only virtual network with an Internet-facing web presence. There is no site-to-site VPN connection back to your organization network. 
- You can administer these servers through Remote Desktop connections. For more information, see [How to Log on to a Virtual Machine Running Windows Server](virtual-machines-log-on-windows-server.md).


## Azure Resource Manager

SharePoint Server Farm uses the Azure Resource Manager and scripts to automatically create the infrastructure and the server configurations for these SharePoint farms. For more information, see [Using Windows PowerShell with Resource Manager](powershell-azure-resource-manager.md).

## Additional Resources

[SharePoint on Azure Infrastructure Services](http://msdn.microsoft.com/library/azure/dn275955.aspx)

[SharePoint Server Farm Configuration Details](virtual-machines-sharepoint-farm-config-azure-preview.md)

[Set up a SharePoint intranet farm in a hybrid cloud for testing](virtual-networks-setup-sharepoint-hybrid-cloud-testing.md)<|MERGE_RESOLUTION|>--- conflicted
+++ resolved
@@ -35,11 +35,7 @@
 For the configuration details of both of these farms, see [SharePoint Server Farm Configuration Details](virtual-machines-sharepoint-farm-config-azure-preview.md).
 
 ## Stepping through configuration
-<<<<<<< HEAD
-
-=======
  
->>>>>>> 692c0fec
 To create your SharePoint farm with the SharePoint Server Farm template, do the following:
 
 1. In the [Microsoft Azure Preview Portal](https://portal.azure.com/), click  **New** > **Compute** > **SharePoint Server Farm**.
