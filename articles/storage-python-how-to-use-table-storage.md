--- conflicted
+++ resolved
@@ -32,11 +32,7 @@
 ## <a name="create-account"> </a>Create a Windows Azure Storage Account
 [WACOM.INCLUDE [create-storage-account](../includes/create-storage-account.md)]
 
-<<<<<<< HEAD
-**Note:** If you need to install Python or the Client Libraries, please see the [Python Installation Guide](../python-how-to-install/).
-=======
 **Note:** If you need to install Python or the Client Libraries, please see the [Python Installation Guide](../articles/python-how-to-install.md).
->>>>>>> 913b20cd
 
 
 ## <a name="create-table"> </a>How to Create a Table
