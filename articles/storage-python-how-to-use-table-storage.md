<<<<<<< HEAD
<properties linkid="develop-python-table-service" urlDisplayName="Table Service" pageTitle="How to use table storage (Python) - Windows Azure feature guide" metaKeywords="Azure table Python, creating table Azure, deleting table Azure, inserting table Azure, querying table Azure" description="Learn how to use the Table service from Python to create and delete a table, and insert, delete, and query the table." metaCanonical="" services="storage" documentationCenter="Python" title="How to Use the Table Storage Service from Python" authors=""  solutions="" writer="" manager="" editor=""  />





# How to Use the Table Storage Service from Python
This guide shows you how to perform common scenarios using the Windows
Azure Table storage service. The samples are written written using the
Python API. The scenarios covered include **creating and deleting a
table, inserting and querying entities in a table**. For more
information on tables, see the [Next Steps][] section.

## Table of Contents

[What is the Table Service?][]   
 [Concepts][]   
 [Create a Windows Azure Storage Account][]   
 [How To: Create a Table][]   
 [How To: Add an Entity to a Table][]   
 [How To: Update an Entity][]   
 [How To: Change a Group of Entities][]   
 [How To: Query for an Entity][]   
 [How To: Query a Set of Entities][]   
 [How To: Query a Subset of Entity Properties][]   
 [How To: Delete an Entity][]   
 [How To: Delete a Table][]   
 [Next Steps][]

[WACOM.INCLUDE [howto-table-storage](../includes/howto-table-storage.md)]

## <a name="create-account"> </a>Create a Windows Azure Storage Account
[WACOM.INCLUDE [create-storage-account](../includes/create-storage-account.md)]

**Note:** If you need to install Python or the Client Libraries, please see the [Python Installation Guide](../commontasks/how-to-install-python.md).


## <a name="create-table"> </a>How to Create a Table

The **TableService** object lets you work with table services. The
following code creates a **TableService** object. Add the following near
the top of any Python file in which you wish to programmatically access Windows Azure Storage:

	from azure.storage import *

The following code creates a **TableService** object using the storage account name and account key.  Replace 'myaccount' and 'mykey' with the real account and key.

	table_service = TableService(account_name='myaccount', account_key='mykey')

	table_service.create_table('tasktable')

## <a name="add-entity"> </a>How to Add an Entity to a Table

To add an entity, first create a dictionary that defines your entity
property names and values. Note that for every entity you must
specify a **PartitionKey** and **RowKey**. These are the unique
identifiers of your entities, and are values that can be queried much
faster than your other properties. The system uses **PartitionKey** to
automatically distribute the table's entities over many storage nodes.
Entities with the same **PartitionKey** are stored on the same node. The
**RowKey** is the unique ID of the entity within the partition it
belongs to.

To add an entity to your table, pass a dictionary object
to the **insert\_entity** method.

	task = {'PartitionKey': 'tasksSeattle', 'RowKey': '1', 'description' : 'Take out the trash', 'priority' : 200}
	table_service.insert_entity('tasktable', task)

You can also pass an instance of the **Entity** class to the **insert\_entity** method.

	task = Entity()
	task.PartitionKey = 'tasksSeattle'
	task.RowKey = '2'
	task.description = 'Wash the car'
	task.priority = 100
	table_service.insert_entity('tasktable', task)

## <a name="update-entity"> </a>How to Update an Entity

This code shows how to replace the old version of an existing entity
with an updated version.

	task = {'description' : 'Take out the garbage', 'priority' : 250}
	table_service.update_entity('tasktable', 'tasksSeattle', '1', task)

If the entity that is being updated doesn't exist, then the update
operation will fail. If you want to store an entity
regardless of whether it already existed before, use **insert\_or\_replace_entity**. 
In the following example, the first call will replace the existing entity. The second call will insert a new entity, since no entity with the specified **PartitionKey** and **RowKey** exists in the table.

	task = {'description' : 'Take out the garbage again', 'priority' : 250}
	table_service.insert_or_replace_entity('tasktable', 'tasksSeattle', '1', task)

	task = {'description' : 'Buy detergent', 'priority' : 300}
	table_service.insert_or_replace_entity('tasktable', 'tasksSeattle', '3', task)

## <a name="change-entities"> </a>How to Change a Group of Entities

Sometimes it makes sense to submit multiple operations together in a
batch to ensure atomic processing by the server. To accomplish that, you
use the **begin\_batch** method on **TableService** and then call the
series of operations as usual. When you do want to submit the
batch, you call **commit\_batch**. Note that all entities must be in the same partition in order to be changed as a batch. The example below adds two entities together in a batch.

	task10 = {'PartitionKey': 'tasksSeattle', 'RowKey': '10', 'description' : 'Go grocery shopping', 'priority' : 400}
	task11 = {'PartitionKey': 'tasksSeattle', 'RowKey': '11', 'description' : 'Clean the bathroom', 'priority' : 100}
	table_service.begin_batch()
	table_service.insert_entity('tasktable', task10)
	table_service.insert_entity('tasktable', task11)
	table_service.commit_batch()

## <a name="query-for-entity"> </a>How to Query for an Entity

To query an entity in a table, use the **get\_entity** method, by
passing the **PartitionKey** and **RowKey**.

	task = table_service.get_entity('tasktable', 'tasksSeattle', '1')
	print(task.description)
	print(task.priority)

## <a name="query-set-entities"> </a>How to Query a Set of Entities

This example finds all tasks in Seattle based on the **PartitionKey**.

	tasks = table_service.query_entities('tasktable', "PartitionKey eq 'tasksSeattle'")
	for task in tasks:
		print(task.description)
		print(task.priority)

## <a name="query-entity-properties"> </a>How to Query a Subset of Entity Properties

A query to a table can retrieve just a few properties from an entity.
This technique, called *projection*, reduces bandwidth and can improve
query performance, especially for large entities. Use the **select**
parameter and pass the names of the properties you would like to bring over
to the client.

The query in the following code only returns the **Descriptions** of
entities in the table.

*Please note that the following snippet only works against the cloud
storage service, this not supported by the Storage
Emulator.*

	tasks = table_service.query_entities('tasktable', "PartitionKey eq 'tasksSeattle'", 'description')
	for task in tasks:
		print(task.description)

## <a name="delete-entity"> </a>How to Delete an Entity

You can delete an entity using its partition and row key.

	table_service.delete_entity('tasktable', 'tasksSeattle', '1')

## <a name="delete-table"> </a>How to Delete a Table

The following code deletes a table from a storage account.

	table_service.delete_table('tasktable')

## <a name="next-steps"> </a>Next Steps

Now that you've learned the basics of table storage, follow these links
to learn how to do more complex storage tasks.

-   See the MSDN Reference: [Storing and Accessing Data in Windows Azure][]
-   [Visit the Windows Azure Storage Team Blog][]

  [Next Steps]: #next-steps
  [What is the Table Service?]: #what-is
  [Concepts]: #concepts
  [Create a Windows Azure Storage Account]: #create-account
  [How To: Create a Table]: #create-table
  [How To: Add an Entity to a Table]: #add-entity
  [How To: Update an Entity]: #update-entity
  [How To: Change a Group of Entities]: #change-entities
  [How To: Query for an Entity]: #query-for-entity
  [How To: Query a Set of Entities]: #query-set-entities
  [How To: Query a Subset of Entity Properties]: #query-entity-properties
  [How To: Delete an Entity]: #delete-entity
  [How To: Delete a Table]: #delete-table
  [Storing and Accessing Data in Windows Azure]: http://msdn.microsoft.com/en-us/library/windowsazure/gg433040.aspx
  [Visit the Windows Azure Storage Team Blog]: http://blogs.msdn.com/b/windowsazurestorage/
=======
<properties linkid="develop-python-table-service" urlDisplayName="Table Service" pageTitle="How to use table storage (Python) - Windows Azure feature guide" metaKeywords="Azure table Python, creating table Azure, deleting table Azure, inserting table Azure, querying table Azure" description="Learn how to use the Table service from Python to create and delete a table, and insert, delete, and query the table." metaCanonical="" services="storage" documentationCenter="Python" title="How to Use the Table Storage Service from Python" authors=""  solutions="" writer="" manager="" editor=""  />





# How to Use the Table Storage Service from Python
This guide shows you how to perform common scenarios using the Windows
Azure Table storage service. The samples are written written using the
Python API. The scenarios covered include **creating and deleting a
table, inserting and querying entities in a table**. For more
information on tables, see the [Next Steps][] section.

## Table of Contents

[What is the Table Service?][]   
 [Concepts][]   
 [Create a Windows Azure Storage Account][]   
 [How To: Create a Table][]   
 [How To: Add an Entity to a Table][]   
 [How To: Update an Entity][]   
 [How To: Change a Group of Entities][]   
 [How To: Query for an Entity][]   
 [How To: Query a Set of Entities][]   
 [How To: Query a Subset of Entity Properties][]   
 [How To: Delete an Entity][]   
 [How To: Delete a Table][]   
 [Next Steps][]

[WACOM.INCLUDE [howto-table-storage](../includes/howto-table-storage.md)]

## <a name="create-account"> </a>Create a Windows Azure Storage Account
[WACOM.INCLUDE [create-storage-account](../includes/create-storage-account.md)]

**Note:** If you need to install Python or the Client Libraries, please see the [Python Installation Guide](../commontasks/how-to-install-python.md).


## <a name="create-table"> </a>How to Create a Table

The **TableService** object lets you work with table services. The
following code creates a **TableService** object. Add the following near
the top of any Python file in which you wish to programmatically access Windows Azure Storage:

	from azure.storage import *

The following code creates a **TableService** object using the storage account name and account key.  Replace 'myaccount' and 'mykey' with the real account and key.

	table_service = TableService(account_name='myaccount', account_key='mykey')

	table_service.create_table('tasktable')

## <a name="add-entity"> </a>How to Add an Entity to a Table

To add an entity, first create a dictionary that defines your entity
property names and values. Note that for every entity you must
specify a **PartitionKey** and **RowKey**. These are the unique
identifiers of your entities, and are values that can be queried much
faster than your other properties. The system uses **PartitionKey** to
automatically distribute the table entities over many storage nodes.
Entities with the same **PartitionKey** are stored on the same node. The
**RowKey** is the unique ID of the entity within the partition it
belongs to.

To add an entity to your table, pass a dictionary object
to the **insert\_entity** method.

	task = {'PartitionKey': 'tasksSeattle', 'RowKey': '1', 'description' : 'Take out the trash', 'priority' : 200}
	table_service.insert_entity('tasktable', task)

You can also pass an instance of the **Entity** class to the **insert\_entity** method.

	task = Entity()
	task.PartitionKey = 'tasksSeattle'
	task.RowKey = '2'
	task.description = 'Wash the car'
	task.priority = 100
	table_service.insert_entity('tasktable', task)

## <a name="update-entity"> </a>How to Update an Entity

This code shows how to replace the old version of an existing entity
with an updated version.

	task = {'description' : 'Take out the garbage', 'priority' : 250}
	table_service.update_entity('tasktable', 'tasksSeattle', '1', task)

If the entity that is being updated does not exist, then the update
operation will fail. If you want to store an entity
regardless of whether it already existed before, use **insert\_or\_replace_entity**. 
In the following example, the first call will replace the existing entity. The second call will insert a new entity, since no entity with the specified **PartitionKey** and **RowKey** exists in the table.

	task = {'description' : 'Take out the garbage again', 'priority' : 250}
	table_service.insert_or_replace_entity('tasktable', 'tasksSeattle', '1', task)

	task = {'description' : 'Buy detergent', 'priority' : 300}
	table_service.insert_or_replace_entity('tasktable', 'tasksSeattle', '3', task)

## <a name="change-entities"> </a>How to Change a Group of Entities

Sometimes it makes sense to submit multiple operations together in a
batch to ensure atomic processing by the server. To accomplish that, you
use the **begin\_batch** method on **TableService** and then call the
series of operations as usual. When you do want to submit the
batch, you call **commit\_batch**. Note that all entities must be in the same partition in order to be changed as a batch. The example below adds two entities together in a batch.

	task10 = {'PartitionKey': 'tasksSeattle', 'RowKey': '10', 'description' : 'Go grocery shopping', 'priority' : 400}
	task11 = {'PartitionKey': 'tasksSeattle', 'RowKey': '11', 'description' : 'Clean the bathroom', 'priority' : 100}
	table_service.begin_batch()
	table_service.insert_entity('tasktable', task10)
	table_service.insert_entity('tasktable', task11)
	table_service.commit_batch()

## <a name="query-for-entity"> </a>How to Query for an Entity

To query an entity in a table, use the **get\_entity** method, by
passing the **PartitionKey** and **RowKey**.

	task = table_service.get_entity('tasktable', 'tasksSeattle', '1')
	print(task.description)
	print(task.priority)

## <a name="query-set-entities"> </a>How to Query a Set of Entities

This example finds all tasks in Seattle based on the **PartitionKey**.

	tasks = table_service.query_entities('tasktable', "PartitionKey eq 'tasksSeattle'")
	for task in tasks:
		print(task.description)
		print(task.priority)

## <a name="query-entity-properties"> </a>How to Query a Subset of Entity Properties

A query to a table can retrieve just a few properties from an entity.
This technique, called *projection*, reduces bandwidth and can improve
query performance, especially for large entities. Use the **select**
parameter and pass the names of the properties you would like to bring over
to the client.

The query in the following code only returns the **Descriptions** of
entities in the table.

*Please note that the following snippet only works against the cloud
storage service, this not supported by the Storage
Emulator.*

	tasks = table_service.query_entities('tasktable', "PartitionKey eq 'tasksSeattle'", 'description')
	for task in tasks:
		print(task.description)

## <a name="delete-entity"> </a>How to Delete an Entity

You can delete an entity using its partition and row key.

	table_service.delete_entity('tasktable', 'tasksSeattle', '1')

## <a name="delete-table"> </a>How to Delete a Table

The following code deletes a table from a storage account.

	table_service.delete_table('tasktable')

## <a name="next-steps"> </a>Next Steps

Now that you have learned the basics of table storage, follow these links
to learn how to do more complex storage tasks.

-   See the MSDN Reference: [Storing and Accessing Data in Windows Azure][]
-   [Visit the Windows Azure Storage Team Blog][]

  [Next Steps]: #next-steps
  [What is the Table Service?]: #what-is
  [Concepts]: #concepts
  [Create a Windows Azure Storage Account]: #create-account
  [How To: Create a Table]: #create-table
  [How To: Add an Entity to a Table]: #add-entity
  [How To: Update an Entity]: #update-entity
  [How To: Change a Group of Entities]: #change-entities
  [How To: Query for an Entity]: #query-for-entity
  [How To: Query a Set of Entities]: #query-set-entities
  [How To: Query a Subset of Entity Properties]: #query-entity-properties
  [How To: Delete an Entity]: #delete-entity
  [How To: Delete a Table]: #delete-table
  [Storing and Accessing Data in Windows Azure]: http://msdn.microsoft.com/en-us/library/windowsazure/gg433040.aspx
  [Visit the Windows Azure Storage Team Blog]: http://blogs.msdn.com/b/windowsazurestorage/
>>>>>>> a64338f1
<|MERGE_RESOLUTION|>--- conflicted
+++ resolved
@@ -1,189 +1,3 @@
-<<<<<<< HEAD
-<properties linkid="develop-python-table-service" urlDisplayName="Table Service" pageTitle="How to use table storage (Python) - Windows Azure feature guide" metaKeywords="Azure table Python, creating table Azure, deleting table Azure, inserting table Azure, querying table Azure" description="Learn how to use the Table service from Python to create and delete a table, and insert, delete, and query the table." metaCanonical="" services="storage" documentationCenter="Python" title="How to Use the Table Storage Service from Python" authors=""  solutions="" writer="" manager="" editor=""  />
-
-
-
-
-
-# How to Use the Table Storage Service from Python
-This guide shows you how to perform common scenarios using the Windows
-Azure Table storage service. The samples are written written using the
-Python API. The scenarios covered include **creating and deleting a
-table, inserting and querying entities in a table**. For more
-information on tables, see the [Next Steps][] section.
-
-## Table of Contents
-
-[What is the Table Service?][]   
- [Concepts][]   
- [Create a Windows Azure Storage Account][]   
- [How To: Create a Table][]   
- [How To: Add an Entity to a Table][]   
- [How To: Update an Entity][]   
- [How To: Change a Group of Entities][]   
- [How To: Query for an Entity][]   
- [How To: Query a Set of Entities][]   
- [How To: Query a Subset of Entity Properties][]   
- [How To: Delete an Entity][]   
- [How To: Delete a Table][]   
- [Next Steps][]
-
-[WACOM.INCLUDE [howto-table-storage](../includes/howto-table-storage.md)]
-
-## <a name="create-account"> </a>Create a Windows Azure Storage Account
-[WACOM.INCLUDE [create-storage-account](../includes/create-storage-account.md)]
-
-**Note:** If you need to install Python or the Client Libraries, please see the [Python Installation Guide](../commontasks/how-to-install-python.md).
-
-
-## <a name="create-table"> </a>How to Create a Table
-
-The **TableService** object lets you work with table services. The
-following code creates a **TableService** object. Add the following near
-the top of any Python file in which you wish to programmatically access Windows Azure Storage:
-
-	from azure.storage import *
-
-The following code creates a **TableService** object using the storage account name and account key.  Replace 'myaccount' and 'mykey' with the real account and key.
-
-	table_service = TableService(account_name='myaccount', account_key='mykey')
-
-	table_service.create_table('tasktable')
-
-## <a name="add-entity"> </a>How to Add an Entity to a Table
-
-To add an entity, first create a dictionary that defines your entity
-property names and values. Note that for every entity you must
-specify a **PartitionKey** and **RowKey**. These are the unique
-identifiers of your entities, and are values that can be queried much
-faster than your other properties. The system uses **PartitionKey** to
-automatically distribute the table's entities over many storage nodes.
-Entities with the same **PartitionKey** are stored on the same node. The
-**RowKey** is the unique ID of the entity within the partition it
-belongs to.
-
-To add an entity to your table, pass a dictionary object
-to the **insert\_entity** method.
-
-	task = {'PartitionKey': 'tasksSeattle', 'RowKey': '1', 'description' : 'Take out the trash', 'priority' : 200}
-	table_service.insert_entity('tasktable', task)
-
-You can also pass an instance of the **Entity** class to the **insert\_entity** method.
-
-	task = Entity()
-	task.PartitionKey = 'tasksSeattle'
-	task.RowKey = '2'
-	task.description = 'Wash the car'
-	task.priority = 100
-	table_service.insert_entity('tasktable', task)
-
-## <a name="update-entity"> </a>How to Update an Entity
-
-This code shows how to replace the old version of an existing entity
-with an updated version.
-
-	task = {'description' : 'Take out the garbage', 'priority' : 250}
-	table_service.update_entity('tasktable', 'tasksSeattle', '1', task)
-
-If the entity that is being updated doesn't exist, then the update
-operation will fail. If you want to store an entity
-regardless of whether it already existed before, use **insert\_or\_replace_entity**. 
-In the following example, the first call will replace the existing entity. The second call will insert a new entity, since no entity with the specified **PartitionKey** and **RowKey** exists in the table.
-
-	task = {'description' : 'Take out the garbage again', 'priority' : 250}
-	table_service.insert_or_replace_entity('tasktable', 'tasksSeattle', '1', task)
-
-	task = {'description' : 'Buy detergent', 'priority' : 300}
-	table_service.insert_or_replace_entity('tasktable', 'tasksSeattle', '3', task)
-
-## <a name="change-entities"> </a>How to Change a Group of Entities
-
-Sometimes it makes sense to submit multiple operations together in a
-batch to ensure atomic processing by the server. To accomplish that, you
-use the **begin\_batch** method on **TableService** and then call the
-series of operations as usual. When you do want to submit the
-batch, you call **commit\_batch**. Note that all entities must be in the same partition in order to be changed as a batch. The example below adds two entities together in a batch.
-
-	task10 = {'PartitionKey': 'tasksSeattle', 'RowKey': '10', 'description' : 'Go grocery shopping', 'priority' : 400}
-	task11 = {'PartitionKey': 'tasksSeattle', 'RowKey': '11', 'description' : 'Clean the bathroom', 'priority' : 100}
-	table_service.begin_batch()
-	table_service.insert_entity('tasktable', task10)
-	table_service.insert_entity('tasktable', task11)
-	table_service.commit_batch()
-
-## <a name="query-for-entity"> </a>How to Query for an Entity
-
-To query an entity in a table, use the **get\_entity** method, by
-passing the **PartitionKey** and **RowKey**.
-
-	task = table_service.get_entity('tasktable', 'tasksSeattle', '1')
-	print(task.description)
-	print(task.priority)
-
-## <a name="query-set-entities"> </a>How to Query a Set of Entities
-
-This example finds all tasks in Seattle based on the **PartitionKey**.
-
-	tasks = table_service.query_entities('tasktable', "PartitionKey eq 'tasksSeattle'")
-	for task in tasks:
-		print(task.description)
-		print(task.priority)
-
-## <a name="query-entity-properties"> </a>How to Query a Subset of Entity Properties
-
-A query to a table can retrieve just a few properties from an entity.
-This technique, called *projection*, reduces bandwidth and can improve
-query performance, especially for large entities. Use the **select**
-parameter and pass the names of the properties you would like to bring over
-to the client.
-
-The query in the following code only returns the **Descriptions** of
-entities in the table.
-
-*Please note that the following snippet only works against the cloud
-storage service, this not supported by the Storage
-Emulator.*
-
-	tasks = table_service.query_entities('tasktable', "PartitionKey eq 'tasksSeattle'", 'description')
-	for task in tasks:
-		print(task.description)
-
-## <a name="delete-entity"> </a>How to Delete an Entity
-
-You can delete an entity using its partition and row key.
-
-	table_service.delete_entity('tasktable', 'tasksSeattle', '1')
-
-## <a name="delete-table"> </a>How to Delete a Table
-
-The following code deletes a table from a storage account.
-
-	table_service.delete_table('tasktable')
-
-## <a name="next-steps"> </a>Next Steps
-
-Now that you've learned the basics of table storage, follow these links
-to learn how to do more complex storage tasks.
-
--   See the MSDN Reference: [Storing and Accessing Data in Windows Azure][]
--   [Visit the Windows Azure Storage Team Blog][]
-
-  [Next Steps]: #next-steps
-  [What is the Table Service?]: #what-is
-  [Concepts]: #concepts
-  [Create a Windows Azure Storage Account]: #create-account
-  [How To: Create a Table]: #create-table
-  [How To: Add an Entity to a Table]: #add-entity
-  [How To: Update an Entity]: #update-entity
-  [How To: Change a Group of Entities]: #change-entities
-  [How To: Query for an Entity]: #query-for-entity
-  [How To: Query a Set of Entities]: #query-set-entities
-  [How To: Query a Subset of Entity Properties]: #query-entity-properties
-  [How To: Delete an Entity]: #delete-entity
-  [How To: Delete a Table]: #delete-table
-  [Storing and Accessing Data in Windows Azure]: http://msdn.microsoft.com/en-us/library/windowsazure/gg433040.aspx
-  [Visit the Windows Azure Storage Team Blog]: http://blogs.msdn.com/b/windowsazurestorage/
-=======
 <properties linkid="develop-python-table-service" urlDisplayName="Table Service" pageTitle="How to use table storage (Python) - Windows Azure feature guide" metaKeywords="Azure table Python, creating table Azure, deleting table Azure, inserting table Azure, querying table Azure" description="Learn how to use the Table service from Python to create and delete a table, and insert, delete, and query the table." metaCanonical="" services="storage" documentationCenter="Python" title="How to Use the Table Storage Service from Python" authors=""  solutions="" writer="" manager="" editor=""  />
 
 
@@ -367,5 +181,4 @@
   [How To: Delete an Entity]: #delete-entity
   [How To: Delete a Table]: #delete-table
   [Storing and Accessing Data in Windows Azure]: http://msdn.microsoft.com/en-us/library/windowsazure/gg433040.aspx
-  [Visit the Windows Azure Storage Team Blog]: http://blogs.msdn.com/b/windowsazurestorage/
->>>>>>> a64338f1
+  [Visit the Windows Azure Storage Team Blog]: http://blogs.msdn.com/b/windowsazurestorage/