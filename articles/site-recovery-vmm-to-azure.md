--- conflicted
+++ resolved
@@ -13,11 +13,7 @@
 	ms.tgt_pltfrm="na"
 	ms.devlang="na"
 	ms.topic="article"
-<<<<<<< HEAD
-	ms.date="03/16/2015"
-=======
 	ms.date="05/07/2015"
->>>>>>> 8e917651
 	ms.author="raynew"/>
 
 #  Set up protection between an on-premises VMM site and Azure
@@ -138,12 +134,8 @@
 		- *.backup.windowsazure.com
 		- *.blob.core.windows.net
 		- *.store.core.windows.net
-<<<<<<< HEAD
-	- If you need to allow outbound connections to an Azure domain controller, allow the IP addresses described in [Azure Datacenter IP Ranges](http://go.microsoft.com/fwlink/?LinkId=511094), and allow the HTTP (80) and HTTPS (443) protocols.
-=======
 	- Allow the IP addresses described in [Azure Datacenter IP Ranges](http://go.microsoft.com/fwlink/?LinkId=511094) and HTTPS (443) protocol. You would have to white-list IP ranges of the Azure region that you plan to use and that of West US. 
 	
->>>>>>> 8e917651
 	- If you use a custom proxy a VMM RunAs account (DRAProxyAccount) will be created automatically using the specified proxy credentials. Configure the proxy server so that this account can authenticate successfully. The VMM RunAs account settings can be modified in the VMM console. To do this, open the Settings workspace, expand Security, click Run As Accounts, and then modify the password for DRAProxyAccount. You’ll need to restart the VMM service so that this setting takes effect.
 
 6. In **Registration Key**, select that you downloaded from Azure Site Recovery and copied to the VMM server.
@@ -257,11 +249,7 @@
 	
 	1. Subnet of each of the network adapters - For each network adapter the user can choose the subnet to which the failed over virtual machine would connect to.
 	
-<<<<<<< HEAD
-	1. Target IP - If the network adapter of source virtual machine is configured to use static IP then the user can provide the ip for the target virtual machine. User can use this capability to retain the ip of the source virtual machine after a failover. If no IP is provided any available IP would be given to network adapter at the time of failover. In case the target IP provided by user is already used by some other virtual machine that is alread running in Azure then the failover would fail.  
-=======
 	1. Target IP - If the network adapter of source virtual machine is configured to use static IP then the user can provide the ip for the target virtual machine. User can use this capability to retain the ip of the source virtual machine after a failover. If no IP is provided any available IP would be given to network adapter at the time of failover. In case the target IP provided by user is already used by some other virtual machine that is already running in Azure then the failover would fail.  
->>>>>>> 8e917651
 
 		![Modify network properties](./media/site-recovery-vmm-to-azure/MultiNic.png)
 
