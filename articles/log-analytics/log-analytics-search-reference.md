--- conflicted
+++ resolved
@@ -12,11 +12,7 @@
 ms.tgt_pltfrm: na
 ms.devlang: na
 ms.topic: article
-<<<<<<< HEAD
-ms.date: 03/29/2017
-=======
 ms.date: 04/20/2017
->>>>>>> a42dbad0
 ms.author: banders
 ms.custom: H1Hack27Feb2017
 
@@ -253,11 +249,7 @@
 ```
 
 ### IN
-<<<<<<< HEAD
-The **IN** keyword allows you to select from a list of values.  Depending on the syntax you use, this can be a simple list of values you provide or a list of values from an aggregation.
-=======
 The **IN** keyword allows you to select from a list of values. Depending on the syntax you use, this can be a simple list of values you provide, or a list of values from an aggregation.
->>>>>>> a42dbad0
 
 Syntax 1:
 
@@ -265,10 +257,6 @@
 field IN {value1,value2,value3,...}
 ```
 
-<<<<<<< HEAD
-Description:
-=======
->>>>>>> a42dbad0
 This syntax allows you to include all values in a simple list.
 
 
@@ -277,7 +265,6 @@
 
 ```
 EventID IN {1201,1204,1210}
-<<<<<<< HEAD
 ```
 
 ```
@@ -287,74 +274,17 @@
 Syntax 2:
 
 ```
-(Outer Query) (Field to use with inner query results) IN {Inner query | measure count() by (Field to send to outer query)} (rest  of outer query)  
-=======
->>>>>>> a42dbad0
-```
-
-Description:
-This syntax allows you to create an aggregation and feed the list of values from that aggregation into another outer (primary) search that will look for events with those value. You do this by enclosing the inner search in braces and feeding its results as possible values for a field in the outer search using the IN operator.
-
-Inner query Example: *computers currently missing security updates* with the following aggregation query:
-
-```
-<<<<<<< HEAD
+(Outer query) (Field to use with inner query results) IN {Inner query | measure count() by (Field to send to outer query)} (rest  of outer query)  
+```
+
+This syntax allows you to create an aggregation. You can then feed the list of values from that aggregation into another outer (primary) search that looks for events with those value. You do this by enclosing the inner search in braces, and feeding its results as possible values for a field in the outer search by using the IN operator.
+
+Inner query example: *computers currently missing security updates* with the following aggregation query:
+
+```
 Type:Update Classification="Security Updates"  UpdateState=needed TimeGenerated>NOW-25HOURS | measure count() by Computer
 ```    
 
-The final query that finds *all Windows events for computers currently missing security updates* would resemble:
-
-```
-Type=Event Computer IN {Type:Update Classification="Security Updates"  UpdateState=needed TimeGenerated>NOW-25HOURS | measure count() by Computer}
-```
-
-### Contains
-The **Contains** keyword allows you to filter for records with a field that contains a specified string.  This is case sensitive, will only work with string fields, and may not include any escape characters.
-
-**Syntax**
-
-```
-field:contains("string")
-=======
-Computer IN {"srv01.contoso.com","srv02.contoso.com"}
->>>>>>> a42dbad0
-```
-
-Syntax 2:
-
-```
-<<<<<<< HEAD
-Type:contains("Event")
-```
-
-This returns records with a type that contains the string "Event".  Examples include **Event**, **SecurityEvent**, and **ServiceFabricOperationEvent**.
-
-
-
-### Regular Expressions
-You can specify a search condition for a field with a regular expression by using the Regex keyword.  Get a complete description of the syntax you can use in regular expressions in [Using regular expressions to filter log searches in Log Analytics](log-analytics-log-searches-regex.md).
-
-**Syntax**
-
-```
-field:Regex("Regular Expression")
-```
-
-**Example**
-
-```
-=======
-(Outer query) (Field to use with inner query results) IN {Inner query | measure count() by (Field to send to outer query)} (rest  of outer query)  
-```
-
-This syntax allows you to create an aggregation. You can then feed the list of values from that aggregation into another outer (primary) search that looks for events with those value. You do this by enclosing the inner search in braces, and feeding its results as possible values for a field in the outer search by using the IN operator.
-
-Inner query example: *computers currently missing security updates* with the following aggregation query:
-
-```
-Type:Update Classification="Security Updates"  UpdateState=needed TimeGenerated>NOW-25HOURS | measure count() by Computer
-```    
-
 The final query that finds *all Windows events for computers currently missing security updates* resembles the following:
 
 ```
@@ -392,7 +322,6 @@
 Example:
 
 ```
->>>>>>> a42dbad0
 Computer:Regex("^C.*")
 ```
 
@@ -429,11 +358,7 @@
 ```
 
 > [!NOTE]
-<<<<<<< HEAD
-> Wildcards cannot be used within quotations today. Message=`"*This text*"` will consider the (\*) used as a literal (\*) character.
-=======
 > At this time, wildcards cannot be used within quotations. For example, the message `"*This text*"` considers the (\*) used as a literal (\*) character.
->>>>>>> a42dbad0
 
 
 ## Commands
@@ -665,14 +590,6 @@
 
     Type:Perf CounterName:"% Total Run Time" | Measure max(CounterValue) by Computer | where (AggregatedValue>50 and AggregatedValue<90)
 
-<<<<<<< HEAD
-
-
-### Dedup
-Returns the first document found for every unique value of the given field.
-
-**Syntax**
-=======
 
 
 ### Dedup
@@ -727,14 +644,10 @@
 | 4/21/2017 12:01:34.482 PM | srv01.contoso.com | 10.10.100.1 |
 | 4/21/2017 12:02:21.916 PM | srv02.contoso.com | 10.10.100.2 |
 | 4/21/2017 12:01:47.373 PM | srv04.contoso.com | 10.10.100.4 |
->>>>>>> a42dbad0
 
 #### inner join
 
-<<<<<<< HEAD
-=======
 `Type=MyBackup_CL | join inner Computer (Type=Heartbeat) Computer`
->>>>>>> a42dbad0
 
 Returns the following records where the computer field matches for both datatypes.
 
@@ -770,8 +683,6 @@
 | srv01.contoso.com | 4/20/2017 01:26:32.137 AM | Success | 4/21/2017 12:01:34.482 PM | 10.10.100.1 | Heartbeat |
 | srv02.contoso.com | 4/20/2017 02:13:12.381 AM | Success | 4/21/2017 12:02:21.916 PM | 10.10.100.2 | Heartbeat |
 | srv03.contoso.com | 4/20/2017 02:13:12.381 AM | Failure | | | |
-
-
 
 
 ### Extend
