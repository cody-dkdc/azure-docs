--- conflicted
+++ resolved
@@ -12,13 +12,8 @@
 ms.tgt_pltfrm: na
 ms.devlang: na
 ms.topic: conceptual
-<<<<<<< HEAD
-ms.date: 09/13/2018
-ms.author: magoedte; bwren
-=======
 ms.date: 09/14/2018
 ms.author: bwren
->>>>>>> b6f1466f
 ms.component: na
 ---
 
@@ -56,13 +51,10 @@
 | docs.loganalytics.io   | Dynamic | 80,443 |
 
 
-<<<<<<< HEAD
-=======
 ### Starting Log Analytics from a resource page
 If you launch Log Analytics from a resource page in the Azure portal, then the scope of your query will be limited to records from that resource. For example, you could click **Logs** from the menu of a particular virtual machine, which would open Log Analytics for only records related to that virtual machine. If you want to write a query that includes other records, then you would need to open it from the Log Analytics or Azure Monitor menu.
 
 
->>>>>>> b6f1466f
 ## Log search (Classic)
 Open the Log search page from **Logs (Classic)** in the Log Analytics menu or from **Log Analytics** in the Azure Monitor menu. This is suitable for analyzing log data using basic queries. It provides multiple features for editing queries without having a full knowledge of the query language.  You can get a summary of these features in [Create log searches in Azure Log Analytics using Log Search](log-analytics-log-search-log-search-portal.md). 
 
