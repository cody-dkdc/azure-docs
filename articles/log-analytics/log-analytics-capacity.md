<properties
	pageTitle="Capacity Management solution in Log Analytics | Microsoft Azure"
	description="You can use the Capacity Planning solution in Log Analytics to help you understand the capacity of your Hyper-V  servers managed by System Center Virtual Machine Manager"
	services="log-analytics"
	documentationCenter=""
	authors="bandersmsft"
	manager="jwhit"
	editor=""/>

<tags
	ms.service="log-analytics"
	ms.workload="na"
	ms.tgt_pltfrm="na"
	ms.devlang="na"
	ms.topic="article"
	ms.date="05/11/2016"
	ms.author="banders"/>

# Capacity Management solution in Log Analytics


You can use the Capacity Planning solution in Log Analytics to help you understand the capacity of your Hyper-V servers managed by System Center Virtual Machine Manager. This solution requires both System Center Operations Manager and System Center Virtual Machine Manager. Capacity Planning isn’t available if you only use directly-connected agents. You install the solution to update the Operations Manager agent. The solution reads performance counters on the monitored server and sends usage data to the OMS service in the cloud for processing. Logic is applied to the usage data, and the cloud service records the data. Over time, usage patterns are identified and capacity is projected, based on current consumption.

For example, a projection might identify when additional processor cores or additional memory will be needed for an individual server. In this example, the projection might indicate that in 30 days the server will need additional memory. This can help you plan for a memory upgrade during the server’s next maintenance window, which might occur once every two weeks.

>[AZURE.NOTE] The Capacity Management solution is not available to be added to workspaces. Customers who have the capacity management solution installed can continue to use the solution.  

The capacity planning solution is in the process of being updated to address the following customer reported challenges:

- Requirement to use Virtual Machine Manager and Operations Manager
- Inability to customize/filter based on groups
- Hourly data aggregation not frequent enough
- No VM level insights
- Data reliability

Benefits of the new capacity solution:

- Support granular data collection with improved reliability and accuracy
- Support for Hyper-V without requiring VMM
- Visualization of metrics in PowerBI
- Insights on VM level utilization


## Installing and configuring the solution
Use the following information to install and configure the solution.

- Operations Manager is required for the Capacity Management solution.
<<<<<<< HEAD
- You must enable the Operations Manager connector with Virtual Machine Manager (VMM).
- You must have an Operations Manager agent on each computer where you want to monitor capacity.
=======
- Virtual Machine Manager is required for the Capacity Management solution.
- Operations Manager connectivity with Virtual Machine Manager (VMM) is required. For additional information about connecting the systems, see [How to connect VMM with Operations Manager](http://technet.microsoft.com/library/hh882396.aspx).
- Operations Manager must be connected to Log Analytics.
>>>>>>> fe1f4022
- Add the Capacity Management solution to your OMS workspace using the process described in [Add Log Analytics solutions from the Solutions Gallery](log-analytics-add-solutions.md).  There is no further configuration required.


## Capacity Management data collection details

The following table shows data collection methods and other details about how data is collected for capacity management.

| platform | Direct Agent | SCOM agent | Azure Storage | SCOM required? | SCOM agent data sent via management group | collection frequency |
|---|---|---|---|---|---|---|
|Windows|![No](./media/log-analytics-capacity/oms-bullet-red.png)|![Yes](./media/log-analytics-capacity/oms-bullet-green.png)|![No](./media/log-analytics-capacity/oms-bullet-red.png)|            ![Yes](./media/log-analytics-capacity/oms-bullet-green.png)|![Yes](./media/log-analytics-capacity/oms-bullet-green.png)| hourly|


## Capacity Management page


 After the Capacity Planning solution is installed, you can view the capacity of your monitored servers by using the **Capacity Planning** tile on the **Overview** page in OMS.

![image of Capacity Planning tile](./media/log-analytics-capacity/oms-capacity01.png)

The tile opens the **Capacity Management** dashboard where you can view a summary of your server capacity. The page displays the following tiles that you can click:

- *Virtual machine count*: Shows the number of days remaining for the capacity of virtual machines
- *Compute*: Shows processor cores and available memory
- *Storage*: Shows the disk space used and average disk latency
- *Search*: The data explorer that you can use to Search for any data in the OMS system

![image of Capacity Management dashboard](./media/log-analytics-capacity/oms-capacity02.png)


### To view a capacity page

- On the **Overview** page, click **Capacity Management**, and then click **Compute** or **Storage**.

## Compute page

You can use the **Compute** dashboard in Microsoft Azure OMS to view capacity information about utilization, projected days of capacity, and efficiency related to your infrastructure. You use the **Utilization** area to view CPU core and memory utilization in your virtual machine hosts. You can use the projection tool to estimate how much capacity is expected to be available for a given date range. You can use the **Efficiency** area to see how efficient your virtual machine hosts are. You can view details about linked items by clicking them.

You can generate an Excel workbook for the following categories:

- Top hosts with highest core utilization
- Top hosts with highest memory utilization
- Top hosts with inefficient virtual machines
- Top hosts by utilization
- Bottom hosts by utilization

![image of Capacity Management Compute page](./media/log-analytics-capacity/oms-capacity03.png)


The following areas are shown on the **Compute** dashboard:

**Utilization**: View CPU core and memory utilization in your virtual machine hosts.

- *Used Cores*: Sum for all hosts (% of the CPU utilized multiplied by the number of physical cores on host).
- *Free Cores*: Total physical cores minus used cores.
- *Percentage Cores Available*: Free physical cores divided by total number of physical cores.
- *Virtual Cores per VM*: Total virtual cores in the system divided by the total number of virtual machines in the system.
- *Virtual Cores to Physical Cores Ratio*: Ratio of total physical cores to physical cores that are used by virtual machines in the system.
- *Number of virtual Cores Available*: Virtual core to physical cores ratio multiplied by the available physical cores.
- *Used Memory*: Sum of memory that is utilized by all hosts.
- *Free Memory*: Total physical memory minus used memory.
- *Percentage Memory Available*: Free physical memory divided by total physical memory.
- *Virtual Memory per VM*: Total virtual memory in the system divided by the total number of virtual machines in the system.
- *Virtual Memory to Physical Memory Ratio*: Total virtual memory in the system divided by the total physical memory in the system.
- *Virtual Memory Available*: Virtual memory to physical memory ratio multiplied by the available physical memory.

**Projection tool**

By using the projection tool, you can view historical trends for your resource utilization. This includes the usage trends for virtual machines, memory, core, and storage. The projection capability uses a projection algorithm to help you know when you are running out of each of the resources. This helps you calculate proper capacity planning so that you can know when you need to purchase more capacity (such as memory, cores, or storage).

**Efficiency**

- *Idle VM*: Using less than 10% of the CPU and 10% memory for the specified time period.
- *Overutilized VM*: Using more than 90% of the CPU and 90% memory for the specified time period.
- *Idle Host*: Using less than 10% of the CPU and 10% memory for the specified time period.
- *Overutilized Host*: Using more than 90% of the CPU and 90% memory for the specified time period.

### To work with items on the Compute page

1. On the **Compute** dashboard, in the **Utilization** area, view capacity information about the CPU cores and memory in use.
2. Click an item to open it in the **Search** page and view detailed information about it.
3. In the **Projection** tool, move the date slider to display a projection of the capacity that will be used on the date you choose.
4. In the **Efficiency** area, view capacity efficiency information about virtual machines and virtual machine hosts.

## Direct Attached Storage page

You can use the **Direct Attached Storage** dashboard in OMS to view capacity information about storage utilization, disk performance, and projected days of disk capacity. You use the **Utilization** area to view disk space usage in your virtual machine hosts. You can use the **Disk Performance** area to view disk throughput and latency in your virtual machine hosts. You can also use the projection tool to estimate how much capacity is expected to be available for a given date range. You can view details about linked items by clicking them.

You can generate an Excel workbook from this capacity information for the following categories:

- Top disk space usage by host
- Top average latency by host

The following areas are shown on the **Storage** page:

- *Utilization*: View disk space usage in your virtual machine hosts.
- *Total Disk Space*: Sum (logical disk space) for all hosts
- *Used Disk Space*: Sum (used logical disk space) for all hosts
- *Available Disk Space*: Total disk space minus used disk space
- *Percentage Disk Used*: Used disk space divided by total disk space
- *Percentage Disk Available*: Available disk space divided by total disk space

![image of Capacity Management Direct Attached Storage page](./media/log-analytics-capacity/oms-capacity04.png)

**Disk Performance**

By using OMS, you can view the historical usage trend of your disk space. The projection capability uses an algorithm to project future usage. For space usage in particular, the projection capability enables you to project when you might run out of disk space. This will help you plan proper storage and know when you need to purchase more storage.

**Projection Tool**

By using the projection tool, you can view historical trends for your disk space utilization. The projection capability also lets you project when you are running out of disk space. This will help you plan proper capacity and know when you need to purchase more storage capacity.

### To work with items on the Direct Attached Storage page

1. On the **Direct Attached Storage** dashboard, in the **Utilization** area, you can view the disk utilization information.
2. Click a linked item to open it in the **Search** page and view detailed information about it.
3. In the **Disk Performance** area, you can view disk throughput and latency information.
4. In the **Projection tool**, move the date slider to display a projection of the capacity that will be used on the date you choose.


## Next steps

- Use [Log searches in Log Analytics](log-analytics-log-searches.md) to view detailed capacity management data.<|MERGE_RESOLUTION|>--- conflicted
+++ resolved
@@ -45,14 +45,10 @@
 Use the following information to install and configure the solution.
 
 - Operations Manager is required for the Capacity Management solution.
-<<<<<<< HEAD
 - You must enable the Operations Manager connector with Virtual Machine Manager (VMM).
-- You must have an Operations Manager agent on each computer where you want to monitor capacity.
-=======
 - Virtual Machine Manager is required for the Capacity Management solution.
 - Operations Manager connectivity with Virtual Machine Manager (VMM) is required. For additional information about connecting the systems, see [How to connect VMM with Operations Manager](http://technet.microsoft.com/library/hh882396.aspx).
 - Operations Manager must be connected to Log Analytics.
->>>>>>> fe1f4022
 - Add the Capacity Management solution to your OMS workspace using the process described in [Add Log Analytics solutions from the Solutions Gallery](log-analytics-add-solutions.md).  There is no further configuration required.
 
 
