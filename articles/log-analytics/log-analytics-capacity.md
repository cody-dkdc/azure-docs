---
title: Capacity and Performance solution in Azure Log Analytics | Microsoft Docs
description: Use the Capacity and Performance solution in Log Analytics to help you understand the capacity of your Hyper-V servers.
services: log-analytics
documentationcenter: ''
author: bandersmsft
manager: carmonm
editor: ''
ms.assetid: 51617a6f-ffdd-4ed2-8b74-1257149ce3d4
ms.service: log-analytics
ms.workload: na
ms.tgt_pltfrm: na
ms.devlang: na
ms.topic: article
<<<<<<< HEAD
ms.date: 03/29/2017
=======
ms.date: 04/17/2017
>>>>>>> a42dbad0
ms.author: banders

---
# Plan Hyper-V virtual machine capacity with the Capacity and Performance solution (Preview)

![Capacity and Performance solution](./media/log-analytics-capacity/capacity-solution.png) You can use the Capacity and Performance solution in Log Analytics to help you understand the capacity of your Hyper-V servers. The solution provides insights into your Hyper-V environment by showing you the overall utilization (CPU, memory, and disk) of the hosts and the VMs running on those Hyper-V hosts. Metrics are collected for CPU, memory, and disks across all your hosts and the VMs running on them.

The solution:

-	Shows hosts with highest and lowest CPU and memory utilization
-	Shows VMs with highest and lowest CPU and memory utilization
-	Shows VMs with highest and lowest IOPS and throughput utilization
-	Shows which VMs are running on which hosts
-	Shows the top disks with high throughput, IOPS, and latency in cluster shared volumes
- Allows you to customize and filter based on groups

> [!NOTE]
> The previous version of the Capacity and Performance solution called Capacity Management required both System Center Operations Manager and System Center Virtual Machine Manager. This updated solution doesn't have those dependencies.


## Connected sources

The following table describes the connected sources that are supported by this solution.

| Connected Source | Support | Description |
|---|---|---|
| [Windows agents](log-analytics-windows-agents.md) | Yes | The solution collects capacity and performance data information from Windows agents. |
| [Linux agents](log-analytics-linux-agents.md) | No	| The solution does not collect capacity and performance data information from direct Linux agents.|
| [SCOM management group](log-analytics-om-agents.md) | Yes |The solution collects capacity and performance data from agents in a connected SCOM management group. A direct connection from the SCOM agent to OMS is not required. Data is forwarded from the management group to the OMS repository.|
| [Azure storage account](log-analytics-azure-storage.md) | No | Azure storage does not include capacity and performance data.|

## Prerequisites

- Windows or Operations Manager agents must be installed on Windows Server 2012 or higher Hyper-V hosts, not virtual machines.


## Configuration

Perform the following step to add the Capacity and Performance solution to your workspace.

- Add the Capacity and Performance solution to your OMS workspace using the process described in [Add Log Analytics solutions from the Solutions Gallery](log-analytics-add-solutions.md).

## Management packs

If your SCOM management group is connected to your OMS workspace, then the following management packs will be installed in SCOM when you add this solution. There is no configuration or maintenance of these management packs required.

<<<<<<< HEAD
- Microsoft.IntelligencePacks.CapacityPerformance (Microsoft.IntelligencePacks.UpdateAssessment)
=======
- Microsoft.IntelligencePacks.CapacityPerformance
>>>>>>> a42dbad0

The 1201 event resembles:


```
New Management Pack with id:"Microsoft.IntelligencePacks.CapacityPerformance", version:"1.10.3190.0" received.
```

When the Capacity and Performance solution is updated, the version number will change.

For more information on how solution management packs are updated, see [Connect Operations Manager to Log Analytics](log-analytics-om-agents.md).

## Using the solution

When you add the Capacity and Performance solution to your workspace, the Capacity and Performance is added to the Overview dashboard. This tile displays a count of the number of currently active Hyper-V hosts  and the number of active virtual machines that were monitored for the time period selected.

![Capacity and Performance tile](./media/log-analytics-capacity/capacity-tile.png)


### Review utilization

Click on the Capacity and Performance tile to open the Capacity and Performance dashboard. The dashboard includes the columns in the following table. Each column lists up to ten items matching that column's criteria for the specified scope and time range. You can run a log search that returns all records by clicking **See all** at the bottom of the column or by clicking the column header.

- **Hosts**
    - **Host CPU Utilization** Shows a graphical trend of the CPU utilization of host computers and a list of hosts, based on the selected time period. Hover over the line chart to view details for a specific point in time. Click the chart to view more details in log search. Click any host name to open log search and view CPU counter details for hosted VMs.
    - **Host Memory Utilization** Shows a graphical trend of the memory utilization of host computers and a list of hosts, based on the selected time period. Hover over the line chart to view details for a specific point in time. Click the chart to view more details in log search. Click any host name to open log search and view memory counter details for hosted VMs.
- **Virtual Machines**
    - **VM CPU Utilization** Shows a graphical trend of the CPU utilization of virtual machines and a list of virtual machines, based on the selected time period. Hover over the line chart to view details for a specific point in time for the top 3 VMs. Click the chart to view more details in log search. Click any VM name to open log search and view aggregated CPU counter details for the VM.
    - **VM Memory Utilization**	Shows a graphical trend of the memory utilization of virtual machines and a list of virtual machines, based on the selected time period. Hover over the line chart to view details for a specific point in time for the top 3 VMs. Click the chart to view more details in log search. Click any VM name to open log search and view aggregated memory counter details for the VM.
    - **VM Total Disk IOPS** Shows a graphical trend of the total disk IOPS for virtual machines and a list of virtual machines with the IOPS for each, based on the selected time period. Hover over the line chart to view details for a specific point in time for the top 3 VMs. Click the chart to view more details in log search. Click any VM name to open log search and view aggregated disk IOPS counter details for the VM.
    - **VM Total Disk Throughput** Shows a graphical trend of the total disk throughput for virtual machines and a list of virtual machines with the total disk throughput for each, based on the selected time period. Hover over the line chart to view details for a specific point in time for the top 3 VMs. Click the chart to view more details in log search. Click any VM name to open log search and view aggregated total disk throughput counter details for the VM.
- **Clustered Shared Volumes**
    - **Total Throughput** Shows the sum of both reads and writes on clustered shared volumes.
    - **Total IOPS** Shows the sum of input/output operations per second on clustered shared volumes.
    - **Total Latency** Shows the total latency on clustered shared volumes.
- **Host Density** The top tile shows the total number of hosts and virtual machines available to the solution. Click the top tile to view additional details in log search. Also lists all hosts and the number of virtual machines that are hosted. Click a host to drill into the VM results in a log search.


![dashboard Hosts blade](./media/log-analytics-capacity/dashboard-hosts.png)

![dashboard virtual machines blade](./media/log-analytics-capacity/dashboard-vms.png)


### Evaluate performance

Production computing environments differ greatly from one organization to another. Also, capacity and performance workloads might depend on how your VMs are running, and what you consider normal. Specific procedures to help you measure performance would probably not apply to your environment. So, more generalized prescriptive guidance is better suited to help. Microsoft publishes a variety of prescriptive guidance articles to help you measure performance.

To summarize, the solution collects capacity and performance data from a variety of sources including performance counters. Use that capacity and performance data that presented in various surfaces in the solution and compare your results to those at the [Measuring Performance on Hyper-V](https://msdn.microsoft.com/library/cc768535.aspx) article. Although the article was published some time ago, the metrics, considerations, and guidelines are still valid. The article contains links to other useful resources.


## Sample log searches

The following table provides sample log searches for capacity and performance data collected and calculated by this solution.

| Query | Description |
|---|---|
| All host memory configurations | <code>Type=Perf ObjectName="Capacity and Performance" CounterName="Host Assigned Memory MB" &#124; measure avg(CounterValue) as MB by InstanceName</code> |
| All VM memory configurations | <code>Type=Perf ObjectName="Capacity and Performance" CounterName="VM Assigned Memory MB" &#124; measure avg(CounterValue) as MB by InstanceName</code> |
| Breakdown of Total Disk IOPS across all VMs | <code>Type=Perf ObjectName="Capacity and Performance" (CounterName="VHD Reads/s" OR CounterName="VHD Writes/s") &#124; top 2500 &#124; measure avg(CounterValue) by CounterName, InstanceName interval 1HOUR</code> |
| Breakdown of Total Disk Throughput across all VMs | <code>Type=Perf ObjectName="Capacity and Performance" (CounterName="VHD Read MB/s" OR CounterName="VHD Write MB/s") &#124; top 2500 &#124; measure avg(CounterValue) by CounterName, InstanceName interval 1HOUR</code> |
| Breakdown of Total IOPS across all CSVs | <code>Type=Perf ObjectName="Capacity and Performance" (CounterName="CSV Reads/s" OR CounterName="CSV Writes/s") &#124; top 2500 &#124; measure avg(CounterValue) by CounterName, InstanceName interval 1HOUR</code> |
| Breakdown of Total Throughput across all CSVs | <code>Type=Perf ObjectName="Capacity and Performance" (CounterName="CSV Read MB/s" OR CounterName="CSV Write MB/s") &#124; top 2500 &#124; measure avg(CounterValue) by CounterName, InstanceName interval 1HOUR</code> |
| Breakdown of Total Latency across all CSVs | <code> Type=Perf ObjectName="Capacity and Performance" (CounterName="CSV Read Latency" OR CounterName="CSV Write Latency") &#124; top 2500 &#124; measure avg(CounterValue) by CounterName, InstanceName interval 1HOUR</code> |




## Next steps
* Use [Log searches in Log Analytics](log-analytics-log-searches.md) to view detailed Capacity and Performance data.<|MERGE_RESOLUTION|>--- conflicted
+++ resolved
@@ -12,11 +12,7 @@
 ms.tgt_pltfrm: na
 ms.devlang: na
 ms.topic: article
-<<<<<<< HEAD
-ms.date: 03/29/2017
-=======
 ms.date: 04/17/2017
->>>>>>> a42dbad0
 ms.author: banders
 
 ---
@@ -63,11 +59,7 @@
 
 If your SCOM management group is connected to your OMS workspace, then the following management packs will be installed in SCOM when you add this solution. There is no configuration or maintenance of these management packs required.
 
-<<<<<<< HEAD
-- Microsoft.IntelligencePacks.CapacityPerformance (Microsoft.IntelligencePacks.UpdateAssessment)
-=======
 - Microsoft.IntelligencePacks.CapacityPerformance
->>>>>>> a42dbad0
 
 The 1201 event resembles:
 
