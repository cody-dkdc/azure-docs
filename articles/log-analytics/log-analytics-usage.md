--- conflicted
+++ resolved
@@ -1,186 +1,176 @@
----
-title: Analyze data usage in Log Analytics | Microsoft Docs
-description: Use the Usage dashboard in Log Analytics to view how much data is being sent to the Log Analytics service and troubleshoot why large amounts of data are being sent.
-services: log-analytics
-documentationcenter: ''
-author: MGoedtel
-manager: carmonm
-editor: ''
-ms.assetid: 74d0adcb-4dc2-425e-8b62-c65537cef270
-ms.service: log-analytics
-ms.workload: na
-ms.tgt_pltfrm: na
-ms.devlang: na
-ms.topic: get-started-article
-ms.date: 02/01/2018
-ms.author: magoedte
-
----
-# Analyze data usage in Log Analytics
-Log Analytics includes information on the amount of data collected, which systems sent the data and the different types of data sent.  Use the **Log Analytics Usage** dashboard to see the amount of data sent to the Log Analytics service. The dashboard shows how much data is collected by each solution and how much data your computers are sending.
-
-## Understand the Usage dashboard
-The **Log Analytics usage** dashboard displays the following information:
-
-- Data volume
-    - Data volume over time (based on your current time scope)
-    - Data volume by solution
-    - Data not associated with a computer
-- Computers
-    - Computers sending data
-    - Computers with no data in last 24 hours
-- Offerings
-    - Insight and Analytics nodes
-    - Automation and Control nodes
-    - Security nodes
-- List of queries
-
-![usage dashboard](./media/log-analytics-usage/usage-dashboard01.png)
-
-### To work with usage data
-<<<<<<< HEAD
-1. If you haven't already done so, sign in to the [Azure portal](https://portal.azure.com) using your Azure subscription.
-2. Click **All services** and in the list of resources, type **Log Analytics**. As you begin typing, the list filters based on your input. Click **Log Analytics**.  
-    ![Azure hub](./media/log-analytics-usage/hub.png)
-3. The **Log Analytics** dashboard shows a list of your workspaces. Select a workspace.
-4. In the *workspace* dashboard, click **Log Analytics usage**.
-5. On the **Log Analytics Usage** dashboard, click **Time: Last 24 hours** to change the time interval.  
-    ![time interval](./media/log-analytics-usage/time.png)
-6. View the usage category blades that show areas you’re interested in. Choose a blade and then click an item in it to view more details in [Log Search](log-analytics-log-searches.md).  
-    ![example data usage blade](./media/log-analytics-usage/blade.png)
-7. On the Log Search dashboard, review the results that are returned from the search.  
-    ![example usage log search](./media/log-analytics-usage/usage-log-search.png)
-=======
-1. Sign in to the [Azure portal](https://portal.azure.com).
-2. In the Azure portal, click **More services** found on the lower left-hand corner. In the list of resources, type **Log Analytics**. As you begin typing, the list filters based on your input. Select **Log Analytics**.<br><br> ![Azure portal](media/log-analytics-quick-collect-azurevm/azure-portal-01.png)<br><br>  
-3. In your list of Log Analytics workspaces, select a workspace.
-4. Select **Log Analytics usage** from the list in the left pane.
-5. On the **Log Analytics Usage** dashboard, click **Time: Last 24 hours** to change the time interval.<br><br> ![time interval](./media/log-analytics-usage/time.png)<br><br>
-6. View the usage category blades that show areas you’re interested in. Choose a blade and then click an item in it to view more details in [Log Search](log-analytics-log-searches.md).<br><br> ![example data usage blade](./media/log-analytics-usage/blade.png)<br><br>
-7. On the Log Search dashboard, review the results that are returned from the search.<br><br> ![example usage log search](./media/log-analytics-usage/usage-log-search.png)
->>>>>>> 404d6c04
-
-## Create an alert when data collection is higher than expected
-This section describes how to create an alert if:
-- Data volume exceeds a specified amount.
-- Data volume is predicted to exceed a specified amount.
-
-Log Analytics [alerts](log-analytics-alerts-creating.md) use search queries. 
-The following query has a result when there is more than 100 GB of data collected in the last 24 hours:
-
-`union withsource = $table Usage | where QuantityUnit == "MBytes" and iff(isnotnull(toint(IsBillable)), IsBillable == true, IsBillable == "true") == true | extend Type = $table | summarize DataGB = sum((Quantity / 1024)) by Type | where DataGB > 100`
-
-The following query uses a simple formula to predict when more than 100 GB of data will be sent in a day: 
-
-`union withsource = $table Usage | where QuantityUnit == "MBytes" and iff(isnotnull(toint(IsBillable)), IsBillable == true, IsBillable == "true") == true | extend Type = $table | summarize EstimatedGB = sum(((Quantity * 8) / 1024)) by Type | where EstimatedGB > 100`
-
-To alert on a different data volume, change the 100 in the queries to the number of GB you want to alert on.
-
-Use the steps described in [create an alert rule](log-analytics-alerts-creating.md#create-an-alert-rule) to be notified when data collection is higher than expected.
-
-When creating the alert for the first query -- when there is more than 100 GB of data in 24 hours, set the:  
-- **Name** to *Data volume greater than 100 GB in 24 hours*  
-- **Severity** to *Warning*  
-- **Search query** to `union withsource = $table Usage | where QuantityUnit == "MBytes" and iff(isnotnull(toint(IsBillable)), IsBillable == true, IsBillable == "true") == true | extend Type = $table | summarize DataGB = sum((Quantity / 1024)) by Type | where DataGB > 100`   
-- **Time window** to *24 Hours*.
-- **Alert frequency** to be one hour since the usage data only updates once per hour.
-- **Generate alert based on** to be *number of results*
-- **Number of results** to be *Greater than 0*
-
-Use the steps described in [add actions to alert rules](log-analytics-alerts-actions.md) configure an e-mail, webhook, or runbook action for the alert rule.
-
-When creating the alert for the second query -- when it is predicted that there will be more than 100 GB of data in 24 hours, set the:
-- **Name** to *Data volume expected to greater than 100 GB in 24 hours*
-- **Severity** to *Warning*
-- **Search query** to `union withsource = $table Usage | where QuantityUnit == "MBytes" and iff(isnotnull(toint(IsBillable)), IsBillable == true, IsBillable == "true") == true | extend Type = $table | summarize EstimatedGB = sum(((Quantity * 8) / 1024)) by Type | where EstimatedGB > 100`
-- **Time window** to *3 Hours*.
-- **Alert frequency** to be one hour since the usage data only updates once per hour.
-- **Generate alert based on** to be *number of results*
-- **Number of results** to be *Greater than 0*
-
-When you receive an alert, use the steps in the following section to troubleshoot why usage is higher than expected.
-
-## Troubleshooting why usage is higher than expected
-The usage dashboard helps you to identify why usage (and therefore cost) is higher than you are expecting.
-
-Higher usage is caused by one, or both of:
-- More data than expected being sent to Log Analytics
-- More nodes than expected sending data to Log Analytics
-
-### Check if there is more data than expected 
-There are two key sections of the usage page that help identify what is causing the most data to be collected.
-
-The *Data volume over time* chart shows the total volume of data sent and the computers sending the most data. The chart at the top allows you to see if your overall data usage is growing, remaining steady or decreasing. The list of computers shows the 10 computers sending the most data.
-
-The *Data volume by solution* chart shows the volume of data that is sent by each solution and the solutions sending the most data. The chart at the top shows the total volume of data that is sent by each solution over time. This information allows you to identify whether a solution is sending more data, about the same amount of data, or less data over time. The list of solutions shows the 10 solutions sending the most data. 
-
-These two charts show all data. Some data is billable, and other data is free. To focus only on data that billable, modify the query on the search page to include `IsBillable=true`.  
-
-![data volume charts](./media/log-analytics-usage/log-analytics-usage-data-volume.png)
-
-Look at the *Data volume over time* chart. To see the solutions and data types that are sending the most data for a specific computer, click on the name of the computer. Click on the name of the first computer in the list.
-
-In the following screenshot, the *Log Management / Perf* data type is sending the most data for the computer.<br><br> ![data volume for a computer](./media/log-analytics-usage/log-analytics-usage-data-volume-computer.png)<br><br>
-
-Next, go back to the *Usage* dashboard and look at the *Data volume by solution* chart. To see the computers sending the most data for a solution, click on the name of the solution in the list. Click on the name of the first solution in the list. 
-
-In the following screenshot, it confirms that the *acmetomcat* computer is sending the most data for the Log Management solution.<br><br> ![data volume for a solution](./media/log-analytics-usage/log-analytics-usage-data-volume-solution.png)<br><br>
-
-If needed, perform additional analysis to identify large volumes within a solution or data type. Example queries include:
-
-+ **Security** solution
-  - `SecurityEvent | summarize AggregatedValue = count() by EventID`
-+ **Log Management** solution
-  - `Usage | where Solution == "LogManagement" and iff(isnotnull(toint(IsBillable)), IsBillable == true, IsBillable == "true") == true | summarize AggregatedValue = count() by DataType`
-+ **Perf** data type
-  - `Perf | summarize AggregatedValue = count() by CounterPath`
-  - `Perf | summarize AggregatedValue = count() by CounterName`
-+ **Event** data type
-  - `Event | summarize AggregatedValue = count() by EventID`
-  - `Event | summarize AggregatedValue = count() by EventLog, EventLevelName`
-+ **Syslog** data type
-  - `Syslog | summarize AggregatedValue = count() by Facility, SeverityLevel`
-  - `Syslog | summarize AggregatedValue = count() by ProcessName`
-+ **AzureDiagnostics** data type
-  - `AzureDiagnostics | summarize AggregatedValue = count() by ResourceProvider, ResourceId`
-
-Use the following steps to reduce the volume of logs collected:
-
-| Source of high data volume | How to reduce data volume |
-| -------------------------- | ------------------------- |
-| Security events            | Select [common or minimal security events](https://blogs.technet.microsoft.com/msoms/2016/11/08/filter-the-security-events-the-oms-security-collects/) <br> Change the security audit policy to collect only needed events. In particular, review the need to collect events for <br> - [audit filtering platform](https://technet.microsoft.com/library/dd772749(WS.10).aspx) <br> - [audit registry](https://docs.microsoft.com/windows/device-security/auditing/audit-registry)<br> - [audit file system](https://docs.microsoft.com/windows/device-security/auditing/audit-file-system)<br> - [audit kernel object](https://docs.microsoft.com/windows/device-security/auditing/audit-kernel-object)<br> - [audit handle manipulation](https://docs.microsoft.com/windows/device-security/auditing/audit-handle-manipulation)<br> - [audit removable storage](https://docs.microsoft.com/windows/device-security/auditing/audit-removable-storage) |
-| Performance counters       | Change [performance counter configuration](log-analytics-data-sources-performance-counters.md) to: <br> - Reduce the frequency of collection <br> - Reduce number of performance counters |
-| Event logs                 | Change [event log configuration](log-analytics-data-sources-windows-events.md) to: <br> - Reduce the number of event logs collected <br> - Collect only required event levels. For example, do not collect *Information* level events |
-| Syslog                     | Change [syslog configuration](log-analytics-data-sources-syslog.md) to: <br> - Reduce the number of facilities collected <br> - Collect only required event levels. For example, do not collect *Info* and *Debug* level events |
-| AzureDiagnostics           | Change resource log collection to: <br> - Reduce the number of resources send logs to Log Analytics <br> - Collect only required logs |
-| Solution data from computers that don't need the solution | Use [solution targeting](../operations-management-suite/operations-management-suite-solution-targeting.md) to collect data from only required groups of computers. |
-
-### Check if there are more nodes than expected
-If you are on the *per node (OMS)* pricing tier, then you are charged based on the number of nodes and solutions you use. You can see how many nodes of each offer are being used in the *offerings* section of the usage dashboard.<br><br> ![usage dashboard](./media/log-analytics-usage/log-analytics-usage-offerings.png)<br><br>
-
-Click on **See all...** to view the full list of computers sending data for the selected offer.
-
-Use [solution targeting](../operations-management-suite/operations-management-suite-solution-targeting.md) to collect data from only required groups of computers.
-
-## Check if there is ingestion latency
-With Log Analytics there is an anticipated latency with the ingestion of collected data.  The absolute time between indexing data and when it is available to search can be unpredictable. Previously we included a performance chart on the dashboard that showed the time taken to collect and index data, and with the introduction of the new query language, we have temporarily removed this chart.  As an interim solution until we release updated data ingestion latency metrics, the following query can be used to approximate the latency for each data type.  
-
-    search *
-    | where TimeGenerated > ago(8h)
-    | summarize max(TimeGenerated) by Type
-    | extend LatencyInMinutes = round((now() - max_TimeGenerated)/1m,2)
-    | project Type, LatencyInMinutes
-    | sort by LatencyInMinutes desc
-
-> [!NOTE]
-> The ingestion latency query does not show historical latency and is limited to only returning results for the current time.  The value for *TimeGenerated* is populated at the agent for Common schema logs and populated at the collection endpoint for Custom logs.  
->
-
-## Next steps
-* See [Log searches in Log Analytics](log-analytics-log-searches.md) to learn how to use the search language. You can use search queries to perform additional analysis on the usage data.
-* Use the steps described in [create an alert rule](log-analytics-alerts-creating.md#create-an-alert-rule) to be notified when a search criteria is met
-* Use [solution targeting](../operations-management-suite/operations-management-suite-solution-targeting.md) to collect data from only required groups of computers
-* To configure an effective security event collection policy, review [Azure Security Center filtering policy](../security-center/security-center-enable-data-collection.md)
-* Change [performance counter configuration](log-analytics-data-sources-performance-counters.md)
-* To modify your event collection settings, review [event log configuration](log-analytics-data-sources-windows-events.md)
-* To modify your syslog collection settings, review [syslog configuration](log-analytics-data-sources-syslog.md)
+---
+title: Analyze data usage in Log Analytics | Microsoft Docs
+description: Use the Usage dashboard in Log Analytics to view how much data is being sent to the Log Analytics service and troubleshoot why large amounts of data are being sent.
+services: log-analytics
+documentationcenter: ''
+author: MGoedtel
+manager: carmonm
+editor: ''
+ms.assetid: 74d0adcb-4dc2-425e-8b62-c65537cef270
+ms.service: log-analytics
+ms.workload: na
+ms.tgt_pltfrm: na
+ms.devlang: na
+ms.topic: get-started-article
+ms.date: 02/01/2018
+ms.author: magoedte
+
+---
+# Analyze data usage in Log Analytics
+Log Analytics includes information on the amount of data collected, which systems sent the data and the different types of data sent.  Use the **Log Analytics Usage** dashboard to see the amount of data sent to the Log Analytics service. The dashboard shows how much data is collected by each solution and how much data your computers are sending.
+
+## Understand the Usage dashboard
+The **Log Analytics usage** dashboard displays the following information:
+
+- Data volume
+    - Data volume over time (based on your current time scope)
+    - Data volume by solution
+    - Data not associated with a computer
+- Computers
+    - Computers sending data
+    - Computers with no data in last 24 hours
+- Offerings
+    - Insight and Analytics nodes
+    - Automation and Control nodes
+    - Security nodes
+- List of queries
+
+![usage dashboard](./media/log-analytics-usage/usage-dashboard01.png)
+
+### To work with usage data
+1. If you haven't already done so, sign in to the [Azure portal](https://portal.azure.com) using your Azure subscription.
+2. Click **All services** and in the list of resources, type **Log Analytics**. As you begin typing, the list filters based on your input. Click **Log Analytics**.  
+    ![Azure hub](./media/log-analytics-usage/hub.png)
+3. The **Log Analytics** dashboard shows a list of your workspaces. Select a workspace.
+4. In the *workspace* dashboard, click **Log Analytics usage**.
+5. On the **Log Analytics Usage** dashboard, click **Time: Last 24 hours** to change the time interval.  
+    ![time interval](./media/log-analytics-usage/time.png)
+6. View the usage category blades that show areas you’re interested in. Choose a blade and then click an item in it to view more details in [Log Search](log-analytics-log-searches.md).  
+    ![example data usage blade](./media/log-analytics-usage/blade.png)
+7. On the Log Search dashboard, review the results that are returned from the search.  
+    ![example usage log search](./media/log-analytics-usage/usage-log-search.png)
+
+## Create an alert when data collection is higher than expected
+This section describes how to create an alert if:
+- Data volume exceeds a specified amount.
+- Data volume is predicted to exceed a specified amount.
+
+Log Analytics [alerts](log-analytics-alerts-creating.md) use search queries. 
+The following query has a result when there is more than 100 GB of data collected in the last 24 hours:
+
+`union withsource = $table Usage | where QuantityUnit == "MBytes" and iff(isnotnull(toint(IsBillable)), IsBillable == true, IsBillable == "true") == true | extend Type = $table | summarize DataGB = sum((Quantity / 1024)) by Type | where DataGB > 100`
+
+The following query uses a simple formula to predict when more than 100 GB of data will be sent in a day: 
+
+`union withsource = $table Usage | where QuantityUnit == "MBytes" and iff(isnotnull(toint(IsBillable)), IsBillable == true, IsBillable == "true") == true | extend Type = $table | summarize EstimatedGB = sum(((Quantity * 8) / 1024)) by Type | where EstimatedGB > 100`
+
+To alert on a different data volume, change the 100 in the queries to the number of GB you want to alert on.
+
+Use the steps described in [create an alert rule](log-analytics-alerts-creating.md#create-an-alert-rule) to be notified when data collection is higher than expected.
+
+When creating the alert for the first query -- when there is more than 100 GB of data in 24 hours, set the:  
+- **Name** to *Data volume greater than 100 GB in 24 hours*  
+- **Severity** to *Warning*  
+- **Search query** to `union withsource = $table Usage | where QuantityUnit == "MBytes" and iff(isnotnull(toint(IsBillable)), IsBillable == true, IsBillable == "true") == true | extend Type = $table | summarize DataGB = sum((Quantity / 1024)) by Type | where DataGB > 100`   
+- **Time window** to *24 Hours*.
+- **Alert frequency** to be one hour since the usage data only updates once per hour.
+- **Generate alert based on** to be *number of results*
+- **Number of results** to be *Greater than 0*
+
+Use the steps described in [add actions to alert rules](log-analytics-alerts-actions.md) configure an e-mail, webhook, or runbook action for the alert rule.
+
+When creating the alert for the second query -- when it is predicted that there will be more than 100 GB of data in 24 hours, set the:
+- **Name** to *Data volume expected to greater than 100 GB in 24 hours*
+- **Severity** to *Warning*
+- **Search query** to `union withsource = $table Usage | where QuantityUnit == "MBytes" and iff(isnotnull(toint(IsBillable)), IsBillable == true, IsBillable == "true") == true | extend Type = $table | summarize EstimatedGB = sum(((Quantity * 8) / 1024)) by Type | where EstimatedGB > 100`
+- **Time window** to *3 Hours*.
+- **Alert frequency** to be one hour since the usage data only updates once per hour.
+- **Generate alert based on** to be *number of results*
+- **Number of results** to be *Greater than 0*
+
+When you receive an alert, use the steps in the following section to troubleshoot why usage is higher than expected.
+
+## Troubleshooting why usage is higher than expected
+The usage dashboard helps you to identify why usage (and therefore cost) is higher than you are expecting.
+
+Higher usage is caused by one, or both of:
+- More data than expected being sent to Log Analytics
+- More nodes than expected sending data to Log Analytics
+
+### Check if there is more data than expected 
+There are two key sections of the usage page that help identify what is causing the most data to be collected.
+
+The *Data volume over time* chart shows the total volume of data sent and the computers sending the most data. The chart at the top allows you to see if your overall data usage is growing, remaining steady or decreasing. The list of computers shows the 10 computers sending the most data.
+
+The *Data volume by solution* chart shows the volume of data that is sent by each solution and the solutions sending the most data. The chart at the top shows the total volume of data that is sent by each solution over time. This information allows you to identify whether a solution is sending more data, about the same amount of data, or less data over time. The list of solutions shows the 10 solutions sending the most data. 
+
+These two charts show all data. Some data is billable, and other data is free. To focus only on data that billable, modify the query on the search page to include `IsBillable=true`.  
+
+![data volume charts](./media/log-analytics-usage/log-analytics-usage-data-volume.png)
+
+Look at the *Data volume over time* chart. To see the solutions and data types that are sending the most data for a specific computer, click on the name of the computer. Click on the name of the first computer in the list.
+
+In the following screenshot, the *Log Management / Perf* data type is sending the most data for the computer.<br><br> ![data volume for a computer](./media/log-analytics-usage/log-analytics-usage-data-volume-computer.png)<br><br>
+
+Next, go back to the *Usage* dashboard and look at the *Data volume by solution* chart. To see the computers sending the most data for a solution, click on the name of the solution in the list. Click on the name of the first solution in the list. 
+
+In the following screenshot, it confirms that the *acmetomcat* computer is sending the most data for the Log Management solution.<br><br> ![data volume for a solution](./media/log-analytics-usage/log-analytics-usage-data-volume-solution.png)<br><br>
+
+If needed, perform additional analysis to identify large volumes within a solution or data type. Example queries include:
+
++ **Security** solution
+  - `SecurityEvent | summarize AggregatedValue = count() by EventID`
++ **Log Management** solution
+  - `Usage | where Solution == "LogManagement" and iff(isnotnull(toint(IsBillable)), IsBillable == true, IsBillable == "true") == true | summarize AggregatedValue = count() by DataType`
++ **Perf** data type
+  - `Perf | summarize AggregatedValue = count() by CounterPath`
+  - `Perf | summarize AggregatedValue = count() by CounterName`
++ **Event** data type
+  - `Event | summarize AggregatedValue = count() by EventID`
+  - `Event | summarize AggregatedValue = count() by EventLog, EventLevelName`
++ **Syslog** data type
+  - `Syslog | summarize AggregatedValue = count() by Facility, SeverityLevel`
+  - `Syslog | summarize AggregatedValue = count() by ProcessName`
++ **AzureDiagnostics** data type
+  - `AzureDiagnostics | summarize AggregatedValue = count() by ResourceProvider, ResourceId`
+
+Use the following steps to reduce the volume of logs collected:
+
+| Source of high data volume | How to reduce data volume |
+| -------------------------- | ------------------------- |
+| Security events            | Select [common or minimal security events](https://blogs.technet.microsoft.com/msoms/2016/11/08/filter-the-security-events-the-oms-security-collects/) <br> Change the security audit policy to collect only needed events. In particular, review the need to collect events for <br> - [audit filtering platform](https://technet.microsoft.com/library/dd772749(WS.10).aspx) <br> - [audit registry](https://docs.microsoft.com/windows/device-security/auditing/audit-registry)<br> - [audit file system](https://docs.microsoft.com/windows/device-security/auditing/audit-file-system)<br> - [audit kernel object](https://docs.microsoft.com/windows/device-security/auditing/audit-kernel-object)<br> - [audit handle manipulation](https://docs.microsoft.com/windows/device-security/auditing/audit-handle-manipulation)<br> - [audit removable storage](https://docs.microsoft.com/windows/device-security/auditing/audit-removable-storage) |
+| Performance counters       | Change [performance counter configuration](log-analytics-data-sources-performance-counters.md) to: <br> - Reduce the frequency of collection <br> - Reduce number of performance counters |
+| Event logs                 | Change [event log configuration](log-analytics-data-sources-windows-events.md) to: <br> - Reduce the number of event logs collected <br> - Collect only required event levels. For example, do not collect *Information* level events |
+| Syslog                     | Change [syslog configuration](log-analytics-data-sources-syslog.md) to: <br> - Reduce the number of facilities collected <br> - Collect only required event levels. For example, do not collect *Info* and *Debug* level events |
+| AzureDiagnostics           | Change resource log collection to: <br> - Reduce the number of resources send logs to Log Analytics <br> - Collect only required logs |
+| Solution data from computers that don't need the solution | Use [solution targeting](../operations-management-suite/operations-management-suite-solution-targeting.md) to collect data from only required groups of computers. |
+
+### Check if there are more nodes than expected
+If you are on the *per node (OMS)* pricing tier, then you are charged based on the number of nodes and solutions you use. You can see how many nodes of each offer are being used in the *offerings* section of the usage dashboard.<br><br> ![usage dashboard](./media/log-analytics-usage/log-analytics-usage-offerings.png)<br><br>
+
+Click on **See all...** to view the full list of computers sending data for the selected offer.
+
+Use [solution targeting](../operations-management-suite/operations-management-suite-solution-targeting.md) to collect data from only required groups of computers.
+
+## Check if there is ingestion latency
+With Log Analytics there is an anticipated latency with the ingestion of collected data.  The absolute time between indexing data and when it is available to search can be unpredictable. Previously we included a performance chart on the dashboard that showed the time taken to collect and index data, and with the introduction of the new query language, we have temporarily removed this chart.  As an interim solution until we release updated data ingestion latency metrics, the following query can be used to approximate the latency for each data type.  
+
+    search *
+    | where TimeGenerated > ago(8h)
+    | summarize max(TimeGenerated) by Type
+    | extend LatencyInMinutes = round((now() - max_TimeGenerated)/1m,2)
+    | project Type, LatencyInMinutes
+    | sort by LatencyInMinutes desc
+
+> [!NOTE]
+> The ingestion latency query does not show historical latency and is limited to only returning results for the current time.  The value for *TimeGenerated* is populated at the agent for Common schema logs and populated at the collection endpoint for Custom logs.  
+>
+
+## Next steps
+* See [Log searches in Log Analytics](log-analytics-log-searches.md) to learn how to use the search language. You can use search queries to perform additional analysis on the usage data.
+* Use the steps described in [create an alert rule](log-analytics-alerts-creating.md#create-an-alert-rule) to be notified when a search criteria is met
+* Use [solution targeting](../operations-management-suite/operations-management-suite-solution-targeting.md) to collect data from only required groups of computers
+* To configure an effective security event collection policy, review [Azure Security Center filtering policy](../security-center/security-center-enable-data-collection.md)
+* Change [performance counter configuration](log-analytics-data-sources-performance-counters.md)
+* To modify your event collection settings, review [event log configuration](log-analytics-data-sources-windows-events.md)
+* To modify your syslog collection settings, review [syslog configuration](log-analytics-data-sources-syslog.md)