--- conflicted
+++ resolved
@@ -34,11 +34,7 @@
 
 The agent for Linux and Windows communicates outbound with the Log Analytics service over TCP port 443, and if the computer connects to a firewall or proxy server to communicate over the Internet, review [the prerequisites section](#prerequisites) to understand the network configuration required.  If your IT security policies do not allow computers on the network to connect to the Internet, you can setup an [OMS Gateway](log-analytics-oms-gateway.md) and then configure the agent to connect through the gateway to Log Analytics. The agent  can then receive configuration information and send data collected depending on what data collection rules and solutions you have enabled. 
 
-<<<<<<< HEAD
-The agent for Linux and Windows isn't only for connecting into Log Analytics, it also supports connecting with Azure Automation to host the Hybrid Runbook worker role and management solutions such as Change Tracking and Update Management.  For more information about the Hybrid Runbook Worker role, see [Azure Automation Hybrid Runbook Worker](../automation/automation-hybrid-runbook-worker.md).  
-=======
 If you are monitoring the computer with System Center 2016 - Operations Manager or Operations Manager 2012 R2, it can be multi-homed with the Log Analytics service to collect data and forward to the service and still be monitored by [Operations Manager](log-analytics-om-agents.md). Linux computers monitored by an Operations Manager management group integrated with Log Analytics do not receive configuration for data sources and forward collected data through the management group. The Windows agent can report up to four workspaces, while the Linux agent only supports reporting to a single workspace.  
->>>>>>> 303fdd05
 
 The agent for Linux and Windows isn't only for connecting to Log Analytics, it also supports Azure Automation to host the Hybrid Runbook worker role and management solutions such as Change Tracking and Update Management.  For more information about the Hybrid Runbook Worker role, see [Azure Automation Hybrid Runbook Worker](../automation/automation-offering-get-started.md#automation-architecture-overview).  
 
