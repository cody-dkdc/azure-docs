---
title: Import Azure Log Analytics data into Power BI | Microsoft Docs
description: Power BI is a cloud based business analytics service from Microsoft that provides rich visualizations and reports for analysis of different sets of data.  This article describes how to configure and import Log Analytics data into Power BI and configure it to automatically refresh.
services: log-analytics
documentationcenter: ''
author: bwren
manager: carmonm
editor: tysonn

ms.assetid: 83edc411-6886-4de1-aadd-33982147b9c3
ms.service: log-analytics
ms.devlang: na
ms.topic: conceptual
ms.tgt_pltfrm: na
ms.workload: infrastructure-services
ms.date: 03/19/2018
ms.author: bwren
ms.component: 
---
# Import Azure Log Analytics data into Power BI


[Power BI](https://powerbi.microsoft.com/documentation/powerbi-service-get-started/) is a cloud based business analytics service from Microsoft that provides rich visualizations and reports for analysis of different sets of data.  You can import the results of a Log Analytics log search into a Power BI dataset so you can take advantage of its features  such as combining data from different sources and sharing reports on the web and mobile devices.

## Overview
To import data from a Log Analytics workspace into Power BI, you create a dataset in Power BI based on a log search query in Log Analytics.  The query is run each time the dataset is refreshed.  You can then build Power BI reports that use data from the dataset.  To create the dataset in Power BI, you export your query from Log Analytics to [Power Query (M) language](https://msdn.microsoft.com/library/mt807488.aspx).  You then use this to create a query in Power BI Desktop and then publish it to Power BI as a dataset.  The details for this process are described below.

![Log Analytics to Power BI](media/log-analytics-powerbi/overview.png)

## Export query
Start by creating a [log search](log-analytics-log-search-new.md) that returns the data from Log Analytics that you want to populate the Power BI dataset.  You then export that query to [Power Query (M) language](https://msdn.microsoft.com/library/mt807488.aspx) which can be used by Power BI Desktop.

1. Create the log search in Log Analytics to extract the data for your dataset.
2. If you're using the log search portal, click **Power BI**.  If you're using the Analytics portal, select **Export** > **Power BI Query (M)**.  Both of these options export the query to a text file called **PowerBIQuery.txt**. 

    ![Export log search](media/log-analytics-powerbi/export-logsearch.png) ![Export log search](media/log-analytics-powerbi/export-analytics.png)

3. Open the text file and copy its contents.

## Import query into Power BI Desktop
Power BI Desktop is a desktop application that allows you to create datasets and reports that can be published to Power BI.  You can also use it to create a query using the Power Query language exported from Log Analytics. 

1. Install [Power BI Desktop](https://powerbi.microsoft.com/desktop/) if you don't already have it and then open the application.
2. Select **Get Data** > **Blank Query** to open a new query.  Then select **Advanced Editor** and paste the contents of the exported file into the query. Click **Done**.

    ![Power BI Desktop query](media/log-analytics-powerbi/desktop-new-query.png)

5. The query runs, and its results are displayed.  You may be prompted for credentials to connect to Azure.  
6. Type in a descriptive name for the query.  The default is **Query1**. Click **Close and Apply** to add the dataset to the report.

    ![Power BI Desktop name](media/log-analytics-powerbi/desktop-results.png)



## Publish to Power BI
When you publish to Power BI, a dataset and a report will be created.  If you create a report in Power BI Desktop, then this will be published with your data.  If not, then a blank report will be created.  You can modify the report in Power BI or create a new one based on the dataset.

8. Create a report based on your data.  Use [Power BI Desktop documentation](https://docs.microsoft.com/power-bi/desktop-report-view) if you're not familiar with it.  When you're ready to send it to Power BI, click **Publish**.  When prompted, select a destination in your Power BI account.  Unless you have a specific destination in mind, use **My workspace**.

    ![Power BI Desktop publish](media/log-analytics-powerbi/desktop-publish.png)

3. When the publishing completes, click **Open in Power BI** to open Power BI with your new dataset.


### Configure scheduled refresh
The dataset created in Power BI will have the same data that you previously saw in Power BI Desktop.  You need to refresh the dataset periodically to run the query again and populate it with the latest data from Log Analytics.  

1. Click on the workspace where you uploaded your report and select the **Datasets** menu. Select the context menu next to your new dataset and select **Settings**. Under **Data source credentials** you should have a message that the credentials are invalid.  This is because you haven't provided credentials yet for the dataset to use when it refreshes its data.  Click **Edit credentials** and specify credentials with access to Log Analytics.

    ![Power BI schedule](media/log-analytics-powerbi/powerbi-schedule.png)

5. Under **Scheduled refresh** turn on the option to **Keep your data up to date**.  You can optionally change the **Refresh frequency** and one or more specific times to run the refresh.

    ![Power BI refresh](media/log-analytics-powerbi/powerbi-schedule-refresh.png)



## Next steps
<<<<<<< HEAD
* Learn about [log searches](log-analytics-log-search.md) to build queries that can be exported to Power BI.
* Learn more about [Power BI](https://powerbi.microsoft.com) to build visualizations based on Log Analytics exports.
=======
* Learn about [log searches](log-analytics-queries.md) to build queries that can be exported to Power BI.
* Learn more about [Power BI](http://powerbi.microsoft.com) to build visualizations based on Log Analytics exports.
>>>>>>> 3d244f45
<|MERGE_RESOLUTION|>--- conflicted
+++ resolved
@@ -76,10 +76,5 @@
 
 
 ## Next steps
-<<<<<<< HEAD
-* Learn about [log searches](log-analytics-log-search.md) to build queries that can be exported to Power BI.
-* Learn more about [Power BI](https://powerbi.microsoft.com) to build visualizations based on Log Analytics exports.
-=======
 * Learn about [log searches](log-analytics-queries.md) to build queries that can be exported to Power BI.
-* Learn more about [Power BI](http://powerbi.microsoft.com) to build visualizations based on Log Analytics exports.
->>>>>>> 3d244f45
+* Learn more about [Power BI](https://powerbi.microsoft.com) to build visualizations based on Log Analytics exports.