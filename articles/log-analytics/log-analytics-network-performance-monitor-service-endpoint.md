--- conflicted
+++ resolved
@@ -16,14 +16,9 @@
 ms.author: abshamsft
 ms.component: na
 ---
-<<<<<<< HEAD
-# Service Connectivity Monitor
-
-=======
 
 # Service Connectivity Monitor
 
->>>>>>> cba9cea6
 You can use the Service Connectivity Monitor capability in [Network Performance Monitor](log-analytics-network-performance-monitor.md) to monitor network connectivity to any endpoint that has an open TCP port. Such endpoints include websites, SaaS applications, PaaS applications, and SQL databases. 
 
 You can perform the following functions with Service Connectivity Monitor: 
