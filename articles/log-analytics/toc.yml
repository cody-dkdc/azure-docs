- name: Azure Log Analytics Documentation
  href: index.yml
- name: Overview 
  items:
  - name: What is Log Analytics?
    href: log-analytics-overview.md
- name: Quickstarts
  expanded: true
  items:
  - name: Collect - Azure VMs
    href: log-analytics-quick-collect-azurevm.md
  - name: Collect - Linux computer
    href: log-analytics-quick-collect-linux-computer.md
  - name: Collect - Windows Computer
    href: log-analytics-quick-collect-windows-computer.md
- name: Tutorials
  items:
  - name: 1 - Analyze data
    href: log-analytics-tutorial-viewdata.md
  - name: 2 - Visualize data
    href: log-analytics-tutorial-dashboards.md
  - name: 3 - Alert on data
    href: log-analytics-tutorial-response.md
- name: Samples
  items:
  - name: Azure PowerShell
    href: powershell-samples.md
- name: Concepts
  items:
  - name: Workspace upgrade
    items:
      - name: Upgrade overview
        href: log-analytics-log-search-upgrade.md
      - name: Summary of changes
        href: log-analytics-log-search-upgrade-changes.md
      - name: Upgrade FAQ
        href: log-analytics-log-search-faq.md
  - name: Log Analytics FAQ
    href: log-analytics-faq.md
  - name: Data consumption
    href: log-analytics-usage.md
  - name: Manage access
    href: log-analytics-manage-access.md
  - name: Monitor hybrid environments
    href: log-analytics-concept-hybrid.md 
  - name: Features for service providers
    href: log-analytics-service-providers.md 
  - name: Log Search
    items:
       - name: Log searches overview
         href: log-analytics-log-search-new.md   
       - name: Log Search portals
         href: log-analytics-log-search-portals.md   
- name: How-to guides
  items:
  - name: Create Log Analytics workspace
    href: log-analytics-quick-create-workspace.md
  - name: Collect data
    items:
    - name: Connected sources
      items:
      - name: Windows agents
        href: log-analytics-agent-windows.md
      - name: Azure resources
        href: log-analytics-azure-storage.md
      - name: Azure PaaS resources
        href: log-analytics-collect-azurepass-posh.md
      - name: Diagnostic or log data from Azure storage
        href: log-analytics-azure-storage-iis-table.md
      - name: Operations Manager
        href: log-analytics-om-agents.md
      - name: Configuration Manager
        href: log-analytics-sccm.md
      - name: OMS Gateway
        href: log-analytics-oms-gateway.md
      - name: Troubleshoot Linux agent
        href: log-analytics-agent-linux-support.md
    - name: Data sources
      items:
      - name: Data sources overview
        href: log-analytics-data-sources.md
      - name: Windows events
        href: log-analytics-data-sources-windows-events.md
      - name: Custom JSON data
        href: log-analytics-data-sources-json.md
      - name: Collectd performance data
        href: log-analytics-data-sources-collectd.md
      - name: Nagios and Zabbix alerts
        href: log-analytics-data-sources-alerts-nagios-zabbix.md
      - name: Syslog
        href: log-analytics-data-sources-syslog.md
      - name: Performance counters
        href: log-analytics-data-sources-performance-counters.md
      - name: Linux application performance
        href: log-analytics-data-sources-linux-applications.md
      - name: IIS logs
        href: log-analytics-data-sources-iis-logs.md
      - name: Custom logs
        href: log-analytics-data-sources-custom-logs.md
      - name: Custom fields
        href: log-analytics-custom-fields.md
      - name: Data collector API
        href: log-analytics-data-collector-api.md
  - name: Query data
    items:
    - name: Language documentation
      href: https://docs.loganalytics.io
    - name: Transition from legacy language
      href: log-analytics-log-search-transition.md
    - name: Cross-workspace searches
      href: log-analytics-cross-workspace-search.md
    - name: Take action from search results
      href: log-analytics-log-search-takeaction.md
    - name: Use computer groups
      href: log-analytics-computer-groups.md
    - name: Flow connector
      href: log-analytics-flow-tutorial.md
  - name: Legacy log search
    items:
    - name: Log searches overview
      href: log-analytics-log-searches.md
    - name: Search reference
      href: log-analytics-search-reference.md
      items:
      - name: Regular expressions
        href: log-analytics-log-searches-regex.md
  - name: Analyze data
    items:
    - name: Dashboards
      href: log-analytics-dashboards.md
    - name: View Designer
      items:
      - name: Overview
        href: log-analytics-view-designer.md
      - name: Tile reference
        href: log-analytics-view-designer-tiles.md
      - name: Visualization part reference
        href: log-analytics-view-designer-parts.md
      - name: Filters
        href: log-analytics-view-designer-filters.md
    - name: Power BI
      href: log-analytics-powerbi.md
  - name: Create alerts
    items:
    - name: Understanding alerts
      href: log-analytics-alerts.md
    - name: Alert actions
      href: log-analytics-alerts-actions.md
    - name: Create alert rules
      items:
      - name: OMS portal
        href: log-analytics-alerts-creating.md
      - name: REST API
        href: log-analytics-api-alerts.md
      - name: Resource Manager template
        href: ../operations-management-suite/operations-management-suite-solutions-resources-searches-alerts.md
    - name: Webhook action sample
      href: log-analytics-alerts-webhooks.md
    - name: Alert Management solution
      href: log-analytics-solution-alert-management.md
  - name: Manage
    items:
    - name: Agent management
      href: log-analytics-agent-manage.md
    - name: Manage workspace cost
      href: log-analytics-manage-cost-storage.md
    - name: Delete a workspace
      href: log-analytics-manage-del-workspace.md
  - name: Use solutions
    items:
    - name: Solutions overview
      href: log-analytics-add-solutions.md
    - name: Target solutions
      href: ../operations-management-suite/operations-management-suite-solution-targeting.md?toc=%2fazure%2flog-analytics%2ftoc.json
<<<<<<< HEAD
    - name: Azure activity logs
      items:
      - name: Analytics
        href: log-analytics-activity.md
      - name: Collect across subscriptions
        href: log-analytics-activity-logs-subscriptions.md
    - name: AD Assessment
=======
    - name: Activity Log Analytics
      href: log-analytics-activity.md
    - name: AD Health Check
>>>>>>> 64562096
      href: log-analytics-ad-assessment.md
    - name: AD Replication Status
      href: log-analytics-ad-replication-status.md
    - name: Agent Health
      href: ../operations-management-suite/oms-solution-agenthealth.md?toc=%2fazure%2flog-analytics%2ftoc.json
    - name: Alert management
      href: log-analytics-solution-alert-management.md
    - name: Application Insights Connector
      href: log-analytics-app-insights-connector.md
    - name: Azure SQL Analytics
      href: log-analytics-azure-sql.md
    - name: Azure Web Apps Analytics
      href: log-analytics-azure-web-apps-analytics.md
    - name: Capacity and performance
      href: log-analytics-capacity.md
    - name: Change Tracking
      href: log-analytics-change-tracking.md
    - name: Containers
      href: log-analytics-containers.md
    - name: DNS Analytics
      href: log-analytics-dns.md
    - name: IT Service Management Connector
      href: log-analytics-itsmc-overview.md
      items:
      - name: IT Service Management connections
        href: log-analytics-itsmc-connections.md
    - name: Key Vault
      href: log-analytics-azure-key-vault.md
    - name: Logic Apps B2B Messages
      items:
      - name: Logic Apps B2B Messages solution
        href: ../logic-apps/logic-apps-track-b2b-messages-omsportal.md?toc=%2fazure%2flog-analytics%2ftoc.json
      - name: Logic Apps B2B custom tracking schema
        href: ../logic-apps/logic-apps-track-integration-account-custom-tracking-schema.md?toc=%2fazure%2flog-analytics%2ftoc.json
    - name: Malware Assessment
      href: log-analytics-malware.md
    - name: Networking Analytics
      href: log-analytics-azure-networking-analytics.md
    - name: Network Performance Monitor
      href: log-analytics-network-performance-monitor.md
    - name: Office 365
      href: ../operations-management-suite/oms-solution-office-365.md?toc=%2fazure%2flog-analytics%2ftoc.json
    - name: SCOM Health Check
      href: log-analytics-scom-assessment.md
    - name: Security Audit
      href: ../operations-management-suite/oms-security-getting-started.md?toc=%2fazure%2flog-analytics%2ftoc.json
    - name: Service Fabric with Azure PowerShell
      href: log-analytics-service-fabric.md
      items:
      - name: Service Fabric with Azure Resource Manager
        href: log-analytics-service-fabric-azure-resource-manager.md
    - name: Service Map
      href: ../operations-management-suite/operations-management-suite-service-map.md?toc=%2fazure%2flog-analytics%2ftoc.json
    - name: SQL Health Check
      href: log-analytics-sql-assessment.md
    - name: Surface Hub
      href: log-analytics-surface-hubs.md
    - name: Update Management
      href: ../operations-management-suite/oms-solution-update-management.md
    - name: VMware
      href: log-analytics-vmware.md
    - name: Windows Analytics
      items:
      - name: Update Compliance
        href: https://technet.microsoft.com/itpro/windows/manage/update-compliance-get-started
      - name: Upgrade Readiness
        href: https://technet.microsoft.com/itpro/windows/deploy/upgrade-readiness-get-started
    - name: Wire Data
      href: log-analytics-wire-data.md
  - name: Develop
    items:
    - name: PowerShell cmdlets
      href: log-analytics-powershell-workspace-configuration.md
    - name: Resource Manager templates
      href: log-analytics-template-workspace-configuration.md
    - name: Log Search API
      href: log-analytics-log-search-api.md
      items:
      - name: Python
        href: log-analytics-log-search-api-python.md
    - name: Alert API
      href: log-analytics-api-alerts.md
- name: Reference
  items:
  - name: Language reference
    href: https://docs.loganalytics.io/docs/Language-Reference
  - name: Azure PowerShell
    href: /powershell/module/azurerm.operationalinsights
  - name: REST
    href: /rest/api/loganalytics 
- name: Resources
  items:
  - name: Azure Roadmap
    href: https://azure.microsoft.com/roadmap/
  - name: Pricing
    href: https://azure.microsoft.com/pricing/details/log-analytics/
  - name: Pricing calculator
    href: https://azure.microsoft.com/pricing/calculator/
  - name: Service updates
    href: https://azure.microsoft.com/updates/?product=log-analytics
  - name: Windows Analytics
    href: https://www.microsoft.com/en-us/WindowsForBusiness/windows-analytics<|MERGE_RESOLUTION|>--- conflicted
+++ resolved
@@ -172,7 +172,6 @@
       href: log-analytics-add-solutions.md
     - name: Target solutions
       href: ../operations-management-suite/operations-management-suite-solution-targeting.md?toc=%2fazure%2flog-analytics%2ftoc.json
-<<<<<<< HEAD
     - name: Azure activity logs
       items:
       - name: Analytics
@@ -180,11 +179,6 @@
       - name: Collect across subscriptions
         href: log-analytics-activity-logs-subscriptions.md
     - name: AD Assessment
-=======
-    - name: Activity Log Analytics
-      href: log-analytics-activity.md
-    - name: AD Health Check
->>>>>>> 64562096
       href: log-analytics-ad-assessment.md
     - name: AD Replication Status
       href: log-analytics-ad-replication-status.md
