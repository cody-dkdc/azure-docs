---
title: Standard properties in Azure Monitor Log Analytics records | Microsoft Docs
description: Describes properties that are common to multiple data types in Azure Monitor Log Analytics.
services: log-analytics
documentationcenter: ''
author: bwren
manager: carmonm
editor: ''

ms.service: log-analytics
ms.workload: na
ms.tgt_pltfrm: na
ms.devlang: na
ms.topic: article
ms.date: 09/27/2018
ms.author: bwren
ms.component: 
---

# Standard properties in Log Analytics records
Data in [Log Analytics](../log-analytics/log-analytics-queries.md) is stored as a set of records, each with a particular data type that has a unique set of properties. Many data types will have standard properties that are common across multiple types. This article describes these properties and provides examples of how you can use them in queries.

Some of these properties are still in the process of being implemented, so you may see them in some data types but not yet in others.

## TimeGenerated
The **TimeGenerated** property contains the date and time that the record was created. It provides a common property to use for filtering or summarizing by time. When you select a time range for a view or dashboard in the Azure portal, it uses TimeGenerated to filter the results.

<<<<<<< HEAD
## \_ResourceId
The **\_ResourceId** property holds a unique identifier for the resource that the record is associated with. This gives you a standard property to use to scope your query to only records from a particular resource, or to join related data across multiple tables.

For Azure resources, the value of **\_ResourceId** is the [Azure resource ID URL](../azure-resource-manager/resource-group-template-functions-resource.md). The property is currently limited to Azure resources, but it will be extended to resources outside of Azure such as on-premises computers. 
=======
### Examples

The following query returns the number of error events created for each day in the previous week.

```Kusto
Event
| where EventLevelName == "Error" 
| where TimeGenerated between(startofweek(ago(7days))..endofweek(ago(7days))) 
| summarize count() by bin(TimeGenerated, 1day) 
| sort by TimeGenerated asc 
```

## Type
The **Type** property holds the name of the table that the record was retrieved from which can also be thought of as the record type. This property is useful in queries that combine records from multiple table, such as those that use the `search` operator, to distinguish between records of different types. **$table** can be used in place of **Type** in some places.

### Examples
The following query returns the count of records by type collected over the past hour.

```Kusto
search * 
| where TimeGenerated > ago(1h) 
| summarize count() by Type 
```

## \_ResourceId
The **\_ResourceId** property holds a unique identifier for the resource that the record is associated with. This gives you a standard property to use to scope your query to only records from a particular resource, or to join related data across multiple tables.

For Azure resources, the value of **_ResourceId** is the [Azure resource ID URL](../azure-resource-manager/resource-group-template-functions-resource.md). The property is currently limited to Azure resources, but it will be extended to resources outside of Azure such as on-premises computers.

> [!NOTE]
> Some data types already have fields that contain Azure resource ID or at least parts of it like subscription ID. While these fields are kept for backward compatibility, it is recommended to use the _ResourceId to perform cross correlation since it will be more consistent.
>>>>>>> 42e33333

### Examples
The following query joins performance and event data for each computer. It shows all events with an ID of _101_ and processor utilization over 50%.

```Kusto
Perf 
| where CounterName == "% User Time" and CounterValue  > 50 and _ResourceId != "" 
| join kind=inner (     
    Event 
    | where EventID == 101 
) on _ResourceId
```

The following query joins _AzureActivity_ records with _SecurityEvent_ records. It shows all activity operations with users that were logged in to these machines.

```Kusto
AzureActivity 
| where  
    OperationName in ("Restart Virtual Machine", "Create or Update Virtual Machine", "Delete Virtual Machine")  
    and ActivityStatus == "Succeeded"  
| join kind= leftouter (    
   SecurityEvent 
   | where EventID == 4624  
   | summarize LoggedOnAccounts = makeset(Account) by _ResourceId 
) on _ResourceId  
```

## Next steps

- Read more about how [Log Analytics data is stored](../log-analytics/log-analytics-queries.md).
- Get a lesson on [writing queries in Log Analytics](../log-analytics/query-language/get-started-queries.md).
- Get a lesson on [joining tables in Log Analytics queries](../log-analytics/query-language/joins.md).<|MERGE_RESOLUTION|>--- conflicted
+++ resolved
@@ -25,12 +25,6 @@
 ## TimeGenerated
 The **TimeGenerated** property contains the date and time that the record was created. It provides a common property to use for filtering or summarizing by time. When you select a time range for a view or dashboard in the Azure portal, it uses TimeGenerated to filter the results.
 
-<<<<<<< HEAD
-## \_ResourceId
-The **\_ResourceId** property holds a unique identifier for the resource that the record is associated with. This gives you a standard property to use to scope your query to only records from a particular resource, or to join related data across multiple tables.
-
-For Azure resources, the value of **\_ResourceId** is the [Azure resource ID URL](../azure-resource-manager/resource-group-template-functions-resource.md). The property is currently limited to Azure resources, but it will be extended to resources outside of Azure such as on-premises computers. 
-=======
 ### Examples
 
 The following query returns the number of error events created for each day in the previous week.
@@ -62,7 +56,6 @@
 
 > [!NOTE]
 > Some data types already have fields that contain Azure resource ID or at least parts of it like subscription ID. While these fields are kept for backward compatibility, it is recommended to use the _ResourceId to perform cross correlation since it will be more consistent.
->>>>>>> 42e33333
 
 ### Examples
 The following query joins performance and event data for each computer. It shows all events with an ID of _101_ and processor utilization over 50%.
