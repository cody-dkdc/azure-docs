---
title: Optimize your Active Directory environment with Azure Log Analytics | Microsoft Docs
description: You can use the Active Directory Health Check solution to assess the risk and health of your environments on a regular interval.
services: log-analytics
documentationcenter: ''
author: MGoedtel
manager: carmonm
editor: ''
ms.assetid: 81eb41b8-eb62-4eb2-9f7b-fde5c89c9b47
ms.service: log-analytics
ms.workload: na
ms.tgt_pltfrm: na
ms.devlang: na
ms.topic: article
ms.date: 10/27/2017
ms.author: magoedte
ms.custom: H1Hack27Feb2017

---
# Optimize your Active Directory environment with the Active Directory Health Check solution in Log Analytics

![AD Health Check symbol](./media/log-analytics-ad-assessment/ad-assessment-symbol.png)

You can use the Active Directory Health Check solution to assess the risk and health of your server environments on a regular interval. This article helps you install and use the solution so that you can take corrective actions for potential problems.

This solution provides a prioritized list of recommendations specific to your deployed server infrastructure. The recommendations are categorized across four focus areas, which help you quickly understand the risk and take action.

The recommendations are based on the knowledge and experience gained by Microsoft engineers from thousands of customer visits. Each recommendation provides guidance about why an issue might matter to you and how to implement the suggested changes.

You can choose focus areas that are most important to your organization and track your progress toward running a risk free and healthy environment.

After you've added the solution and a check is completed, summary information for focus areas is shown on the **AD Health Check** dashboard for the infrastructure in your environment. The following sections describe how to use the information on the **AD Health Check** dashboard, where you can view and then take recommended actions for your Active Directory server infrastructure.  

![image of AD Health Check tile](./media/log-analytics-ad-assessment/ad-healthcheck-summary-tile.png)

![image of AD Health Check dashboard](./media/log-analytics-ad-assessment/ad-healthcheck-dashboard-01.png)

## Prerequisites

* The Active Directory Health Check solution requires a supported version of .NET Framework 4.5.2 or above installed on each computer that has the Microsoft Monitoring Agent (MMA) installed.  The MMA agent is used by System Center 2016 - Operations Manager and Operations Manager 2012 R2, and the Log Analytics service.
* The solution supports domain controllers running Windows Server 2008 and 2008 R2, Windows Server 2012 and 2012 R2, and Windows Server 2016.
* A Log Analytics workspace to add the Active Directory Health Check solution from the Azure marketplace in the Azure portal.  There is no further configuration required.

  > [!NOTE]
  > After you've added the solution, the AdvisorAssessment.exe file is added to servers with agents. Configuration data is read and then sent to the Log Analytics service in the cloud for processing. Logic is applied to the received data and the cloud service records the data.
  >
  >

To perform the health check against your domain controllers that are members of the domain to be evaluated, they require an agent and connectivity to Log Analytics using one of the following supported methods:

1. Install the [Microsoft Monitoring Agent (MMA)](log-analytics-windows-agent.md) if the domain controller is not already monitored by System Center 2016 - Operations Manager or Operations Manager 2012 R2.
2. If it is monitored with System Center 2016 - Operations Manager or Operations Manager 2012 R2 and the management group is not integrated with the Log Analytics service, the domain controller can be multi-homed with Log Analytics to collect data and forward to the service and still be monitored by Operations Manager.  
3. Otherwise, if your Operations Manager management group is integrated with the service, you need to add the domain controllers for data collection by the service following the steps under [add agent-managed computers](log-analytics-om-agents.md#connecting-operations-manager-to-oms) after you enable the solution in your workspace.  

The agent on your domain controller which reports to an Operations Manager management group, collects data, forwards to its assigned management server, and then is sent directly from a management server to the Log Analytics service.  The data is not written to the Operations Manager databases.  

## Active Directory Health Check data collection details

Active Directory Health Check collects data from the following sources using the agent that you have enabled:

- Registry
- LDAP
- .NET Framework
- Event log
- Active Directory Service interfaces (ADSI)
- Windows PowerShell
- File data
- Windows Management Instrumentation (WMI)
- DCDIAG tool API
- File Replication Service (NTFRS) API
- Custom C# code

Data is collected on the domain controller and forwarded to Log Analytics every seven days.  

## Understanding how recommendations are prioritized
Every recommendation made is given a weighting value that identifies the relative importance of the recommendation. Only the 10 most important recommendations are shown.

### How weights are calculated
Weightings are aggregate values based on three key factors:

* The *probability* that an issue identified causes problems. A higher probability equates to a larger overall score for the recommendation.
* The *impact* of the issue on your organization if it does cause a problem. A higher impact equates to a larger overall score for the recommendation.
* The *effort* required to implement the recommendation. A higher effort equates to a smaller overall score for the recommendation.

The weighting for each recommendation is expressed as a percentage of the total score available for each focus area. For example, if a recommendation in the Security and Compliance focus area has a score of 5%, implementing that recommendation increases your overall Security and Compliance score by 5%.

### Focus areas
**Security and Compliance** - This focus area shows recommendations for potential security threats and breaches, corporate policies, and technical, legal and regulatory compliance requirements.

**Availability and Business Continuity** - This focus area shows recommendations for service availability, resiliency of your infrastructure, and business protection.

**Performance and Scalability** - This focus area shows recommendations to help your organization's IT infrastructure grow, ensure that your IT environment meets current performance requirements, and is able to respond to changing infrastructure needs.

**Upgrade, Migration and Deployment** - This focus area shows recommendations to help you upgrade, migrate, and deploy Active Directory to your existing infrastructure.

### Should you aim to score 100% in every focus area?
Not necessarily. The recommendations are based on the knowledge and experiences gained by Microsoft engineers across thousands of customer visits. However, no two server infrastructures are the same, and specific recommendations may be more or less relevant to you. For example, some security recommendations might be less relevant if your virtual machines are not exposed to the Internet. Some availability recommendations may be less relevant for services that provide low priority ad hoc data collection and reporting. Issues that are important to a mature business may be less important to a start-up. You may want to identify which focus areas are your priorities and then look at how your scores change over time.

Every recommendation includes guidance about why it is important. You should use this guidance to evaluate whether implementing the recommendation is appropriate for you, given the nature of your IT services and the business needs of your organization.

## Use health check focus area recommendations
After it is installed, you can view the summary of recommendations by using the Health Check tile on the solution page in the Azure portal.

View the summarized compliance assessments for your infrastructure and then drill-into recommendations.

### To view recommendations for a focus area and take corrective action
<<<<<<< HEAD
1. Log in to the Azure portal at [https://portal.azure.com](https://portal.azure.com). 
2. In the Azure portal, click **All services**. In the list of resources, type **Log Analytics**. As you begin typing, the list filters based on your input. Select **Log Analytics**.
3. In the Log Analytics subscriptions pane, select a workspace and then click the **OMS Portal** tile.  
4. On the **Overview** page, click the **AD Health Check** tile. 
=======
3. Click the **Overview** tile for your Log Analytics workspace in the Azure portal.
4. On the **Overview** page, click the **Active Directory Health Check** tile.
>>>>>>> 7888b428
5. On the **Health Check** page, review the summary information in one of the focus area blades and then click one to view recommendations for that focus area.
6. On any of the focus area pages, you can view the prioritized recommendations made for your environment. Click a recommendation under **Affected Objects** to view details about why the recommendation is made.<br><br> ![image of Health Check recommendations](./media/log-analytics-ad-assessment/ad-healthcheck-dashboard-02.png)
7. You can take corrective actions suggested in **Suggested Actions**. When the item has been addressed, later assessments records that recommended actions were taken and your compliance score will increase. Corrected items appear as **Passed Objects**.

## Ignore recommendations
If you have recommendations that you want to ignore, you can create a text file that Log Analytics will use to prevent recommendations from appearing in your assessment results.

### To identify recommendations that you will ignore
1. In the Azure portal on the Log Analytics workspace page for your selected workspace, click the **Log Search** tile.
2. Use the following query to list recommendations that have failed for computers in your environment.

    ```
    ADAssessmentRecommendation | where RecommendationResult == "Failed" | sort by Computer asc | project Computer, RecommendationId, Recommendation
    ```
    Here's a screen shot showing the Log Search query:<br><br> ![failed recommendations](./media/log-analytics-ad-assessment/ad-failed-recommendations.png)

3. Choose recommendations that you want to ignore. You’ll use the values for RecommendationId in the next procedure.

### To create and use an IgnoreRecommendations.txt text file
1. Create a file named IgnoreRecommendations.txt.
2. Paste or type each RecommendationId for each recommendation that you want Log Analytics to ignore on a separate line and then save and close the file.
3. Put the file in the following folder on each computer where you want Log Analytics to ignore recommendations.
   * On computers with the Microsoft Monitoring Agent (connected directly or through Operations Manager) - *SystemDrive*:\Program Files\Microsoft Monitoring Agent\Agent
   * On the Operations Manager 2012 R2 management server - *SystemDrive*:\Program Files\Microsoft System Center 2012 R2\Operations Manager\Server
   * On the Operations Manager 2016 management server - *SystemDrive*:\Program Files\Microsoft System Center 2016\Operations Manager\Server

### To verify that recommendations are ignored
After the next scheduled health check runs, by default every seven days, the specified recommendations are marked *Ignored* and will not appear on the dashboard.

1. You can use the following Log Search queries to list all the ignored recommendations.

    ```
    ADAssessmentRecommendation | where RecommendationResult == "Ignored" | sort by Computer asc | project Computer, RecommendationId, Recommendation
    ```

2. If you decide later that you want to see ignored recommendations, remove any IgnoreRecommendations.txt files, or you can remove RecommendationIDs from them.

## AD Health Check solutions FAQ
*How often does a health check run?*

* The check runs every seven days.

*Is there a way to configure how often the health check runs?*

* Not at this time.

*If another server for is discovered after I’ve added a health check solution, will it be checked*

* Yes, once it is discovered it is checked from then on, every seven days.

*If a server is decommissioned, when will it be removed from the health check?*

* If a server does not submit data for 3 weeks, it is removed.

*What is the name of the process that does the data collection?*

* AdvisorAssessment.exe

*How long does it take for data to be collected?*

* The actual data collection on the server takes about 1 hour. It may take longer on servers that have a large number of Active Directory servers.

*Is there a way to configure when data is collected?*

* Not at this time.

*Why display only the top 10 recommendations?*

* Instead of giving you an exhaustive overwhelming list of tasks, we recommend that you focus on addressing the prioritized recommendations first. After you address them, additional recommendations will become available. If you prefer to see the detailed list, you can view all recommendations using Log Search.

*Is there a way to ignore a recommendation?*

* Yes, see [Ignore recommendations](#ignore-recommendations) section above.

## Next steps
* Use [Log searches in Log Analytics](log-analytics-log-searches.md) to learn how to analyze detailed AD Health Check data and recommendations.
<|MERGE_RESOLUTION|>--- conflicted
+++ resolved
@@ -1,191 +1,184 @@
----
-title: Optimize your Active Directory environment with Azure Log Analytics | Microsoft Docs
-description: You can use the Active Directory Health Check solution to assess the risk and health of your environments on a regular interval.
-services: log-analytics
-documentationcenter: ''
-author: MGoedtel
-manager: carmonm
-editor: ''
-ms.assetid: 81eb41b8-eb62-4eb2-9f7b-fde5c89c9b47
-ms.service: log-analytics
-ms.workload: na
-ms.tgt_pltfrm: na
-ms.devlang: na
-ms.topic: article
-ms.date: 10/27/2017
-ms.author: magoedte
-ms.custom: H1Hack27Feb2017
-
----
-# Optimize your Active Directory environment with the Active Directory Health Check solution in Log Analytics
-
-![AD Health Check symbol](./media/log-analytics-ad-assessment/ad-assessment-symbol.png)
-
-You can use the Active Directory Health Check solution to assess the risk and health of your server environments on a regular interval. This article helps you install and use the solution so that you can take corrective actions for potential problems.
-
-This solution provides a prioritized list of recommendations specific to your deployed server infrastructure. The recommendations are categorized across four focus areas, which help you quickly understand the risk and take action.
-
-The recommendations are based on the knowledge and experience gained by Microsoft engineers from thousands of customer visits. Each recommendation provides guidance about why an issue might matter to you and how to implement the suggested changes.
-
-You can choose focus areas that are most important to your organization and track your progress toward running a risk free and healthy environment.
-
-After you've added the solution and a check is completed, summary information for focus areas is shown on the **AD Health Check** dashboard for the infrastructure in your environment. The following sections describe how to use the information on the **AD Health Check** dashboard, where you can view and then take recommended actions for your Active Directory server infrastructure.  
-
-![image of AD Health Check tile](./media/log-analytics-ad-assessment/ad-healthcheck-summary-tile.png)
-
-![image of AD Health Check dashboard](./media/log-analytics-ad-assessment/ad-healthcheck-dashboard-01.png)
-
-## Prerequisites
-
-* The Active Directory Health Check solution requires a supported version of .NET Framework 4.5.2 or above installed on each computer that has the Microsoft Monitoring Agent (MMA) installed.  The MMA agent is used by System Center 2016 - Operations Manager and Operations Manager 2012 R2, and the Log Analytics service.
-* The solution supports domain controllers running Windows Server 2008 and 2008 R2, Windows Server 2012 and 2012 R2, and Windows Server 2016.
-* A Log Analytics workspace to add the Active Directory Health Check solution from the Azure marketplace in the Azure portal.  There is no further configuration required.
-
-  > [!NOTE]
-  > After you've added the solution, the AdvisorAssessment.exe file is added to servers with agents. Configuration data is read and then sent to the Log Analytics service in the cloud for processing. Logic is applied to the received data and the cloud service records the data.
-  >
-  >
-
-To perform the health check against your domain controllers that are members of the domain to be evaluated, they require an agent and connectivity to Log Analytics using one of the following supported methods:
-
-1. Install the [Microsoft Monitoring Agent (MMA)](log-analytics-windows-agent.md) if the domain controller is not already monitored by System Center 2016 - Operations Manager or Operations Manager 2012 R2.
-2. If it is monitored with System Center 2016 - Operations Manager or Operations Manager 2012 R2 and the management group is not integrated with the Log Analytics service, the domain controller can be multi-homed with Log Analytics to collect data and forward to the service and still be monitored by Operations Manager.  
-3. Otherwise, if your Operations Manager management group is integrated with the service, you need to add the domain controllers for data collection by the service following the steps under [add agent-managed computers](log-analytics-om-agents.md#connecting-operations-manager-to-oms) after you enable the solution in your workspace.  
-
-The agent on your domain controller which reports to an Operations Manager management group, collects data, forwards to its assigned management server, and then is sent directly from a management server to the Log Analytics service.  The data is not written to the Operations Manager databases.  
-
-## Active Directory Health Check data collection details
-
-Active Directory Health Check collects data from the following sources using the agent that you have enabled:
-
-- Registry
-- LDAP
-- .NET Framework
-- Event log
-- Active Directory Service interfaces (ADSI)
-- Windows PowerShell
-- File data
-- Windows Management Instrumentation (WMI)
-- DCDIAG tool API
-- File Replication Service (NTFRS) API
-- Custom C# code
-
-Data is collected on the domain controller and forwarded to Log Analytics every seven days.  
-
-## Understanding how recommendations are prioritized
-Every recommendation made is given a weighting value that identifies the relative importance of the recommendation. Only the 10 most important recommendations are shown.
-
-### How weights are calculated
-Weightings are aggregate values based on three key factors:
-
-* The *probability* that an issue identified causes problems. A higher probability equates to a larger overall score for the recommendation.
-* The *impact* of the issue on your organization if it does cause a problem. A higher impact equates to a larger overall score for the recommendation.
-* The *effort* required to implement the recommendation. A higher effort equates to a smaller overall score for the recommendation.
-
-The weighting for each recommendation is expressed as a percentage of the total score available for each focus area. For example, if a recommendation in the Security and Compliance focus area has a score of 5%, implementing that recommendation increases your overall Security and Compliance score by 5%.
-
-### Focus areas
-**Security and Compliance** - This focus area shows recommendations for potential security threats and breaches, corporate policies, and technical, legal and regulatory compliance requirements.
-
-**Availability and Business Continuity** - This focus area shows recommendations for service availability, resiliency of your infrastructure, and business protection.
-
-**Performance and Scalability** - This focus area shows recommendations to help your organization's IT infrastructure grow, ensure that your IT environment meets current performance requirements, and is able to respond to changing infrastructure needs.
-
-**Upgrade, Migration and Deployment** - This focus area shows recommendations to help you upgrade, migrate, and deploy Active Directory to your existing infrastructure.
-
-### Should you aim to score 100% in every focus area?
-Not necessarily. The recommendations are based on the knowledge and experiences gained by Microsoft engineers across thousands of customer visits. However, no two server infrastructures are the same, and specific recommendations may be more or less relevant to you. For example, some security recommendations might be less relevant if your virtual machines are not exposed to the Internet. Some availability recommendations may be less relevant for services that provide low priority ad hoc data collection and reporting. Issues that are important to a mature business may be less important to a start-up. You may want to identify which focus areas are your priorities and then look at how your scores change over time.
-
-Every recommendation includes guidance about why it is important. You should use this guidance to evaluate whether implementing the recommendation is appropriate for you, given the nature of your IT services and the business needs of your organization.
-
-## Use health check focus area recommendations
-After it is installed, you can view the summary of recommendations by using the Health Check tile on the solution page in the Azure portal.
-
-View the summarized compliance assessments for your infrastructure and then drill-into recommendations.
-
-### To view recommendations for a focus area and take corrective action
-<<<<<<< HEAD
-1. Log in to the Azure portal at [https://portal.azure.com](https://portal.azure.com). 
-2. In the Azure portal, click **All services**. In the list of resources, type **Log Analytics**. As you begin typing, the list filters based on your input. Select **Log Analytics**.
-3. In the Log Analytics subscriptions pane, select a workspace and then click the **OMS Portal** tile.  
-4. On the **Overview** page, click the **AD Health Check** tile. 
-=======
-3. Click the **Overview** tile for your Log Analytics workspace in the Azure portal.
-4. On the **Overview** page, click the **Active Directory Health Check** tile.
->>>>>>> 7888b428
-5. On the **Health Check** page, review the summary information in one of the focus area blades and then click one to view recommendations for that focus area.
-6. On any of the focus area pages, you can view the prioritized recommendations made for your environment. Click a recommendation under **Affected Objects** to view details about why the recommendation is made.<br><br> ![image of Health Check recommendations](./media/log-analytics-ad-assessment/ad-healthcheck-dashboard-02.png)
-7. You can take corrective actions suggested in **Suggested Actions**. When the item has been addressed, later assessments records that recommended actions were taken and your compliance score will increase. Corrected items appear as **Passed Objects**.
-
-## Ignore recommendations
-If you have recommendations that you want to ignore, you can create a text file that Log Analytics will use to prevent recommendations from appearing in your assessment results.
-
-### To identify recommendations that you will ignore
-1. In the Azure portal on the Log Analytics workspace page for your selected workspace, click the **Log Search** tile.
-2. Use the following query to list recommendations that have failed for computers in your environment.
-
-    ```
-    ADAssessmentRecommendation | where RecommendationResult == "Failed" | sort by Computer asc | project Computer, RecommendationId, Recommendation
-    ```
-    Here's a screen shot showing the Log Search query:<br><br> ![failed recommendations](./media/log-analytics-ad-assessment/ad-failed-recommendations.png)
-
-3. Choose recommendations that you want to ignore. You’ll use the values for RecommendationId in the next procedure.
-
-### To create and use an IgnoreRecommendations.txt text file
-1. Create a file named IgnoreRecommendations.txt.
-2. Paste or type each RecommendationId for each recommendation that you want Log Analytics to ignore on a separate line and then save and close the file.
-3. Put the file in the following folder on each computer where you want Log Analytics to ignore recommendations.
-   * On computers with the Microsoft Monitoring Agent (connected directly or through Operations Manager) - *SystemDrive*:\Program Files\Microsoft Monitoring Agent\Agent
-   * On the Operations Manager 2012 R2 management server - *SystemDrive*:\Program Files\Microsoft System Center 2012 R2\Operations Manager\Server
-   * On the Operations Manager 2016 management server - *SystemDrive*:\Program Files\Microsoft System Center 2016\Operations Manager\Server
-
-### To verify that recommendations are ignored
-After the next scheduled health check runs, by default every seven days, the specified recommendations are marked *Ignored* and will not appear on the dashboard.
-
-1. You can use the following Log Search queries to list all the ignored recommendations.
-
-    ```
-    ADAssessmentRecommendation | where RecommendationResult == "Ignored" | sort by Computer asc | project Computer, RecommendationId, Recommendation
-    ```
-
-2. If you decide later that you want to see ignored recommendations, remove any IgnoreRecommendations.txt files, or you can remove RecommendationIDs from them.
-
-## AD Health Check solutions FAQ
-*How often does a health check run?*
-
-* The check runs every seven days.
-
-*Is there a way to configure how often the health check runs?*
-
-* Not at this time.
-
-*If another server for is discovered after I’ve added a health check solution, will it be checked*
-
-* Yes, once it is discovered it is checked from then on, every seven days.
-
-*If a server is decommissioned, when will it be removed from the health check?*
-
-* If a server does not submit data for 3 weeks, it is removed.
-
-*What is the name of the process that does the data collection?*
-
-* AdvisorAssessment.exe
-
-*How long does it take for data to be collected?*
-
-* The actual data collection on the server takes about 1 hour. It may take longer on servers that have a large number of Active Directory servers.
-
-*Is there a way to configure when data is collected?*
-
-* Not at this time.
-
-*Why display only the top 10 recommendations?*
-
-* Instead of giving you an exhaustive overwhelming list of tasks, we recommend that you focus on addressing the prioritized recommendations first. After you address them, additional recommendations will become available. If you prefer to see the detailed list, you can view all recommendations using Log Search.
-
-*Is there a way to ignore a recommendation?*
-
-* Yes, see [Ignore recommendations](#ignore-recommendations) section above.
-
-## Next steps
-* Use [Log searches in Log Analytics](log-analytics-log-searches.md) to learn how to analyze detailed AD Health Check data and recommendations.
+---
+title: Optimize your Active Directory environment with Azure Log Analytics | Microsoft Docs
+description: You can use the Active Directory Health Check solution to assess the risk and health of your environments on a regular interval.
+services: log-analytics
+documentationcenter: ''
+author: MGoedtel
+manager: carmonm
+editor: ''
+ms.assetid: 81eb41b8-eb62-4eb2-9f7b-fde5c89c9b47
+ms.service: log-analytics
+ms.workload: na
+ms.tgt_pltfrm: na
+ms.devlang: na
+ms.topic: article
+ms.date: 10/27/2017
+ms.author: magoedte
+ms.custom: H1Hack27Feb2017
+
+---
+# Optimize your Active Directory environment with the Active Directory Health Check solution in Log Analytics
+
+![AD Health Check symbol](./media/log-analytics-ad-assessment/ad-assessment-symbol.png)
+
+You can use the Active Directory Health Check solution to assess the risk and health of your server environments on a regular interval. This article helps you install and use the solution so that you can take corrective actions for potential problems.
+
+This solution provides a prioritized list of recommendations specific to your deployed server infrastructure. The recommendations are categorized across four focus areas, which help you quickly understand the risk and take action.
+
+The recommendations are based on the knowledge and experience gained by Microsoft engineers from thousands of customer visits. Each recommendation provides guidance about why an issue might matter to you and how to implement the suggested changes.
+
+You can choose focus areas that are most important to your organization and track your progress toward running a risk free and healthy environment.
+
+After you've added the solution and a check is completed, summary information for focus areas is shown on the **AD Health Check** dashboard for the infrastructure in your environment. The following sections describe how to use the information on the **AD Health Check** dashboard, where you can view and then take recommended actions for your Active Directory server infrastructure.  
+
+![image of AD Health Check tile](./media/log-analytics-ad-assessment/ad-healthcheck-summary-tile.png)
+
+![image of AD Health Check dashboard](./media/log-analytics-ad-assessment/ad-healthcheck-dashboard-01.png)
+
+## Prerequisites
+
+* The Active Directory Health Check solution requires a supported version of .NET Framework 4.5.2 or above installed on each computer that has the Microsoft Monitoring Agent (MMA) installed.  The MMA agent is used by System Center 2016 - Operations Manager and Operations Manager 2012 R2, and the Log Analytics service.
+* The solution supports domain controllers running Windows Server 2008 and 2008 R2, Windows Server 2012 and 2012 R2, and Windows Server 2016.
+* A Log Analytics workspace to add the Active Directory Health Check solution from the Azure marketplace in the Azure portal.  There is no further configuration required.
+
+  > [!NOTE]
+  > After you've added the solution, the AdvisorAssessment.exe file is added to servers with agents. Configuration data is read and then sent to the Log Analytics service in the cloud for processing. Logic is applied to the received data and the cloud service records the data.
+  >
+  >
+
+To perform the health check against your domain controllers that are members of the domain to be evaluated, they require an agent and connectivity to Log Analytics using one of the following supported methods:
+
+1. Install the [Microsoft Monitoring Agent (MMA)](log-analytics-windows-agent.md) if the domain controller is not already monitored by System Center 2016 - Operations Manager or Operations Manager 2012 R2.
+2. If it is monitored with System Center 2016 - Operations Manager or Operations Manager 2012 R2 and the management group is not integrated with the Log Analytics service, the domain controller can be multi-homed with Log Analytics to collect data and forward to the service and still be monitored by Operations Manager.  
+3. Otherwise, if your Operations Manager management group is integrated with the service, you need to add the domain controllers for data collection by the service following the steps under [add agent-managed computers](log-analytics-om-agents.md#connecting-operations-manager-to-oms) after you enable the solution in your workspace.  
+
+The agent on your domain controller which reports to an Operations Manager management group, collects data, forwards to its assigned management server, and then is sent directly from a management server to the Log Analytics service.  The data is not written to the Operations Manager databases.  
+
+## Active Directory Health Check data collection details
+
+Active Directory Health Check collects data from the following sources using the agent that you have enabled:
+
+- Registry
+- LDAP
+- .NET Framework
+- Event log
+- Active Directory Service interfaces (ADSI)
+- Windows PowerShell
+- File data
+- Windows Management Instrumentation (WMI)
+- DCDIAG tool API
+- File Replication Service (NTFRS) API
+- Custom C# code
+
+Data is collected on the domain controller and forwarded to Log Analytics every seven days.  
+
+## Understanding how recommendations are prioritized
+Every recommendation made is given a weighting value that identifies the relative importance of the recommendation. Only the 10 most important recommendations are shown.
+
+### How weights are calculated
+Weightings are aggregate values based on three key factors:
+
+* The *probability* that an issue identified causes problems. A higher probability equates to a larger overall score for the recommendation.
+* The *impact* of the issue on your organization if it does cause a problem. A higher impact equates to a larger overall score for the recommendation.
+* The *effort* required to implement the recommendation. A higher effort equates to a smaller overall score for the recommendation.
+
+The weighting for each recommendation is expressed as a percentage of the total score available for each focus area. For example, if a recommendation in the Security and Compliance focus area has a score of 5%, implementing that recommendation increases your overall Security and Compliance score by 5%.
+
+### Focus areas
+**Security and Compliance** - This focus area shows recommendations for potential security threats and breaches, corporate policies, and technical, legal and regulatory compliance requirements.
+
+**Availability and Business Continuity** - This focus area shows recommendations for service availability, resiliency of your infrastructure, and business protection.
+
+**Performance and Scalability** - This focus area shows recommendations to help your organization's IT infrastructure grow, ensure that your IT environment meets current performance requirements, and is able to respond to changing infrastructure needs.
+
+**Upgrade, Migration and Deployment** - This focus area shows recommendations to help you upgrade, migrate, and deploy Active Directory to your existing infrastructure.
+
+### Should you aim to score 100% in every focus area?
+Not necessarily. The recommendations are based on the knowledge and experiences gained by Microsoft engineers across thousands of customer visits. However, no two server infrastructures are the same, and specific recommendations may be more or less relevant to you. For example, some security recommendations might be less relevant if your virtual machines are not exposed to the Internet. Some availability recommendations may be less relevant for services that provide low priority ad hoc data collection and reporting. Issues that are important to a mature business may be less important to a start-up. You may want to identify which focus areas are your priorities and then look at how your scores change over time.
+
+Every recommendation includes guidance about why it is important. You should use this guidance to evaluate whether implementing the recommendation is appropriate for you, given the nature of your IT services and the business needs of your organization.
+
+## Use health check focus area recommendations
+After it is installed, you can view the summary of recommendations by using the Health Check tile on the solution page in the Azure portal.
+
+View the summarized compliance assessments for your infrastructure and then drill-into recommendations.
+
+### To view recommendations for a focus area and take corrective action
+3. Click the **Overview** tile for your Log Analytics workspace in the Azure portal.
+4. On the **Overview** page, click the **Active Directory Health Check** tile.
+5. On the **Health Check** page, review the summary information in one of the focus area blades and then click one to view recommendations for that focus area.
+6. On any of the focus area pages, you can view the prioritized recommendations made for your environment. Click a recommendation under **Affected Objects** to view details about why the recommendation is made.<br><br> ![image of Health Check recommendations](./media/log-analytics-ad-assessment/ad-healthcheck-dashboard-02.png)
+7. You can take corrective actions suggested in **Suggested Actions**. When the item has been addressed, later assessments records that recommended actions were taken and your compliance score will increase. Corrected items appear as **Passed Objects**.
+
+## Ignore recommendations
+If you have recommendations that you want to ignore, you can create a text file that Log Analytics will use to prevent recommendations from appearing in your assessment results.
+
+### To identify recommendations that you will ignore
+1. In the Azure portal on the Log Analytics workspace page for your selected workspace, click the **Log Search** tile.
+2. Use the following query to list recommendations that have failed for computers in your environment.
+
+    ```
+    ADAssessmentRecommendation | where RecommendationResult == "Failed" | sort by Computer asc | project Computer, RecommendationId, Recommendation
+    ```
+    Here's a screen shot showing the Log Search query:<br><br> ![failed recommendations](./media/log-analytics-ad-assessment/ad-failed-recommendations.png)
+
+3. Choose recommendations that you want to ignore. You’ll use the values for RecommendationId in the next procedure.
+
+### To create and use an IgnoreRecommendations.txt text file
+1. Create a file named IgnoreRecommendations.txt.
+2. Paste or type each RecommendationId for each recommendation that you want Log Analytics to ignore on a separate line and then save and close the file.
+3. Put the file in the following folder on each computer where you want Log Analytics to ignore recommendations.
+   * On computers with the Microsoft Monitoring Agent (connected directly or through Operations Manager) - *SystemDrive*:\Program Files\Microsoft Monitoring Agent\Agent
+   * On the Operations Manager 2012 R2 management server - *SystemDrive*:\Program Files\Microsoft System Center 2012 R2\Operations Manager\Server
+   * On the Operations Manager 2016 management server - *SystemDrive*:\Program Files\Microsoft System Center 2016\Operations Manager\Server
+
+### To verify that recommendations are ignored
+After the next scheduled health check runs, by default every seven days, the specified recommendations are marked *Ignored* and will not appear on the dashboard.
+
+1. You can use the following Log Search queries to list all the ignored recommendations.
+
+    ```
+    ADAssessmentRecommendation | where RecommendationResult == "Ignored" | sort by Computer asc | project Computer, RecommendationId, Recommendation
+    ```
+
+2. If you decide later that you want to see ignored recommendations, remove any IgnoreRecommendations.txt files, or you can remove RecommendationIDs from them.
+
+## AD Health Check solutions FAQ
+*How often does a health check run?*
+
+* The check runs every seven days.
+
+*Is there a way to configure how often the health check runs?*
+
+* Not at this time.
+
+*If another server for is discovered after I’ve added a health check solution, will it be checked*
+
+* Yes, once it is discovered it is checked from then on, every seven days.
+
+*If a server is decommissioned, when will it be removed from the health check?*
+
+* If a server does not submit data for 3 weeks, it is removed.
+
+*What is the name of the process that does the data collection?*
+
+* AdvisorAssessment.exe
+
+*How long does it take for data to be collected?*
+
+* The actual data collection on the server takes about 1 hour. It may take longer on servers that have a large number of Active Directory servers.
+
+*Is there a way to configure when data is collected?*
+
+* Not at this time.
+
+*Why display only the top 10 recommendations?*
+
+* Instead of giving you an exhaustive overwhelming list of tasks, we recommend that you focus on addressing the prioritized recommendations first. After you address them, additional recommendations will become available. If you prefer to see the detailed list, you can view all recommendations using Log Search.
+
+*Is there a way to ignore a recommendation?*
+
+* Yes, see [Ignore recommendations](#ignore-recommendations) section above.
+
+## Next steps
+* Use [Log searches in Log Analytics](log-analytics-log-searches.md) to learn how to analyze detailed AD Health Check data and recommendations.