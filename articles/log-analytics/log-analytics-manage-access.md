<properties
	pageTitle="Manage access to Log Analytics | Microsoft Azure"
	description="Manage access to Log Analytics using a variety of administrative tasks on users, accounts, OMS workspaces, and Azure accounts."
	services="log-analytics"
	documentationCenter=""
	authors="bandersmsft"
	manager="jwhit"
	editor=""/>

<tags
	ms.service="log-analytics"
	ms.workload="na"
	ms.tgt_pltfrm="na"
	ms.devlang="na"
	ms.topic="get-started-article"
	ms.date="04/28/2016"
	ms.author="banders"/>

# Manage access to Log Analytics

To manage access to Log Analytics, you'll use a variety of administrative tasks on users, accounts, OMS workspaces, and Azure accounts. To create a new workspace in the Operations Management Suite (OMS), you choose a workspace name, associate it with your account, and you choose a geographical location. A workspace is essentially a container that includes account information and simple configuration information for the account. You or other members of your organization might use multiple OMS workspaces to manage different sets of data that is collected from all or portions of your IT infrastructure.

The [Get started with Log Analytics](log-analytics-get-started.md) article shows you how to quickly get up and running and the rest of this article describes in more detail some of the actions you'll need to manage access to OMS.

Although you might not need to perform every management task at first, we'll cover all the commonly used tasks that you might use in the following sections:

- Determine the number of workspaces you need
- Manage accounts and users
- Add a group to an existing workspace
- Link an existing workspace to an Azure subscription
- Upgrade a workspace to a paid data plan
- Change a data plan type
- Add an Azure Active Directory Organization to an existing workspace
- Close your OMS workspace

## Determine the number of workspaces you need

A workspace is an Azure resource and is a container where data is collected, aggregated, analyzed, and presented in the OMS portal.

It is possible to create multiple OMS Log Analytics workspaces and for users to have access to one or more workspaces. In general you want to minimize the number of workspaces as this will allow you to query and correlate across the most data. This section describes when it can be helpful to create more than one workspace.

Today a log analytics workspace provides:

- A geographic location for data to be stored.
- Granularity for billing
- Data isolation

Based on the above characteristics, you may want to create multiple workspaces if:

- You are a global company and you need data stored in specific regions for data sovereignty / compliance reasons.
- You are using Azure and you want to avoid outbound data transfer charges by having a Log Analytics workspace in the same region as the Azure resources it manages.
- You want to allocate charges to different departments/business groups based on their usage. By creating a workspace for each department/business group your Azure bill and usage statement will show the charges for each workspace separately.
- You are a managed service provider and need to keep the log analytics data for each customer you manage isolated from other customer’s data.
- You manage multiple customers and you want each customer/department/business group to see their own data but not the data for other customers/departments/business groups.

When using agents to collect data you can configure each agent to report to the required workspace.

If you are using System Center Operations manager, each Operations Manager management group can be connected with only one workspace. You can install the Microsoft Monitoring Agent on computers managed by Operations Manager and have the agent report to both Operations Manager and a different Log Analytics workspace.

## Manage accounts and users

Each workspace can have multiple user accounts associated with it, and each user account (Microsoft account or Organizational account) can have access to multiple OMS workspaces.

By default, the Microsoft account or Organizational account used to create the workspace becomes the Administrator of the workspace. The administrator can then invite additional Microsoft accounts or pick users from his Azure Active Directory.

Giving people access to the OMS workspace can be controlled in 2 places:

- Using Azure role based access control you can provide access to the Azure subscription and the associated Azure resources. This is also used for PowerShell and REST API access.
- Access to just the OMS portal and not the associated Azure subscription, can be managed within the OMS portal.

If you have given people access to the OMS portal but not to the Azure subscription that it is linked to, then the Automation, Backup and, Site Recovery solution tiles will not show any data for the user when they log into the OMS portal.

To allow all users to see the data in these solutions, ensure they have at least **reader** access for the Automation Account, Backup Vault and Site Recovery vault that is linked to the OMS workspace.   

### Managing access to Log Analytics using the Azure portal

If you give people access to the Log Analytics workspace using Azure permissions (e.g. in the Azure portal) then the same users will also be able to access the Log Analytics portal. If users are in the Azure portal they can navigate to the OMS portal by clicking on the “OMS Portal” task when viewing the Log Analytics workspace resource.

Four things to know:

1. This is not Role Based Access Control. If you have “Reader” access permissions in the Azure portal for the log analytics workspace, you will have the ability to make changes via the OMS portal. The OMS portal has a concept of Administrator, Contributor and ReadOnly User. If the account you are logged in with is in the Azure Active Directory linked to the workspace you will be an Administrator in the OMS portal, otherwise you will be a Contributor.
2. If you are logging into the OMS portal via mms.microsoft.com then by default when you see the “Select a workspace” list it will only contain workspaces that you have been added to in the OMS portal. To see the workspaces you have access to via Azure subscriptions you need to specify a tenant as part of the URL:
e.g. mms.microsoft.com/?tenant=contoso.com (the tenant identifier is often that last part of the e-mail address you sign in with)
3. If the account you login with is an account in the tenant AAD (this will usually be the case unless you’re signing in as a CSP) then you will be an Admin in the OMS portal. If your account is not in the tenant AAD then you will be a User in the OMS portal.
4. If you want to navigate directly to a portal that you have access to via Azure permissions, then you need to specify the resource as part of the URL. It is possible to get this URL via PowerShell e.g. (Get-AzureRmOperationalInsightsWorkspace).PortalUrl
The URL will look like:
https://eus.mms.microsoft.com/?tenant=contoso.com&resource=%2fsubscriptions%2faaa5159e-dcf6-890a-a702-2d2fee51c102%2fresourcegroups%2fdb-resgroup%2fproviders%2fmicrosoft.operationalinsights%2fworkspaces%2fmydemo12


### Managing users in the OMS portal

You manage accounts and users using the **Accounts** tab in the Settings page. There, you can perform the tasks in the following sections.  

![manage users](./media/log-analytics-manage-access/setup-workspace-manage-users.png)

#### Add a user to an existing workspace

Use the following steps to add a user or group to an OMS workspace. The user or group will be able to view and act on all alerts that are associated with this workspace.

>[AZURE.NOTE] If you want to add a user or group from your Azure Active Directory organizational account, you must first ensure that you have associated your OMS account with your Active Directory domain. See [Add an Azure Active Directory Organization to an existing workspace](#add-an-azure-active-directory-organization-to-an-existing-workspace).

1. In OMS, click the **Settings** tile.
2. Click the **Accounts** tab.
3. In the **Manage Users** section, choose the account type to add: **Organizational Account**, **Microsoft Account**, **Microsoft Support**.
    - If  you choose Microsoft Account, type the email address of the user associated with the Microsoft Account.
    - If you choose Organizational Account, you can enter part of the user or group’s name or email alias and a list of users and groups will appear. Select a user or  group.
    - Use Microsoft Support to give a Microsoft Support engineer temporary access to your workspace to help with troubleshooting.

    >[AZURE.NOTE] For the best performance results, limit the number of Active Directory groups associated with a single OMS account to two—one for administrators, one for contributors and one for readonly users. Using more groups might impact the performance of Log Analytics.

7. Choose the type of user or group to add: **Administrator**, **Contributor**, or **ReadOnly User** .  
8. Click **Add**.

  If you are adding a Microsoft account, an invitation to join the workspace is sent to the email you provided. After the user follows the instructions in the invitation to join OMS, the user can view the alerts and account information for this OMS account, and you will be able to view the user information on the **Accounts**  tab of the **Settings** page.
  If you are adding an organizational account, the user will be able to access Log Analytics immediately.  
  ![invitation email](./media/log-analytics-manage-access/setup-workspace-invitation-email.png)

#### Edit an existing user type

You can change the account role for a user associated with your OMS account. You have the following role options:

 - *Administrator*: Can manage users, view and act on all alerts, and add and remove servers

 - *Contributor*: Can view and act on all alerts, and add and remove servers

 - *ReadOnly User*: Users marked as read-only will not be able to:
   1. Add/remove solutions (the solution gallery is hidden)
   2. Add/modify/remove tiles on ‘My Dashboard’
   3. View the Setting pages (the pages are hidden)
   4. In the Search view: PowerBI configuration, Saved Searches and Alerts tasks are hidden


#### To edit an account
1. On the **Settings** page in the **Accounts** tab in OMS, select the role for the user that you want to change.
2. Click **OK**.

### Remove a user from a OMS workspace

Use the following steps to remove a user from an OMS workspace. Note that this does not close the user’s workspace. Instead, it removes the association between that user and the workspace. If a user is associated with multiple workspaces, that user will still be able to sign in to OMS and see the other workspaces.

1. On the **Settings** page in the **Accounts** tab of OMS, click Remove next to the user name that you want to remove.
2. Click **OK** to confirm that you want to remove the user.


### Add a group to an existing workspace

1.	Follow steps 1 -4 in “To add a user to an existing workspace”, above.
2.	Under **Choose User/Group**, select **Group**.
    ![add a group to an existing workspace](./media/log-analytics-manage-access/add-group.png)
3.	Enter the Display Name or Email address for the group you’d like to add.
4.	Select the group in the list results and then click **Add**.

## Link an existing workspace to an Azure subscription

It is possible to create a workspace from the [microsoft.com/oms](https://microsoft.com/oms) website.  However, certain limits exist for these workspaces, the most notable being a limit of 500MB/day of data uploads if you're using a free account. To make changes to this workspace you will need to **link your existing workspace to an Azure subscription**.

>[AZURE.IMPORTANT] In order to link a workspace, your Azure account must already have access to the workspace you'd like to link.  In other words, the account you use to access the Azure portal must be **the same** as the account you use to access your OMS workspace. If this is not the case, see [Add a user to an existing workspace](#add-a-user-to-an-existing-workspace).

1.	Sign into the [Azure portal](http://portal.azure.com).
2.	Browse for **Log Analytics (OMS)** and then select it.
3.	You’ll see your list of existing workspaces. Click **Add**.  
    ![list of workspaces](./media/log-analytics-manage-access/manage-access-link-azure01.png)
4.	Under **OMS Workspace**, click **Or link existing**.  
    ![link existing](./media/log-analytics-manage-access/manage-access-link-azure02.png)
5.	Click **Configure required settings**.  
    ![configure required settings](./media/log-analytics-manage-access/manage-access-link-azure03.png)
6.	You’ll see the list of workspaces that are not yet linked to your Azure account. Select a workspace.
    ![select workspaces](./media/log-analytics-manage-access/manage-access-link-azure04.png)
7.	If needed, you can change values for the following items:
    - Subscription
    - Resource group
    - Location
    - Pricing tier  
        ![change values](./media/log-analytics-manage-access/manage-access-link-azure05.png)
8.	Click **Create**. The workspace is now linked to your Azure account.

>[AZURE.NOTE] If you do not see the workspace you'd like to link, then your Azure subscription does not have access to the OMS workspace that you created using the OMS website.  You will need to grant access to this account from inside your OMS workspace using the OMS website. To do so, see [Add a user to an existing workspace](#add-a-user-to-an-existing-workspace).



## Upgrade a workspace to a paid data plan

There are three workspace data plan types for OMS: **Free**, **Standard** and **Premium**.  If you are on a *free* plan, you may have hit your data cap of 500MB.  You will need to upgrade your workspace to a '**pay-as-you-go plan**' in order to collect data beyond this limit. At any time you can convert your plan type.  For more information on OMS pricing, see [Pricing Details](https://www.microsoft.com/en-us/server-cloud/operations-management-suite/pricing.aspx).

>[AZURE.IMPORTANT] Workspace plans can only be changed if they are *linked* to an Azure subscription.  If you created your workspace in Azure or if you've *already* linked your workspace, you can ignore this message.  If you created your workspace with the [OMS website](http://www.microsoft.com/oms), you will need to follow the steps at [Link an existing workspace to an Azure subscription](#link-an-existing-workspace-to-an-azure-subscription).

### Using entitlements from the OMS Add On for System Center

The OMS Add On for System Center provides an entitlement for the Premium plan of OMS Log Analytics, described at [OMS Pricing](https://www.microsoft.com/en-us/server-cloud/operations-management-suite/pricing.aspx).

When you purchase the OMS add-on for System Center, the OMS add-on is added as an entitlement on your System Center agreement. Any Azure subscription that is created under this agreement can make use of the entitlement. This allows you, for example, to have multiple OMS workspaces that use the entitlement from the OMS add-on.

To ensure that usage of an OMS workspace is applied to your entitlements from the OMS add-on, you'll need to:

1. Link your OMS workspace to an Azure subscription that is part of the Enterprise Agreement that includes both the OMS add-on purchase and Azure subscription usage
2. Select the Premium plan for the workspace

When you review your usage in the Azure or OMS portal, you won’t see the OMS add-on entitlements. However, you can see entitlements in the Enterprise Portal.  

If you need to change the Azure subscription that your OMS workspace is linked to, you can use the Azure PowerShell [Move-AzureRMResource](https://msdn.microsoft.com/library/mt652516.aspx) cmdlet.

### Using Azure Commitment from an Enterprise Agreement

If you choose to use standalone pricing for OMS components, you will pay for each component of OMS separately and the usage will appear on your Azure bill.

<<<<<<< HEAD
If you have an Azure monetary commit on the enterprise enrollment to which your Azure subscriptions are linked, any usage of Log Analytics will automatically debit agains any remaining monetary commit. 
=======
If you have an Azure monetary commit on the enterprise enrollment to which your Azure subscriptions are linked, any usage of Log Analytics will automatically debit agains any remaining monetary commit.
>>>>>>> 0b6ca837

If you need to change the Azure subscription that the OMS workspace is linked to you can use the Azure PowerShell [Move-AzureRMResource](https://msdn.microsoft.com/library/mt652516.aspx) cmdlet.  



### To change a workspace to a paid data plan

1.	Sign into the [Azure portal](http://portal.azure.com).
2.	Browse for **Log Analytics (OMS)** and then select it.
3.	You’ll see your list of existing workspaces. Select a workspace.  
    ![list of workspaces](./media/log-analytics-manage-access/manage-access-change-plan01.png)
4.	Under **Settings**, click **Pricing tier**.  
    ![pricing tier](./media/log-analytics-manage-access/manage-access-change-plan02.png)
5.	Under **Pricing tier**, select a data plan and then click **Select**.  
    ![select plan](./media/log-analytics-manage-access/manage-access-change-plan03.png)
6.	When you refresh your view in the Azure portal, you’ll see **Pricing tier** updated for the plan you selected.  
    ![update pricing tier](./media/log-analytics-manage-access/manage-access-change-plan04.png)

Now you can collect data beyond the "free" data cap.


## Add an Azure Active Directory Organization to an existing workspace

You can associate your Operational Insights (OMS) workspace with an Azure Active Directory domain. This enables you to add users from Active Directory directly to your OMS workspace without requiring a separate Microsoft account.

When you create the workspace from the Azure portal, or link your workspace to an Azure subscription your Azure Active Directory will be linked as your organizational account.

When you create the workspace from the OMS portal you will be prompted to link to an Azure subscription and an organizational account.

### To add an Azure Active Directory Organization to an existing workspace

1. On the Settings page in OMS, click **Accounts** and then click **Workspace Information**.  
2. Review the information about organizational accounts, and then click **Add Organization**.  
    ![add organization](./media/log-analytics-manage-access/manage-access-add-adorg01.png)
3. Enter the identity information for the administrator of your Azure Active Directory domain. Afterward, you'll see an acknowledgment stating that your workspace is linked to your Azure Active Directory domain.
    ![linked workspace acknowledgment](./media/log-analytics-manage-access/manage-access-add-adorg02.png)

>[AZURE.NOTE]Once your account is linked to an Organizational Account, the linking cannot be removed or changed.

## Close your OMS workspace

When you close an OMS workspace, all data related to your workspace is deleted from the OMS service not more than 30 days after you close the workspace.

If you are an administrator, and there are multiple users associated with the workspace, the association between those users and the workspace is broken. If the users are associated with other workspaces, then they can continue using OMS with those other workspaces. However, if they are not associated with other workspaces then they will need to create a new workspace to use OMS.

### To close an OMS workspace

1. On the **Settings** page in the **Accounts** tab of OMS, click **Close Workspace**.

2. Select one of the reasons for closing your workspace, or enter a different reason in the text box.

3. Click **Close workspace**.

## Next steps

- See [Connect Windows computers to Log Analytics](log-analytics-windows-agents.md) to add agents and gather data.
- [Add Log Analytics solutions from the Solutions Gallery](log-analytics-add-solutions.md) to add functionality and gather data.
- [Configure proxy and firewall settings in Log Analytics](log-analytics-proxy-firewall.md) if your organization uses a proxy server or firewall so that agents can communicate with the Log Analytics service.<|MERGE_RESOLUTION|>--- conflicted
+++ resolved
@@ -203,11 +203,7 @@
 
 If you choose to use standalone pricing for OMS components, you will pay for each component of OMS separately and the usage will appear on your Azure bill.
 
-<<<<<<< HEAD
-If you have an Azure monetary commit on the enterprise enrollment to which your Azure subscriptions are linked, any usage of Log Analytics will automatically debit agains any remaining monetary commit. 
-=======
 If you have an Azure monetary commit on the enterprise enrollment to which your Azure subscriptions are linked, any usage of Log Analytics will automatically debit agains any remaining monetary commit.
->>>>>>> 0b6ca837
 
 If you need to change the Azure subscription that the OMS workspace is linked to you can use the Azure PowerShell [Move-AzureRMResource](https://msdn.microsoft.com/library/mt652516.aspx) cmdlet.  
 
