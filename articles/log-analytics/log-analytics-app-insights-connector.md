---
title: View Azure Application Insights app data | Microsoft Docs
description: You can use the Application Insights Connector solution to diagnose performance issues and understand what users do with your app when monitored with Application Insights.
services: log-analytics
documentationcenter: ''
author: mgoedtel
manager: carmonm
editor: ''
ms.assetid: 49280cad-3526-43e1-a365-c6a3bf66db52
ms.service: log-analytics
ms.workload: na
ms.tgt_pltfrm: na
ms.devlang: na
<<<<<<< HEAD
ms.topic: conceptual
ms.date: 07/18/2017
=======
ms.topic: article
ms.date: 06/29/2018
>>>>>>> 91610bcf
ms.author: magoedte
ms.component: na
---

# Application Insights Connector management solution (Preview)

![Application Insights symbol](./media/log-analytics-app-insights-connector/app-insights-connector-symbol.png)

>[!NOTE]
> With the support of [cross-resource queries](log-analytics-cross-workspace-search.md), the Application Insights connector management solution is no longer required and will be deprecated. Starting July, you will not be able to link new Application Insights resources to Log Analytics workspaces. Existing links and dashboards will continue to function until November 2018. For more information, see [OMS portal moving to Azure](log-analytics-oms-portal-transition.md).

The Applications Insights Connector solution helps you diagnose performance issues and understand what users do with your app when it is monitored with [Application Insights](../application-insights/app-insights-overview.md). Views of the same application telemetry that developers see in Application Insights are available in Log Analytics. However, when you integrate your Application Insights apps with Log Analytics, visibility of your applications is increased by having operation and application data in one place. Having the same views helps you to collaborate with your app developers. The common views can help reduce the time to detect and resolve both application and platform issues.

When you use the solution, you can:

- View all your Application Insights apps in a one place, even when they are in different Azure subscriptions
- Correlate infrastructure data with application data
- Visualize application data with perspectives in log search
- Pivot from Log Analytics data to your Application Insights app in the Azure portal

## Connected sources

Unlike most other Log Analytics solutions, data isn't collected for the Application Insights Connector by agents. All data used by the solution comes directly from Azure.

| Connected Source | Supported | Description |
| --- | --- | --- |
| [Windows agents](log-analytics-windows-agent.md) | No | The solution does not collect information from Windows agents. |
| [Linux agents](log-analytics-linux-agents.md) | No | The solution does not collect information from Linux agents. |
| [SCOM management group](log-analytics-om-agents.md) | No | The solution does not collect information from agents in a connected SCOM management group. |
| [Azure storage account](log-analytics-azure-storage.md) | No | The solution does not collection information from Azure storage. |

## Prerequisites

- To access Application Insights Connector information, you must have an Azure subscription
- You must have at least one configured Application Insights resource.
- You must be the owner or contributor of the Application Insights resource.

## Configuration

1. Enable the Azure Web Apps Analytics solution from the [Azure marketplace](https://azuremarketplace.microsoft.com/marketplace/apps/Microsoft.ApplicationInsights?tab=Overview) or by using the process described in [Add Log Analytics solutions from the Solutions Gallery](log-analytics-add-solutions.md).
2. In the OMS portal, click **Settings** &gt; **Data** &gt; **Application Insights**.
3. Under **Select a subscription**, select a subscription that has Application Insights resources and then under **Application Name**, select one or more applications.
4. Click **Save**.

In approximately 30 minutes, data becomes available and the Application Insights tile is updated with data, like the following image:

![Application Insights tile](./media/log-analytics-app-insights-connector/app-insights-tile.png)

Other points to keep in mind:

- You can only link Application Insights apps to one Log Analytics workspace.
- You can only link [Basic or Enterprise Application Insights resources](https://azure.microsoft.com/pricing/details/application-insights) to Log Analytics. However, you can use the Free tier of Log Analytics.

## Management packs

This solution does not install any management packs in connected management groups.

## Use the solution

The following sections describe how you can use the blades shown in the Application Insights dashboard to view and interact with data from your apps.

### View Application Insights Connector information

Click the **Application Insights** tile to open the **Application Insights** dashboard to see the following blades.

![Application Insights dashboard](./media/log-analytics-app-insights-connector/app-insights-dash01.png)

![Application Insights dashboard](./media/log-analytics-app-insights-connector/app-insights-dash02.png)

The dashboard includes the blades shown in the table. Each blade lists up to 10 items matching that blade's criteria for the specified scope and time range. You can run a log search that returns all records when you click **See all** at the bottom of the blade or when you click the blade header.

[!INCLUDE [log-analytics-log-search-nextgeneration](../../includes/log-analytics-log-search-nextgeneration.md)]

| **Column** | **Description** |
| --- | --- |
| Applications - Number of applications | Shows the number of applications in Application resources. Also lists application names and for each, the count of application records. Click the number to run a log search for <code>ApplicationInsights &#124; summarize AggregatedValue = sum(SampledCount) by ApplicationName</code> <br><br>  Click an application name to run a log search for the application that shows application records per host, records by telemetry type, and all data by type (based on the last day). |
| Data Volume – Hosts sending data | Shows the number of computer hosts that are sending data. Also lists computer hosts and record count for each host. Click the number to run a log search for <code>ApplicationInsights &#124; summarize AggregatedValue = sum(SampledCount) by Host</code> <br><br> Click on a computer name to run a log search for the host that shows application records per host, records by telemetry type, and all data by type (based on the last day). |
| Availability – Webtest results | Shows a doughnut chart for web test results, indicating pass or fail. Click the chart to run a log search for <code>ApplicationInsights &#124; where TelemetryType == "Availability" &#124; summarize AggregatedValue = sum(SampledCount) by AvailabilityResult</code> <br><br> Results show the number of passes and failures for all tests. It shows all Web Apps with traffic for the last minute. Click an application name to view a log search showing details of failed web tests. |
| Server Requests – Requests per hour | Shows a line chart of the server requests per hour for various applications. Hover over a line in the chart to see the top 3 applications receiving requests for a point in time. Also shows a list of the applications receiving requests and the number of requests for the selected period. <br><br>Click the graph to run a log search for <code>ApplicationInsights &#124; where TelemetryType == "Request" &#124; summarize AggregatedValue = sum(SampledCount) by ApplicationName, bin(TimeGenerated, 1h)</code> that shows a more detailed line chart of the server requests per hour for various applications. <br><br> Click an application in the list to run a log search for <code>ApplicationInsights &#124; where ApplicationName == "yourapplicationname" and TelemetryType == "Request" and iff(isnotnull(toint(RequestSuccess)), RequestSuccess == false, RequestSuccess == "false") == true</code> that shows a list of requests, charts for requests over time and request duration and a list of request response codes.   |
| Failures – Failed requests per hour | Shows a line chart of failed application requests per hour. Hover over the chart to see the top 3 applications with failed requests for a point in time. Also shows a list of applications with the number of failed requests for each. Click the chart to run a log search for <code>ApplicationInsights &#124; where TelemetryType == "Request" and iff(isnotnull(toint(RequestSuccess)), RequestSuccess == false, RequestSuccess == "false") == true &#124; summarize AggregatedValue = sum(SampledCount) by ApplicationName, bin(TimeGenerated, 1h)</code> that shows a more detailed line chart of failed application requests. <br><br>Click an item in the list to run a log search for <code>ApplicationInsights &#124; where ApplicationName == "yourapplicationname" and TelemetryType == "Request" and iff(isnotnull(toint(RequestSuccess)), RequestSuccess == false, RequestSuccess == "false") == true</code>  that shows failed requests, charts for failed requests over time and request duration and a list of failed request response codes. |
| Exceptions – Exceptions per hour | Shows a line chart of exceptions per hour. Hover over the chart to see the top 3 applications with exceptions for a point in time. Also shows a list of applications with the number of exceptions for each. Click the chart to run a log search for <code>ApplicationInsights &#124; where TelemetryType == "Exception" &#124; summarize AggregatedValue = sum(SampledCount) by ApplicationName, bin(TimeGenerated, 1h)</code> that shows a more detailed link chart of exceptions. <br><br>Click an item in the list to run a log search for <code>ApplicationInsights &#124; where ApplicationName == "yourapplicationname" and TelemetryType == "Exception"</code> that shows a list of exceptions, charts for exceptions over time and failed requests, and a list of exception types.  |

### View the Application Insights perspective with log search

When you click any item in the dashboard, you see an Application Insights perspective shown in search. The perspective provides an extended visualization, based on the telemetry type that selected. So, visualization content changes for different telemetry types.

When you click anywhere in the Applications blade, you see the default **Applications** perspective.

![Application Insights Applications perspective](./media/log-analytics-app-insights-connector/applications-blade-drill-search.png)

The perspective shows an overview of the application that you selected.

The **Availability** blade shows a different perspective view where you can see web test results and related failed requests.

![Application Insights Availability perspective](./media/log-analytics-app-insights-connector/availability-blade-drill-search.png)

When you click anywhere in the **Server Requests** or **Failures** blades, the perspective components change to give you a visualization that related to requests.

![Application Insights Failures blade](./media/log-analytics-app-insights-connector/server-requests-failures-drill-search.png)

When you click anywhere in the **Exceptions** blade, you see a visualization that's tailored to exceptions.

![Application Insights Exceptions blade](./media/log-analytics-app-insights-connector/exceptions-blade-drill-search.png)

Regardless of whether you click something one the **Application Insights Connector** dashboard, within the **Search** page itself, any query returning Application Insights data shows the Application Insights perspective. For example, if you are viewing Application Insights data, a **&#42;** query also shows the perspective tab like the following image:

![Application Insights ](./media/log-analytics-app-insights-connector/app-insights-search.png)

Perspective components are updated depending on the search query. This means that you can filter the results by using any search field that gives you the ability to see the data from:

- All your applications
- A single selected application
- A group of applications

### Pivot to an app in the Azure portal

Application Insights Connector blades are designed to enable you to pivot to the selected Application Insights app *when you use the OMS portal*. You can use the solution as a high-level monitoring platform that helps you troubleshoot an app. When you see a potential problem in any of your connected applications, you can either drill into it in Log Analytics search or you can pivot directly to the Application Insights app.

To pivot, click the ellipses (**…**) that appears at the end of each line, and select **Open in Application Insights**.

>[!NOTE]
>**Open in Application Insights** is not available in the Azure portal.

![Open in Application Insights](./media/log-analytics-app-insights-connector/open-in-app-insights.png)

### Sample-corrected data

Application Insights provides *[sampling correction](../application-insights/app-insights-sampling.md)* to help reduce telemetry traffic. When you enable sampling on your Application Insights app, you get a reduced number of entries stored both in Application Insights and in Log Analytics. While data consistency is preserved in the **Application Insights Connector** page and perspectives, you should manually correct sampled data for your custom queries.

Here is an example of sampling correction in a log search query:

```
ApplicationInsights | summarize AggregatedValue = sum(SampledCount) by TelemetryType
```

The **Sampled Count** field is present in all entries and shows the number of data points that the entry represents. If you turn on sampling for your Application Insights app, **Sampled Count** is greater than 1. To count the actual number of entries that your application generates, sum the **Sampled Count** fields.

Sampling affects only the total number of entries that your application generates. You don't need to correct sampling for metric fields like **RequestDuration** or **AvailabilityDuration**  because those fields show the average for represented entries.

## Input data

The solution receives the following telemetry types of data from your connected Application Insights apps:

- Availability
- Exceptions
- Requests
- Page views – For your workspace to receive page views, you must configure your apps to collect that information. Fore more information, see [PageViews](../application-insights/app-insights-api-custom-events-metrics.md#page-views).
- Custom events – For your workspace to receive custom events, you must configure your apps to collect that information. Fore more information, see [TrackEvent](../application-insights/app-insights-api-custom-events-metrics.md#trackevent).

Data is received by Log Analytics from Application Insights as it becomes available.

## Output data

A record with a *type* of *ApplicationInsights* is created for each type of input data. ApplicationInsights records have properties shown in the following sections:

### Generic fields

| Property | Description |
| --- | --- |
| Type | ApplicationInsights |
| ClientIP |   |
| TimeGenerated | Time of the record |
| ApplicationId | Instrumentation key of the Application Insights app |
| ApplicationName | Name of the Application Insights app |
| RoleInstance | ID of server host |
| DeviceType | Client device |
| ScreenResolution |   |
| Continent | Continent where the request originated |
| Country | Country where the request originated |
| Province | Province, state, or locale where the request originated |
| City | City or town where the request originated |
| isSynthetic | Indicates whether the request was created by a user or by automated method. True = user generated or false = automated method |
| SamplingRate | Percentage of telemetry generated by the SDK that is sent to portal. Range 0.0-100.0. |
| SampledCount | 100/(SamplingRate). For example, 4 =&gt; 25% |
| IsAuthenticated | True or false |
| OperationID | Items that have the same operation ID are shown as Related Items in the portal. Usually the request ID |
| ParentOperationID | ID of the parent operation |
| OperationName |   |
| SessionId | GUID to uniquely identify the session where the request was created |
| SourceSystem | ApplicationInsights |

### Availability-specific fields

| Property | Description |
| --- | --- |
| TelemetryType | Availability |
| AvailabilityTestName | Name of the web test |
| AvailabilityRunLocation | Geographic source of http request |
| AvailabilityResult | Indicates the success result of the web test |
| AvailabilityMessage | The message attached to the web test |
| AvailabilityCount | 100/(Sampling Rate). For example, 4 =&gt; 25% |
| DataSizeMetricValue | 1.0 or 0.0 |
| DataSizeMetricCount | 100/(Sampling Rate). For example, 4 =&gt; 25% |
| AvailabilityDuration | Time, in milliseconds, of the web test duration |
| AvailabilityDurationCount | 100/(Sampling Rate). For example, 4 =&gt; 25% |
| AvailabilityValue |   |
| AvailabilityMetricCount |   |
| AvailabilityTestId | Unique GUID for the web test |
| AvailabilityTimestamp | Precise timestamp of the availability test |
| AvailabilityDurationMin | For sampled records, this field shows the minimum web test duration (milliseconds) for the represented data points |
| AvailabilityDurationMax | For sampled records, this field shows the maximum web test duration (milliseconds) for the represented data points |
| AvailabilityDurationStdDev | For sampled records, this field shows the standard deviation between all web test durations (milliseconds) for the represented data points |
| AvailabilityMin |   |
| AvailabilityMax |   |
| AvailabilityStdDev | &nbsp;  |

### Exception-specific fields

| Type | ApplicationInsights |
| --- | --- |
| TelemetryType | Exception |
| ExceptionType | Type of the exception |
| ExceptionMethod | The method that creates the exception |
| ExceptionAssembly | Assembly includes the framework and version as well as the public key token |
| ExceptionGroup | Type of the exception |
| ExceptionHandledAt | Indicates the level that handled the exception |
| ExceptionCount | 100/(Sampling Rate). For example, 4 =&gt; 25% |
| ExceptionMessage | Message of the exception |
| ExceptionStack | Full stack of the exception |
| ExceptionHasStack | True, if exception has a stack |



### Request-specific fields

| Property | Description |
| --- | --- |
| Type | ApplicationInsights |
| TelemetryType | Request |
| ResponseCode | HTTP response sent to client |
| RequestSuccess | Indicates success or failure. True or false. |
| RequestID | ID to uniquely identify the request |
| RequestName | GET/POST + URL base |
| RequestDuration | Time, in seconds, of the request duration |
| URL | URL of the request not including host |
| Host | Web server host |
| URLBase | Full URL of the request |
| ApplicationProtocol | Type of protocol used by the application |
| RequestCount | 100/(Sampling Rate). For example, 4 =&gt; 25% |
| RequestDurationCount | 100/(Sampling Rate). For example, 4 =&gt; 25% |
| RequestDurationMin | For sampled records, this field shows the minimum request duration (milliseconds) for the represented data points. |
| RequestDurationMax | For sampled records, this field shows the maximum request duration (milliseconds) for the represented data points |
| RequestDurationStdDev | For sampled records, this field shows the standard deviation between all request durations (milliseconds) for the represented data points |

## Sample log searches

This solution does not have a set of sample log searches shown on the dashboard. However, sample log search queries with descriptions are shown in the [View Application Insights Connector information](#view-application-insights-connector-information) section.

## Next steps

- Use [Log Search](log-analytics-log-searches.md) to view detailed information for your Application Insights apps.
<|MERGE_RESOLUTION|>--- conflicted
+++ resolved
@@ -1,271 +1,266 @@
----
-title: View Azure Application Insights app data | Microsoft Docs
-description: You can use the Application Insights Connector solution to diagnose performance issues and understand what users do with your app when monitored with Application Insights.
-services: log-analytics
-documentationcenter: ''
-author: mgoedtel
-manager: carmonm
-editor: ''
-ms.assetid: 49280cad-3526-43e1-a365-c6a3bf66db52
-ms.service: log-analytics
-ms.workload: na
-ms.tgt_pltfrm: na
-ms.devlang: na
-<<<<<<< HEAD
-ms.topic: conceptual
-ms.date: 07/18/2017
-=======
-ms.topic: article
-ms.date: 06/29/2018
->>>>>>> 91610bcf
-ms.author: magoedte
-ms.component: na
----
-
-# Application Insights Connector management solution (Preview)
-
-![Application Insights symbol](./media/log-analytics-app-insights-connector/app-insights-connector-symbol.png)
-
->[!NOTE]
-> With the support of [cross-resource queries](log-analytics-cross-workspace-search.md), the Application Insights connector management solution is no longer required and will be deprecated. Starting July, you will not be able to link new Application Insights resources to Log Analytics workspaces. Existing links and dashboards will continue to function until November 2018. For more information, see [OMS portal moving to Azure](log-analytics-oms-portal-transition.md).
-
-The Applications Insights Connector solution helps you diagnose performance issues and understand what users do with your app when it is monitored with [Application Insights](../application-insights/app-insights-overview.md). Views of the same application telemetry that developers see in Application Insights are available in Log Analytics. However, when you integrate your Application Insights apps with Log Analytics, visibility of your applications is increased by having operation and application data in one place. Having the same views helps you to collaborate with your app developers. The common views can help reduce the time to detect and resolve both application and platform issues.
-
-When you use the solution, you can:
-
-- View all your Application Insights apps in a one place, even when they are in different Azure subscriptions
-- Correlate infrastructure data with application data
-- Visualize application data with perspectives in log search
-- Pivot from Log Analytics data to your Application Insights app in the Azure portal
-
-## Connected sources
-
-Unlike most other Log Analytics solutions, data isn't collected for the Application Insights Connector by agents. All data used by the solution comes directly from Azure.
-
-| Connected Source | Supported | Description |
-| --- | --- | --- |
-| [Windows agents](log-analytics-windows-agent.md) | No | The solution does not collect information from Windows agents. |
-| [Linux agents](log-analytics-linux-agents.md) | No | The solution does not collect information from Linux agents. |
-| [SCOM management group](log-analytics-om-agents.md) | No | The solution does not collect information from agents in a connected SCOM management group. |
-| [Azure storage account](log-analytics-azure-storage.md) | No | The solution does not collection information from Azure storage. |
-
-## Prerequisites
-
-- To access Application Insights Connector information, you must have an Azure subscription
-- You must have at least one configured Application Insights resource.
-- You must be the owner or contributor of the Application Insights resource.
-
-## Configuration
-
-1. Enable the Azure Web Apps Analytics solution from the [Azure marketplace](https://azuremarketplace.microsoft.com/marketplace/apps/Microsoft.ApplicationInsights?tab=Overview) or by using the process described in [Add Log Analytics solutions from the Solutions Gallery](log-analytics-add-solutions.md).
-2. In the OMS portal, click **Settings** &gt; **Data** &gt; **Application Insights**.
-3. Under **Select a subscription**, select a subscription that has Application Insights resources and then under **Application Name**, select one or more applications.
-4. Click **Save**.
-
-In approximately 30 minutes, data becomes available and the Application Insights tile is updated with data, like the following image:
-
-![Application Insights tile](./media/log-analytics-app-insights-connector/app-insights-tile.png)
-
-Other points to keep in mind:
-
-- You can only link Application Insights apps to one Log Analytics workspace.
-- You can only link [Basic or Enterprise Application Insights resources](https://azure.microsoft.com/pricing/details/application-insights) to Log Analytics. However, you can use the Free tier of Log Analytics.
-
-## Management packs
-
-This solution does not install any management packs in connected management groups.
-
-## Use the solution
-
-The following sections describe how you can use the blades shown in the Application Insights dashboard to view and interact with data from your apps.
-
-### View Application Insights Connector information
-
-Click the **Application Insights** tile to open the **Application Insights** dashboard to see the following blades.
-
-![Application Insights dashboard](./media/log-analytics-app-insights-connector/app-insights-dash01.png)
-
-![Application Insights dashboard](./media/log-analytics-app-insights-connector/app-insights-dash02.png)
-
-The dashboard includes the blades shown in the table. Each blade lists up to 10 items matching that blade's criteria for the specified scope and time range. You can run a log search that returns all records when you click **See all** at the bottom of the blade or when you click the blade header.
-
-[!INCLUDE [log-analytics-log-search-nextgeneration](../../includes/log-analytics-log-search-nextgeneration.md)]
-
-| **Column** | **Description** |
-| --- | --- |
-| Applications - Number of applications | Shows the number of applications in Application resources. Also lists application names and for each, the count of application records. Click the number to run a log search for <code>ApplicationInsights &#124; summarize AggregatedValue = sum(SampledCount) by ApplicationName</code> <br><br>  Click an application name to run a log search for the application that shows application records per host, records by telemetry type, and all data by type (based on the last day). |
-| Data Volume – Hosts sending data | Shows the number of computer hosts that are sending data. Also lists computer hosts and record count for each host. Click the number to run a log search for <code>ApplicationInsights &#124; summarize AggregatedValue = sum(SampledCount) by Host</code> <br><br> Click on a computer name to run a log search for the host that shows application records per host, records by telemetry type, and all data by type (based on the last day). |
-| Availability – Webtest results | Shows a doughnut chart for web test results, indicating pass or fail. Click the chart to run a log search for <code>ApplicationInsights &#124; where TelemetryType == "Availability" &#124; summarize AggregatedValue = sum(SampledCount) by AvailabilityResult</code> <br><br> Results show the number of passes and failures for all tests. It shows all Web Apps with traffic for the last minute. Click an application name to view a log search showing details of failed web tests. |
-| Server Requests – Requests per hour | Shows a line chart of the server requests per hour for various applications. Hover over a line in the chart to see the top 3 applications receiving requests for a point in time. Also shows a list of the applications receiving requests and the number of requests for the selected period. <br><br>Click the graph to run a log search for <code>ApplicationInsights &#124; where TelemetryType == "Request" &#124; summarize AggregatedValue = sum(SampledCount) by ApplicationName, bin(TimeGenerated, 1h)</code> that shows a more detailed line chart of the server requests per hour for various applications. <br><br> Click an application in the list to run a log search for <code>ApplicationInsights &#124; where ApplicationName == "yourapplicationname" and TelemetryType == "Request" and iff(isnotnull(toint(RequestSuccess)), RequestSuccess == false, RequestSuccess == "false") == true</code> that shows a list of requests, charts for requests over time and request duration and a list of request response codes.   |
-| Failures – Failed requests per hour | Shows a line chart of failed application requests per hour. Hover over the chart to see the top 3 applications with failed requests for a point in time. Also shows a list of applications with the number of failed requests for each. Click the chart to run a log search for <code>ApplicationInsights &#124; where TelemetryType == "Request" and iff(isnotnull(toint(RequestSuccess)), RequestSuccess == false, RequestSuccess == "false") == true &#124; summarize AggregatedValue = sum(SampledCount) by ApplicationName, bin(TimeGenerated, 1h)</code> that shows a more detailed line chart of failed application requests. <br><br>Click an item in the list to run a log search for <code>ApplicationInsights &#124; where ApplicationName == "yourapplicationname" and TelemetryType == "Request" and iff(isnotnull(toint(RequestSuccess)), RequestSuccess == false, RequestSuccess == "false") == true</code>  that shows failed requests, charts for failed requests over time and request duration and a list of failed request response codes. |
-| Exceptions – Exceptions per hour | Shows a line chart of exceptions per hour. Hover over the chart to see the top 3 applications with exceptions for a point in time. Also shows a list of applications with the number of exceptions for each. Click the chart to run a log search for <code>ApplicationInsights &#124; where TelemetryType == "Exception" &#124; summarize AggregatedValue = sum(SampledCount) by ApplicationName, bin(TimeGenerated, 1h)</code> that shows a more detailed link chart of exceptions. <br><br>Click an item in the list to run a log search for <code>ApplicationInsights &#124; where ApplicationName == "yourapplicationname" and TelemetryType == "Exception"</code> that shows a list of exceptions, charts for exceptions over time and failed requests, and a list of exception types.  |
-
-### View the Application Insights perspective with log search
-
-When you click any item in the dashboard, you see an Application Insights perspective shown in search. The perspective provides an extended visualization, based on the telemetry type that selected. So, visualization content changes for different telemetry types.
-
-When you click anywhere in the Applications blade, you see the default **Applications** perspective.
-
-![Application Insights Applications perspective](./media/log-analytics-app-insights-connector/applications-blade-drill-search.png)
-
-The perspective shows an overview of the application that you selected.
-
-The **Availability** blade shows a different perspective view where you can see web test results and related failed requests.
-
-![Application Insights Availability perspective](./media/log-analytics-app-insights-connector/availability-blade-drill-search.png)
-
-When you click anywhere in the **Server Requests** or **Failures** blades, the perspective components change to give you a visualization that related to requests.
-
-![Application Insights Failures blade](./media/log-analytics-app-insights-connector/server-requests-failures-drill-search.png)
-
-When you click anywhere in the **Exceptions** blade, you see a visualization that's tailored to exceptions.
-
-![Application Insights Exceptions blade](./media/log-analytics-app-insights-connector/exceptions-blade-drill-search.png)
-
-Regardless of whether you click something one the **Application Insights Connector** dashboard, within the **Search** page itself, any query returning Application Insights data shows the Application Insights perspective. For example, if you are viewing Application Insights data, a **&#42;** query also shows the perspective tab like the following image:
-
-![Application Insights ](./media/log-analytics-app-insights-connector/app-insights-search.png)
-
-Perspective components are updated depending on the search query. This means that you can filter the results by using any search field that gives you the ability to see the data from:
-
-- All your applications
-- A single selected application
-- A group of applications
-
-### Pivot to an app in the Azure portal
-
-Application Insights Connector blades are designed to enable you to pivot to the selected Application Insights app *when you use the OMS portal*. You can use the solution as a high-level monitoring platform that helps you troubleshoot an app. When you see a potential problem in any of your connected applications, you can either drill into it in Log Analytics search or you can pivot directly to the Application Insights app.
-
-To pivot, click the ellipses (**…**) that appears at the end of each line, and select **Open in Application Insights**.
-
->[!NOTE]
->**Open in Application Insights** is not available in the Azure portal.
-
-![Open in Application Insights](./media/log-analytics-app-insights-connector/open-in-app-insights.png)
-
-### Sample-corrected data
-
-Application Insights provides *[sampling correction](../application-insights/app-insights-sampling.md)* to help reduce telemetry traffic. When you enable sampling on your Application Insights app, you get a reduced number of entries stored both in Application Insights and in Log Analytics. While data consistency is preserved in the **Application Insights Connector** page and perspectives, you should manually correct sampled data for your custom queries.
-
-Here is an example of sampling correction in a log search query:
-
-```
-ApplicationInsights | summarize AggregatedValue = sum(SampledCount) by TelemetryType
-```
-
-The **Sampled Count** field is present in all entries and shows the number of data points that the entry represents. If you turn on sampling for your Application Insights app, **Sampled Count** is greater than 1. To count the actual number of entries that your application generates, sum the **Sampled Count** fields.
-
-Sampling affects only the total number of entries that your application generates. You don't need to correct sampling for metric fields like **RequestDuration** or **AvailabilityDuration**  because those fields show the average for represented entries.
-
-## Input data
-
-The solution receives the following telemetry types of data from your connected Application Insights apps:
-
-- Availability
-- Exceptions
-- Requests
-- Page views – For your workspace to receive page views, you must configure your apps to collect that information. Fore more information, see [PageViews](../application-insights/app-insights-api-custom-events-metrics.md#page-views).
-- Custom events – For your workspace to receive custom events, you must configure your apps to collect that information. Fore more information, see [TrackEvent](../application-insights/app-insights-api-custom-events-metrics.md#trackevent).
-
-Data is received by Log Analytics from Application Insights as it becomes available.
-
-## Output data
-
-A record with a *type* of *ApplicationInsights* is created for each type of input data. ApplicationInsights records have properties shown in the following sections:
-
-### Generic fields
-
-| Property | Description |
-| --- | --- |
-| Type | ApplicationInsights |
-| ClientIP |   |
-| TimeGenerated | Time of the record |
-| ApplicationId | Instrumentation key of the Application Insights app |
-| ApplicationName | Name of the Application Insights app |
-| RoleInstance | ID of server host |
-| DeviceType | Client device |
-| ScreenResolution |   |
-| Continent | Continent where the request originated |
-| Country | Country where the request originated |
-| Province | Province, state, or locale where the request originated |
-| City | City or town where the request originated |
-| isSynthetic | Indicates whether the request was created by a user or by automated method. True = user generated or false = automated method |
-| SamplingRate | Percentage of telemetry generated by the SDK that is sent to portal. Range 0.0-100.0. |
-| SampledCount | 100/(SamplingRate). For example, 4 =&gt; 25% |
-| IsAuthenticated | True or false |
-| OperationID | Items that have the same operation ID are shown as Related Items in the portal. Usually the request ID |
-| ParentOperationID | ID of the parent operation |
-| OperationName |   |
-| SessionId | GUID to uniquely identify the session where the request was created |
-| SourceSystem | ApplicationInsights |
-
-### Availability-specific fields
-
-| Property | Description |
-| --- | --- |
-| TelemetryType | Availability |
-| AvailabilityTestName | Name of the web test |
-| AvailabilityRunLocation | Geographic source of http request |
-| AvailabilityResult | Indicates the success result of the web test |
-| AvailabilityMessage | The message attached to the web test |
-| AvailabilityCount | 100/(Sampling Rate). For example, 4 =&gt; 25% |
-| DataSizeMetricValue | 1.0 or 0.0 |
-| DataSizeMetricCount | 100/(Sampling Rate). For example, 4 =&gt; 25% |
-| AvailabilityDuration | Time, in milliseconds, of the web test duration |
-| AvailabilityDurationCount | 100/(Sampling Rate). For example, 4 =&gt; 25% |
-| AvailabilityValue |   |
-| AvailabilityMetricCount |   |
-| AvailabilityTestId | Unique GUID for the web test |
-| AvailabilityTimestamp | Precise timestamp of the availability test |
-| AvailabilityDurationMin | For sampled records, this field shows the minimum web test duration (milliseconds) for the represented data points |
-| AvailabilityDurationMax | For sampled records, this field shows the maximum web test duration (milliseconds) for the represented data points |
-| AvailabilityDurationStdDev | For sampled records, this field shows the standard deviation between all web test durations (milliseconds) for the represented data points |
-| AvailabilityMin |   |
-| AvailabilityMax |   |
-| AvailabilityStdDev | &nbsp;  |
-
-### Exception-specific fields
-
-| Type | ApplicationInsights |
-| --- | --- |
-| TelemetryType | Exception |
-| ExceptionType | Type of the exception |
-| ExceptionMethod | The method that creates the exception |
-| ExceptionAssembly | Assembly includes the framework and version as well as the public key token |
-| ExceptionGroup | Type of the exception |
-| ExceptionHandledAt | Indicates the level that handled the exception |
-| ExceptionCount | 100/(Sampling Rate). For example, 4 =&gt; 25% |
-| ExceptionMessage | Message of the exception |
-| ExceptionStack | Full stack of the exception |
-| ExceptionHasStack | True, if exception has a stack |
-
-
-
-### Request-specific fields
-
-| Property | Description |
-| --- | --- |
-| Type | ApplicationInsights |
-| TelemetryType | Request |
-| ResponseCode | HTTP response sent to client |
-| RequestSuccess | Indicates success or failure. True or false. |
-| RequestID | ID to uniquely identify the request |
-| RequestName | GET/POST + URL base |
-| RequestDuration | Time, in seconds, of the request duration |
-| URL | URL of the request not including host |
-| Host | Web server host |
-| URLBase | Full URL of the request |
-| ApplicationProtocol | Type of protocol used by the application |
-| RequestCount | 100/(Sampling Rate). For example, 4 =&gt; 25% |
-| RequestDurationCount | 100/(Sampling Rate). For example, 4 =&gt; 25% |
-| RequestDurationMin | For sampled records, this field shows the minimum request duration (milliseconds) for the represented data points. |
-| RequestDurationMax | For sampled records, this field shows the maximum request duration (milliseconds) for the represented data points |
-| RequestDurationStdDev | For sampled records, this field shows the standard deviation between all request durations (milliseconds) for the represented data points |
-
-## Sample log searches
-
-This solution does not have a set of sample log searches shown on the dashboard. However, sample log search queries with descriptions are shown in the [View Application Insights Connector information](#view-application-insights-connector-information) section.
-
-## Next steps
-
-- Use [Log Search](log-analytics-log-searches.md) to view detailed information for your Application Insights apps.
+---
+title: View Azure Application Insights app data | Microsoft Docs
+description: You can use the Application Insights Connector solution to diagnose performance issues and understand what users do with your app when monitored with Application Insights.
+services: log-analytics
+documentationcenter: ''
+author: mgoedtel
+manager: carmonm
+editor: ''
+ms.assetid: 49280cad-3526-43e1-a365-c6a3bf66db52
+ms.service: log-analytics
+ms.workload: na
+ms.tgt_pltfrm: na
+ms.devlang: na
+ms.topic: article
+ms.date: 06/29/2018
+ms.author: magoedte
+ms.component: na
+---
+
+# Application Insights Connector management solution (Preview)
+
+![Application Insights symbol](./media/log-analytics-app-insights-connector/app-insights-connector-symbol.png)
+
+>[!NOTE]
+> With the support of [cross-resource queries](log-analytics-cross-workspace-search.md), the Application Insights connector management solution is no longer required and will be deprecated. Starting July, you will not be able to link new Application Insights resources to Log Analytics workspaces. Existing links and dashboards will continue to function until November 2018. For more information, see [OMS portal moving to Azure](log-analytics-oms-portal-transition.md).
+
+The Applications Insights Connector solution helps you diagnose performance issues and understand what users do with your app when it is monitored with [Application Insights](../application-insights/app-insights-overview.md). Views of the same application telemetry that developers see in Application Insights are available in Log Analytics. However, when you integrate your Application Insights apps with Log Analytics, visibility of your applications is increased by having operation and application data in one place. Having the same views helps you to collaborate with your app developers. The common views can help reduce the time to detect and resolve both application and platform issues.
+
+When you use the solution, you can:
+
+- View all your Application Insights apps in a one place, even when they are in different Azure subscriptions
+- Correlate infrastructure data with application data
+- Visualize application data with perspectives in log search
+- Pivot from Log Analytics data to your Application Insights app in the Azure portal
+
+## Connected sources
+
+Unlike most other Log Analytics solutions, data isn't collected for the Application Insights Connector by agents. All data used by the solution comes directly from Azure.
+
+| Connected Source | Supported | Description |
+| --- | --- | --- |
+| [Windows agents](log-analytics-windows-agent.md) | No | The solution does not collect information from Windows agents. |
+| [Linux agents](log-analytics-linux-agents.md) | No | The solution does not collect information from Linux agents. |
+| [SCOM management group](log-analytics-om-agents.md) | No | The solution does not collect information from agents in a connected SCOM management group. |
+| [Azure storage account](log-analytics-azure-storage.md) | No | The solution does not collection information from Azure storage. |
+
+## Prerequisites
+
+- To access Application Insights Connector information, you must have an Azure subscription
+- You must have at least one configured Application Insights resource.
+- You must be the owner or contributor of the Application Insights resource.
+
+## Configuration
+
+1. Enable the Azure Web Apps Analytics solution from the [Azure marketplace](https://azuremarketplace.microsoft.com/marketplace/apps/Microsoft.ApplicationInsights?tab=Overview) or by using the process described in [Add Log Analytics solutions from the Solutions Gallery](log-analytics-add-solutions.md).
+2. In the OMS portal, click **Settings** &gt; **Data** &gt; **Application Insights**.
+3. Under **Select a subscription**, select a subscription that has Application Insights resources and then under **Application Name**, select one or more applications.
+4. Click **Save**.
+
+In approximately 30 minutes, data becomes available and the Application Insights tile is updated with data, like the following image:
+
+![Application Insights tile](./media/log-analytics-app-insights-connector/app-insights-tile.png)
+
+Other points to keep in mind:
+
+- You can only link Application Insights apps to one Log Analytics workspace.
+- You can only link [Basic or Enterprise Application Insights resources](https://azure.microsoft.com/pricing/details/application-insights) to Log Analytics. However, you can use the Free tier of Log Analytics.
+
+## Management packs
+
+This solution does not install any management packs in connected management groups.
+
+## Use the solution
+
+The following sections describe how you can use the blades shown in the Application Insights dashboard to view and interact with data from your apps.
+
+### View Application Insights Connector information
+
+Click the **Application Insights** tile to open the **Application Insights** dashboard to see the following blades.
+
+![Application Insights dashboard](./media/log-analytics-app-insights-connector/app-insights-dash01.png)
+
+![Application Insights dashboard](./media/log-analytics-app-insights-connector/app-insights-dash02.png)
+
+The dashboard includes the blades shown in the table. Each blade lists up to 10 items matching that blade's criteria for the specified scope and time range. You can run a log search that returns all records when you click **See all** at the bottom of the blade or when you click the blade header.
+
+[!INCLUDE [log-analytics-log-search-nextgeneration](../../includes/log-analytics-log-search-nextgeneration.md)]
+
+| **Column** | **Description** |
+| --- | --- |
+| Applications - Number of applications | Shows the number of applications in Application resources. Also lists application names and for each, the count of application records. Click the number to run a log search for <code>ApplicationInsights &#124; summarize AggregatedValue = sum(SampledCount) by ApplicationName</code> <br><br>  Click an application name to run a log search for the application that shows application records per host, records by telemetry type, and all data by type (based on the last day). |
+| Data Volume – Hosts sending data | Shows the number of computer hosts that are sending data. Also lists computer hosts and record count for each host. Click the number to run a log search for <code>ApplicationInsights &#124; summarize AggregatedValue = sum(SampledCount) by Host</code> <br><br> Click on a computer name to run a log search for the host that shows application records per host, records by telemetry type, and all data by type (based on the last day). |
+| Availability – Webtest results | Shows a doughnut chart for web test results, indicating pass or fail. Click the chart to run a log search for <code>ApplicationInsights &#124; where TelemetryType == "Availability" &#124; summarize AggregatedValue = sum(SampledCount) by AvailabilityResult</code> <br><br> Results show the number of passes and failures for all tests. It shows all Web Apps with traffic for the last minute. Click an application name to view a log search showing details of failed web tests. |
+| Server Requests – Requests per hour | Shows a line chart of the server requests per hour for various applications. Hover over a line in the chart to see the top 3 applications receiving requests for a point in time. Also shows a list of the applications receiving requests and the number of requests for the selected period. <br><br>Click the graph to run a log search for <code>ApplicationInsights &#124; where TelemetryType == "Request" &#124; summarize AggregatedValue = sum(SampledCount) by ApplicationName, bin(TimeGenerated, 1h)</code> that shows a more detailed line chart of the server requests per hour for various applications. <br><br> Click an application in the list to run a log search for <code>ApplicationInsights &#124; where ApplicationName == "yourapplicationname" and TelemetryType == "Request" and iff(isnotnull(toint(RequestSuccess)), RequestSuccess == false, RequestSuccess == "false") == true</code> that shows a list of requests, charts for requests over time and request duration and a list of request response codes.   |
+| Failures – Failed requests per hour | Shows a line chart of failed application requests per hour. Hover over the chart to see the top 3 applications with failed requests for a point in time. Also shows a list of applications with the number of failed requests for each. Click the chart to run a log search for <code>ApplicationInsights &#124; where TelemetryType == "Request" and iff(isnotnull(toint(RequestSuccess)), RequestSuccess == false, RequestSuccess == "false") == true &#124; summarize AggregatedValue = sum(SampledCount) by ApplicationName, bin(TimeGenerated, 1h)</code> that shows a more detailed line chart of failed application requests. <br><br>Click an item in the list to run a log search for <code>ApplicationInsights &#124; where ApplicationName == "yourapplicationname" and TelemetryType == "Request" and iff(isnotnull(toint(RequestSuccess)), RequestSuccess == false, RequestSuccess == "false") == true</code>  that shows failed requests, charts for failed requests over time and request duration and a list of failed request response codes. |
+| Exceptions – Exceptions per hour | Shows a line chart of exceptions per hour. Hover over the chart to see the top 3 applications with exceptions for a point in time. Also shows a list of applications with the number of exceptions for each. Click the chart to run a log search for <code>ApplicationInsights &#124; where TelemetryType == "Exception" &#124; summarize AggregatedValue = sum(SampledCount) by ApplicationName, bin(TimeGenerated, 1h)</code> that shows a more detailed link chart of exceptions. <br><br>Click an item in the list to run a log search for <code>ApplicationInsights &#124; where ApplicationName == "yourapplicationname" and TelemetryType == "Exception"</code> that shows a list of exceptions, charts for exceptions over time and failed requests, and a list of exception types.  |
+
+### View the Application Insights perspective with log search
+
+When you click any item in the dashboard, you see an Application Insights perspective shown in search. The perspective provides an extended visualization, based on the telemetry type that selected. So, visualization content changes for different telemetry types.
+
+When you click anywhere in the Applications blade, you see the default **Applications** perspective.
+
+![Application Insights Applications perspective](./media/log-analytics-app-insights-connector/applications-blade-drill-search.png)
+
+The perspective shows an overview of the application that you selected.
+
+The **Availability** blade shows a different perspective view where you can see web test results and related failed requests.
+
+![Application Insights Availability perspective](./media/log-analytics-app-insights-connector/availability-blade-drill-search.png)
+
+When you click anywhere in the **Server Requests** or **Failures** blades, the perspective components change to give you a visualization that related to requests.
+
+![Application Insights Failures blade](./media/log-analytics-app-insights-connector/server-requests-failures-drill-search.png)
+
+When you click anywhere in the **Exceptions** blade, you see a visualization that's tailored to exceptions.
+
+![Application Insights Exceptions blade](./media/log-analytics-app-insights-connector/exceptions-blade-drill-search.png)
+
+Regardless of whether you click something one the **Application Insights Connector** dashboard, within the **Search** page itself, any query returning Application Insights data shows the Application Insights perspective. For example, if you are viewing Application Insights data, a **&#42;** query also shows the perspective tab like the following image:
+
+![Application Insights ](./media/log-analytics-app-insights-connector/app-insights-search.png)
+
+Perspective components are updated depending on the search query. This means that you can filter the results by using any search field that gives you the ability to see the data from:
+
+- All your applications
+- A single selected application
+- A group of applications
+
+### Pivot to an app in the Azure portal
+
+Application Insights Connector blades are designed to enable you to pivot to the selected Application Insights app *when you use the OMS portal*. You can use the solution as a high-level monitoring platform that helps you troubleshoot an app. When you see a potential problem in any of your connected applications, you can either drill into it in Log Analytics search or you can pivot directly to the Application Insights app.
+
+To pivot, click the ellipses (**…**) that appears at the end of each line, and select **Open in Application Insights**.
+
+>[!NOTE]
+>**Open in Application Insights** is not available in the Azure portal.
+
+![Open in Application Insights](./media/log-analytics-app-insights-connector/open-in-app-insights.png)
+
+### Sample-corrected data
+
+Application Insights provides *[sampling correction](../application-insights/app-insights-sampling.md)* to help reduce telemetry traffic. When you enable sampling on your Application Insights app, you get a reduced number of entries stored both in Application Insights and in Log Analytics. While data consistency is preserved in the **Application Insights Connector** page and perspectives, you should manually correct sampled data for your custom queries.
+
+Here is an example of sampling correction in a log search query:
+
+```
+ApplicationInsights | summarize AggregatedValue = sum(SampledCount) by TelemetryType
+```
+
+The **Sampled Count** field is present in all entries and shows the number of data points that the entry represents. If you turn on sampling for your Application Insights app, **Sampled Count** is greater than 1. To count the actual number of entries that your application generates, sum the **Sampled Count** fields.
+
+Sampling affects only the total number of entries that your application generates. You don't need to correct sampling for metric fields like **RequestDuration** or **AvailabilityDuration**  because those fields show the average for represented entries.
+
+## Input data
+
+The solution receives the following telemetry types of data from your connected Application Insights apps:
+
+- Availability
+- Exceptions
+- Requests
+- Page views – For your workspace to receive page views, you must configure your apps to collect that information. Fore more information, see [PageViews](../application-insights/app-insights-api-custom-events-metrics.md#page-views).
+- Custom events – For your workspace to receive custom events, you must configure your apps to collect that information. Fore more information, see [TrackEvent](../application-insights/app-insights-api-custom-events-metrics.md#trackevent).
+
+Data is received by Log Analytics from Application Insights as it becomes available.
+
+## Output data
+
+A record with a *type* of *ApplicationInsights* is created for each type of input data. ApplicationInsights records have properties shown in the following sections:
+
+### Generic fields
+
+| Property | Description |
+| --- | --- |
+| Type | ApplicationInsights |
+| ClientIP |   |
+| TimeGenerated | Time of the record |
+| ApplicationId | Instrumentation key of the Application Insights app |
+| ApplicationName | Name of the Application Insights app |
+| RoleInstance | ID of server host |
+| DeviceType | Client device |
+| ScreenResolution |   |
+| Continent | Continent where the request originated |
+| Country | Country where the request originated |
+| Province | Province, state, or locale where the request originated |
+| City | City or town where the request originated |
+| isSynthetic | Indicates whether the request was created by a user or by automated method. True = user generated or false = automated method |
+| SamplingRate | Percentage of telemetry generated by the SDK that is sent to portal. Range 0.0-100.0. |
+| SampledCount | 100/(SamplingRate). For example, 4 =&gt; 25% |
+| IsAuthenticated | True or false |
+| OperationID | Items that have the same operation ID are shown as Related Items in the portal. Usually the request ID |
+| ParentOperationID | ID of the parent operation |
+| OperationName |   |
+| SessionId | GUID to uniquely identify the session where the request was created |
+| SourceSystem | ApplicationInsights |
+
+### Availability-specific fields
+
+| Property | Description |
+| --- | --- |
+| TelemetryType | Availability |
+| AvailabilityTestName | Name of the web test |
+| AvailabilityRunLocation | Geographic source of http request |
+| AvailabilityResult | Indicates the success result of the web test |
+| AvailabilityMessage | The message attached to the web test |
+| AvailabilityCount | 100/(Sampling Rate). For example, 4 =&gt; 25% |
+| DataSizeMetricValue | 1.0 or 0.0 |
+| DataSizeMetricCount | 100/(Sampling Rate). For example, 4 =&gt; 25% |
+| AvailabilityDuration | Time, in milliseconds, of the web test duration |
+| AvailabilityDurationCount | 100/(Sampling Rate). For example, 4 =&gt; 25% |
+| AvailabilityValue |   |
+| AvailabilityMetricCount |   |
+| AvailabilityTestId | Unique GUID for the web test |
+| AvailabilityTimestamp | Precise timestamp of the availability test |
+| AvailabilityDurationMin | For sampled records, this field shows the minimum web test duration (milliseconds) for the represented data points |
+| AvailabilityDurationMax | For sampled records, this field shows the maximum web test duration (milliseconds) for the represented data points |
+| AvailabilityDurationStdDev | For sampled records, this field shows the standard deviation between all web test durations (milliseconds) for the represented data points |
+| AvailabilityMin |   |
+| AvailabilityMax |   |
+| AvailabilityStdDev | &nbsp;  |
+
+### Exception-specific fields
+
+| Type | ApplicationInsights |
+| --- | --- |
+| TelemetryType | Exception |
+| ExceptionType | Type of the exception |
+| ExceptionMethod | The method that creates the exception |
+| ExceptionAssembly | Assembly includes the framework and version as well as the public key token |
+| ExceptionGroup | Type of the exception |
+| ExceptionHandledAt | Indicates the level that handled the exception |
+| ExceptionCount | 100/(Sampling Rate). For example, 4 =&gt; 25% |
+| ExceptionMessage | Message of the exception |
+| ExceptionStack | Full stack of the exception |
+| ExceptionHasStack | True, if exception has a stack |
+
+
+
+### Request-specific fields
+
+| Property | Description |
+| --- | --- |
+| Type | ApplicationInsights |
+| TelemetryType | Request |
+| ResponseCode | HTTP response sent to client |
+| RequestSuccess | Indicates success or failure. True or false. |
+| RequestID | ID to uniquely identify the request |
+| RequestName | GET/POST + URL base |
+| RequestDuration | Time, in seconds, of the request duration |
+| URL | URL of the request not including host |
+| Host | Web server host |
+| URLBase | Full URL of the request |
+| ApplicationProtocol | Type of protocol used by the application |
+| RequestCount | 100/(Sampling Rate). For example, 4 =&gt; 25% |
+| RequestDurationCount | 100/(Sampling Rate). For example, 4 =&gt; 25% |
+| RequestDurationMin | For sampled records, this field shows the minimum request duration (milliseconds) for the represented data points. |
+| RequestDurationMax | For sampled records, this field shows the maximum request duration (milliseconds) for the represented data points |
+| RequestDurationStdDev | For sampled records, this field shows the standard deviation between all request durations (milliseconds) for the represented data points |
+
+## Sample log searches
+
+This solution does not have a set of sample log searches shown on the dashboard. However, sample log search queries with descriptions are shown in the [View Application Insights Connector information](#view-application-insights-connector-information) section.
+
+## Next steps
+
+- Use [Log Search](log-analytics-log-searches.md) to view detailed information for your Application Insights apps.