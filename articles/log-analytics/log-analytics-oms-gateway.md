---
title: Connect computers and devices to OMS using the OMS Gateway | Microsoft Docs
description: Connect your OMS-managed devices and Operations Manager-monitored computers with the OMS Gateway to send data to the OMS service when they do not have Internet access.
services: log-analytics
documentationcenter: ''
author: bandersmsft
manager: carmonm
editor: ''
ms.assetid: ae9a1623-d2ba-41d3-bd97-36e65d3ca119
ms.service: log-analytics
ms.workload: na
ms.tgt_pltfrm: na
ms.devlang: na
ms.topic: article
<<<<<<< HEAD
ms.date: 01/02/2017
=======
ms.date: 02/10/2017
>>>>>>> e8cfaf0d
ms.author: banders

---
# Connect computers and devices to OMS using the OMS Gateway
This document describes how your OMS-managed devices and System Center Operations Manager (SCOM)-monitored computers can send data to the OMS service when they do not have Internet access. The OMS Gateway can collect the data and send it to the OMS service on their behalf.

The gateway is a HTTP forward proxy that supports HTTP tunneling using the HTTP CONNECT command. The gateway can handle up to 2000 OMS concurrently connected devices when run on a 4-core CPU, 16-GB server running Windows.

As an example, your enterprise or large organization might have servers with network connectivity but might not have Internet connectivity. In another example, you might have many point of sale (POS) devices with no means of monitoring them directly. And in another example, Operations Manager can use the OMS Gateway as a proxy server. In these examples, the OMS Gateway can transfer data from the agents that are installed on these servers or POS devices to OMS.

Instead of each individual agent sending data directly to OMS and requiring a direct Internet connection, all agent data is instead sent through a single computer that has an Internet connection. That computer is where you install and use the gateway. In this scenario, you can install agents on any computers where you want to collect data. The gateway then transfers data from the agents to OMS directly—the gateway does not analyze any of the data that is transferred.

You must install the OMS agent on the computer where the gateway is also installed. Doing so allows you to monitor the OMS Gateway and analyze performance or event data for the server where it is installed. Additionally, the agent helps the OMS Gateway identify the service end points that it needs to communicate with.

The gateway must have access to the Internet to upload data to OMS. Each agent must also have network connectivity to its gateway so that agents can automatically transfer data to and from the gateway. For best results, do not install the gateway on a computer that is also a domain controller.

Here's a diagram that shows data flow from direct agents to OMS.

![direct agent diagram](./media/log-analytics-oms-gateway/direct-agent-diagram.png)

Here's a diagram that shows data flow from Operations Manager to OMS.

![Operations Manager diagram](./media/log-analytics-oms-gateway/scom-mgt-server.png)

## Language availability

The OMS Gateway is available in the following languages:

- Chinese (Simplified)
- Chinese (Traditional)
- Czech
- Dutch
- English
- French
- German
- Hungarian
- Italian
- Japanese
- Korean
- Polish
- Portuguese (Brazil)
- Portuguese (Portugal)
- Russian
- Spanish (International)

## Download the OMS Gateway

There are three ways to get the OMS Gateway Setup file.

### Microsoft Download Center

- Download the latest version of the OMS Gateway from the [Microsoft Download Center](http://download.microsoft.com/download/2/5/C/25CF992A-0347-4765-BD7D-D45D5B27F92C/OMS%20Gateway.msi).

### OMS portal

1.	Log into your OMS workspace.
2.	Select **Settings** > **Connected Sources** > **Windows Servers**.
3.	Click **Download OMS Gateway**.


### Azure portal

1. Go to the [Azure portal](https://portal.azure.com) and sign in, browse the list of services, and then select **Log Analytics**.
2. Select a workspace.
3. In your workspace blade under **General**, click **Quick Start**.
4. Under **Choose a data source to connect to the workspace**, click **Computers**.
4. In the **Direct Agent** blade, click **Download OMS Gateway**.  
    ![download OMS Gateway](./media/log-analytics-oms-gateway/download-gateway.png)


## Install the OMS Gateway
Installing this Gateway replaces previous versions of the Gateway that you have installed (Log Analytics Forwarder).

Prerequisites: .Net Framework 4.5, Windows Server 2012 R2 SP1 and above


1. To start the installation, double-click **OMS Gateway.msi**.
2. On the Welcome page, **Next**.  
    ![Gateway Setup wizard](./media/log-analytics-oms-gateway/gateway-wizard01.png)
3. On the License Agreement page, select **I accept the terms in the License Agreement** to agree to the EULA and then **Next**.
4. On the port and proxy address page:
   1. Type the TCP port number to be used for the gateway. Setup opens this port number from Windows firewall. The default value is 8080.
      The valid range of the port number is 1 - 65535. If the input does not fall into this range, an error message appears.
   2. Optionally, if the server where the gateway is installed needs to use a proxy, type the proxy address where the gateway needs to connect. For example, `http://myorgname.corp.contoso.com:80` If blank, the gateway will try to connect to the Internet directly. Otherwise, the gateway connects to the proxy. If your proxy server requires authentication, type your username and password.  
       ![Gateway Wizard proxy configuration](./media/log-analytics-oms-gateway/gateway-wizard02.png)  
   3. Click **Next**
5. If you do not have Microsoft Updates enabled, the Microsoft Update page appears where you can choose to enable Microsoft Updates. Make a selection and then click **Next**. Otherwise, continue to the next step.
<<<<<<< HEAD
6. On the Destination Folder page, either leave the default folder **%ProgramFiles%\OMS Gateway** or type the location where you want to install gateway and then click **Next**.
=======
6. On the Destination Folder page, either leave the default folder c:\ProgramFiles\OMS Gateway or type the location where you want to install gateway and then click **Next**.
>>>>>>> e8cfaf0d
7. On the Ready to install page, click **Install**. A User Account Control might appear requesting permission to install. If so, click **Yes**.
8. After Setup completes, click **Finish**. You can verify that the service is running by opening the services.msc snap-in and verify that **OMS Gateway** appears in the list of services.  
    ![Services – OMS Gateway](./media/log-analytics-oms-gateway/gateway-service.png)

## Install an agent on devices
If needed, see [Connect Windows computers to Log Analytics](log-analytics-windows-agents.md) for information about how to install directly connected agents. The article describes how you can install the agent using a Setup wizard or by using the command line.

## Configure OMS agents
See [Configure proxy and firewall settings with the Microsoft Monitoring Agent](log-analytics-proxy-firewall.md) for information about configuring an agent to use a proxy server, which is this case is the gateway.

Operations Manager agents send some data such as Operations Manager alerts, configuration assessment, instance space, and capacity data, through the Management Server. Other high-volume data, such as IIS logs, performance, and security are sent directly to the OMS Gateway. See [Add Log Analytics solutions from the Solutions Gallery](log-analytics-add-solutions.md) for a complete list of data that is sent through each channel.

> [!NOTE]
> If you plan to use the Gateway with network load balancing, see [Optionally configure network load balancing](#optionally-configure-network-load-balancing).
>
>

## Configure a SCOM proxy server
You configure Operations Manager to add the gateway to act as a proxy server. When you update the proxy configuration, the proxy configuration is automatically applied to all the agents reporting to Operations Manager.

To use the Gateway to support Operations Manager, you need to have:

* Microsoft Monitoring Agent (agent version – **8.0.10900.0** and later) installed on the Gateway server and configured for the OMS workspaces with which you want to communicate.
* The gateway must have Internet connectivity or be connected to a proxy server that does.

### To configure SCOM for the gateway
1. Open the Operations Manager console and under **Operations Management Suite**, click **Connection** and then click **Configure Proxy Server**:  
    ![Operations Manager – Configure Proxy Server](./media/log-analytics-oms-gateway/scom01.png)
2. Select **Use a proxy server to access the Operations Management Suite** and then type the IP address of the OMS Gateway server. Ensure that you start with the `http://` prefix:  
    ![Operations Manager – proxy server address](./media/log-analytics-oms-gateway/scom02.png)
3. Click **Finish**. Your Operations Manager server is connected to your OMS workspace.

## Configure network load balancing
You can configure the gateway for high availability using network load balancing by creating a cluster. The cluster manages traffic from your agents by redirecting the requested connections from the Microsoft Monitoring Agents across its nodes. If one Gateway server goes down, the traffic gets redirected to other nodes.

1. Open Network Load Balancing Manager and create a cluster.
2. Right-click the cluster before adding gateways, and select **Cluster Properties.** Configure the cluster to have its own IP address:  
    ![Network Load Balancing Manager – Cluster IP Addresses](./media/log-analytics-oms-gateway/nlb01.png)
3. To connect an OMS Gateway server with the Microsoft Monitoring Agent installed, right-click the cluster's IP address, and then click **Add Host to Cluster**.  
    ![Network Load Balancing Manager – Add Host To Cluster](./media/log-analytics-oms-gateway/nlb02.png)
4. Enter the IP address of the Gateway's server that you want to connect:  
    ![Network Load Balancing Manager – Add Host To Cluster: Connect](./media/log-analytics-oms-gateway/nlb03.png)
5. On computers that do not have Internet connectivity, be sure to use the IP address of the cluster when you configure the **Microsoft Monitoring Agent Properties**:  
    ![Microsoft Monitoring Agent Properties – Proxy Settings](./media/log-analytics-oms-gateway/nlb04.png)

## Configure for automation hybrid workers
If you have automation hybrid workers in your environment, the following steps provide manual, temporary workarounds to configure the Gateway to support them.

In the following steps, you need to know the Azure region where the Automation account resides. To locate the location:

1. Sign in to the [Azure portal](https://portal.azure.com/).
2. Select the Azure Automation service.
3. Select the appropriate Azure Automation account.
4. View its region under **Location**.  
    ![Azure portal – Automation account location](./media/log-analytics-oms-gateway/location.png)

Use the following tables to identify the URL for each location:

**Job runtime data service URLs**

| **location** | **URL** |
| --- | --- |
| North Central US |ncus-jobruntimedata-prod-su1.azure-automation.net |
| West Europe |we-jobruntimedata-prod-su1.azure-automation.net |
| South Central US |scus-jobruntimedata-prod-su1.azure-automation.net |
| East US 2 |eus2-jobruntimedata-prod-su1.azure-automation.net |
| Central Canada |cc-jobruntimedata-prod-su1.azure-automation.net |
| North Europe |ne-jobruntimedata-prod-su1.azure-automation.net |
| South East Asia |sea-jobruntimedata-prod-su1.azure-automation.net |
| Central India |cid-jobruntimedata-prod-su1.azure-automation.net |
| Japan |jpe-jobruntimedata-prod-su1.azure-automation.net |
| Australia |ase-jobruntimedata-prod-su1.azure-automation.net |

**Agent service URLs**

| **location** | **URL** |
| --- | --- |
| North Central US |ncus-agentservice-prod-1.azure-automation.net |
| West Europe |we-agentservice-prod-1.azure-automation.net |
| South Central US |scus-agentservice-prod-1.azure-automation.net |
| East US 2 |eus2-agentservice-prod-1.azure-automation.net |
| Central Canada |cc-agentservice-prod-1.azure-automation.net |
| North Europe |ne-agentservice-prod-1.azure-automation.net |
| South East Asia |sea-agentservice-prod-1.azure-automation.net |
| Central India |cid-agentservice-prod-1.azure-automation.net |
| Japan |jpe-agentservice-prod-1.azure-automation.net |
| Australia |ase-agentservice-prod-1.azure-automation.net |

If your computer is registered as a hybrid worker automatically for patching using the Update Management solution, use these steps:

1. Add the Job Runtime Data service URLs to the Allowed Host list on the OMS Gateway. For example:
    `Add-OMSGatewayAllowedHost we-jobruntimedata-prod-su1.azure-automation.net`
2. Restart the OMS Gateway Service by using the following PowerShell cmdlet:
   `Restart-Service OMSGatewayService`

If your computer is on-boarded to Azure Automation by using the hybrid worker registration cmdlet, use these steps:

1. Add the agent service registration URL to the Allowed Host list on the OMS Gateway. For example:
   `Add-OMSGatewayAllowedHost ncus-agentservice-prod-1.azure-automation.net`
2. Add the Job Runtime Data service URLs to the Allowed Host list on the OMS Gateway. For example:
    `Add-OMSGatewayAllowedHost we-jobruntimedata-prod-su1.azure-automation.net`
3. Restart the OMS Gateway Service.
    `Restart-Service OMSGatewayService`

## Useful PowerShell cmdlets
Cmdlets can help you complete tasks that are needed to update the OMS Gateway's configuration settings. Before you use them, be sure to:

1. Install the OMS Gateway (MSI).
2. Open the PowerShell window.
3. To import the module, type this command: `Import-Module OMSGateway`
4. If no error occurred in the previous step, the module was successfully imported, and the cmdlets can be used. Type `Get-Module OMSGateway`
5. After you make changes by using the cmdlets, ensure that you restart the Gateway service.

If you get an error in step 3, the module wasn't imported. The error might occur when PowerShell is unable to find the module. You can find it in the Gateway's installation path: C:\Program Files\Microsoft OMS Gateway\PowerShell.

| **Cmdlet** | **Parameters** | **Description** | **Examples** |
| --- | --- | --- | --- |
| `Set-OMSGatewayConfig` |Key (required) <br> Value |Changes the configuration of the service |`Set-OMSGatewayConfig -Name ListenPort -Value 8080` |
| `Get-OMSGatewayConfig` |Key |Gets the configuration of the service |`Get-OMSGatewayConfig` <br> <br> `Get-OMSGatewayConfig -Name ListenPort` |
| `Set-OMSGatewayRelayProxy` |Address <br> Username <br> Password |Sets the address (and credential) of relay (upstream) proxy |1. Set a reply proxy and the credential: `Set-OMSGatewayRelayProxy -Address http://www.myproxy.com:8080 -Username user1 -Password 123` <br> <br> 2. Set a reply proxy that doesn't need authentication: `Set-OMSGatewayRelayProxy -Address http://www.myproxy.com:8080` <br> <br> 3. Clear the reply proxy setting, that is, do not need a reply proxy: `Set-OMSGatewayRelayProxy -Address ""` |
| `Get-OMSGatewayRelayProxy` | |Gets the address of relay (upstream) proxy |`Get-OMSGatewayRelayProxy` |
| `Add-OMSGatewayAllowedHost` |Host (required) |Adds the host to the allowed list |`Add-OMSGatewayAllowedHost -Host www.test.com` |
| `Remove-OMSGatewayAllowedHost` |Host (required) |Removes the host from the allowed list |`Remove-OMSGatewayAllowedHost -Host www.test.com` |
| `Get-OMSGatewayAllowedHost` | |Gets the currently allowed host (only the locally configured allowed host, do not include automatically downloaded allowed hosts) |`Get-OMSGatewayAllowedHost` |
| `Add-OMSGatewayAllowedClientCertificate` |Subject (required) |Adds the client certificate subject to the allowed list |`Add-OMSGatewayAllowedClientCertificate -Subject mycert` |
| `Remove-OMSGatewayAllowedClientCertificate` |Subject (required) |Removes the client certificate subject from the allowed list |`Remove- OMSGatewayAllowedClientCertificate -Subject mycert` |
| `Get-OMSGatewayAllowedClientCertificate` | |Gets the  currently allowed client certificate subjects (only the locally configured allowed subjects, do not include automatically downloaded allowed subjects) |`Get-OMSGatewayAllowedClientCertificate` |

## Troubleshoot
You must install the OMS agent on computers that have the gateway installed. You can then use the agent to collect the events that are logged by the gateway.

![Event Viewer – OMS Gateway Log](./media/log-analytics-oms-gateway/event-viewer.png)

**OMS Gateway Event IDs and descriptions**

The following table shows the event IDs and descriptions for OMS Gateway Log events.

| **ID** | **Description** |
| --- | --- |
| 400 |Any application error that does not have a specific ID |
| 401 |Wrong configuration. For example: listenPort = "text" instead of an integer |
| 402 |Exception in parsing TLS handshake messages |
| 403 |Networking error. For example: cannot connect to target server |
| 100 |General information |
| 101 |Service has started |
| 102 |Service has stopped |
| 103 |Received an HTTP CONNECT command from client |
| 104 |Not an HTTP CONNECT command |
| 105 |Destination server is not in allowed list or the destination port is not secure port (443) <br> <br> Ensure that the MMA agent on your Gateway server and the agents communicating with the Gateway are connected to the same Log Analytics workspace. |
| 105 |ERROR TcpConnection – Invalid Client certificate: CN=Gateway <br><br> Ensure that: <br>    <br> &#149; You are using a Gateway with version number 1.0.395.0 or greater. <br> &#149; The MMA agent on your Gateway server and the agents communicating with the Gateway are connected to the same Log Analytics workspace. |
| 106 |Any reason that the TLS session is suspicious and rejected |
| 107 |The TLS session has been verified |

**Performance counters to collect**

The following table shows the performance counters available for the OMS Gateway. You can add the counters using Performance Monitor.

| **Name** | **Description** |
| --- | --- |
| OMS Gateway/Active Client Connection |Number of active client network (TCP) connections |
| OMS Gateway/Error Count |Number of errors |
| OMS Gateway/Connected Client |Number of connected clients |
| OMS Gateway/Rejection Count |Number of rejections due to any TLS validation error |

![OMS Gateway performance counters](./media/log-analytics-oms-gateway/counters.png)

## Get assistance
When you're signed-in to the Azure portal, you can create a request for assistance with the OMS Gateway or any other Azure service or feature of a service.
To request assistance, click the question mark symbol in the top right corner of the portal and then click **New support request**. Then, complete the new support request form.

![New support request](./media/log-analytics-oms-gateway/support.png)

You can also leave feedback about OMS or Log Analytics at the [Microsoft Azure feedback forum](https://feedback.azure.com/forums/267889).

## Next steps
* [Add data sources](log-analytics-data-sources.md) to collect data from the Connected Sources in your OMS workspace and store it in the OMS repository.<|MERGE_RESOLUTION|>--- conflicted
+++ resolved
@@ -12,11 +12,7 @@
 ms.tgt_pltfrm: na
 ms.devlang: na
 ms.topic: article
-<<<<<<< HEAD
-ms.date: 01/02/2017
-=======
 ms.date: 02/10/2017
->>>>>>> e8cfaf0d
 ms.author: banders
 
 ---
@@ -104,11 +100,7 @@
        ![Gateway Wizard proxy configuration](./media/log-analytics-oms-gateway/gateway-wizard02.png)  
    3. Click **Next**
 5. If you do not have Microsoft Updates enabled, the Microsoft Update page appears where you can choose to enable Microsoft Updates. Make a selection and then click **Next**. Otherwise, continue to the next step.
-<<<<<<< HEAD
-6. On the Destination Folder page, either leave the default folder **%ProgramFiles%\OMS Gateway** or type the location where you want to install gateway and then click **Next**.
-=======
 6. On the Destination Folder page, either leave the default folder c:\ProgramFiles\OMS Gateway or type the location where you want to install gateway and then click **Next**.
->>>>>>> e8cfaf0d
 7. On the Ready to install page, click **Install**. A User Account Control might appear requesting permission to install. If so, click **Yes**.
 8. After Setup completes, click **Finish**. You can verify that the service is running by opening the services.msc snap-in and verify that **OMS Gateway** appears in the list of services.  
     ![Services – OMS Gateway](./media/log-analytics-oms-gateway/gateway-service.png)
