<properties
   pageTitle="Log Analytics alert webhook sample"
   description="One of the actions you can run in response to a Log Analytics alert is a *webhook*, which allows you to invoke an external process through a single HTTP request. This article walks through an example of creating a webhook action in a Log Analytics alert using Slack."
   services="log-analytics"
   documentationCenter=""
   authors="bwren"
   manager="jwhit"
   editor="tysonn" />
<tags
   ms.service="log-analytics"
   ms.devlang="na"
   ms.topic="article"
   ms.tgt_pltfrm="na"
   ms.workload="infrastructure-services"
<<<<<<< HEAD
   ms.date="08/10/2016"
=======
   ms.date="08/08/2016"
>>>>>>> b9f69d8f
   ms.author="bwren" />

# Webhooks in Log Analytics alerts

One of the actions you can run in response to a [Log Analytics alert](log-analytics-alerts.md) is a *webhook*, which allows you to invoke an external process through a single HTTP request.  You can read about details of alerts and webhooks in [Alerts in Log Analytics](log-analytics-alerts.md)

In this article, we’ll walk through an example of creating a webhook action in a Log Analytics alert using Slack which is a messaging service.

>[AZURE.NOTE] You must have a Slack account to complete this sample.  You can sign up for a free account at [slack.com](http://slack.com).

## Step 1 - Enable webhooks in Slack
2.	Sign in to Slack at [slack.com](http://slack.com).
3.	Select a channel in the **Channels** section in the left pane.  This is the channel that the message will be sent to.  You can select one of the default channels such as **general** or **random**.  In a production scenario, you would most likely create a special channel such as **criticalservicealerts**. <br>

	![Slack channels](media/log-analytics-alerts-webhooks/oms-webhooks01.png)

3. Click **Add an app or custom integration** to open the App Directory.
3.	Type *webhooks* into the search box and then select **Incoming WebHooks**. <br>

	![Slack channels](media/log-analytics-alerts-webhooks/oms-webhooks02.png)

4.	Click **Install** next to your team name.
5.	Click **Add Configuration**.
6.	Select the the channel that you're going to use for this example, and then click **Add Incoming WebHooks integration**.  
6. Copy the **Webhook URL**.  You'll be pasting this into the Alert configuration. <br>

	![Slack channels](media/log-analytics-alerts-webhooks/oms-webhooks05.png)

## Step 2 - Create alert rule in Log Analytics
1.	[Create an alert rule](log-analytics-alerts.md) with the following settings.
    - Query: ```	Type=Event EventLevelName=error ```
    - Check for this alert every: 5 minutes
    - The number of results is: greater than 10
    - Over this time window: 60 minutes
    - Select **Yes** for **Webhook** and **No** for the other actions.
7. Paste the Slack URL into the **Webhook URL** field.
8. Select the option to **include a custom JSON payload**.
9. Slack expects a payload formatted in JSON with a parameter named *text*.  This is the text that it will display in the message it creates.  You can use one or more of the alert parameters using the *#* symbol such as in the following example.

    ```
    {
    "text":"#alertrulename fired with #searchresultcount records which exceeds the over threshold of #thresholdvalue ."
    }
    ```

	![example JSON payload](media/log-analytics-alerts-webhooks/oms-webhooks07.png)

9.	Click **Save** to save the alert rule.

10. Wait sufficient time for an alert to be created and then check Slack for a message which will be similar to the following.

	![example webhook in Slack](media/log-analytics-alerts-webhooks/oms-webhooks08.png)


### Advanced webhook payload for Slack

You can extensively customize inbound messages with Slack. For more information, see [Incoming Webhooks](https://api.slack.com/incoming-webhooks) on the Slack website. Following is a more complex payload to create a rich message with formatting:

	{
		"attachments": [
			{
				"title":"OMS Alerts Custom Payload",
				"fields": [
					{
						"title": "Alert Rule Name",
						"value": "#alertrulename"},
					{
						"title": "Link To SearchResults",
						"value": "<#linktosearchresults|OMS Search Results>"},
					{
						"title": "Search Interval",
						"value": "#searchinterval"},
					{
						"title": "Threshold Operator",
						"value": "#thresholdoperator"},
					{
						"title": "Threshold Value",
						"value": "#thresholdvalue"}
				],
				"color": "#F35A00"
			}
		]
	}


This would generate a message in Slack similar to the following.

![example message in Slack](media/log-analytics-alerts-webhooks/oms-webhooks09.png)

## Summary

With this alert rule in place, you would have a message sent to Slack every time the criteria is met.  

This is only one example of an action that you can create in response to an alert.  You could create a webhook action that calls another external service, a runbook action to start a runbook in Azure Automation, or an email action to send a mail to yourself or other recipients.   

## Next Steps

- Learn about more about [alerts in Log Analytics](log-analytics-alerts.md) including other actions.
- [Create runbooks in Azure Automation](../automation/automation-webhooks.md) that can be called from a webhook.<|MERGE_RESOLUTION|>--- conflicted
+++ resolved
@@ -12,11 +12,7 @@
    ms.topic="article"
    ms.tgt_pltfrm="na"
    ms.workload="infrastructure-services"
-<<<<<<< HEAD
    ms.date="08/10/2016"
-=======
-   ms.date="08/08/2016"
->>>>>>> b9f69d8f
    ms.author="bwren" />
 
 # Webhooks in Log Analytics alerts
