---
title: Create a NetApp account for Access Azure NetApp Files | Microsoft Docs
description: Describes how to access Azure NetApp Files and create a NetApp account so that you can set up a capacity pool and create a volume.
services: azure-netapp-files
documentationcenter: ''
author: b-juche
manager: ''
editor: ''

ms.assetid:
ms.service: azure-netapp-files
ms.workload: storage
ms.tgt_pltfrm: na
ms.devlang: na
ms.topic: conceptual
ms.date: 03/28/2018
ms.author: b-juche
---
# Create a NetApp account
Creating a NetApp account enables you to set up a capacity pool and subsequently create a volume. You use the Azure NetApp Files blade to create a new NetApp account.

## Before you begin
You must have received an email from the Azure NetApp Files team confirming that you have been granted access to the service. See [Submit a waitlist request for accessing the service](azure-netapp-files-register.md#waitlist).

You must also have registered your subscription for using the NetApp Resource Provider. See [Register the NetApp Resource Provider](azure-netapp-files-register.md#resource-provider).

## Steps 

1. Sign in to the Azure portal. 
2. Access the Azure NetApp Files blade by using one of the following methods:  
   * Search for **Azure NetApp Files** in the Azure portal search box.  
   * Click **All services** in the navigation, and then filter to Azure NetApp Files.  

   You can "favorite" the Azure NetApp Files blade by clicking the star icon next to it. 

3. Click **+ Add** to create a new NetApp account.  
   The New NetApp account window appears.  

4. Provide the following information for your NetApp account: 
   * **Account name**  
     Specify a unique name for the subscription.
   * **Subscription**  
     Select a subscription from your existing subscriptions.
   * **Resource group**   
     Use an existing Resource Group or create a new one.
   * **Location**  
     Select the region where you want the account and its child resources to be located.  

     ![New NetApp account](../media/azure-netapp-files/azure-netapp-files-new-netapp-account.png)


5. Click **Create**.     
   The NetApp account you created now appears in the Azure NetApp Files blade. 
<<<<<<< HEAD
=======

> [!NOTE] 
> If you have not been granted access to the Azure NetApp Files service, you will receive the following error when you try to create the first NetApp account:  
>
> `{"code":"DeploymentFailed","message":"At least one resource deployment operation failed. Please list deployment operations for details. Please see https://aka.ms/arm-debug for usage details.","details":[{"code":"NotFound","message":"{\r\n \"error\": {\r\n \"code\": \"InvalidResourceType\",\r\n \"message\": \"The resource type could not be found in the namespace 'Microsoft.NetApp' for api version '2017-08-15'.\"\r\n }\r\n}"}]}`
>>>>>>> 6a383dfd

## Next steps  

[Set up a capacity pool](azure-netapp-files-set-up-capacity-pool.md)
<|MERGE_RESOLUTION|>--- conflicted
+++ resolved
@@ -51,14 +51,11 @@
 
 5. Click **Create**.     
    The NetApp account you created now appears in the Azure NetApp Files blade. 
-<<<<<<< HEAD
-=======
 
 > [!NOTE] 
 > If you have not been granted access to the Azure NetApp Files service, you will receive the following error when you try to create the first NetApp account:  
 >
 > `{"code":"DeploymentFailed","message":"At least one resource deployment operation failed. Please list deployment operations for details. Please see https://aka.ms/arm-debug for usage details.","details":[{"code":"NotFound","message":"{\r\n \"error\": {\r\n \"code\": \"InvalidResourceType\",\r\n \"message\": \"The resource type could not be found in the namespace 'Microsoft.NetApp' for api version '2017-08-15'.\"\r\n }\r\n}"}]}`
->>>>>>> 6a383dfd
 
 ## Next steps  
 
