---
title: What is Azure NetApp Files | Microsoft Docs
description: Provides an overview of Azure NetApp Files and the key tasks.
services: azure-netapp-files
documentationcenter: ''
author: b-juche
manager: ''
editor: ''

ms.assetid:
ms.service: azure-netapp-files
ms.workload: storage
ms.tgt_pltfrm: na
ms.devlang: na
ms.topic: overview
ms.date: 03/28/2018
ms.author: b-juche
---

# What is Azure NetApp Files

The Azure NetApp Files service is an enterprise-class, high-performance, metered file storage service. Azure NetApp Files supports any workload type and is highly available by default. You can select service and performance levels and set up snapshots through the service. 

## Learn how to use Azure NetApp Files

The Azure NetApp Files documentation provides instructions on creating and managing volumes by using Azure NetApp Files. 

> [!IMPORTANT] 
> All tasks described in this documentation require that you have been granted access to the Azure NetApp Files service. To request access to the service, see [Submit a waitlist request for accessing the service](azure-netapp-files-register.md#waitlist).

<<<<<<< HEAD
**Get started** 

* [Understand the storage hierarchy of Azure NetApp Files](azure-netapp-files-understand-storage-hierarchy.md) 
* [Quickstart: Set up Azure NetApp Files and create a volume](azure-netapp-files-quickstart-set-up-account-create-volumes.md)
=======
## Next steps

* [Understand the storage hierarchy of Azure NetApp Files](azure-netapp-files-understand-storage-hierarchy.md) 
* [Quickstart: Set up Azure NetApp Files and create an NFS volume](azure-netapp-files-quickstart-set-up-account-create-volumes.md)
>>>>>>> 6a383dfd
<|MERGE_RESOLUTION|>--- conflicted
+++ resolved
@@ -28,14 +28,7 @@
 > [!IMPORTANT] 
 > All tasks described in this documentation require that you have been granted access to the Azure NetApp Files service. To request access to the service, see [Submit a waitlist request for accessing the service](azure-netapp-files-register.md#waitlist).
 
-<<<<<<< HEAD
-**Get started** 
-
-* [Understand the storage hierarchy of Azure NetApp Files](azure-netapp-files-understand-storage-hierarchy.md) 
-* [Quickstart: Set up Azure NetApp Files and create a volume](azure-netapp-files-quickstart-set-up-account-create-volumes.md)
-=======
 ## Next steps
 
 * [Understand the storage hierarchy of Azure NetApp Files](azure-netapp-files-understand-storage-hierarchy.md) 
-* [Quickstart: Set up Azure NetApp Files and create an NFS volume](azure-netapp-files-quickstart-set-up-account-create-volumes.md)
->>>>>>> 6a383dfd
+* [Quickstart: Set up Azure NetApp Files and create an NFS volume](azure-netapp-files-quickstart-set-up-account-create-volumes.md)