---
title: What is the storage hierarchy of Azure NetApp Files | Microsoft Docs
description: Describes the storage hierarchy, including Azure NetApp Files accounts, capacity pools, and volumes.
services: azure-netapp-files
documentationcenter: ''
author: b-juche
manager: ''
editor: ''

ms.assetid:
ms.service: azure-netapp-files
ms.workload: storage
ms.tgt_pltfrm: na
ms.devlang: na
ms.topic: overview
<<<<<<< HEAD
ms.date: 04/03/2019
=======
ms.date: 04/16/2019
>>>>>>> 6a383dfd
ms.author: b-juche
---
# What is the storage hierarchy of Azure NetApp Files

Before creating a volume in Azure NetApp Files, you must purchase and set up a pool for provisioned capacity.  To set up a capacity pool, you must have a NetApp account. Understanding the storage hierarchy helps you set up and manage your Azure NetApp Files resources.

## <a name="azure_netapp_files_account"></a>NetApp accounts

- A NetApp account serves as an administrative grouping of the constituent capacity pools.  
- A NetApp account is not the same as your general Azure storage account. 
- A NetApp account is regional in scope.   
- You can have multiple NetApp accounts in a region, but each NetApp account is tied to only a single region.

## <a name="capacity_pools"></a>Capacity pools

- A capacity pool is measured by its provisioned capacity.  
- The capacity is provisioned by the fixed SKUs that you purchased (for example, a 4-TiB capacity).
- A capacity pool can have only one service level.  
- Each capacity pool can belong to only one NetApp account. However, you can have multiple capacity pools within a NetApp account.  
- A capacity pool cannot be moved across NetApp accounts.   
  For example, in the [Conceptual diagram of storage hierarchy](#conceptual_diagram_of_storage_hierarchy) below, Capacity Pool 1 cannot be moved from US East NetApp account to US West 2 NetApp account.  
- A capacity pool cannot be deleted until all volumes within the capacity pool have been deleted.

## <a name="volumes"></a>Volumes

- A volume is measured by logical capacity consumption and is scalable. 
- A volume's capacity consumption counts against its pool's provisioned capacity.
- Each volume belongs to only one pool, but a pool can contain multiple volumes. 
- A volume cannot be moved across capacity pools. <!--Within the same NetApp account, you can move a volume across pools.  -->   
  For example, in the [Conceptual diagram of storage hierarchy](#conceptual_diagram_of_storage_hierarchy) below, you cannot move the volumes from Capacity Pool 1 to Capacity Pool 2.
- A volume cannot be deleted until all its snapshots have been deleted.

## <a name="conceptual_diagram_of_storage_hierarchy"></a>Conceptual diagram of storage hierarchy 
The following example shows the relationships of the Azure subscription, NetApp accounts, capacity pools,  and volumes.   

![Conceptual diagram of storage hierarchy](../media/azure-netapp-files/azure-netapp-files-storage-hierarchy.png)

## Next steps

- [Resource limits for Azure NetApp Files](azure-netapp-files-resource-limits.md)
- [Register for Azure NetApp Files](azure-netapp-files-register.md)<|MERGE_RESOLUTION|>--- conflicted
+++ resolved
@@ -13,11 +13,7 @@
 ms.tgt_pltfrm: na
 ms.devlang: na
 ms.topic: overview
-<<<<<<< HEAD
-ms.date: 04/03/2019
-=======
 ms.date: 04/16/2019
->>>>>>> 6a383dfd
 ms.author: b-juche
 ---
 # What is the storage hierarchy of Azure NetApp Files
