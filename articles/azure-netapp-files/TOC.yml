- name: Azure NetApp Files Documentation
  href: index.yml
- name: Overview
  items:
  - name: Introduction to Azure NetApp Files
    href: azure-netapp-files-introduction.md
  - name: Understand the storage hierarchy
    href: azure-netapp-files-understand-storage-hierarchy.md
- name: Quickstarts
  expanded: true 
  items:
  - name: Set up Azure NetApp Files and create a volume
    href: azure-netapp-files-quickstart-set-up-account-create-volumes.md
# - name: Tutorials
# - name: Samples
- name: Concepts
  items:
  - name: Service levels for Azure NetApp Files
    href: azure-netapp-files-service-levels.md
  - name: Resource limits for Azure NetApp Files
    href: azure-netapp-files-resource-limits.md
  - name: Metrics for Azure NetApp Files
    href: azure-netapp-files-metrics.md
<<<<<<< HEAD
  - name: Performance benchmarks for Azure NetApp Files
    href: azure-netapp-files-performance-benchmarks.md
=======
  - name: Troubleshoot Azure NetApp Files Resource Provider errors
    href: azure-netapp-files-troubleshoot-resource-provider-errors.md
>>>>>>> 2c6d7ecf
#  - name: FAQ for networking and security
#    href: azure-netapp-files-faq-for-networking-security.md
- name: How-to guides
  items:
  - name: Register for Azure NetApp Files
    href: azure-netapp-files-register.md
  - name: Create a NetApp account
    href: azure-netapp-files-create-netapp-account.md
  - name: Set up a capacity pool
    href: azure-netapp-files-set-up-capacity-pool.md
  - name: Delegate a subnet to Azure NetApp Files
    href: azure-netapp-files-delegate-subnet.md
  - name: Create a volume for Azure NetApp Files
    href: azure-netapp-files-create-volumes.md
  - name: Configure export policy for an NFS volume
    href: azure-netapp-files-configure-export-policy.md
  - name: Manage volumes
    href: azure-netapp-files-manage-volumes.md
  - name: Mount or unmount a volume for Windows or Linux virtual machines
    href: azure-netapp-files-mount-unmount-volumes-for-virtual-machines.md
  - name: Manage snapshots
    href: azure-netapp-files-manage-snapshots.md
  - name: Resize a capacity pool or a volume
    href: azure-netapp-files-resize-capacity-pools-or-volumes.md
  - name: Develop
    items:
    - name: REST
      href: azure-netapp-files-develop-with-rest-api.md
- name: Reference
  items:
  - name: REST
    href: https://docs.microsoft.com/rest/api/netapp/ 
  - name: Resource Manager template
    href: /azure/templates/microsoft.netapp/allversions<|MERGE_RESOLUTION|>--- conflicted
+++ resolved
@@ -21,13 +21,10 @@
     href: azure-netapp-files-resource-limits.md
   - name: Metrics for Azure NetApp Files
     href: azure-netapp-files-metrics.md
-<<<<<<< HEAD
   - name: Performance benchmarks for Azure NetApp Files
     href: azure-netapp-files-performance-benchmarks.md
-=======
   - name: Troubleshoot Azure NetApp Files Resource Provider errors
     href: azure-netapp-files-troubleshoot-resource-provider-errors.md
->>>>>>> 2c6d7ecf
 #  - name: FAQ for networking and security
 #    href: azure-netapp-files-faq-for-networking-security.md
 - name: How-to guides
