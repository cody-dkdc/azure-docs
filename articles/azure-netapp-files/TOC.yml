- name: Azure NetApp Files Documentation
  href: index.yml
- name: Overview
  items:
  - name: What is Azure NetApp Files
    href: azure-netapp-files-introduction.md
  - name: Understand the storage hierarchy
    href: azure-netapp-files-understand-storage-hierarchy.md
- name: Quickstarts
  expanded: true 
  items:
  - name: Set up Azure NetApp Files and create an NFS volume
    href: azure-netapp-files-quickstart-set-up-account-create-volumes.md
# - name: Tutorials
# - name: Samples
- name: Concepts
  items:
  - name: Service levels for Azure NetApp Files
    href: azure-netapp-files-service-levels.md
  - name: Resource limits for Azure NetApp Files
    href: azure-netapp-files-resource-limits.md
  - name: Metrics for Azure NetApp Files
    href: azure-netapp-files-metrics.md
<<<<<<< HEAD
  - name: Cost model for Azure NetApp Files
    href: azure-netapp-files-cost-model.md
=======
  - name: Performance benchmarks for Azure NetApp Files
    href: azure-netapp-files-performance-benchmarks.md
>>>>>>> 1bb24719
#  - name: FAQ for networking and security
#    href: azure-netapp-files-faq-for-networking-security.md
- name: How-to guides
  items:
  - name: Register for Azure NetApp Files
    href: azure-netapp-files-register.md
  - name: Create a NetApp account
    href: azure-netapp-files-create-netapp-account.md
  - name: Set up a capacity pool
    href: azure-netapp-files-set-up-capacity-pool.md
  - name: Delegate a subnet to Azure NetApp Files
    href: azure-netapp-files-delegate-subnet.md
  - name: Create a volume for Azure NetApp Files
    href: azure-netapp-files-create-volumes.md
  - name: Configure export policy for an NFS volume
    href: azure-netapp-files-configure-export-policy.md
  - name: Manage volumes
    href: azure-netapp-files-manage-volumes.md
  - name: Mount or unmount a volume for Windows or Linux virtual machines
    href: azure-netapp-files-mount-unmount-volumes-for-virtual-machines.md
  - name: Manage snapshots
    href: azure-netapp-files-manage-snapshots.md
  - name: Resize a capacity pool or a volume
    href: azure-netapp-files-resize-capacity-pools-or-volumes.md
  - name: Develop
    items:
    - name: REST
      href: azure-netapp-files-develop-with-rest-api.md
    - name: Troubleshoot Azure NetApp Files Resource Provider errors
      href: azure-netapp-files-troubleshoot-resource-provider-errors.md
- name: Reference
  items:
  - name: REST
    href: https://docs.microsoft.com/rest/api/netapp/ 
  - name: Resource Manager template
    href: /azure/templates/microsoft.netapp/allversions<|MERGE_RESOLUTION|>--- conflicted
+++ resolved
@@ -21,13 +21,10 @@
     href: azure-netapp-files-resource-limits.md
   - name: Metrics for Azure NetApp Files
     href: azure-netapp-files-metrics.md
-<<<<<<< HEAD
+  - name: Performance benchmarks for Azure NetApp Files
+    href: azure-netapp-files-performance-benchmarks.md
   - name: Cost model for Azure NetApp Files
     href: azure-netapp-files-cost-model.md
-=======
-  - name: Performance benchmarks for Azure NetApp Files
-    href: azure-netapp-files-performance-benchmarks.md
->>>>>>> 1bb24719
 #  - name: FAQ for networking and security
 #    href: azure-netapp-files-faq-for-networking-security.md
 - name: How-to guides
