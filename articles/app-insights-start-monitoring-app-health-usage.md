--- conflicted
+++ resolved
@@ -1,311 +1,191 @@
-<<<<<<< HEAD
-<properties 
-	pageTitle="Add Application Insights SDK to monitor your ASP.NET app" 
-	description="Analyze usage, availability and performance of your on-premises or Microsoft Azure web application with Application Insights." 
-	services="application-insights" 
-    documentationCenter=""
-	authors="alancameronwills" 
-	manager="keboyd"/>
-
-<tags 
-	ms.service="application-insights" 
-	ms.workload="tbd" 
-	ms.tgt_pltfrm="ibiza" 
-	ms.devlang="na" 
-	ms.topic="article" 
-	ms.date="03/31/2015" 
-	ms.author="awills"/>
-
-# Add Application Insights SDK to monitor your ASP.NET app
-
-*Application Insights is in preview.*
-
-Add the Application Insights SDK to monitor your ASP.NET application for:
-
-* **Performance**  - Detect and diagnose perf issues and exceptions.
-* **Usage** - Find out what users are doing with your app.
-
-
-*If you're working with a Java project, add the [Java SDK][java]. For more options, see [Get Started with Application Insights][start].*
-
-## <a name="add"></a>1. Add Application Insights to your ASP.NET project
-
-You'll need [Visual Studio 2013 Update 3](http://go.microsoft.com/fwlink/?linkid=397827&clcid=0x409) (or later) and an account in [Microsoft Azure](http://azure.com).
-
-#### If it's a new project...
-
-When you create a new project in Visual Studio 2013, make sure Application Insights is selected. 
-
-
-![Create an ASP.NET project](./media/appinsights/appinsights-01-vsnewp1.png)
-
-
-
-#### ... or if it's an existing project
-
-Right click the project in Solution Explorer, and choose Add Application Insights.
-
-![Choose Add Application Insights](./media/appinsights/appinsights-03-addExisting.png)
-
-
-#### Setup options
-
-If this is your first time, you'll be asked login or sign up to Microsoft Azure Preview. (It's separate from your Visual Studio Online account.)
-
-If this app is part of a bigger application, you might want to use **Configure settings** to put it in the same resource group as the other components. 
-
-*No Application Insights option? Check you're using Visual Studio 2013 Update 3, that Application Insights Tools are enabled in Extensions and Updates, and that you're creating a web project.*
-
-## <a name="run"></a>2. Run your project
-
-Run your application with F5 and try it out - open different pages.
-
-In Visual Studio, you'll see a count of the events that have been received.
-
-![](./media/appinsights/appinsights-09eventcount.png)
-
-## <a name="monitor"></a>3. View your telemetry
-
-Open Application Insights from your project.
-
-![Right-click your project and open the Azure portal](./media/appinsights/appinsights-04-openPortal.png)
-
-
-Look for data in the **Overview** charts. At first, you'll just see one or two points. For example:
-
-![Click through to more data](./media/appinsights/appinsights-41firstHealth.png)
-
-Click through any chart to see more detailed metrics. [Learn more about metrics.][perf]
-
-Now deploy your application and watch the data accumulate.
-
-
-When you run in debug mode, telemetry is expedited through the pipeline, so that you should see data appearing within seconds. When you deploy your app, data accumulates more slowly.
-
-#### No data?
-* Wait a few seconds and click Refresh.
-* Use the application, opening different pages so that it generates some telemetry.
-* See [Troubleshooting][qna].
-
-#### Trouble on your build server?
-
-Please see [this Troubleshooting item](app-insights-troubleshoot-faq.md#NuGetBuild).
-
-## Next steps
-
-
-#### Detect and diagnose issues
-
-* Add dependency tracking:
- * [IIS Server][redfield] - Install Status Monitor on your IIS server 
- * [Azure VM or Web App][azure] - Add the Application Insights extension
-* [Set up web tests][availability] to make sure your application stays live and responsive.
-* [Capture log traces][netlogs] from your favorite logging framework
-* [Add web client telemetry][client] to see exceptions in web page code
-
-#### Track usage
-
-* [Add web client telemetry][usage] to monitor page views and basic user metrics.
-* [Track custom events and metrics][track] to learn about how your application is used.
-
-## <a name="video"></a>Video
-
-> [AZURE.VIDEO getting-started-with-application-insights]
-
-
-
-[AZURE.INCLUDE [app-insights-learn-more](../includes/app-insights-learn-more.md)]
-
-=======
-<properties 
-	pageTitle="Add Application Insights SDK to monitor your ASP.NET app" 
-	description="Analyze usage, availability and performance of your on-premises or Microsoft Azure web application with Application Insights." 
-	services="application-insights" 
-    documentationCenter=".net"
-	authors="alancameronwills" 
-	manager="ronmart"/>
-
-<tags 
-	ms.service="application-insights" 
-	ms.workload="tbd" 
-	ms.tgt_pltfrm="ibiza" 
-	ms.devlang="na" 
-	ms.topic="article" 
-	ms.date="05/14/2015" 
-	ms.author="awills"/>
-
-
-# Add Application Insights SDK to monitor your ASP.NET app
-
-*Application Insights is in preview.*
-
-[AZURE.INCLUDE [app-insights-selector-get-started](../includes/app-insights-selector-get-started.md)]
-
-
-Visual Studio Application Insights monitors your live application to help you [detect and diagnose performance issues and exceptions][detect], and [discover how your app is used][knowUsers]. It can be used with a wide variety of application types. It works for apps that are hosted on your own IIS servers or Azure VMs, as well as Azure web apps. ([Device apps and Java servers are also covered][start].)
-
-![Example performance monitoring charts](./media/app-insights-asp-net/10-perf.png)
-
-For many application types, [Visual Studio can add Application Insights to your app](#ide) almost without you noticing. But since you're reading this to get a better understanding of what's going on, we'll take you through the steps manually.
-
-#### Before you start
-
-You need:
-
-* A subscription to [Microsoft Azure](http://azure.com). If your team or organization has an Azure subscription, the owner can add you to it, using your [Microsoft account](http://live.com).
-* Visual Studio 2013 or later.
-
-## <a name="add"></a> 1. Create an Application Insights resource
-
-Sign in to the [Azure portal][portal], and create a new Application Insights resource. Choose ASP.NET as the application type. 
-
-![Click New, Application Insights](./media/app-insights-asp-net/01-new-asp.png)
-
-A [resource][roles] in Azure is an instance of a service. This resource is where telemetry from your app will be analyzed and presented to you.
-
-The choice of application type sets the default content of the resource blades and the properties visible in [Metrics Explorer][metrics].
-
-####  Take a copy of the Instrumentation Key.
-
-The key identifies the resource, and you'll install it soon in the SDK to direct data to the resource.
-
-![Click Properties, select the key, and press ctrl+C](./media/app-insights-asp-net/02-props-asp.png)
-
-
-
-## <a name="sdk"></a> 2. Install the SDK in your application
-
-
-1. In Visual Studio, edit the NuGet packages of your desktop app project.
-
-    ![Right-click the project and select Manage Nuget Packages](./media/app-insights-asp-net/03-nuget.png)
-
-2. Install Application Insights SDK for Web Apps.
-
-    ![Select **Online**, **Include prerelease**, and search for "Application Insights"](./media/app-insights-asp-net/04-ai-nuget.png)
-
-
-3. Edit ApplicationInsights.config (which has been added by the NuGet install). Insert this just before the closing tag:
-
-    `<InstrumentationKey>` *the instrumentation key you copied* `</InstrumentationKey>`
-
-    (You can alternatively [set the key by writing some code][apikey] in your app.)
-
-
-
-## <a name="run"></a> 3. Run your project
-
-Run your application with F5 and try it out: open different pages to generate some telemetry.
-
-In Visual Studio, you'll see a count of the events that have been sent.
-
-![](./media/appinsights/appinsights-09eventcount.png)
-
-## <a name="monitor"></a> 4. View your telemetry
-
-Return to the [Azure portal][portal] and Browse to your Application Insights resource.
-
-
-Look for data in the Overview charts. At first, you'll just see one or two points. For example:
-
-![Click through to more data](./media/app-insights-asp-net/12-first-perf.png)
-
-Click through any chart to see more detailed metrics. [Learn more about metrics.][perf]
-
-Now deploy your application and watch the data accumulate.
-
-
-When you run in debug mode, telemetry is expedited through the pipeline, so that you should see data appearing within seconds. When you deploy your app, data accumulates more slowly.
-
-#### No data?
-
-* Open the [Search][diagnostic] tile, to see individual events.
-* Use the application, opening different pages so that it generates some telemetry.
-* Wait a few seconds and click Refresh.
-* See [Troubleshooting][qna].
-
-#### Trouble on your build server?
-
-Please see [this Troubleshooting item](app-insights-troubleshoot-faq.md#NuGetBuild).
-
-
-## Complete your installation
-
-To get the full 360-degree view of your application, there are some more things you should do:
-
-
-* [Add the JavaScript SDK to your web pages][client] to get browser-based telemetry such as page view counts, page load times, script exceptions, and to let you write custom telemetry in your page scripts.
-* Add dependency tracking to diagnose issues caused by databases or other components used by your app:
- * [in your Azure Web App or VM][azure]
- * [in your on-premises IIS server][redfield]
-* [Capture log traces][netlogs] from your favorite logging framework
-* [Track custom events and metrics][api] in client or server or both, to learn more about how your application is used.
-* [Set up web tests][availability] to make sure your application stays live and responsive.
-
-## <a name="ide"></a> The automated way
-
-If you prefer to use Visual Studio to set things up, it's very simple.
-
-You'll need [Visual Studio 2013 Update 3](http://go.microsoft.com/fwlink/?linkid=397827&clcid=0x409) or later and an account in [Microsoft Azure](http://azure.com).
-
-#### If it's a new project...
-
-When you create a new project in Visual Studio, make sure Application Insights is selected. 
-
-
-![Create an ASP.NET project](./media/appinsights/appinsights-01-vsnewp1.png)
-
-Visual Studio creates a resource in Application Insights, adds the SDK to your project, and places the key in the `.config` file.
-
-If your project has web pages, it also adds the [JavaScript SDK][client] to the master web page.
-
-#### ... or if it's an existing project
-
-Right click the project in Solution Explorer, and choose Add Application Insights.
-
-![Choose Add Application Insights](./media/appinsights/appinsights-03-addExisting.png)
-
-Visual Studio creates a resource in Application Insights, adds the SDK to your project, and places the key in the `.config` file.
-
-In this case, it doesn't add the [JavaScript SDK][client] to your web pages - we recommend you do that as the next step.
-
-#### Setup options
-
-If this is your first time, you'll be asked login or sign up to Microsoft Azure Preview. (It's separate from your Visual Studio Online account.)
-
-If this app is part of a bigger application, you might want to use **Configure settings** to put it in the same resource group as the other components. 
-
-*No Application Insights option? Check you're using Visual Studio 2013 Update 3 or later, that Application Insights Tools are enabled in Extensions and Updates, and that you're creating a web project.*
-
-#### Open Application Insights from your project.
-
-![Right-click your project and open the Azure portal](./media/appinsights/appinsights-04-openPortal.png)
-
-
-
-
-## <a name="video"></a>Video
-
-> [AZURE.VIDEO getting-started-with-application-insights]
-
-
-<!--Link references-->
-
-[api]: app-insights-api-custom-events-metrics.md
-[apikey]: app-insights-api-custom-events-metrics.md#ikey
-[availability]: app-insights-monitor-web-app-availability.md
-[azure]: insights-perf-analytics.md
-[client]: app-insights-javascript.md
-[detect]: app-insights-detect-triage-diagnose.md
-[diagnostic]: app-insights-diagnostic-search.md
-[knowUsers]: app-insights-overview-usage.md
-[metrics]: app-insights-metrics-explorer.md
-[netlogs]: app-insights-asp-net-trace-logs.md
-[perf]: app-insights-web-monitor-performance.md
-[portal]: http://portal.azure.com/
-[qna]: app-insights-troubleshoot-faq.md
-[redfield]: app-insights-monitor-performance-live-website-now.md
-[roles]: app-insights-resources-roles-access-control.md
-[start]: app-insights-get-started.md
-
->>>>>>> 692c0fec
+<properties 
+	pageTitle="Add Application Insights SDK to monitor your ASP.NET app" 
+	description="Analyze usage, availability and performance of your on-premises or Microsoft Azure web application with Application Insights." 
+	services="application-insights" 
+    documentationCenter=".net"
+	authors="alancameronwills" 
+	manager="ronmart"/>
+
+<tags 
+	ms.service="application-insights" 
+	ms.workload="tbd" 
+	ms.tgt_pltfrm="ibiza" 
+	ms.devlang="na" 
+	ms.topic="article" 
+	ms.date="05/14/2015" 
+	ms.author="awills"/>
+
+
+# Add Application Insights SDK to monitor your ASP.NET app
+
+*Application Insights is in preview.*
+
+[AZURE.INCLUDE [app-insights-selector-get-started](../includes/app-insights-selector-get-started.md)]
+
+
+Visual Studio Application Insights monitors your live application to help you [detect and diagnose performance issues and exceptions][detect], and [discover how your app is used][knowUsers]. It can be used with a wide variety of application types. It works for apps that are hosted on your own IIS servers or Azure VMs, as well as Azure web apps. ([Device apps and Java servers are also covered][start].)
+
+![Example performance monitoring charts](./media/app-insights-asp-net/10-perf.png)
+
+For many application types, [Visual Studio can add Application Insights to your app](#ide) almost without you noticing. But since you're reading this to get a better understanding of what's going on, we'll take you through the steps manually.
+
+#### Before you start
+
+You need:
+
+* A subscription to [Microsoft Azure](http://azure.com). If your team or organization has an Azure subscription, the owner can add you to it, using your [Microsoft account](http://live.com).
+* Visual Studio 2013 or later.
+
+## <a name="add"></a> 1. Create an Application Insights resource
+
+Sign in to the [Azure portal][portal], and create a new Application Insights resource. Choose ASP.NET as the application type. 
+
+![Click New, Application Insights](./media/app-insights-asp-net/01-new-asp.png)
+
+A [resource][roles] in Azure is an instance of a service. This resource is where telemetry from your app will be analyzed and presented to you.
+
+The choice of application type sets the default content of the resource blades and the properties visible in [Metrics Explorer][metrics].
+
+####  Take a copy of the Instrumentation Key.
+
+The key identifies the resource, and you'll install it soon in the SDK to direct data to the resource.
+
+![Click Properties, select the key, and press ctrl+C](./media/app-insights-asp-net/02-props-asp.png)
+
+
+
+## <a name="sdk"></a> 2. Install the SDK in your application
+
+
+1. In Visual Studio, edit the NuGet packages of your desktop app project.
+
+    ![Right-click the project and select Manage Nuget Packages](./media/app-insights-asp-net/03-nuget.png)
+
+2. Install Application Insights SDK for Web Apps.
+
+    ![Select **Online**, **Include prerelease**, and search for "Application Insights"](./media/app-insights-asp-net/04-ai-nuget.png)
+
+
+3. Edit ApplicationInsights.config (which has been added by the NuGet install). Insert this just before the closing tag:
+
+    `<InstrumentationKey>` *the instrumentation key you copied* `</InstrumentationKey>`
+
+    (You can alternatively [set the key by writing some code][apikey] in your app.)
+
+
+
+## <a name="run"></a> 3. Run your project
+
+Run your application with F5 and try it out: open different pages to generate some telemetry.
+
+In Visual Studio, you'll see a count of the events that have been sent.
+
+![](./media/appinsights/appinsights-09eventcount.png)
+
+## <a name="monitor"></a> 4. View your telemetry
+
+Return to the [Azure portal][portal] and Browse to your Application Insights resource.
+
+
+Look for data in the Overview charts. At first, you'll just see one or two points. For example:
+
+![Click through to more data](./media/app-insights-asp-net/12-first-perf.png)
+
+Click through any chart to see more detailed metrics. [Learn more about metrics.][perf]
+
+Now deploy your application and watch the data accumulate.
+
+
+When you run in debug mode, telemetry is expedited through the pipeline, so that you should see data appearing within seconds. When you deploy your app, data accumulates more slowly.
+
+#### No data?
+
+* Open the [Search][diagnostic] tile, to see individual events.
+* Use the application, opening different pages so that it generates some telemetry.
+* Wait a few seconds and click Refresh.
+* See [Troubleshooting][qna].
+
+#### Trouble on your build server?
+
+Please see [this Troubleshooting item](app-insights-troubleshoot-faq.md#NuGetBuild).
+
+
+## Complete your installation
+
+To get the full 360-degree view of your application, there are some more things you should do:
+
+
+* [Add the JavaScript SDK to your web pages][client] to get browser-based telemetry such as page view counts, page load times, script exceptions, and to let you write custom telemetry in your page scripts.
+* Add dependency tracking to diagnose issues caused by databases or other components used by your app:
+ * [in your Azure Web App or VM][azure]
+ * [in your on-premises IIS server][redfield]
+* [Capture log traces][netlogs] from your favorite logging framework
+* [Track custom events and metrics][api] in client or server or both, to learn more about how your application is used.
+* [Set up web tests][availability] to make sure your application stays live and responsive.
+
+## <a name="ide"></a> The automated way
+
+If you prefer to use Visual Studio to set things up, it's very simple.
+
+You'll need [Visual Studio 2013 Update 3](http://go.microsoft.com/fwlink/?linkid=397827&clcid=0x409) or later and an account in [Microsoft Azure](http://azure.com).
+
+#### If it's a new project...
+
+When you create a new project in Visual Studio, make sure Application Insights is selected. 
+
+
+![Create an ASP.NET project](./media/appinsights/appinsights-01-vsnewp1.png)
+
+Visual Studio creates a resource in Application Insights, adds the SDK to your project, and places the key in the `.config` file.
+
+If your project has web pages, it also adds the [JavaScript SDK][client] to the master web page.
+
+#### ... or if it's an existing project
+
+Right click the project in Solution Explorer, and choose Add Application Insights.
+
+![Choose Add Application Insights](./media/appinsights/appinsights-03-addExisting.png)
+
+Visual Studio creates a resource in Application Insights, adds the SDK to your project, and places the key in the `.config` file.
+
+In this case, it doesn't add the [JavaScript SDK][client] to your web pages - we recommend you do that as the next step.
+
+#### Setup options
+
+If this is your first time, you'll be asked login or sign up to Microsoft Azure Preview. (It's separate from your Visual Studio Online account.)
+
+If this app is part of a bigger application, you might want to use **Configure settings** to put it in the same resource group as the other components. 
+
+*No Application Insights option? Check you're using Visual Studio 2013 Update 3 or later, that Application Insights Tools are enabled in Extensions and Updates, and that you're creating a web project.*
+
+#### Open Application Insights from your project.
+
+![Right-click your project and open the Azure portal](./media/appinsights/appinsights-04-openPortal.png)
+
+
+
+
+## <a name="video"></a>Video
+
+> [AZURE.VIDEO getting-started-with-application-insights]
+
+
+<!--Link references-->
+
+[api]: app-insights-api-custom-events-metrics.md
+[apikey]: app-insights-api-custom-events-metrics.md#ikey
+[availability]: app-insights-monitor-web-app-availability.md
+[azure]: insights-perf-analytics.md
+[client]: app-insights-javascript.md
+[detect]: app-insights-detect-triage-diagnose.md
+[diagnostic]: app-insights-diagnostic-search.md
+[knowUsers]: app-insights-overview-usage.md
+[metrics]: app-insights-metrics-explorer.md
+[netlogs]: app-insights-asp-net-trace-logs.md
+[perf]: app-insights-web-monitor-performance.md
+[portal]: http://portal.azure.com/
+[qna]: app-insights-troubleshoot-faq.md
+[redfield]: app-insights-monitor-performance-live-website-now.md
+[roles]: app-insights-resources-roles-access-control.md
+[start]: app-insights-get-started.md
+