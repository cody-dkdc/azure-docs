<<<<<<< HEAD
<properties linkid="dev-ruby-how-to-blob-storage" urlDisplayName="Blob Service" pageTitle="How to use blob storage (Ruby) - Windows Azure" metaKeywords="Get started Azure blob, Azure unstructured data, Azure unstructured storage, Azure blob, Azure blob storage, Azure blob Ruby" description="Learn how to use the Windows Azure blob service to upload, download, list, and delete blob content. Samples written in Ruby." metaCanonical="" services="storage" documentationCenter="Ruby" title="How to Use the Blob Service from Ruby" authors="guayan" solutions="" manager="" editor="" />
=======
<properties linkid="dev-ruby-how-to-blob-storage" urlDisplayName="Blob Service" pageTitle="How to use blob storage (Ruby) | Microsoft Azure" metaKeywords="Get started Azure blob, Azure unstructured data, Azure unstructured storage, Azure blob, Azure blob storage, Azure blob Ruby" description="Learn how to use the Windows Azure blob service to upload, download, list, and delete blob content. Samples written in Ruby." metaCanonical="" services="storage" documentationCenter="Ruby" title="How to Use the Blob Service from Ruby" authors="guayan" solutions="" manager="" editor="" />
>>>>>>> a39b7789





#How to Use the Blob Service from Ruby

This guide will show you how to perform common scenarios using the
Windows Azure Blob service. The samples are written using the Ruby API.
The scenarios covered include **uploading, listing, downloading,** and **deleting** blobs.
For more information on blobs, see the [Next Steps](#next-steps) section.

##Table of Contents

* [What is the Blob Service?](#what-is)
* [Concepts](#concepts)
* [Create a Windows Azure Storage Account](#CreateAccount)
* [Create a Ruby Application](#CreateRubyApp)
* [Configure Your Application to Access Storage](#ConfigAccessStorage)
* [Setup a Windows Azure Storage Connection](#SetupStorageConnection)
* [How To: Create a Container](#CreateContainer)
* [How To: Upload a Blob into a Container](#UploadBlob)
* [How To: List the Blobs in a Container](#ListBlobs)
* [How To: Download Blobs](#DownloadBlobs)
* [How To: Delete a Blob](#DeleteBlob)
* [Next Steps](#NextSteps)


[WACOM.INCLUDE [howto-blob-storage](../includes/howto-blob-storage.md)]

## <a id="CreateAccount"></a>Create a Windows Azure storage account

[WACOM.INCLUDE [create-storage-account](../includes/create-storage-account.md)]

## <a id="CreateRubyApp"></a>Create a Ruby Application

Create a Ruby application. For instructions, 
see [Create a Ruby Application on Windows Azure](/en-us/develop/ruby/tutorials/web-app-with-linux-vm/).

## <a id="ConfigAccessStorage"></a>Configure Your Application to Access Storage

To use Windows Azure storage, you need to download and use the Ruby azure package, which includes a set of convenience libraries that communicate with the storage REST services.

### Use RubyGems to obtain the package

1. Use a command-line interface such as **PowerShell** (Windows), **Terminal** (Mac), or **Bash** (Unix).

2. Type "gem install azure" in the command window to install the gem and dependencies.

### Import the package

Using your favorite text editor, add the following to the top of the Ruby file where you intend to use storage:

	require "azure"

## <a id="SetupStorageConnection"></a>Setup a Windows Azure Storage Connection

The azure module will read the environment variables **AZURE\_STORAGE\_ACCOUNT** and **AZURE\_STORAGE\_ACCESS_KEY** 
for information required to connect to your Windows Azure storage account. If these environment variables are not set, you must specify the account information before using **Azure::BlobService** with the following code:

	Azure.config.storage_account_name = "<your azure storage account>"
	Azure.config.storage_access_key = "<your azure storage access key>"


To obtain these values:

1. Log into the [Windows Azure Management Portal](https://manage.windowsazure.com/).
2. Navigate to the storage account you want to use
3. Click **MANAGE KEYS** at the bottom of the navigation pane.
4. In the pop up dialog, you will see the storage account name, primary access key and secondary access key. For access key, you can either the primary one or the secondary one.

## <a id="CreateContainer"></a>How To: Create a Container

The **Azure::BlobService** object lets you work with containers and blobs. To create a container, use the **create\_container()** method.

The following example creates a container or print out the error if there is any.

	azure_blob_service = Azure::BlobService.new
	begin
	  container = azure_blob_service.create_container("test-container")
	rescue
	  puts $!
	end

If you want to make the files in the container public, you can set the container's permissions. 

You can just modify the <strong>create\_container()</strong> call to pass the **:public\_access\_level** option:

	container = azure_blob_service.create_container("test-container", 
	  :public_access_level => "<public access level>")


Valid values for the **:public\_access\_level** option are:

* **blob:** Specifies full public read access for container and blob data. Clients can enumerate blobs within the container via anonymous request, but cannot enumerate containers within the storage account.

* **container:** Specifies public read access for blobs. Blob data within this container can be read via anonymous request, but container data is not available. Clients cannot enumerate blobs within the container via anonymous request.

Alternatively, you can modify the public access level of a container by using **set\_container\_acl()** method to specify the public access level.
 
The following example changes the public access level to **container**:

	azure_blob_service.set_container_acl('test-container', "container")

## <a id="UploadBlob"></a>How To: Upload a Blob into a Container

To upload content to a blob, use the **create\_block\_blob()** method to create the blob, use a file or string as the content of the blob. 

The following code will upload the file **test.png** as a new blob named "image-blob" in the container.

	content = File.open("test.png", "rb") { |file| file.read }
	blob = azure_blob_service.create_block_blob(container.name,
	  "image-blob", content)
	puts blob.name

## <a id="ListBlobs"></a>How To: List the Blobs in a Container

To list the containers, use **list_containers()** method. 
To list the blobs within a container, use **list\_blobs()** method. 

This outputs the urls of all the blobs in all the containers for the account.

	containers = azure_blob_service.list_containers()
	containers.each do |container|
	  blobs = azure_blob_service.list_blobs(container.name)
	  blobs.each do |blob|
	    puts blob.name
	  end
	end

## <a id="DownloadBlobs"></a>How To: Download Blobs

To download blobs, use the **get\_blob()** method to retrieve the contents. 

The following example demonstrates using **get\_blob()** to download the contents of "image-blob" and write it to a local file.

	blob, content = azure_blob_service.get_blob(container.name,"image-blob")
	File.open("download.png","wb") {|f| f.write(content)}

## <a id="DeleteBlob"></a>How To: Delete a Blob
Finally, to delete a blob, use the **delete\_blob()** method. The following example demonstrates how to delete a blob.

	azure_blob_service.delete_blob(container.name, "image-blob")

## <a id="NextSteps"></a>Next Steps

Now that you have learned the basics of blob storage, follow these links to learn how to do more complex storage tasks.

-   See the MSDN Reference: [Storing and Accessing Data in Windows Azure](http://msdn.microsoft.com/en-us/library/windowsazure/gg433040.aspx)
-   Visit the [Windows Azure Storage Team Blog](http://blogs.msdn.com/b/windowsazurestorage/)
-   Visit the [Azure SDK for Ruby](https://github.com/WindowsAzure/azure-sdk-for-ruby) repository on GitHub
<|MERGE_RESOLUTION|>--- conflicted
+++ resolved
@@ -1,156 +1,152 @@
-<<<<<<< HEAD
-<properties linkid="dev-ruby-how-to-blob-storage" urlDisplayName="Blob Service" pageTitle="How to use blob storage (Ruby) - Windows Azure" metaKeywords="Get started Azure blob, Azure unstructured data, Azure unstructured storage, Azure blob, Azure blob storage, Azure blob Ruby" description="Learn how to use the Windows Azure blob service to upload, download, list, and delete blob content. Samples written in Ruby." metaCanonical="" services="storage" documentationCenter="Ruby" title="How to Use the Blob Service from Ruby" authors="guayan" solutions="" manager="" editor="" />
-=======
-<properties linkid="dev-ruby-how-to-blob-storage" urlDisplayName="Blob Service" pageTitle="How to use blob storage (Ruby) | Microsoft Azure" metaKeywords="Get started Azure blob, Azure unstructured data, Azure unstructured storage, Azure blob, Azure blob storage, Azure blob Ruby" description="Learn how to use the Windows Azure blob service to upload, download, list, and delete blob content. Samples written in Ruby." metaCanonical="" services="storage" documentationCenter="Ruby" title="How to Use the Blob Service from Ruby" authors="guayan" solutions="" manager="" editor="" />
->>>>>>> a39b7789
-
-
-
-
-
-#How to Use the Blob Service from Ruby
-
-This guide will show you how to perform common scenarios using the
-Windows Azure Blob service. The samples are written using the Ruby API.
-The scenarios covered include **uploading, listing, downloading,** and **deleting** blobs.
-For more information on blobs, see the [Next Steps](#next-steps) section.
-
-##Table of Contents
-
-* [What is the Blob Service?](#what-is)
-* [Concepts](#concepts)
-* [Create a Windows Azure Storage Account](#CreateAccount)
-* [Create a Ruby Application](#CreateRubyApp)
-* [Configure Your Application to Access Storage](#ConfigAccessStorage)
-* [Setup a Windows Azure Storage Connection](#SetupStorageConnection)
-* [How To: Create a Container](#CreateContainer)
-* [How To: Upload a Blob into a Container](#UploadBlob)
-* [How To: List the Blobs in a Container](#ListBlobs)
-* [How To: Download Blobs](#DownloadBlobs)
-* [How To: Delete a Blob](#DeleteBlob)
-* [Next Steps](#NextSteps)
-
-
-[WACOM.INCLUDE [howto-blob-storage](../includes/howto-blob-storage.md)]
-
-## <a id="CreateAccount"></a>Create a Windows Azure storage account
-
-[WACOM.INCLUDE [create-storage-account](../includes/create-storage-account.md)]
-
-## <a id="CreateRubyApp"></a>Create a Ruby Application
-
-Create a Ruby application. For instructions, 
-see [Create a Ruby Application on Windows Azure](/en-us/develop/ruby/tutorials/web-app-with-linux-vm/).
-
-## <a id="ConfigAccessStorage"></a>Configure Your Application to Access Storage
-
-To use Windows Azure storage, you need to download and use the Ruby azure package, which includes a set of convenience libraries that communicate with the storage REST services.
-
-### Use RubyGems to obtain the package
-
-1. Use a command-line interface such as **PowerShell** (Windows), **Terminal** (Mac), or **Bash** (Unix).
-
-2. Type "gem install azure" in the command window to install the gem and dependencies.
-
-### Import the package
-
-Using your favorite text editor, add the following to the top of the Ruby file where you intend to use storage:
-
-	require "azure"
-
-## <a id="SetupStorageConnection"></a>Setup a Windows Azure Storage Connection
-
-The azure module will read the environment variables **AZURE\_STORAGE\_ACCOUNT** and **AZURE\_STORAGE\_ACCESS_KEY** 
-for information required to connect to your Windows Azure storage account. If these environment variables are not set, you must specify the account information before using **Azure::BlobService** with the following code:
-
-	Azure.config.storage_account_name = "<your azure storage account>"
-	Azure.config.storage_access_key = "<your azure storage access key>"
-
-
-To obtain these values:
-
-1. Log into the [Windows Azure Management Portal](https://manage.windowsazure.com/).
-2. Navigate to the storage account you want to use
-3. Click **MANAGE KEYS** at the bottom of the navigation pane.
-4. In the pop up dialog, you will see the storage account name, primary access key and secondary access key. For access key, you can either the primary one or the secondary one.
-
-## <a id="CreateContainer"></a>How To: Create a Container
-
-The **Azure::BlobService** object lets you work with containers and blobs. To create a container, use the **create\_container()** method.
-
-The following example creates a container or print out the error if there is any.
-
-	azure_blob_service = Azure::BlobService.new
-	begin
-	  container = azure_blob_service.create_container("test-container")
-	rescue
-	  puts $!
-	end
-
-If you want to make the files in the container public, you can set the container's permissions. 
-
-You can just modify the <strong>create\_container()</strong> call to pass the **:public\_access\_level** option:
-
-	container = azure_blob_service.create_container("test-container", 
-	  :public_access_level => "<public access level>")
-
-
-Valid values for the **:public\_access\_level** option are:
-
-* **blob:** Specifies full public read access for container and blob data. Clients can enumerate blobs within the container via anonymous request, but cannot enumerate containers within the storage account.
-
-* **container:** Specifies public read access for blobs. Blob data within this container can be read via anonymous request, but container data is not available. Clients cannot enumerate blobs within the container via anonymous request.
-
-Alternatively, you can modify the public access level of a container by using **set\_container\_acl()** method to specify the public access level.
- 
-The following example changes the public access level to **container**:
-
-	azure_blob_service.set_container_acl('test-container', "container")
-
-## <a id="UploadBlob"></a>How To: Upload a Blob into a Container
-
-To upload content to a blob, use the **create\_block\_blob()** method to create the blob, use a file or string as the content of the blob. 
-
-The following code will upload the file **test.png** as a new blob named "image-blob" in the container.
-
-	content = File.open("test.png", "rb") { |file| file.read }
-	blob = azure_blob_service.create_block_blob(container.name,
-	  "image-blob", content)
-	puts blob.name
-
-## <a id="ListBlobs"></a>How To: List the Blobs in a Container
-
-To list the containers, use **list_containers()** method. 
-To list the blobs within a container, use **list\_blobs()** method. 
-
-This outputs the urls of all the blobs in all the containers for the account.
-
-	containers = azure_blob_service.list_containers()
-	containers.each do |container|
-	  blobs = azure_blob_service.list_blobs(container.name)
-	  blobs.each do |blob|
-	    puts blob.name
-	  end
-	end
-
-## <a id="DownloadBlobs"></a>How To: Download Blobs
-
-To download blobs, use the **get\_blob()** method to retrieve the contents. 
-
-The following example demonstrates using **get\_blob()** to download the contents of "image-blob" and write it to a local file.
-
-	blob, content = azure_blob_service.get_blob(container.name,"image-blob")
-	File.open("download.png","wb") {|f| f.write(content)}
-
-## <a id="DeleteBlob"></a>How To: Delete a Blob
-Finally, to delete a blob, use the **delete\_blob()** method. The following example demonstrates how to delete a blob.
-
-	azure_blob_service.delete_blob(container.name, "image-blob")
-
-## <a id="NextSteps"></a>Next Steps
-
-Now that you have learned the basics of blob storage, follow these links to learn how to do more complex storage tasks.
-
--   See the MSDN Reference: [Storing and Accessing Data in Windows Azure](http://msdn.microsoft.com/en-us/library/windowsazure/gg433040.aspx)
--   Visit the [Windows Azure Storage Team Blog](http://blogs.msdn.com/b/windowsazurestorage/)
--   Visit the [Azure SDK for Ruby](https://github.com/WindowsAzure/azure-sdk-for-ruby) repository on GitHub
+<properties linkid="dev-ruby-how-to-blob-storage" urlDisplayName="Blob Service" pageTitle="How to use blob storage (Ruby) | Microsoft Azure" metaKeywords="Get started Azure blob, Azure unstructured data, Azure unstructured storage, Azure blob, Azure blob storage, Azure blob Ruby" description="Learn how to use the Windows Azure blob service to upload, download, list, and delete blob content. Samples written in Ruby." metaCanonical="" services="storage" documentationCenter="Ruby" title="How to Use the Blob Service from Ruby" authors="guayan" solutions="" manager="" editor="" />
+
+
+
+
+
+#How to Use the Blob Service from Ruby
+
+This guide will show you how to perform common scenarios using the
+Windows Azure Blob service. The samples are written using the Ruby API.
+The scenarios covered include **uploading, listing, downloading,** and **deleting** blobs.
+For more information on blobs, see the [Next Steps](#next-steps) section.
+
+##Table of Contents
+
+* [What is the Blob Service?](#what-is)
+* [Concepts](#concepts)
+* [Create a Windows Azure Storage Account](#CreateAccount)
+* [Create a Ruby Application](#CreateRubyApp)
+* [Configure Your Application to Access Storage](#ConfigAccessStorage)
+* [Setup a Windows Azure Storage Connection](#SetupStorageConnection)
+* [How To: Create a Container](#CreateContainer)
+* [How To: Upload a Blob into a Container](#UploadBlob)
+* [How To: List the Blobs in a Container](#ListBlobs)
+* [How To: Download Blobs](#DownloadBlobs)
+* [How To: Delete a Blob](#DeleteBlob)
+* [Next Steps](#NextSteps)
+
+
+[WACOM.INCLUDE [howto-blob-storage](../includes/howto-blob-storage.md)]
+
+## <a id="CreateAccount"></a>Create a Windows Azure storage account
+
+[WACOM.INCLUDE [create-storage-account](../includes/create-storage-account.md)]
+
+## <a id="CreateRubyApp"></a>Create a Ruby Application
+
+Create a Ruby application. For instructions, 
+see [Create a Ruby Application on Windows Azure](/en-us/develop/ruby/tutorials/web-app-with-linux-vm/).
+
+## <a id="ConfigAccessStorage"></a>Configure Your Application to Access Storage
+
+To use Windows Azure storage, you need to download and use the Ruby azure package, which includes a set of convenience libraries that communicate with the storage REST services.
+
+### Use RubyGems to obtain the package
+
+1. Use a command-line interface such as **PowerShell** (Windows), **Terminal** (Mac), or **Bash** (Unix).
+
+2. Type "gem install azure" in the command window to install the gem and dependencies.
+
+### Import the package
+
+Using your favorite text editor, add the following to the top of the Ruby file where you intend to use storage:
+
+	require "azure"
+
+## <a id="SetupStorageConnection"></a>Setup a Windows Azure Storage Connection
+
+The azure module will read the environment variables **AZURE\_STORAGE\_ACCOUNT** and **AZURE\_STORAGE\_ACCESS_KEY** 
+for information required to connect to your Windows Azure storage account. If these environment variables are not set, you must specify the account information before using **Azure::BlobService** with the following code:
+
+	Azure.config.storage_account_name = "<your azure storage account>"
+	Azure.config.storage_access_key = "<your azure storage access key>"
+
+
+To obtain these values:
+
+1. Log into the [Windows Azure Management Portal](https://manage.windowsazure.com/).
+2. Navigate to the storage account you want to use
+3. Click **MANAGE KEYS** at the bottom of the navigation pane.
+4. In the pop up dialog, you will see the storage account name, primary access key and secondary access key. For access key, you can either the primary one or the secondary one.
+
+## <a id="CreateContainer"></a>How To: Create a Container
+
+The **Azure::BlobService** object lets you work with containers and blobs. To create a container, use the **create\_container()** method.
+
+The following example creates a container or print out the error if there is any.
+
+	azure_blob_service = Azure::BlobService.new
+	begin
+	  container = azure_blob_service.create_container("test-container")
+	rescue
+	  puts $!
+	end
+
+If you want to make the files in the container public, you can set the container's permissions. 
+
+You can just modify the <strong>create\_container()</strong> call to pass the **:public\_access\_level** option:
+
+	container = azure_blob_service.create_container("test-container", 
+	  :public_access_level => "<public access level>")
+
+
+Valid values for the **:public\_access\_level** option are:
+
+* **blob:** Specifies full public read access for container and blob data. Clients can enumerate blobs within the container via anonymous request, but cannot enumerate containers within the storage account.
+
+* **container:** Specifies public read access for blobs. Blob data within this container can be read via anonymous request, but container data is not available. Clients cannot enumerate blobs within the container via anonymous request.
+
+Alternatively, you can modify the public access level of a container by using **set\_container\_acl()** method to specify the public access level.
+ 
+The following example changes the public access level to **container**:
+
+	azure_blob_service.set_container_acl('test-container', "container")
+
+## <a id="UploadBlob"></a>How To: Upload a Blob into a Container
+
+To upload content to a blob, use the **create\_block\_blob()** method to create the blob, use a file or string as the content of the blob. 
+
+The following code will upload the file **test.png** as a new blob named "image-blob" in the container.
+
+	content = File.open("test.png", "rb") { |file| file.read }
+	blob = azure_blob_service.create_block_blob(container.name,
+	  "image-blob", content)
+	puts blob.name
+
+## <a id="ListBlobs"></a>How To: List the Blobs in a Container
+
+To list the containers, use **list_containers()** method. 
+To list the blobs within a container, use **list\_blobs()** method. 
+
+This outputs the urls of all the blobs in all the containers for the account.
+
+	containers = azure_blob_service.list_containers()
+	containers.each do |container|
+	  blobs = azure_blob_service.list_blobs(container.name)
+	  blobs.each do |blob|
+	    puts blob.name
+	  end
+	end
+
+## <a id="DownloadBlobs"></a>How To: Download Blobs
+
+To download blobs, use the **get\_blob()** method to retrieve the contents. 
+
+The following example demonstrates using **get\_blob()** to download the contents of "image-blob" and write it to a local file.
+
+	blob, content = azure_blob_service.get_blob(container.name,"image-blob")
+	File.open("download.png","wb") {|f| f.write(content)}
+
+## <a id="DeleteBlob"></a>How To: Delete a Blob
+Finally, to delete a blob, use the **delete\_blob()** method. The following example demonstrates how to delete a blob.
+
+	azure_blob_service.delete_blob(container.name, "image-blob")
+
+## <a id="NextSteps"></a>Next Steps
+
+Now that you have learned the basics of blob storage, follow these links to learn how to do more complex storage tasks.
+
+-   See the MSDN Reference: [Storing and Accessing Data in Windows Azure](http://msdn.microsoft.com/en-us/library/windowsazure/gg433040.aspx)
+-   Visit the [Windows Azure Storage Team Blog](http://blogs.msdn.com/b/windowsazurestorage/)
+-   Visit the [Azure SDK for Ruby](https://github.com/WindowsAzure/azure-sdk-for-ruby) repository on GitHub