--- conflicted
+++ resolved
@@ -216,20 +216,12 @@
         "articles/blockchain/**/*.md": "https://feedback.azure.com/forums/586780-blockchain",
         "articles/cdn/**/*.md": "https://feedback.azure.com/forums/169397-cdn",
         "articles/chef/**/*.md": "https://feedback.azure.com/forums/34192--general-feedback",
-<<<<<<< HEAD
-        "articles/china/**/*.md": "https://feedback.azure.com/forums/34192--general-feedback",
-=======
->>>>>>> 6a383dfd
         "articles/cloud-partner-portal/**/*.md": "https://feedback.azure.com/forums/34192--general-feedback",
         "articles/cloud-services/**/*.md": "https://feedback.azure.com/forums/169386-cloud-services-web-and-worker-role",
         "articles/cloud-shell/**/*.md": "https://feedback.azure.com/forums/598699-azure-cloud-shell",
         "articles/cloudfoundry/**/*.md": "https://feedback.azure.com/forums/34192--general-feedback",
         "articles/cognitive-services/Academic-Knowledge/**/*.md": "https://cognitive.uservoice.com/forums/555931-academic-knowledge",
-<<<<<<< HEAD
-        "articles/cognitive-services/Anomaly-Detector/**/*.md": "https://cognitive.uservoice.com/forums/912196-anomaly-finder",
-=======
         "articles/cognitive-services/Anomaly-Detector/**/*.md": "https://cognitive.uservoice.com/forums/912196-anomaly-detector",
->>>>>>> 6a383dfd
         "articles/cognitive-services/Bing-Autosuggest/**/*.md": "https://cognitive.uservoice.com/forums/598198-bing-autosuggest",
         "articles/cognitive-services/Bing-Custom-Search**/*.md": "https://cognitive.uservoice.com/forums/598147-bing-custom-search",
         "articles/cognitive-services/Bing-Entities-Search/**/*.md": "https://cognitive.uservoice.com/forums/601036-bing-entity-search",
@@ -386,8 +378,6 @@
       "featureFlags": {
         "articles/**/*.md": [
           "show_learn_banner"
-<<<<<<< HEAD
-=======
         ],
         "articles/active-directory-b2c/**/*.md": [
           "show_star_rating"
@@ -397,7 +387,6 @@
         ],
         "articles/active-directory/**/*.md": [
           "show_star_rating"
->>>>>>> 6a383dfd
         ]
       },
       "learn_banner_products": {
