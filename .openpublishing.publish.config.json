--- conflicted
+++ resolved
@@ -302,20 +302,22 @@
       "branch": "master",
       "branch_mapping": {}
     },
-    {
-<<<<<<< HEAD
+    
+    {
+      "path_to_root": "samples-cogserv-containers",
+      "url": "https://github.com/Azure-Samples/cognitive-services-containers-samples",
+      "branch": "master",
+      "branch_mapping": {}
+    },
+    {
       "path_to_root": "samples-iot-distributed-tracing",
       "url": "https://github.com/Azure-Samples/azure-iot-distributed-tracing-sample",
-=======
-      "path_to_root": "samples-cogserv-containers",
-      "url": "https://github.com/Azure-Samples/cognitive-services-containers-samples",
       "branch": "master",
       "branch_mapping": {}
     },
     {
       "path_to_root": "AIVisualProvision",
       "url": "https://github.com/Microsoft/AIVisualProvision",
->>>>>>> 90aa4c3b
       "branch": "master",
       "branch_mapping": {}
     }
