--- conflicted
+++ resolved
@@ -309,19 +309,20 @@
       "branch_mapping": {}
     },
     {
-<<<<<<< HEAD
+      "path_to_root": "samples-iot-distributed-tracing",
+      "url": "https://github.com/Azure-Samples/azure-iot-distributed-tracing-sample",
+      "branch": "master",
+      "branch_mapping": {}
+    },
+    {
       "path_to_root": "samples-fbPageModeration",
       "url": "https://github.com/MicrosoftContentModerator/samples-fbPageModeration",
-=======
-      "path_to_root": "samples-iot-distributed-tracing",
-      "url": "https://github.com/Azure-Samples/azure-iot-distributed-tracing-sample",
       "branch": "master",
       "branch_mapping": {}
     },
     {
       "path_to_root": "AIVisualProvision",
       "url": "https://github.com/Microsoft/AIVisualProvision",
->>>>>>> 082329d2
       "branch": "master",
       "branch_mapping": {}
     }
