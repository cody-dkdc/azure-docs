{
  "build_entry_point": "docs",
  "docsets_to_publish": [
    {
      "docset_name": "azure-documents",
      "build_source_folder": ".",
      "build_output_subfolder": "azure",
      "locale": "en-us",
      "monikers": [],
      "moniker_ranges": [],
      "open_to_public_contributors": true,
      "type_mapping": {
        "Conceptual": "Content",
        "ManagedReference": "Content",
        "LandingData": "Content",
        "RestApi": "Content",
        "ContextObject": "Toc"
      },
      "build_entry_point": "docs",
      "template_folder": "_themes",
      "version": 0
    }
  ],
  "notification_subscribers": [],
  "sync_notification_subscribers": [
    "tysonn@microsoft.com"
  ],
  "branches_to_filter": [],
  "git_repository_url_open_to_public_contributors": "https://github.com/Microsoft/azure-docs",
  "git_repository_branch_open_to_public_contributors": "master",
  "skip_source_output_uploading": false,
  "need_preview_pull_request": true,
  "contribution_branch_mappings": {},
  "dependent_repositories": [
    {
      "path_to_root": "_themes",
      "url": "https://github.com/Microsoft/templates.docs.msft",
      "branch": "master",
      "branch_mapping": {}
    },
    {
      "path_to_root": "_themes.pdf",
      "url": "https://github.com/Microsoft/templates.docs.msft.pdf",
      "branch": "master",
      "branch_mapping": {}
    },
    {
      "path_to_root": "cli_scripts",
      "url": "https://github.com/Azure/azure-docs-cli-python-samples",
      "branch": "master",
      "branch_mapping": {
        "release-build-mysql": "release-build",
        "release-build-postgresql": "release-build",
        "release-build-stellar": "release-build"
      }
    },
    {
      "path_to_root": "powershell_scripts",
      "url": "https://github.com/Azure/azure-docs-powershell-samples",
      "branch": "master",
      "branch_mapping": {
        "release-build-mysql": "release-build",
        "release-build-postgresql": "release-build",
        "release-build-stellar": "release-build"
      }
    },
    {
      "path_to_root": "policy-templates",
      "url": "https://github.com/Azure/azure-policy",
      "branch": "master",
      "branch_mapping": {
        "release-build-mysql": "release-build",
        "release-build-postgresql": "release-build",
        "release-build-stellar": "release-build"
      }
    },
    {
      "path_to_root": "azure-docs-json-samples",
      "url": "https://github.com/Azure/azure-docs-json-samples",
      "branch": "master",
      "branch_mapping": {}
    },
    {
      "path_to_root": "samples-mediaservices-integration",
      "url": "https://github.com/Azure-Samples/media-services-dotnet-functions-integration",
      "branch": "master",
      "branch_mapping": {}
    },
    {
      "path_to_root": "samples-mediaservices-encryptiondrm",
      "url": "https://github.com/Azure-Samples/media-services-dotnet-dynamic-encryption-with-drm",
      "branch": "master",
      "branch_mapping": {}
    },
    {
      "path_to_root": "samples-mediaservices-encryptionfairplay",
      "url": "https://github.com/Azure-Samples/media-services-dotnet-dynamic-encryption-with-fairplay",
      "branch": "master",
      "branch_mapping": {}
    },
    {
      "path_to_root": "samples-mediaservices-encryptionaes",
      "url": "https://github.com/Azure-Samples/media-services-dotnet-dynamic-encryption-with-aes",
      "branch": "master",
      "branch_mapping": {}
    },
    {
      "path_to_root": "samples-mediaservices-copyblob",
      "url": "https://github.com/Azure-Samples/media-services-dotnet-copy-blob-into-asset",
      "branch": "master",
      "branch_mapping": {}
    },
    {
      "path_to_root": "samples-mediaservices-deliverplayready",
      "url": "https://github.com/Azure-Samples/media-services-dotnet-deliver-playready-widevine-licenses",
      "branch": "master",
      "branch_mapping": {}
    },
    {
      "path_to_root": "samples-mediaservices-livestream",
      "url": "https://github.com/Azure-Samples/media-services-dotnet-encode-live-stream-with-ams-clear",
      "branch": "master",
      "branch_mapping": {}
    },
    {
      "path_to_root": "samples-mediaservices-encoderstandard",
      "url": "https://github.com/Azure-Samples/media-services-dotnet-on-demand-encoding-with-media-encoder-standard",
      "branch": "master",
      "branch_mapping": {}
    },
    {
      "path_to_root": "azure-app-service-multi-container",
      "url": "https://github.com/Azure-Samples/multicontainerwordpress",
      "branch": "master",
      "branch_mapping": {}
    },
    {
      "path_to_root": "samples-durable-functions",
      "url": "https://github.com/Azure/azure-functions-durable-extension",
      "branch": "master",
      "branch_mapping": {}
    },
    {
      "path_to_root": "samples-luis",
      "url": "https://github.com/Microsoft/Luis-Samples",
      "branch": "master",
      "branch_mapping": {}
    },
    {
      "path_to_root": "api-management-policy-samples",
      "url": "https://github.com/Azure/api-management-policy-snippets",
      "branch": "master",
      "branch_mapping": {}
    },
    {
      "path_to_root": "WebApp-OpenIdConnect-DotNet",
      "url": "https://github.com/AzureADQuickStarts/WebApp-OpenIdConnect-DotNet",
      "branch": "GuidedSetup",
      "branch_mapping": {}
    },
    {
      "path_to_root": "acr-tasks",
      "url": "https://github.com/Azure-Samples/acr-tasks",
      "branch": "master",
      "branch_mapping": {}
    },
    {
      "path_to_root": "iot-samples-node",
      "url": "https://github.com/Azure-Samples/azure-iot-samples-node",
      "branch": "master",
      "branch_mapping": {}
    },
    {
      "path_to_root": "iot-samples-c",
      "url": "https://github.com/Azure/azure-iot-sdk-c",
      "branch": "master",
      "branch_mapping": {}
    },
    {
      "path_to_root": "samples-cognitive-services-speech-sdk",
      "url": "https://github.com/Azure-Samples/cognitive-services-speech-sdk",
      "branch": "docs-201809",
      "branch_mapping": {}
    },
    {
      "path_to_root": "media-services-v3-dotnet-quickstarts",
      "url": "https://github.com/Azure-Samples/media-services-v3-dotnet-quickstarts",
      "branch": "master",
      "branch_mapping": {}
    },
    {
      "path_to_root": "media-services-v3-dotnet-tutorials",
      "url": "https://github.com/Azure-Samples/media-services-v3-dotnet-tutorials",
      "branch": "master",
      "branch_mapping": {}
    },
    {
      "path_to_root": "samples-javascript",
      "url": "https://github.com/Microsoft/tsiclient",
      "branch": "tutorial",
      "branch_mapping": {}
    },
    {
      "path_to_root": "media-services-v3-dotnet-core-tutorials",
      "url": "https://github.com/Azure-Samples/media-services-v3-dotnet-core-tutorials",
      "branch": "master",
      "branch_mapping": {}
    },
    {
      "path_to_root": "media-services-v3-rest-postman",
      "url": "https://github.com/Azure-Samples/media-services-v3-rest-postman",
      "branch": "master",
      "branch_mapping": {}
    },
    {
      "path_to_root": "remote-monitoring-webui",
      "url": "https://github.com/Azure/pcs-remote-monitoring-webui.git",
      "branch": "master",
      "branch_mapping": {}
    },
    {
      "path_to_root": "samples-qnamaker-nodejs",
      "url": "https://github.com/Azure-Samples/cognitive-services-qnamaker-nodejs",
      "branch": "master",
      "branch_mapping": {}
    },
    {
<<<<<<< HEAD
      "path_to_root": "aml-sdk-samples",
      "url": "https://github.com/Azure/MachineLearningNotebooks",
      "branch": "sdk-codetest",
=======
      "path_to_root": "samples-qnamaker-go",
      "url": "https://github.com/Azure-Samples/cognitive-services-qnamaker-go",
      "branch": "master",
>>>>>>> a4760888
      "branch_mapping": {}
    },
    {
      "path_to_root": "samples-qnamaker-csharp",
      "url": "https://github.com/Azure-Samples/cognitive-services-qnamaker-csharp",
      "branch": "master",
      "branch_mapping": {}
    },
    {
      "path_to_root": "samples-qnamaker-java",
      "url": "https://github.com/Azure-Samples/cognitive-services-qnamaker-java",
      "branch": "master",
      "branch_mapping": {}
    },
    {
      "path_to_root": "samples-qnamaker-python",
      "url": "https://github.com/Azure-Samples/cognitive-services-qnamaker-python",
      "branch": "master",
      "branch_mapping": {}
    }
  ],
  "branch_target_mapping": {
    "live": [
      "Publish",
      "PDF"
    ],
    "master": [
      "Publish",
      "PDF"
    ],
    "release-event-grid": [
      "Publish",
      "PDF"
    ],
    "hd-insight-pdf": [
      "Publish",
      "PDF"
    ]
  },
  "need_generate_pdf_url_template": true,
  "targets": {
    "Pdf": {
      "template_folder": "_themes.pdf"	
    }
  }
}<|MERGE_RESOLUTION|>--- conflicted
+++ resolved
@@ -219,21 +219,21 @@
       "branch_mapping": {}
     },
     {
-      "path_to_root": "samples-qnamaker-nodejs",
-      "url": "https://github.com/Azure-Samples/cognitive-services-qnamaker-nodejs",
-      "branch": "master",
-      "branch_mapping": {}
-    },
-    {
-<<<<<<< HEAD
       "path_to_root": "aml-sdk-samples",
       "url": "https://github.com/Azure/MachineLearningNotebooks",
       "branch": "sdk-codetest",
-=======
+      "branch_mapping": {}
+    }
+    {
+      "path_to_root": "samples-qnamaker-nodejs",
+      "url": "https://github.com/Azure-Samples/cognitive-services-qnamaker-nodejs",
+      "branch": "master",
+      "branch_mapping": {}
+    },
+    {
       "path_to_root": "samples-qnamaker-go",
       "url": "https://github.com/Azure-Samples/cognitive-services-qnamaker-go",
       "branch": "master",
->>>>>>> a4760888
       "branch_mapping": {}
     },
     {
