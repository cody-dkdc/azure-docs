{
  "build_entry_point": "docs",
  "docsets_to_publish": [
    {
      "docset_name": "azure-documents",
      "build_source_folder": ".",
      "build_output_subfolder": "azure",
      "locale": "en-us",
      "monikers": [],
      "moniker_ranges": [],
      "open_to_public_contributors": true,
      "type_mapping": {
        "Conceptual": "Content",
        "ManagedReference": "Content",
        "LandingData": "Content",
        "RestApi": "Content",
        "ContextObject": "Toc"
      },
      "build_entry_point": "docs",
      "template_folder": "_themes",
      "version": 0
    }
  ],
  "notification_subscribers": [],
  "sync_notification_subscribers": [
    "tysonn@microsoft.com"
  ],
  "branches_to_filter": [],
  "git_repository_url_open_to_public_contributors": "https://github.com/Microsoft/azure-docs",
  "git_repository_branch_open_to_public_contributors": "master",
  "skip_source_output_uploading": false,
  "need_preview_pull_request": true,
  "contribution_branch_mappings": {},
  "dependent_repositories": [
    {
      "path_to_root": "_themes",
      "url": "https://github.com/Microsoft/templates.docs.msft",
      "branch": "master",
      "branch_mapping": {}
    },
    {
      "path_to_root": "_themes.pdf",
      "url": "https://github.com/Microsoft/templates.docs.msft.pdf",
      "branch": "master",
      "branch_mapping": {}
    },
    {
      "path_to_root": "cli_scripts",
      "url": "https://github.com/Azure/azure-docs-cli-python-samples",
      "branch": "master",
      "branch_mapping": {
        "release-build-mysql": "release-build",
        "release-build-postgresql": "release-build",
        "release-build-stellar": "release-build"
      }
    },
    {
      "path_to_root": "powershell_scripts",
      "url": "https://github.com/Azure/azure-docs-powershell-samples",
      "branch": "master",
      "branch_mapping": {
        "release-build-mysql": "release-build",
        "release-build-postgresql": "release-build",
        "release-build-stellar": "release-build"
      }
    },
    {
      "path_to_root": "policy-templates",
      "url": "https://github.com/Azure/azure-policy",
      "branch": "master",
      "branch_mapping": {
        "release-build-mysql": "release-build",
        "release-build-postgresql": "release-build",
        "release-build-stellar": "release-build"
      }
    },
    {
      "path_to_root": "azure-docs-json-samples",
      "url": "https://github.com/Azure/azure-docs-json-samples",
      "branch": "master",
      "branch_mapping": {}
    },
    {
      "path_to_root": "samples-mediaservices-integration",
      "url": "https://github.com/Azure-Samples/media-services-dotnet-functions-integration",
      "branch": "master",
      "branch_mapping": {}
    },
    {
      "path_to_root": "samples-mediaservices-encryptiondrm",
      "url": "https://github.com/Azure-Samples/media-services-dotnet-dynamic-encryption-with-drm",
      "branch": "master",
      "branch_mapping": {}
    },
    {
      "path_to_root": "samples-mediaservices-encryptionfairplay",
      "url": "https://github.com/Azure-Samples/media-services-dotnet-dynamic-encryption-with-fairplay",
      "branch": "master",
      "branch_mapping": {}
    },
    {
      "path_to_root": "samples-mediaservices-encryptionaes",
      "url": "https://github.com/Azure-Samples/media-services-dotnet-dynamic-encryption-with-aes",
      "branch": "master",
      "branch_mapping": {}
    },
    {
      "path_to_root": "samples-mediaservices-copyblob",
      "url": "https://github.com/Azure-Samples/media-services-dotnet-copy-blob-into-asset",
      "branch": "master",
      "branch_mapping": {}
    },
    {
      "path_to_root": "samples-mediaservices-deliverplayready",
      "url": "https://github.com/Azure-Samples/media-services-dotnet-deliver-playready-widevine-licenses",
      "branch": "master",
      "branch_mapping": {}
    },
    {
      "path_to_root": "samples-mediaservices-livestream",
      "url": "https://github.com/Azure-Samples/media-services-dotnet-encode-live-stream-with-ams-clear",
      "branch": "master",
      "branch_mapping": {}
    },
    {
      "path_to_root": "samples-mediaservices-encoderstandard",
      "url": "https://github.com/Azure-Samples/media-services-dotnet-on-demand-encoding-with-media-encoder-standard",
      "branch": "master",
      "branch_mapping": {}
    },
    {
      "path_to_root": "azure-app-service-multi-container",
      "url": "https://github.com/Azure-Samples/multicontainerwordpress",
      "branch": "master",
      "branch_mapping": {}
    },
    {
      "path_to_root": "samples-durable-functions",
      "url": "https://github.com/Azure/azure-functions-durable-extension",
      "branch": "master",
      "branch_mapping": {}
    },
    {
      "path_to_root": "samples-luis",
      "url": "https://github.com/Azure-Samples/cognitive-services-language-understanding",
      "branch": "master",
      "branch_mapping": {}
    },
    {
      "path_to_root": "api-management-policy-samples",
      "url": "https://github.com/Azure/api-management-policy-snippets",
      "branch": "master",
      "branch_mapping": {}
    },
    {
      "path_to_root": "WebApp-OpenIdConnect-DotNet",
      "url": "https://github.com/AzureADQuickStarts/WebApp-OpenIdConnect-DotNet",
      "branch": "GuidedSetup",
      "branch_mapping": {}
    },
    {
      "path_to_root": "acr-tasks",
      "url": "https://github.com/Azure-Samples/acr-tasks",
      "branch": "master",
      "branch_mapping": {}
    },
    {
      "path_to_root": "iot-samples-node",
      "url": "https://github.com/Azure-Samples/azure-iot-samples-node",
      "branch": "master",
      "branch_mapping": {}
    },
    {
      "path_to_root": "iot-samples-c",
      "url": "https://github.com/Azure/azure-iot-sdk-c",
      "branch": "master",
      "branch_mapping": {}
    },
    {
      "path_to_root": "samples-cognitive-services-speech-sdk",
      "url": "https://github.com/Azure-Samples/cognitive-services-speech-sdk",
      "branch": "docs-201809",
      "branch_mapping": {}
    },
    {
      "path_to_root": "media-services-v3-dotnet-quickstarts",
      "url": "https://github.com/Azure-Samples/media-services-v3-dotnet-quickstarts",
      "branch": "master",
      "branch_mapping": {}
    },
    {
      "path_to_root": "media-services-v3-dotnet-tutorials",
      "url": "https://github.com/Azure-Samples/media-services-v3-dotnet-tutorials",
      "branch": "master",
      "branch_mapping": {}
    },
    {
      "path_to_root": "samples-javascript",
      "url": "https://github.com/Microsoft/tsiclient",
      "branch": "tutorial",
      "branch_mapping": {}
    },
    {
      "path_to_root": "media-services-v3-dotnet-core-tutorials",
      "url": "https://github.com/Azure-Samples/media-services-v3-dotnet-core-tutorials",
      "branch": "master",
      "branch_mapping": {}
    },
    {
      "path_to_root": "media-services-v3-rest-postman",
      "url": "https://github.com/Azure-Samples/media-services-v3-rest-postman",
      "branch": "master",
      "branch_mapping": {}
    },
    {
      "path_to_root": "remote-monitoring-webui",
      "url": "https://github.com/Azure/pcs-remote-monitoring-webui.git",
      "branch": "master",
      "branch_mapping": {}
    },
    {
      "path_to_root": "aml-sdk-samples",
      "url": "https://github.com/Azure/MachineLearningNotebooks",
      "branch": "sdk-codetest",
      "branch_mapping": {}
    },
    {
      "path_to_root": "samples-qnamaker-nodejs",
      "url": "https://github.com/Azure-Samples/cognitive-services-qnamaker-nodejs",
      "branch": "master",
      "branch_mapping": {}
    },
    {
      "path_to_root": "samples-qnamaker-go",
      "url": "https://github.com/Azure-Samples/cognitive-services-qnamaker-go",
      "branch": "master",
      "branch_mapping": {}
    },
    {
      "path_to_root": "samples-qnamaker-csharp",
      "url": "https://github.com/Azure-Samples/cognitive-services-qnamaker-csharp",
      "branch": "master",
      "branch_mapping": {}
    },
    {
      "path_to_root": "samples-qnamaker-java",
      "url": "https://github.com/Azure-Samples/cognitive-services-qnamaker-java",
      "branch": "master",
      "branch_mapping": {}
    },
    {
      "path_to_root": "samples-qnamaker-python",
      "url": "https://github.com/Azure-Samples/cognitive-services-qnamaker-python",
      "branch": "master",
      "branch_mapping": {}
    },
    {
      "path_to_root": "cognitive-services-dotnet-sdk-samples",
      "url": "https://github.com/Azure-Samples/cognitive-services-dotnet-sdk-samples",
      "branch": "master",
      "branch_mapping": {}
    },
    {
      "path_to_root": "cognitive-services-java-sdk-samples",
      "url": "https://github.com/Azure-Samples/cognitive-services-java-sdk-samples",
      "branch": "master",
      "branch_mapping": {}
    },
    {
      "path_to_root": "cognitive-services-vision-csharp-sdk-quickstarts",
      "url": "https://github.com/Azure-Samples/cognitive-services-vision-csharp-sdk-quickstarts",
      "branch": "master",
      "branch_mapping": {}
    },
    {
      "path_to_root": "cognitive-face-csharp-sample",
      "url": "https://github.com/Azure-Samples/Cognitive-Face-CSharp-sample",
      "branch": "master",
      "branch_mapping": {}
    },
    {
      "path_to_root": "cognitive-services-face-android-detect",
      "url": "https://github.com/Azure-Samples/cognitive-services-face-android-detect",
      "branch": "master",
      "branch_mapping": {}
    },
    {
      "path_to_root": "samples-cosmosdb-dotnet-web-app",
      "url": "https://github.com/Azure-Samples/cosmos-dotnet-todo-app",
      "branch": "master",
      "branch_mapping": {}
    },
    {
      "path_to_root": "cognitive-services-content-moderator-samples",
      "url": "https://github.com/Azure-Samples/cognitive-services-content-moderator-samples",
      "branch": "master",
      "branch_mapping": {}
    },
    {
      "path_to_root": "samples-eCommerceCatalogModeration",
      "url": "https://github.com/MicrosoftContentModerator/samples-eCommerceCatalogModeration",
      "branch": "master",
      "branch_mapping": {}
    },
    {
<<<<<<< HEAD
      "path_to_root": "AIVisualProvision",
      "url": "https://github.com/Microsoft/AIVisualProvision",
=======
      "path_to_root": "samples-cogserv-containers",
      "url": "https://github.com/Azure-Samples/cognitive-services-containers-samples",
>>>>>>> 7c0e98db
      "branch": "master",
      "branch_mapping": {}
    }
  ],
  "branch_target_mapping": {
    "live": [
      "Publish",
      "PDF"
    ],
    "master": [
      "Publish",
      "PDF"
    ],
    "release-event-grid": [
      "Publish",
      "PDF"
    ],
    "hd-insight-pdf": [
      "Publish",
      "PDF"
    ]
  },
  "need_generate_pdf_url_template": true,
  "targets": {
    "Pdf": {
      "template_folder": "_themes.pdf"	
    }
  }
}<|MERGE_RESOLUTION|>--- conflicted
+++ resolved
@@ -303,13 +303,14 @@
       "branch_mapping": {}
     },
     {
-<<<<<<< HEAD
+      "path_to_root": "samples-cogserv-containers",
+      "url": "https://github.com/Azure-Samples/cognitive-services-containers-samples",
+      "branch": "master",
+      "branch_mapping": {}
+    },
+    {
       "path_to_root": "AIVisualProvision",
       "url": "https://github.com/Microsoft/AIVisualProvision",
-=======
-      "path_to_root": "samples-cogserv-containers",
-      "url": "https://github.com/Azure-Samples/cognitive-services-containers-samples",
->>>>>>> 7c0e98db
       "branch": "master",
       "branch_mapping": {}
     }
