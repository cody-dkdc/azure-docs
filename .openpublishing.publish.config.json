{
  "build_entry_point": "docs",
  "docsets_to_publish": [
    {
      "docset_name": "azure-documents",
      "build_source_folder": ".",
      "build_output_subfolder": "azure",
      "locale": "en-us",
      "monikers": [],
      "moniker_ranges": [],
      "open_to_public_contributors": true,
      "type_mapping": {
        "Conceptual": "Content",
        "ManagedReference": "Content",
        "LandingData": "Content",
        "RestApi": "Content",
        "ContextObject": "Toc"
      },
      "build_entry_point": "docs",
      "template_folder": "_themes",
      "version": 0
    }
  ],
  "notification_subscribers": [],
  "sync_notification_subscribers": [
    "tysonn@microsoft.com"
  ],
  "branches_to_filter": [],
  "git_repository_url_open_to_public_contributors": "https://github.com/Microsoft/azure-docs",
  "git_repository_branch_open_to_public_contributors": "master",
  "skip_source_output_uploading": false,
  "need_preview_pull_request": true,
  "contribution_branch_mappings": {},
  "dependent_repositories": [
    {
      "path_to_root": "_themes",
      "url": "https://github.com/Microsoft/templates.docs.msft",
      "branch": "master",
      "branch_mapping": {}
    },
    {
      "path_to_root": "_themes.pdf",
      "url": "https://github.com/Microsoft/templates.docs.msft.pdf",
      "branch": "master",
      "branch_mapping": {}
    },
    {
      "path_to_root": "cli_scripts",
      "url": "https://github.com/Azure/azure-docs-cli-python-samples",
      "branch": "master",
      "branch_mapping": {
        "release-build-mysql": "release-build",
        "release-build-postgresql": "release-build",
        "release-build-stellar": "release-build"
      }
    },
    {
      "path_to_root": "powershell_scripts",
      "url": "https://github.com/Azure/azure-docs-powershell-samples",
      "branch": "master",
      "branch_mapping": {
        "release-build-mysql": "release-build",
        "release-build-postgresql": "release-build",
        "release-build-stellar": "release-build"
      }
    },
    {
      "path_to_root": "policy-templates",
      "url": "https://github.com/Azure/azure-policy",
      "branch": "master",
      "branch_mapping": {
        "release-build-mysql": "release-build",
        "release-build-postgresql": "release-build",
        "release-build-stellar": "release-build"
      }
    },
    {
      "path_to_root": "azure-docs-json-samples",
      "url": "https://github.com/Azure/azure-docs-json-samples",
      "branch": "master",
      "branch_mapping": {}
    },
    {
      "path_to_root": "samples-mediaservices-integration",
      "url": "https://github.com/Azure-Samples/media-services-dotnet-functions-integration",
      "branch": "master",
      "branch_mapping": {}
    },
    {
      "path_to_root": "samples-mediaservices-encryptiondrm",
      "url": "https://github.com/Azure-Samples/media-services-dotnet-dynamic-encryption-with-drm",
      "branch": "master",
      "branch_mapping": {}
    },
    {
      "path_to_root": "samples-mediaservices-encryptionfairplay",
      "url": "https://github.com/Azure-Samples/media-services-dotnet-dynamic-encryption-with-fairplay",
      "branch": "master",
      "branch_mapping": {}
    },
    {
      "path_to_root": "samples-mediaservices-encryptionaes",
      "url": "https://github.com/Azure-Samples/media-services-dotnet-dynamic-encryption-with-aes",
      "branch": "master",
      "branch_mapping": {}
    },
    {
      "path_to_root": "samples-mediaservices-copyblob",
      "url": "https://github.com/Azure-Samples/media-services-dotnet-copy-blob-into-asset",
      "branch": "master",
      "branch_mapping": {}
    },
    {
      "path_to_root": "samples-mediaservices-deliverplayready",
      "url": "https://github.com/Azure-Samples/media-services-dotnet-deliver-playready-widevine-licenses",
      "branch": "master",
      "branch_mapping": {}
    },
    {
      "path_to_root": "samples-mediaservices-livestream",
      "url": "https://github.com/Azure-Samples/media-services-dotnet-encode-live-stream-with-ams-clear",
      "branch": "master",
      "branch_mapping": {}
    },
    {
      "path_to_root": "samples-mediaservices-encoderstandard",
      "url": "https://github.com/Azure-Samples/media-services-dotnet-on-demand-encoding-with-media-encoder-standard",
      "branch": "master",
      "branch_mapping": {}
    },
    {
      "path_to_root": "azure-app-service-multi-container",
      "url": "https://github.com/Azure-Samples/multicontainerwordpress",
      "branch": "master",
      "branch_mapping": {}
    },
    {
      "path_to_root": "samples-durable-functions",
      "url": "https://github.com/Azure/azure-functions-durable-extension",
      "branch": "master",
      "branch_mapping": {}
    },
    {
      "path_to_root": "samples-luis",
      "url": "https://github.com/Microsoft/Luis-Samples",
      "branch": "master",
      "branch_mapping": {}
    },
    {
      "path_to_root": "api-management-policy-samples",
      "url": "https://github.com/Azure/api-management-policy-snippets",
      "branch": "master",
      "branch_mapping": {}
    },
    {
      "path_to_root": "WebApp-OpenIdConnect-DotNet",
      "url": "https://github.com/AzureADQuickStarts/WebApp-OpenIdConnect-DotNet",
      "branch": "GuidedSetup",
      "branch_mapping": {}
    },
    {
      "path_to_root": "acr-tasks",
      "url": "https://github.com/Azure-Samples/acr-tasks",
      "branch": "master",
      "branch_mapping": {}
    },
    {
      "path_to_root": "iot-samples-node",
      "url": "https://github.com/Azure-Samples/azure-iot-samples-node",
      "branch": "master",
      "branch_mapping": {}
    },
    {
      "path_to_root": "iot-samples-c",
      "url": "https://github.com/Azure/azure-iot-sdk-c",
      "branch": "master",
      "branch_mapping": {}
    },
    {
      "path_to_root": "samples-cognitive-services-speech-sdk",
      "url": "https://github.com/Azure-Samples/cognitive-services-speech-sdk",
      "branch": "docs-201809",
      "branch_mapping": {}
    },
    {
      "path_to_root": "media-services-v3-dotnet-quickstarts",
      "url": "https://github.com/Azure-Samples/media-services-v3-dotnet-quickstarts",
      "branch": "master",
      "branch_mapping": {}
    },
    {
      "path_to_root": "media-services-v3-dotnet-tutorials",
      "url": "https://github.com/Azure-Samples/media-services-v3-dotnet-tutorials",
      "branch": "master",
      "branch_mapping": {}
    },
    {
      "path_to_root": "samples-javascript",
      "url": "https://github.com/Microsoft/tsiclient",
      "branch": "tutorial",
      "branch_mapping": {}
    },
    {
      "path_to_root": "media-services-v3-dotnet-core-tutorials",
      "url": "https://github.com/Azure-Samples/media-services-v3-dotnet-core-tutorials",
      "branch": "master",
      "branch_mapping": {}
    },
    {
      "path_to_root": "media-services-v3-rest-postman",
      "url": "https://github.com/Azure-Samples/media-services-v3-rest-postman",
      "branch": "master",
      "branch_mapping": {}
    },
    {
      "path_to_root": "remote-monitoring-webui",
      "url": "https://github.com/Azure/pcs-remote-monitoring-webui.git",
      "branch": "master",
      "branch_mapping": {}
    },
    {
      "path_to_root": "samples-qnamaker-nodejs",
      "url": "https://github.com/Azure-Samples/cognitive-services-qnamaker-nodejs",
      "branch": "master",
      "branch_mapping": {}
    },
    {
      "path_to_root": "samples-qnamaker-go",
      "url": "https://github.com/Azure-Samples/cognitive-services-qnamaker-go",
      "branch": "master",
      "branch_mapping": {}
    },
    {
      "path_to_root": "samples-qnamaker-csharp",
      "url": "https://github.com/Azure-Samples/cognitive-services-qnamaker-csharp",
      "branch": "master",
      "branch_mapping": {}
    },
    {
<<<<<<< HEAD
      "path_to_root": "cognitive-face-csharp-sample",
      "url": "https://github.com/Azure-Samples/Cognitive-Face-CSharp-sample",
=======
      "path_to_root": "samples-qnamaker-java",
      "url": "https://github.com/Azure-Samples/cognitive-services-qnamaker-java",
      "branch": "master",
      "branch_mapping": {}
    },
    {
      "path_to_root": "samples-qnamaker-python",
      "url": "https://github.com/Azure-Samples/cognitive-services-qnamaker-python",
      "branch": "master",
      "branch_mapping": {}
    },
    {
      "path_to_root": "cognitive-services-dotnet-sdk-samples",
      "url": "https://github.com/Azure-Samples/cognitive-services-dotnet-sdk-samples",
      "branch": "master",
      "branch_mapping": {}
    },
    {
      "path_to_root": "cognitive-services-java-sdk-samples",
      "url": "https://github.com/Azure-Samples/cognitive-services-java-sdk-samples",
>>>>>>> 799f0e8b
      "branch": "master",
      "branch_mapping": {}
    }
  ],
  "branch_target_mapping": {
    "live": [
      "Publish",
      "PDF"
    ],
    "master": [
      "Publish",
      "PDF"
    ],
    "release-event-grid": [
      "Publish",
      "PDF"
    ],
    "hd-insight-pdf": [
      "Publish",
      "PDF"
    ]
  },
  "need_generate_pdf_url_template": true,
  "targets": {
    "Pdf": {
      "template_folder": "_themes.pdf"	
    }
  }
}<|MERGE_RESOLUTION|>--- conflicted
+++ resolved
@@ -237,31 +237,32 @@
       "branch_mapping": {}
     },
     {
-<<<<<<< HEAD
+      "path_to_root": "samples-qnamaker-java",
+      "url": "https://github.com/Azure-Samples/cognitive-services-qnamaker-java",
+      "branch": "master",
+      "branch_mapping": {}
+    },
+    {
+      "path_to_root": "samples-qnamaker-python",
+      "url": "https://github.com/Azure-Samples/cognitive-services-qnamaker-python",
+      "branch": "master",
+      "branch_mapping": {}
+    },
+    {
+      "path_to_root": "cognitive-services-dotnet-sdk-samples",
+      "url": "https://github.com/Azure-Samples/cognitive-services-dotnet-sdk-samples",
+      "branch": "master",
+      "branch_mapping": {}
+    },
+    {
+      "path_to_root": "cognitive-services-java-sdk-samples",
+      "url": "https://github.com/Azure-Samples/cognitive-services-java-sdk-samples",
+      "branch": "master",
+      "branch_mapping": {}
+    },
+    {
       "path_to_root": "cognitive-face-csharp-sample",
       "url": "https://github.com/Azure-Samples/Cognitive-Face-CSharp-sample",
-=======
-      "path_to_root": "samples-qnamaker-java",
-      "url": "https://github.com/Azure-Samples/cognitive-services-qnamaker-java",
-      "branch": "master",
-      "branch_mapping": {}
-    },
-    {
-      "path_to_root": "samples-qnamaker-python",
-      "url": "https://github.com/Azure-Samples/cognitive-services-qnamaker-python",
-      "branch": "master",
-      "branch_mapping": {}
-    },
-    {
-      "path_to_root": "cognitive-services-dotnet-sdk-samples",
-      "url": "https://github.com/Azure-Samples/cognitive-services-dotnet-sdk-samples",
-      "branch": "master",
-      "branch_mapping": {}
-    },
-    {
-      "path_to_root": "cognitive-services-java-sdk-samples",
-      "url": "https://github.com/Azure-Samples/cognitive-services-java-sdk-samples",
->>>>>>> 799f0e8b
       "branch": "master",
       "branch_mapping": {}
     }
