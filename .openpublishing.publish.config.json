{
  "build_entry_point": "docs",
  "docsets_to_publish": [
    {
      "docset_name": "azure-documents",
      "build_source_folder": ".",
      "build_output_subfolder": "azure",
      "locale": "en-us",
      "monikers": [],
      "moniker_ranges": [],
      "open_to_public_contributors": true,
      "type_mapping": {
        "Conceptual": "Content",
        "ManagedReference": "Content",
        "LandingData": "Content",
        "RestApi": "Content",
        "ContextObject": "Toc"
      },
      "build_entry_point": "docs",
      "template_folder": "_themes",
      "version": 0
    }
  ],
  "notification_subscribers": [],
  "sync_notification_subscribers": [
    "tysonn@microsoft.com"
  ],
  "branches_to_filter": [],
  "git_repository_url_open_to_public_contributors": "https://github.com/Microsoft/azure-docs",
  "git_repository_branch_open_to_public_contributors": "master",
  "skip_source_output_uploading": false,
  "need_preview_pull_request": true,
  "contribution_branch_mappings": {},
  "dependent_repositories": [
    {
      "path_to_root": "_themes",
      "url": "https://github.com/Microsoft/templates.docs.msft",
      "branch": "master",
      "branch_mapping": {}
    },
    {
      "path_to_root": "_themes.pdf",
      "url": "https://github.com/Microsoft/templates.docs.msft.pdf",
      "branch": "master",
      "branch_mapping": {}
    },
    {
      "path_to_root": "cli_scripts",
      "url": "https://github.com/Azure/azure-docs-cli-python-samples",
      "branch": "master",
      "branch_mapping": {
        "release-build-mysql": "release-build",
        "release-build-postgresql": "release-build",
        "release-build-stellar": "release-build"
      }
    },
    {
      "path_to_root": "powershell_scripts",
      "url": "https://github.com/Azure/azure-docs-powershell-samples",
      "branch": "master",
      "branch_mapping": {
        "release-build-mysql": "release-build",
        "release-build-postgresql": "release-build",
        "release-build-stellar": "release-build"
      }
    },
    {
      "path_to_root": "policy-templates",
      "url": "https://github.com/Azure/azure-policy",
      "branch": "master",
      "branch_mapping": {
        "release-build-mysql": "release-build",
        "release-build-postgresql": "release-build",
        "release-build-stellar": "release-build"
      }
    },
    {
      "path_to_root": "azure-docs-json-samples",
      "url": "https://github.com/Azure/azure-docs-json-samples",
      "branch": "master",
      "branch_mapping": {}
    },
    {
      "path_to_root": "samples-mediaservices-integration",
      "url": "https://github.com/Azure-Samples/media-services-dotnet-functions-integration",
      "branch": "master",
      "branch_mapping": {}
    },
    {
      "path_to_root": "samples-mediaservices-encryptiondrm",
      "url": "https://github.com/Azure-Samples/media-services-dotnet-dynamic-encryption-with-drm",
      "branch": "master",
      "branch_mapping": {}
    },
    {
      "path_to_root": "samples-mediaservices-encryptionfairplay",
      "url": "https://github.com/Azure-Samples/media-services-dotnet-dynamic-encryption-with-fairplay",
      "branch": "master",
      "branch_mapping": {}
    },
    {
      "path_to_root": "samples-mediaservices-encryptionaes",
      "url": "https://github.com/Azure-Samples/media-services-dotnet-dynamic-encryption-with-aes",
      "branch": "master",
      "branch_mapping": {}
    },
    {
      "path_to_root": "samples-mediaservices-copyblob",
      "url": "https://github.com/Azure-Samples/media-services-dotnet-copy-blob-into-asset",
      "branch": "master",
      "branch_mapping": {}
    },
    {
      "path_to_root": "samples-mediaservices-deliverplayready",
      "url": "https://github.com/Azure-Samples/media-services-dotnet-deliver-playready-widevine-licenses",
      "branch": "master",
      "branch_mapping": {}
    },
    {
      "path_to_root": "samples-mediaservices-livestream",
      "url": "https://github.com/Azure-Samples/media-services-dotnet-encode-live-stream-with-ams-clear",
      "branch": "master",
      "branch_mapping": {}
    },
    {
      "path_to_root": "samples-mediaservices-encoderstandard",
      "url": "https://github.com/Azure-Samples/media-services-dotnet-on-demand-encoding-with-media-encoder-standard",
      "branch": "master",
      "branch_mapping": {}
    },
    {
      "path_to_root": "azure-app-service-multi-container",
      "url": "https://github.com/Azure-Samples/multicontainerwordpress",
      "branch": "master",
      "branch_mapping": {}
    },
    {
      "path_to_root": "samples-durable-functions",
      "url": "https://github.com/Azure/azure-functions-durable-extension",
      "branch": "master",
      "branch_mapping": {}
    },
    {
      "path_to_root": "samples-luis",
      "url": "https://github.com/Microsoft/Luis-Samples",
      "branch": "master",
      "branch_mapping": {}
    },
    {
      "path_to_root": "api-management-policy-samples",
      "url": "https://github.com/Azure/api-management-policy-snippets",
      "branch": "master",
      "branch_mapping": {}
    },
    {
      "path_to_root": "WebApp-OpenIdConnect-DotNet",
      "url": "https://github.com/AzureADQuickStarts/WebApp-OpenIdConnect-DotNet",
      "branch": "GuidedSetup",
      "branch_mapping": {}
    },
    {
      "path_to_root": "acr-tasks",
      "url": "https://github.com/Azure-Samples/acr-tasks",
      "branch": "master",
      "branch_mapping": {}
    },
    {
      "path_to_root": "iot-samples-node",
      "url": "https://github.com/Azure-Samples/azure-iot-samples-node",
      "branch": "master",
      "branch_mapping": {}
    },
    {
      "path_to_root": "iot-samples-c",
      "url": "https://github.com/Azure/azure-iot-sdk-c",
      "branch": "master",
      "branch_mapping": {}
    },
    {
      "path_to_root": "samples-cognitive-services-speech-sdk",
      "url": "https://github.com/Azure-Samples/cognitive-services-speech-sdk",
      "branch": "docs-201809",
      "branch_mapping": {}
    },
    {
      "path_to_root": "media-services-v3-dotnet-quickstarts",
      "url": "https://github.com/Azure-Samples/media-services-v3-dotnet-quickstarts",
      "branch": "master",
      "branch_mapping": {}
    },
    {
      "path_to_root": "media-services-v3-dotnet-tutorials",
      "url": "https://github.com/Azure-Samples/media-services-v3-dotnet-tutorials",
      "branch": "master",
      "branch_mapping": {}
    },
    {
      "path_to_root": "samples-javascript",
      "url": "https://github.com/Microsoft/tsiclient",
      "branch": "tutorial",
      "branch_mapping": {}
    },
    {
      "path_to_root": "media-services-v3-dotnet-core-tutorials",
      "url": "https://github.com/Azure-Samples/media-services-v3-dotnet-core-tutorials",
      "branch": "master",
      "branch_mapping": {}
    },
    {
      "path_to_root": "media-services-v3-rest-postman",
      "url": "https://github.com/Azure-Samples/media-services-v3-rest-postman",
      "branch": "master",
      "branch_mapping": {}
    },
    {
      "path_to_root": "remote-monitoring-webui",
      "url": "https://github.com/Azure/pcs-remote-monitoring-webui.git",
      "branch": "master",
      "branch_mapping": {}
    },
    {
      "path_to_root": "samples-qnamaker-nodejs",
      "url": "https://github.com/Azure-Samples/cognitive-services-qnamaker-nodejs",
      "branch": "master",
      "branch_mapping": {}
    },
    {
<<<<<<< HEAD
      "path_to_root": "aml-sdk-samples",
      "url": "https://github.com/Azure/MachineLearningNotebooks",
      "branch": "sdg-codetest",
=======
      "path_to_root": "samples-qnamaker-csharp",
      "url": "https://github.com/Azure-Samples/cognitive-services-qnamaker-csharp",
      "branch": "master",
>>>>>>> 64f6f25d
      "branch_mapping": {}
    }
  ],
  "branch_target_mapping": {
    "live": [
      "Publish",
      "PDF"
    ],
    "master": [
      "Publish",
      "PDF"
    ],
    "release-event-grid": [
      "Publish",
      "PDF"
    ],
    "hd-insight-pdf": [
      "Publish",
      "PDF"
    ]
  },
  "need_generate_pdf_url_template": true,
  "targets": {
    "Pdf": {
      "template_folder": "_themes.pdf"	
    }
  }
}<|MERGE_RESOLUTION|>--- conflicted
+++ resolved
@@ -225,15 +225,9 @@
       "branch_mapping": {}
     },
     {
-<<<<<<< HEAD
-      "path_to_root": "aml-sdk-samples",
-      "url": "https://github.com/Azure/MachineLearningNotebooks",
-      "branch": "sdg-codetest",
-=======
       "path_to_root": "samples-qnamaker-csharp",
       "url": "https://github.com/Azure-Samples/cognitive-services-qnamaker-csharp",
       "branch": "master",
->>>>>>> 64f6f25d
       "branch_mapping": {}
     }
   ],
