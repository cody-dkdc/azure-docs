--- conflicted
+++ resolved
@@ -6,66 +6,59 @@
 
 *By [Ben Lobaugh][ben-lobaugh], [Microsoft Open Technologies Inc.][ms-open-tech]*
 
-In this tutorial you will learn how to take an existing WordPress web site created through the Windows Azure Gallery and convert it into a WordPress Multisite install. Additionally you will learn how to assign a custom domain to each of the subsites within your install.
-
+In this tutorial you will learn how to take an existing WordPress web site created through the Windows Azure Gallery and convert it into a WordPress Multisite install. Additionally you will learn how to assign a custom domain to each of the subsites within your install.+ It is assumed that you have an existing installation of WordPress. If you do not please follow the guidance provided in [Create a WordPress web site from the gallery in Windows Azure][website-from-gallery].
-<<<<<<< HEAD
-
-
-Converting an existing WordPress single site install to Multisite is generally fairly simple, and many of the initial steps here come straight from the [Create A Network][wordpress-codex-create-a-network] page on the [WordPress Codex][wordpress-codex].
-=======
-
-
+ Converting an existing WordPress single site install to Multisite is generally fairly simple, and many of the initial steps here come straight from the [Create A Network][wordpress-codex-create-a-network] page on the [WordPress Codex](http://codex.wordpress.org).
->>>>>>> 51d5cc65
-
+ Lets get started.
-
+ ## Allow Multisite
-
+ You first need to enable Multisite through the `wp-config.php` file with the **WP_ALLOW_MULTISITE** constant. There are two methods to edit your web site files, the first is through FTP and the second through Git. If you are unfamiliar with how to setup either of these methods please refer to the following tutorials:
-
+ * [PHP web site with MySQL and FTP][website-w-mysql-and-ftp-ftp-setup]
-
+ * [PHP web site with MySQL and Git][website-w-mysql-and-git-git-setup]
-
+ Open the `wp-config.php` file with the editor of your choosing and add the following above the `/* That's all, stop editing! Happy blogging. */` line.
-
+ 	/* Multisite */
-
+ 	define( 'WP_ALLOW_MULTISITE', true );
 
-Be sure to save the file and upload it back to the server!
-
+Be sure to save the file and upload it back to the server!+ ## Network Setup
-
+ Log in to the *wp-admin* area of your website and you should see a new item under the **Tools** menu called **Network Setup**. Click **Network Setup** and fill in the details of your network.
-
+ ![Network Setup Screen][wordpress-network-setup]
-
+ This tutorial uses the *Sub-directories* site schema because it should always work, and we will be setting up custom domains for each subsite later in the tutorial. It should be possible to setup a subdomain install however, if you map a domain through the Portal and setup wildcard DNS properly.
-
+ For more information on sub-domain vs sub-directory setups see the [Types of multisite network][wordpress-codex-types-of-networks] article on the WordPress Codex.
-
+ ## Enable the Network
-
+ The network is now configured in the database, there is one remaining step to enable the network functionality. Finalize the `wp-config.php` settings and ensure `web.config` properly routes each site.
-
-
++ After clicking the **Install** button on the *Network Setup* page WordPress will attempt to update the `wp-config.php` and `web.config` files, however you should always check the files to ensure the updates were successful. If not this screen will present you with the necessary updates. Edit and save the files.
 
-
+ After making these updates you will need to logout and re-login to the wp-admin dashboard.
-
+ There should now be an additional menu on the admin bar labeled **My Sites**. This menu allows you to control your new network through the **Network Admin** dashboard.
-
+ # Adding custom domains
-
+ The [WordPress MU Domain Mapping][wordpress-plugin-wordpress-mu-domain-mapping] plugin makes is a breeze to add custom domains to any site in your network. In order for the plugin to operate properly you need to do some additional setup on the Portal, then also at your domain registrar.
-
+ ## Enable domain mapping to the web site
-
-
++ The default free website mode does not support adding custom domains to Windows Azure web sites. You will need to switch to Shared or Reserved mode. You can accomplish this by:
 
 * Login to the Windows Azure Portal and locate your web site. 
@@ -124,10 +117,10 @@
 
 ## Do it again
 
-Windows Azure Web Sites allows you to add an unlimited number of domains to a web site. To add another domain you will need to execute the **Verify your domain** and **Setup the domain A record** sections for each domain.	
-
-[ben-lobaugh]: http://ben.lobaugh.net
-[ms-open-tech]: http://msopentech.com
+Windows Azure Web Sites allows you to add an unlimited number of domains to a web site. To add another domain you will need to execute the **Verify your domain** and **Setup the domain A record** sections for each domain.	++[ben-lobaugh]: http://ben.lobaugh.net+[ms-open-tech]: http://msopentech.com [website-from-gallery]: https://www.windowsazure.com/en-us/develop/php/tutorials/website-from-gallery/
 [wordpress-codex-create-a-network]: http://codex.wordpress.org/Create_A_Network
 [website-w-mysql-and-ftp-ftp-setup]: https://www.windowsazure.com/en-us/develop/php/tutorials/website-w-mysql-and-ftp/#header-0
