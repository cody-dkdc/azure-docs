<div chunk="../chunks/article-left-menu-windows-store.md" />

# Schedule recurring jobs in Mobile Services  
<div class="dev-onpage-video-clear clearfix">
<div class="dev-onpage-left-content">
<p>This topic shows you how to use the job scheduler functionality in the Management Portal to define server script code that is executed based on a schedule that you define. In this case, the script periodically check with a remote service, in this case Twitter, and stores the results in a new table. Some other periodic tasks that can be scheduled include:</p>
<ul>
<li>Archiving old or duplicate data records.</li>
<li>Requesting and storing external data, such as tweets, RSS entries, and location information.</li>
<li>Processing or resizing stored images.</li>
</ul>
</div>
<div class="dev-onpage-video-wrapper"><a href="http://channel9.msdn.com/Series/Windows-Azure-Mobile-Services/Windows-Store-app-Getting-Started-with-the-Windows-Azure-Mobile-Services-Scheduler" target="_blank" class="label">watch the tutorial</a> <a style="background-image: url('/media/devcenter/mobile/videos/get-started-with-scheduler-180x120.png') !important;" href="http://channel9.msdn.com/Series/Windows-Azure-Mobile-Services/Windows-Store-app-Getting-Started-with-the-Windows-Azure-Mobile-Services-Scheduler" target="_blank" class="dev-onpage-video"><span class="icon">Play Video</span></a> <span class="time">5:22</span></div>
</div>

This tutorial walks you through the following steps of how to use the job scheduler to create a scheduled job that requests tweet data from Twitter and stores the tweets in a new Updates table:
<<<<<<< HEAD

+ [Register for Twitter access]
+ [Create the new Tweets table]
+ [Create a new scheduled job]

You can watch a video version of this tutorial by clicking the clip to the right.

<h2><a name="get-oauth-credentials"></a><span class="short-header">Get Twitter Access </span>Register for access to Twitter v1.1 APIs</h2>

The new Twitter v1.1 APIs requires you to authenicate before accessing resources. First, we need to get the credentials needed to request access by using OAuth 2.0.

1. If you haven't already done so, complete the steps in the topic <a href="/en-us/develop/mobile/how-to-guides/register-for-twitter-authentication/" target="_blank">Register your apps for Twitter login with Mobile Services</a>. 
  
  Twitter generates the credentials needed to enable you to access Twitter v1.1 APIs. You can get these credentials from the Twitter Developers web site. 

2. Navigate to the <a href="http://go.microsoft.com/fwlink/p/?LinkId=268300" target="_blank">Twitter Developers</a> web site, sign-in with your Twitter account credentials, navigate to **My Applications**, and select your Twitter app.

=======

+ [Register for Twitter access]
+ [Create the new Tweets table]
+ [Create a new scheduled job]

You can watch a video version of this tutorial by clicking the clip to the right.

<h2><a name="get-oauth-credentials"></a><span class="short-header">Get Twitter Access </span>Register for access to Twitter v1.1 APIs</h2>

The new Twitter v1.1 APIs requires you to authenicate before accessing resources. First, we need to get the credentials needed to request access by using OAuth 2.0.

1. If you haven't already done so, complete the steps in the topic <a href="/en-us/develop/mobile/how-to-guides/register-for-twitter-authentication/" target="_blank">Register your apps for Twitter login with Mobile Services</a>. 
  
  Twitter generates the credentials needed to enable you to access Twitter v1.1 APIs. You can get these credentials from the Twitter Developers web site. 

2. Navigate to the <a href="http://go.microsoft.com/fwlink/p/?LinkId=268300" target="_blank">Twitter Developers</a> web site, sign-in with your Twitter account credentials, navigate to **My Applications**, and select your Twitter app.

>>>>>>> 60b797dd
    ![0][]

3. In the **Details** tab for the app, make a note of the following values:

	+ **Consumer key**
	+ **Consumer secret**
	+ **Access token**
	+ **Access token secret**

	![1][]

	You will supply these values in the request to access Twitter v1.1 APIs.

    <div class="dev-callout"><b>Security Note</b>
	<p>These are important security credentials. Do not share these with anyone or distribute them with your app.</p>
    </div>

<h2><a name="create-table"></a><span class="short-header">Create new table</span>Create the new Updates table</h2>

Next, you need to create a new table in which to store tweets.

1. Log on to the [Windows Azure Management Portal], click **Mobile Services**, and then click your mobile service.

2. Click the **Data** tab, then click **+Create**.

   ![][2]

   This displays the **Create new table** dialog.

3. In **Table name** type _Updates_, then click the check button.

   ![][3]

  This creates a new storage table **Updates**. 

<h2><a name="add-job"></a><span class="short-header">Create a new job</span>Create a new scheduled job</h2>  

Now, you can create the scheduled job that accesses Twitter and stores tweet data in the new Updates table.

2. Click the **Scheduler** tab, then click **+Create**. 

   ![][4]

    <div class="dev-callout"><b>Note</b>
    <p>When you run your mobile service in <em>Free</em> tier, you are only able to run one scheduled job at a time. In paid tiers, you can run up to ten scheduled jobs at a time.</p>
    </div>

3. In the scheduler dialog, enter _getUpdates_ for the **Job Name**, set the schedule interval and units, then click the check button. 
   
   ![][5]

   This creates a new job named **getUpdates**. 

4. Click the new job you just created, then click the **Script** tab.

   ![][6] 

5. Replace the placeholder function **getUpdates** with the following code:

		var updatesTable = tables.getTable('Updates');
		var request = require('request');
		var twitterUrl = "https://api.twitter.com/1.1/search/tweets.json?q=%23mobileservices&result_type=recent";

		// Set your Twitter v1.1 access credentials
		var consumerKey = '<CONSUMER_KEY>',
			consumerSecret = '<CONSUMER_SECRET>',
			accessToken= '<ACCESS_TOKEN>',
			accessTokenSecret = '<ACCESS_TOKEN_SECRET>';

		function getUpdates() {   
			// Check what is the last tweet we stored when the job last ran
			// and ask Twitter to only give us more recent tweets
			appendLastTweetId(
				twitterUrl, 
				function twitterUrlReady(url){            
					// Create a new request with OAuth credentials.
					request.get({
						url: url,                
						oauth: {
							consumer_key: consumerKey,
							consumer_secret: consumerSecret,
							token: accessToken,
							token_secret: accessTokenSecret
						}},
						function (error, response, body) {
						if (!error && response.statusCode == 200) {
							var results = JSON.parse(body).statuses;
							if(results){
								console.log('Fetched ' + results.length + ' new results from Twitter');                       
								results.forEach(function (tweet){
									if(!filterOutTweet(tweet)){
										var update = {
											twitterId: tweet.id,
											text: tweet.text,
											author: tweet.user.screen_name,
											date: tweet.created_at
										};
										updatesTable.insert(update);
									}
								});
							}            
						} else { 
							console.error('Could not contact Twitter');
						}
					});

				});
		 }
		// Find the largest (most recent) tweet ID we have already stored
		// (if we have stored any) and ask Twitter to only return more
		// recent ones
		function appendLastTweetId(url, callback){
			updatesTable
			.orderByDescending('twitterId')
			.read({success: function readUpdates(updates){
				if(updates.length){
					callback(url + '&since_id=' + (updates[0].twitterId + 1));
					console.log(url + '&since_id=' + (updates[0].twitterId + 1));
				} else {
					callback(url);
				}
			}});
		}

		function filterOutTweet(tweet){
			// Remove retweets and replies
			return (tweet.text.indexOf('RT') === 0 || tweet.to_user_id);
		}


   This script calls the Twitter query API to request recent tweets that contain the hashtag `#mobileservices`. Duplicate tweets and replies are removed from the results before they are stored in the table.

    <div class="dev-callout"><b>Note</b>
    <p>This sample assumes that only a few rows are inserted into the table during each scheduled run. In cases where many rows are inserted in a loop you may run out of connections when running on the Free tier. In this case, you should perform inserts in batches. For more information, see <a href="/en-us/develop/mobile/how-to-guides/work-with-server-scripts/#bulk-inserts">How to: Perform bulk inserts</a>.</p>
    </div>

6. In the above code, replace the following placeholders with the values that you obtained from the Twitter site:

	+ *&lt;CONSUMER_KEY&gt;*
	+ *&lt;CONSUMER_SECRET&gt;*
	+ *&lt;ACCESS_TOKEN&gt;*
	+ *&lt;ACCESS_TOKEN_SECRET&gt;*

6. Click **Run Once** to test the script. 

  ![][7]

   This saves and executes the job while it remains disabled in the scheduler.

7. Click the back button, click **Data**, click the **Updates** table, click **Browse**, and verify that Twitter data has been inserted into the table.

   ![][8]

8. Click the back button, click **Scheduler**, select **getUpdates**, then click **Enable**.

   ![][9]

   This enables the job to run on the specified schedule, in this case every hour.

Congratulations, you have successfully created a new scheduled job in your mobile service. This job will be executed as scheduled until you disable or modify it.

## <a name="nextsteps"> </a>Next Steps

* [Mobile Services server script reference]
  <br/>Learn more about registering and using server scripts.

<!-- Anchors. -->
[Register for Twitter access]: #get-oauth-credentials
[Create the new Tweets table]: #create-table
[Create a new scheduled job]: #add-job
[Next steps]: #next-steps

<!-- Images. -->
[0]: ../Media/mobile-twitter-my-apps.png
[1]: ../Media/mobile-twitter-app-secrets.png
[2]: ../Media/mobile-data-tab-empty-cli.png
[3]: ../Media/mobile-create-updates-table.png
[4]: ../Media/mobile-schedule-new-job-cli.png
[5]: ../Media/mobile-create-job-dialog.png
[6]: ../Media/mobile-schedule-job-script-new.png
[7]: ../Media/mobile-schedule-job-script.png
[8]: ../Media/mobile-browse-updates-table.png
[9]: ../Media/mobile-schedule-job-enabled.png

<!-- URLs. -->
[Mobile Services server script reference]: http://go.microsoft.com/fwlink/?LinkId=262293
[WindowsAzure.com]: http://www.windowsazure.com/
[Windows Azure Management Portal]: https://manage.windowsazure.com/
[Register your apps for Twitter login with Mobile Services]: ../HowTo/mobile-services-register-twitter-auth.md
[Twitter Developers]: http://go.microsoft.com/fwlink/p/?LinkId=268300<|MERGE_RESOLUTION|>--- conflicted
+++ resolved
@@ -14,7 +14,6 @@
 </div>
 
 This tutorial walks you through the following steps of how to use the job scheduler to create a scheduled job that requests tweet data from Twitter and stores the tweets in a new Updates table:
-<<<<<<< HEAD
 
 + [Register for Twitter access]
 + [Create the new Tweets table]
@@ -32,25 +31,6 @@
 
 2. Navigate to the <a href="http://go.microsoft.com/fwlink/p/?LinkId=268300" target="_blank">Twitter Developers</a> web site, sign-in with your Twitter account credentials, navigate to **My Applications**, and select your Twitter app.
 
-=======
-
-+ [Register for Twitter access]
-+ [Create the new Tweets table]
-+ [Create a new scheduled job]
-
-You can watch a video version of this tutorial by clicking the clip to the right.
-
-<h2><a name="get-oauth-credentials"></a><span class="short-header">Get Twitter Access </span>Register for access to Twitter v1.1 APIs</h2>
-
-The new Twitter v1.1 APIs requires you to authenicate before accessing resources. First, we need to get the credentials needed to request access by using OAuth 2.0.
-
-1. If you haven't already done so, complete the steps in the topic <a href="/en-us/develop/mobile/how-to-guides/register-for-twitter-authentication/" target="_blank">Register your apps for Twitter login with Mobile Services</a>. 
-  
-  Twitter generates the credentials needed to enable you to access Twitter v1.1 APIs. You can get these credentials from the Twitter Developers web site. 
-
-2. Navigate to the <a href="http://go.microsoft.com/fwlink/p/?LinkId=268300" target="_blank">Twitter Developers</a> web site, sign-in with your Twitter account credentials, navigate to **My Applications**, and select your Twitter app.
-
->>>>>>> 60b797dd
     ![0][]
 
 3. In the **Details** tab for the app, make a note of the following values:
