<properties linkid="develop-mobile-tutorials-get-started-with-data-js" urlDisplayName="Get Started with Data" pageTitle="Get started with data (JavaScript) - Mobile Services" metaKeywords="" metaDescription="Learn how to get started using data with Windows Azure Mobile Services." writer="glenga" metaCanonical="https://www.windowsazure.com/en-us/develop/mobile/tutorials/get-started-with-data-dotnet/" disqusComments="1" umbracoNaviHide="1" />

# Get started with data in Mobile Services
<div class="dev-center-tutorial-selector sublanding"> 
	<a href="/en-us/develop/mobile/tutorials/get-started-with-data-dotnet" title="Windows Store C#">Windows Store C#</a><a href="/en-us/develop/mobile/tutorials/get-started-with-data-js" title="Windows Store JavaScript" class="current">Windows Store JavaScript</a><a href="/en-us/develop/mobile/tutorials/get-started-with-data-wp8" title="Windows Phone">Windows Phone</a><a href="/en-us/develop/mobile/tutorials/get-started-with-data-ios" title="iOS">iOS</a><a href="/en-us/develop/mobile/tutorials/get-started-with-data-android" title="Android">Android</a><a href="/en-us/develop/mobile/tutorials/get-started-with-data-html" title="HTML">HTML</a> 
</div>	

<p>This topic shows you how to use Windows Azure Mobile Services to leverage data in a Windows Store app. In this tutorial, you will download a Visual Studio 2013 project for an app that stores data in memory, create a new mobile service, integrate the mobile service with the app, and then login to the Windows Azure Management Portal to view changes to data made when running the app.</p>

<div class="dev-callout"><b>Note</b>
<p>This tutorial requires Visual Studio 2013, which makes it easier to connect your Windows Store app to Mobile Services. To complete the same basic procedure using Visual Studio 2012, follow the steps in the topic <a href="/en-us/develop/mobile/tutorials/get-started-with-data-js-vs2012/">Get started with data in Mobile Services using Visual Studio 2012</a>.</p>
</div>

This tutorial walks you through these basic steps:

1. [Download the Windows Store app project][Get the Windows Store app] 
2. [Create the mobile service]
3. [Add a data table for storage]
4. [Update the app to use Mobile Services]
5. [Test the app against Mobile Services]

<div class="dev-callout"><strong>Note</strong> <p>To complete this tutorial, you need a Windows Azure account. If you don't have an account, you can create a free trial account in just a couple of minutes. For details, see <a href="http://www.windowsazure.com/en-us/pricing/free-trial/?WT.mc_id=A756A2826&amp;returnurl=http%3A%2F%2Fwww.windowsazure.com%2Fen-us%2Fdevelop%2Fmobile%2Ftutorials%2Fget-started-with-data-js%2F" target="_blank">Windows Azure Free Trial</a>.</p></div> 

<h2><a name="download-app"></a><span class="short-header">Download the project</span>Download the GetStartedWithData project</h2>

This tutorial is built on the [GetStartedWithMobileServices app][Developer Code Samples site], which is a Windows Store app project in Visual Studio 2013. The UI for this app is identical to the app generated by the Mobile Services quickstart, except that added items are stored locally in memory.  

1. Download the JavaScript version of the GetStartedWithData sample app from the [Developer Code Samples site]. 

   ![][10]

2. In Visual Studio 2012 Express for Windows 8, open the downloaded project, expand the **js** folder and examine the default.js file.

   Notice that added **TodoItem** objects are stored in an in-memory **List** object.

3. Press the **F5** key to rebuild the project and start the app.

4. In the app, type some text in **Insert a TodoItem**, then click **Save**.

   ![][0]  

   Notice that the saved text is displayed in the second column under **Query and update data**.

<h2><a name="create-service"></a><span class="short-header">Create the mobile service</span>Create a new mobile service from Visual Studio</h2>

<div chunk="../chunks/mobile-services-create-new-service-vs2013.md" />

5. In Solution Explorer, expand the **services**, **mobile services**, **&lt;your_service&gt;** folders, open the service.js script file, and notice the new global variable, which looks like the following example: 

		var todolistClient = new WindowsAzure.MobileServiceClient(
                "https://todolist.azure-mobile.net/",
		        "XXXXXXXXXXXXXXXXXXXXXXXXXXXXXXXXX");

	This code provides access to your new mobile service in your app by using a global variable. The client is created by supplying the URI and the application key of the new mobile service. Because a reference to this script was was added to the default.html file, this variable is available to all script files that are also referenced from this page.

<h2><a name="add-table"></a><span class="short-header">Add a new table</span>Add a new table to the mobile service and update the app</h2>

<div chunk="../chunks/mobile-services-create-new-table-vs2013.md" />

<<<<<<< HEAD
6. In the default.js script file, comment the line that defines the existing items collection, then uncomment or add the following line of code and replace `<yourClient>;` with the variable added to the service.js file when you connected your project to the mobile service:

=======
6. In the default.js script file, comment the line that defines the existing items collection, then uncomment or add the following line of code and replace `<yourClient>` with the variable added to the service.js file when you connected your project to the mobile service:
        
>>>>>>> 32bbce8d
		var todoTable = <yourClient>.getTable('TodoItem');

   This code creates a proxy object (**todoTable**) for the new database table. 

7. Replace the **InsertTodoItem** function with the following code:

		var insertTodoItem = function (todoItem) {
		    // Inserts a new row into the database. When the operation completes
		    // and Mobile Services has assigned an id, the item is added to the binding list.
		    todoTable.insert(todoItem).done(function (item) {
		        todoItems.push(item);
		    });
		};

	This code inserts a new item into the table.

	<div class="dev-callout"><strong>Note</strong><p>New tables are created with only an Id column. When dynamic schema is enabled, Mobile Services automatically generates new columns based on the JSON object in the insert or update request. For more information, see <a href="http://msdn.microsoft.com/en-us/library/windowsazure/jj193175.aspx">Dynamic schema</a>.</p></div>

8. Replace the **RefreshTodoItems** function with the following code:

		var refreshTodoItems = function () {
		    // This code refreshes the entries in the list by querying the table. 
		    todoTable.read().done(function (results) {
		        todoItems = new WinJS.Binding.List(results);
		        listItems.winControl.itemDataSource = todoItems.dataSource;
		    });
		};

   This sets the binding to the collection of items in the todoTable, which contains all of the **TodoItem** objects returned from the mobile service. 

9. Replace the **UpdateCheckedTodoItem** function with the following code:
        
        var updateCheckedTodoItem = function (todoItem) {
            // This code takes a freshly completed TodoItem and updates the database. 
            todoTable.update(todoItem);
        };

   This sends an item update to the mobile service.

Now that the app has been updated to use Mobile Services for backend storage, it's time to test the app against Mobile Services.

<h2><a name="test-app"></a><span class="short-header">Test the app</span>Test the app against your new mobile service</h2>

1. In Visual Studio, press the F5 key to run the app.

2. As before, type text in **Insert a TodoItem**, and then click **Save**.

   This sends a new item as an insert to the mobile service.

3. In the [Management Portal], click **Mobile Services**, and then click your mobile service.

4. Click the **Data** tab, then click **Browse**.

   ![][9]
  
   Notice that the **TodoItem** table now contains data, with id values generated by Mobile Services, and that columns have been automatically added to the table to match the TodoItem class in the app.

5. In the app, check one of the items in the list, then go back to the Browse tab in the portal and click **Refresh**. 

  Notice that the complete value has changed from **false** to **true**.

6. In the default.js project file, replace the existing **RefreshTodoItems** function with the following code that filters out completed items:

        var refreshTodoItems = function () {                     
            // More advanced query that filters out completed items. 
            todoTable.where({ complete: false })
               .read()
               .done(function (results) {
                   todoItems = new WinJS.Binding.List(results);
                   listItems.winControl.itemDataSource = todoItems.dataSource;
               });            
        };

7. In the app, check another one of the items in the list and then click the **Refresh** button.

   Notice that the checked item now disappears from the list. Each refresh results in a round-trip to the mobile service, which now returns filtered data.

This concludes the **Get started with data** tutorial.

## <a name="next-steps"> </a>Next steps

This tutorial demonstrated the basics of enabling a Windows Store app to work with data in Mobile Services. Next, consider completing one of the following tutorials that is based on the GetStartedWithData app that you created in this tutorial:

* [Validate and modify data with scripts]
  <br/>Learn more about using server scripts in Mobile Services to validate and change data sent from your app.

* [Refine queries with paging]
  <br/>Learn how to use paging in queries to control the amount of data handled in a single request.

Once you have completed the data series, try one of these other tutorials:

* [Get started with authentication]
  <br/>Learn how to authenticate users of your app.

* [Get started with push notifications] 
  <br/>Learn how to send a very basic push notification to your app.

* [Mobile Services HTML/JavaScript How-to Conceptual Reference]
  <br/>Learn more about how to use Mobile Services with HTML and JavaScript.

<!-- Anchors. -->

[Get the Windows Store app]: #download-app
[Create the mobile service]: #create-service
[Add a data table for storage]: #add-table
[Update the app to use Mobile Services]: #update-app
[Test the app against Mobile Services]: #test-app
[Next Steps]:#next-steps

<!-- Images. -->
[0]: ../Media/mobile-quickstart-startup.png
[1]: ../Media/mobile-add-connected-service.png
[2]: ../Media/mobile-create-service-from-vs2013.png
[3]: ../Media/mobile-import-azure-subscription.png
[4]: ../Media/mobile-import-azure-subscription-2.png
[5]: ../Media/mobile-create-service-from-vs2013-2.png
[6]: ../Media/mobile-create-table-vs2013.png
[7]: ../Media/mobile-create-table-vs2013-2.png
[8]: ../Media/mobile-dashboard-tab.png
[9]: ../Media/mobile-todoitem-data-browse.png
[10]: ../Media/mobile-data-sample-download-js-vs12.png


<!-- URLs. -->
[Validate and modify data with scripts]: ./mobile-services-validate-and-modify-data-js.md
[Refine queries with paging]: ./mobile-services-paging-data-js.md
[Get started with Mobile Services]: ./mobile-services-get-started.md
[Get started with authentication]: ./mobile-services-get-started-with-users-js.md
[Get started with push notifications]: ./mobile-services-get-started-with-push-js.md
[C# and XAML]: ./mobile-services-get-started-with-data-dotnet.md
[WindowsAzure.com]: http://www.windowsazure.com/
[Windows Azure Management Portal]: https://manage.windowsazure.com/
[Management Portal]: https://manage.windowsazure.com/
[Mobile Services SDK]: http://go.microsoft.com/fwlink/?LinkId=257545
[Developer Code Samples site]:  http://go.microsoft.com/fwlink/p/?LinkId=328660
[Mobile Services HTML/JavaScript How-to Conceptual Reference]: /en-us/develop/mobile/how-to-guides/work-with-html-js-client/<|MERGE_RESOLUTION|>--- conflicted
+++ resolved
@@ -57,13 +57,8 @@
 
 <div chunk="../chunks/mobile-services-create-new-table-vs2013.md" />
 
-<<<<<<< HEAD
 6. In the default.js script file, comment the line that defines the existing items collection, then uncomment or add the following line of code and replace `<yourClient>;` with the variable added to the service.js file when you connected your project to the mobile service:
 
-=======
-6. In the default.js script file, comment the line that defines the existing items collection, then uncomment or add the following line of code and replace `<yourClient>` with the variable added to the service.js file when you connected your project to the mobile service:
-        
->>>>>>> 32bbce8d
 		var todoTable = <yourClient>.getTable('TodoItem');
 
    This code creates a proxy object (**todoTable**) for the new database table. 
