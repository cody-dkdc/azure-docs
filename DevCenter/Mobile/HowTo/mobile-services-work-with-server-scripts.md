--- conflicted
+++ resolved
@@ -345,27 +345,6 @@
 <h2><a name="TSQL"></a><span class="short-header">Raw TSQL</span>Using raw TSQL to access tables</h2>
 You may need direct access to raw TSQL in order to carry out certain relational database operations (such as joins, invoking stored procedures, etc.) that the Mobile Services server script API does not directly support.
 
-<<<<<<< HEAD
-You can join two tables by using the **query** method of the [mssql object] to pass in the TSQL code that implements the join. Let's assume we have some items in our **ToDoItem** table and each item in the table has a **priority** property, which corresponds to a column in the table. An item may look like this:
-
-		{ text: 'Take out the trash', complete: false, priority: 1}
-
-Let's also assume we have an additional table called **Priority** with rows that contain a priority **number** and a text **description**. For example, the priority number 1 might have the description of "Critical", with the object looking as follows:
-
-		{ number: 1, description: 'Critical'}
-
-We may now choose to replace the **priority** number in our item with the text description of what the priority means. This is where we can issue a TSQL JOIN
-
-		mssql.query('SELECT t.text, t.complete, p.description FROM ToDoItem as t INNER JOIN Priority as p ON t.priority = p.number', {
-			success: function(results) {
-				console.log(results);
-			}
-		});
-	
-The script joins the two tables and writes the results to the log. The resulting objects could look like this:
-
-		{ text: 'Take out the trash', complete: false, description: 'Critical'}
-=======
 To do this, the [mssql object] enables you to define the operations you wish to carry out in raw TSQL. The object has three methods defined on it:
 
 - **query**: executes a query, specified by a TSQL string; the results are returned to the **success** callback on the **options** object. The query can include parameters if the *params* parameter is present.
@@ -493,9 +472,6 @@
 	                console.log("error is: " + err);
 				}
 		    });
-
-
->>>>>>> 7252cc8c
 
 <h2><a name="bulk-inserts"></a><span class="short-header">Bulk inserts</span>How to: Perform Bulk Inserts</h2>
 
