--- conflicted
+++ resolved
@@ -525,10 +525,9 @@
 
 The following code uses the configuration module to retrieve Twitter access token values, stored in app settings, that are used in a scheduled job script:
 
-<<<<<<< HEAD
 		// Get the service configuration module.
 		var config = require('mobileservice-config');
-		
+
 		// Get the stored Twitter consumer key and secret. 
 		var consumerKey = config.twitterConsumerKey,
 		    consumerSecret = config.twitterConsumerSecret
@@ -537,18 +536,6 @@
 		    accessTokenSecret = config.appSettings.TWITTER_ACCESS_TOKEN_SECRET;
 
 Note that this code also retrieves Twitter consumer key values stored in the **Identity** tab in the portal. Because a **config object** is not available in table operation and scheduled job scripts, you must require the configuration module to access app settings. For a complete example, see [Schedule backend jobs in Mobile Services].
-=======
-		// Get the app settings from the service configuration module.
-		var settings = require('mobileservice-config').appSettings;
-
-		// Get your Twitter v1.1 access credentials from app settings.
-		var consumerKey = settings.TWITTER_CONSUMER_KEY,
-		    consumerSecret = settings.TWITTER_CONSUMER_SECRET,
-		    accessToken= settings.TWITTER_ACCESS_TOKEN,
-		    accessTokenSecret = settings.TWITTER_ACCESS_TOKEN_SECRET;
-
-Because a [config object][config module] is not available in table operation and scheduled job scripts, you must require the configuration module to access app settings. For a complete example, see [Schedule backend jobs in Mobile Services].
->>>>>>> e4c00db6
 
 <h2><a name="command-prompt"></a>Using the command line tool</h2>
 
