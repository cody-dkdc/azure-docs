--- conflicted
+++ resolved
@@ -22,11 +22,7 @@
 ## Tutorial segments
 
 1. [Set up the development environment][]
-<<<<<<< HEAD
-2. [Set up the Windows Azure environment][]
-=======
 2. [Create a web site and a SQL database in Windows Azure][]
->>>>>>> 28fcf0e7
 3. [Create an ASP.NET MVC 4 application][]
 4. [Deploy the application to Windows Azure][]
 5. [Add a database to the application][]
