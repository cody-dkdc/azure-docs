<properties linkid="develop-dotnet-aspnet-mvc-4-mobile-website" urlDisplayName="ASP.NET MVC 4 mobile web site" pageTitle=".NET ASP.NET MVC 4 mobile web site - Windows Azure tutorials" metaKeywords="Azure tutorial, Azure web app tutorial, Azure mobile app, Azure ASP.NET MVC 4,  ASP.NET MVC" metaDescription="A tutorial that teaches you how to deploy a web application to a Windows Azure web site using mobile features in ASP.NET MVC 4 web application." metaCanonical="" disqusComments="1" umbracoNaviHide="1" />



<div chunk="../chunks/article-left-menu.md" />

# Deploy an ASP.NET MVC Mobile Web Application on Windows Azure Web Sites

***By [Rick Anderson](https://twitter.com/RickAndMSFT) Updated 15 April 2013.***

This tutorial will teach you the basics of how to deploy a web application to to a Windows Azure web site. For the purposes of this tutorial we will work with mobile features in an ASP.NET MVC 4 web application. To perform the steps in this tutorial, you can use Microsoft Visual Studio 2012. You can also use [Visual Studio Express 2012][] or Visual Web Developer 2010 Express Service Pack 1 ("Visual Web Developer or VWD"), which are a free versions of Microsoft Visual Studio. 

<h2>You will learn:</h2>

- How the ASP.NET MVC 4 templates use the HTML5 viewport attribute and adaptive rendering to improve display on mobile devices.
- How to create mobile-specific views.
- How to create a view switcher that lets users toggle between a mobile view and a desktop view of the application.
- How to deploy the web application to Windows Azure.

For this tutorial, you'll add mobile features to the simple conference-listing application that's provided in the starter project. The following screenshot shows the main page of the completed application as seen in the Windows 7 Phone Emulator.

![MVC4 conference application main page.][AppMainPage]

<div chunk="../../Shared/Chunks/create-account-and-websites-note.md" />

<h2>Setting up the development environment</h2>

Set up your development environment by installing the Windows Azure SDK for the .NET Framework. 

1. To install the Windows Azure SDK for .NET, click the link below. If you don't have Visual Studio 2012 installed yet, it will be installed by the link. This tutorial requires Visual Studio 2012. <br/>
[Windows Azure SDK for Visual Studio 2012]( http://go.microsoft.com/fwlink/?LinkId=254364)<br/>
1. When you are prompted to run or save the installation executable, click **Run**.<br/>
1. In the Web Platform Installer window, click **Install** and proceed with the installation.<br/>
![Web Platform Installer - Windows Azure SDK for .NET][WebPIAzureSdk20NetVS12]<br/>

You will also need a mobile browser emulator. Any of the following will work:

- [Windows 7 Phone Emulator][Win7PhoneEmulator]. (This is the emulator that's used in most of the screen shots in this tutorial.)
- Change the user agent string to emulate an iPhone. See [this blog entry][setuseragent] on How-To Geek.
- [Opera Mobile Emulator][OperaMobileEmulator].
- [Apple Safari][AppleSafari] with the user agent set to iPhone. For instructions on how to set the user agent in Safari to "iPhone", see [How to let Safari pretend it's IE][HowToSafari] on David Alison's blog.
- [FireFox][FireFox] with the [FireFox User Agent Switcher][FireFoxUserAgentSwitcher].

This tutorial shows code in C#. However, the starter project and completed project will be available in Visual Basic. Visual Studio projects with Visual Basic and C# source code are available to accompany this topic:

- [Starter project download][MVC4StarterProject]
- [Completed project download][FinishedProject]

<h2>Steps in this tutorial</h2>

- [Create a Windows Azure web site](#bkmk_CreateWebSite)
- [Setup the starter Project](#bkmk_setupstarterproject)
- [Override the Views, Layouts, and Partial Views][]
- [Use jQuery Mobile to define the mobile broswer interface][]
- [Improve the Speakers List][]
- [Create a Mobile Speakers View][]
- [Improve the Tags List][]
- [Improve the Dates List][]
- [Improve the SessionsTable View][]
- [Improve the SessionByCode View][]
- [Deploy the Application to the Windows Azure Web Site][]

<h3><a name="bkmk_CreateWebSite"></a>Create a web site in Windows Azure</h3>

Your Windows Azure Web Site will run in a shared hosting environment, which means it runs on virtual machines (VMs) that are shared with other Windows Azure clients. A shared hosting environment is a low-cost way to get started in the cloud. Later, if your web traffic increases, the application can scale to meet the need by running on dedicated VMs. If you need a more complex architecture, you can migrate to a Windows Azure cloud service. Cloud services run on dedicated VMs that you can configure according to your needs.

1.	Log on to the [Windows Azure Management Portal][managementportal]. In the Management Portal, click **New**.

	![][CreateWebSite1]
2.	Click **Web Site**, then click **Quick Create**.

	![][CreateWebSite2]
3.	In the **Create a New Web Site**, enter a string in the **URL** box to use as the unique URL for your application.

	![][CreateWebSite3]

	The complete URL will consist of what you enter here plus the suffix that you see below the text box. The illustration shows "MyMobileMVC4WebSite", but if someone has already taken that URL you will have to choose a different one. Select the **REGION** in which you are located.

4. Click the check mark at the bottom of the box to indicate you're finished.

The Management Portal returns to the Web Sites page and the Status column shows that the site is being created. After a while (typically less than a minute) the Status column shows that the site was successfully created. In the navigation bar at the left, the number of sites you have in your account appears in the Web Sites icon, and the number of databases appears in the SQL Databases icon.

![][CreateWebSite4]

<h3><a name="bkmk_setupstarterproject"></a>Setup the starter project.</h3>

1.	Download the [conference-listing application starter project][MVC4StarterProject].

2. 	Then in Windows Explorer, right-click the MvcMobileStarterBeta.zip file and choose *Properties*.

3. 	In the MvcMobileRTMStarter.zip Properties dialog box, choose the Unblock button. (Unblocking prevents a security warning that occurs when you try to use a .zip file that you've downloaded from the web.)

	![Properties dialog box.][PropertiesPopup]

4.	Right-click the MvcMobile.zip file and select Extract All to unzip the file.

5. 	In Visual Web Developer or Visual Studio 2010, open the MvcMobile.sln file.

<h3>To run the starter project</h3>

1.	Press CTRL+F5 to run the application, which will display it in your desktop browser.
2.	Start your mobile browser emulator, copy the URL for the conference application into the emulator, and then click the Browse by tag link.
	- If you are using the Windows Phone Emulator, click in the URL bar and press the Pause key to get keyboard access. The image below shows the AllTags view (from choosing Browse by tag).

	![Browse by tag page.][BrowseByTagWithCallout]

The display is very readable on a mobile device. Choose the ASP.NET link.

![Browse sessions tagged as ASP.NET.][ASPNetPage]

The ASP.NET tag view is very cluttered. For example, the Date column is very difficult to read. Later in the tutorial you'll create a version of the AllTags view that's specifically for mobile browsers and that will make the display readable.

<h2><a name="bkmk_overrideviews"></a>Override the Views, Layouts, and Partial Views</h2>

In this section, you'll create a mobile-specific layout file.

A significant new feature in ASP.NET MVC 4 is a simple mechanism that lets you override any view (including layouts and partial views) for mobile browsers in general, for an individual mobile browser, or for any specific browser. To provide a mobile-specific view, you can copy a view file and add .Mobile to the file name. For example, to create a mobile Index view, copy *Views\Home\Index.cshtml* to *Views\Home\Index.Mobile.cshtml*.

To start, copy *Views\Shared\\_Layout.cshtml* to *Views\Shared\\_Layout.Mobile.cshtml*. Open *_Layout.Mobile.cshtml* and change the title from **MVC4 Conference** to **Conference (Mobile)**.

In each **Html.ActionLink** call, remove "Browse by" in each link ActionLink. The following code shows the completed body section of the mobile layout file.

     <body>
        <div class="page">
            <div id="header">
                <div id="logindisplay"></div>
                <div id="title">
                    <h1> Conference (Mobile)</h1>
                </div>
                <div id="menucontainer">
                    <ul id="menu">
                        <li>@Html.ActionLink("Home", "Index", "Home")</li>
                        <li>@Html.ActionLink("Date", "AllDates", "Home")</li>
                        <li>@Html.ActionLink("Speaker", "AllSpeakers", "Home")</li>
                        <li>@Html.ActionLink("Tag", "AllTags", "Home")</li>
                    </ul>
                </div>
            </div>
            <div id="main">
                @RenderBody()
            </div>
            <div id="footer">
            </div>
        </div>
    </body>

Copy the *Views\Home\AllTags.cshtml* file to *Views\Home\AllTags.Mobile.cshtml*. Open the new file and change the &lt;h2&gt; element from "Tags" to "Tags (M)":

     <h2>Tags (M)</h2>

Browse to the tags page using a desktop browser and using mobile browser emulator. The mobile browser emulator shows the two changes you made.

![Show changes to tags page][Overrideviews1]

In contrast, the desktop display has not changed.

![Show desktop tags view][Overrideviews2]

<h2><a name="bkmk_usejquerymobile"></a>Use jQuery Mobile to define the mobile broswer interface</h2>

In this section you'll install the jQuery.Mobile.MVC NuGet package, which installs jQuery Mobile and a view-switcher widget.

The [jQuery Mobile][jquerydocs] library provides a user interface framework that works on all the major mobile browsers. jQuery Mobile applies progressive enhancement to mobile browsers that support CSS and JavaScript. Progressive enhancement allows all browsers to display the basic content of a web page, while allowing more powerful browsers and devices to have a richer display. The JavaScript and CSS files that are included with jQuery Mobile style many elements to fit mobile browsers without making any markup changes.

1. Delete the *Shared\\_Layout.Mobile.cshtml* file that you created earlier.

2. Rename the *Views\Home\AllTags.Mobile.cshtml* to *Views\Home\AllTags.Mobile.cshtml.hide* (you will use this file again later.) Because the file no longer has a .cshtml extension, it will not be used by the ASP.NET MVC runtime to render the *AllTags* view.

3. Install the jQuery.Mobile.MVC NuGet package by doing this:

	a.  From the **Tools** menu, select **Package Manager** Console, and then select **Library Package Manager**.

		![Library package manager][jquery1]
	
	b. In the **Package Manager Console**, enter *Install-Package jQuery.Mobile.MVC -version 1.0.0*

		![Package manager console][jquery2]

The jQuery.Mobile.MVC NuGet package installs the following:

- The *App_Start\BundleMobileConfig.cs* file, which is needed to reference the jQuery JavaScript and CSS files added. You must follow the instructions below and reference the mobile bundle defined in this file.
- jQuery Mobile CSS files.
- A ViewSwitcher controller widget (*Controllers\ViewSwitcherController.cs)*. 
- jQuery Mobile JavaScript files.
- A jQuery Mobile-styled layout file (*Views\Shared\_Layout.Mobile.cshtml*). 
- A view-switcher partial view (*MvcMobile\Views\Shared\_ViewSwitcher.cshtml*) that provides a link at the top of each page to switch from desktop view to mobile view and vice versa.
- Several .png  and .gif image files in the Content\images folder. 

Open the *Global.asax* file and add the following code as the last line of the Application_Start method.

 	BundleMobileConfig.RegisterBundles(BundleTable.Bundles);

The following code shows the complete Global.asax file.

	using System; 
	using System.Web.Http; 
	using System.Web.Mvc; 
	using System.Web.Optimization; 
	using System.Web.Routing; 
	using System.Web.WebPages; 
	 
	namespace MvcMobile 
	{ 
	 
	    public class MvcApplication : System.Web.HttpApplication 
	    { 
	        protected void Application_Start() 
	        { 
	            DisplayModeProvider.Instance.Modes.Insert(0, new DefaultDisplayMode("iPhone") 
	            { 
	                ContextCondition = (context => context.GetOverriddenUserAgent().IndexOf 
	                    ("iPhone", StringComparison.OrdinalIgnoreCase) >= 0) 
	            }); 
	            AreaRegistration.RegisterAllAreas(); 
	 
	            WebApiConfig.Register(GlobalConfiguration.Configuration); 
	            FilterConfig.RegisterGlobalFilters(GlobalFilters.Filters); 
	            RouteConfig.RegisterRoutes(RouteTable.Routes); 
	            BundleConfig.RegisterBundles(BundleTable.Bundles); 
	            BundleMobileConfig.RegisterBundles(BundleTable.Bundles); 
	        } 
	    } 
	}

Open the *MvcMobile\Views\Shared\\_Layout.Mobile.cshtml* file and add the following markup directly after the *Html.Partial* call:

	<div data-role="header" align="center">
	    @Html.ActionLink("Home", "Index", "Home")
	    @Html.ActionLink("Date", "AllDates")
	    @Html.ActionLink("Speaker", "AllSpeakers")
	    @Html.ActionLink("Tag", "AllTags")
	</div>

The complete body section looks like this:

	<body>
	    <div data-role="page" data-theme="a">
	        @Html.Partial("_ViewSwitcher")
	        <div data-role="header" align="center">
	            @Html.ActionLink("Home", "Index", "Home")
	            @Html.ActionLink("Date", "AllDates")
	            @Html.ActionLink("Speaker", "AllSpeakers")
	            @Html.ActionLink("Tag", "AllTags")
	        </div>
	        <div data-role="header">
	            <h1>@ViewBag.Title</h1>
	        </div>
	        <div data-role="content">
	            @RenderSection("featured", false)
	            @RenderBody()
	        </div>
	    </div>
	</body>

Build the application, and in your mobile browser emulator browse to the AllTags view. You see the following:

![After install jquery through nuget.][jquery3]

<div class="dev-callout"> 
<b>Note</b> 
<p>You can debug the mobile specific code by setting the user agent string for IE or Chrome to iPhone and then using the F-12 developer tools.  If your mobile browser doesn't display the <strong>Home</strong>, <strong>Speaker</strong>, <strong>Tag</strong>, and <strong>Date</strong> links as buttons, the references to jQuery Mobile scripts and CSS files are probably not correct.</p> 
</div>

In addition to the style changes, you see **Displaying mobile view** and a link that lets you switch from mobile view to desktop view. Choose the **Desktop view link**, and the desktop view is displayed.

<!--![Display desktop view][jquery4]-->

The desktop view doesn't provide a way to directly navigate back to the mobile view. You'll fix that now. Open the *Views\Shared\\_Layout.cshtml* file. Just under the &lt;body> element, add the following code, which renders the view-switcher widget:

    @Html.Partial("_ViewSwitcher")

Here's the completed code:

	<body>
	    @Html.Partial("_ViewSwitcher")
	
	    <div id="title">
	        <h1> MVC4 Conference </h1>
	    </div>

		@*Items removed for clarity.*@
	</body>

Refresh the **AllTags** view is the mobile browser. You can now navigate between desktop and mobile views.

![Navigate to mobile views.][jquery5]

<div class="dev-callout"> 
<b>Note</b> 
<p>You can add the following code to the end of the Views\Shared\_ViewSwitcher.cshtml to help debug views when using a browser the user agent string set to a mobile device.
</p> 
<pre>
	else 
	{ 
	     @:Not Mobile/Get 
	} 
</pre>
<p>and adding the following heading to the Views\Shared\_Layout.cshtml file.</p> <br/>
<pre>
	&lt;h1>Non Mobile Layout MVC4 Conference&lt;/h1>
</pre>
</div>

Browse to the AllTags page in a desktop browser. The view-switcher widget is not displayed in a desktop browser because it's added only to the mobile layout page. Later in the tutorial you'll see how you can add the view-switcher widget to the desktop view.

![View desktop experience.][jquery6]

<h2><a name="bkmk_Improvespeakerslist"></a> Improve the Speakers List</h2>

In the mobile browser and select the **Speakers** link. Because there's no mobile view(*AllSpeakers.Mobile.cshtml*), the default speakers display (*AllSpeakers.cshtml*) is rendered using the mobile layout view (*_Layout.Mobile.cshtml*).

![View the mobile speakers list.][SpeakerList1]

You can globally disable a default (non-mobile) view from rendering inside a mobile layout by setting RequireConsistentDisplayMode to true in the *Views\_ViewStart.cshtml* file, like this:

![][SpeakerList2]

    @{
        Layout = "~/Views/Shared/_Layout.cshtml";
        DisplayModes.RequireConsistentDisplayMode = true;
    }
When *RequireConsistentDisplayMode* is set to true, the mobile layout (*_Layout.Mobile.cshtml*) is used only for mobile views. (That is, the view file is of the form ViewName.Mobile.cshtml.) You might want to set *RequireConsistentDisplayMode* to true if your mobile layout doesn't work well with your non-mobile views. The screenshot below shows how the Speakers page renders when *RequireConsistentDisplayMode* is set to true.

![][SpeakerList4]

You can disable consistent display mode in a view by setting *RequireConsistentDisplayMode* to false in the view file. The following markup in the *Views\Home\AllSpeakers.cshtml* file sets *RequireConsistentDisplayMode* to false:

    @model IEnumerable<string>
    @{
        ViewBag.Title = "All speakers";
        DisplayModes.RequireConsistentDisplayMode = false;
    }
<h2><a name="bkmk_mobilespeakersview"></a>Create a Mobile Speakers View</h2>

As you just saw, the Speakers view is readable, but the links are small and are difficult to tap on a mobile device. In this section, you'll create a mobile-specific Speakers view that looks like a modern mobile application — it displays large, easy-to-tap links and contains a search box to quickly find speakers.

1. Copy *AllSpeakers.cshtml* to *AllSpeakers.Mobile.cshtml.* Open the *AllSpeakers.Mobile.cshtml* file and remove the &lt;h2&gt; heading element.
2. In the **&lt;ul&gt;** tag, add the data-role attribute and set its value to *listview*. Like other *data-** attributes, *data-role="listview"* makes the large list items easier to tap. This is what the completed markup looks like:

	    @model IEnumerable<string>
	    @{
	        ViewBag.Title = "All speakers";
	    }
	    <ul data-role="listview">
	        @foreach(var speaker in Model) {
	            <li>@Html.ActionLink(speaker, "SessionsBySpeaker", new { speaker })</li>
	        }
	    </ul>

3.	Refresh the mobile browser. The updated view looks like this:

	![][MobileSpeakersView1]

4.	In the **&lt;ul&gt;** tag, add the data-filter attribute and set it to true. The code below shows the ul markup.

		<ul data-role="listview" data-filter="true">

The following image shows the search filter box at the top of the page that results from the data-filter attribute.

![][MobileSpeakersView2]

As you type each letter in the search box, jQuery Mobile filters the displayed list as shown in the image below.

![][MobileSpeakersView3]

<h2><a name="bkmk_improvetags"></a> Improve the Tags List</h2>

Like the default Speakers view, the Tags view is readable, but the links are small and difficult to tap on a mobile device. In this section, you'll fix the Tags view the same way you fixed the Speakers view.

1. Rename the *Views\Home\AllTags.Mobile.cshtml.hide* file to the *Views\Home\AllTags.Mobile.cshtml*. Open the renamed file and remove the **&lt;h2&gt;** element.

2. Add the data-role and data-filter attributes to the **&lt;ul&gt;** tag, as shown here:

		<ul data-role="listview" data-filter="true">
The image below shows the tags page filtering on the letter J.

![][TagsList1]

<h2><a name="bkmk_improvedates"></a> Improve the Dates List</h2>

You can improve the Dates view like you improved the **Speakers** and **Tags** views, so that it's easier to use on a mobile device.

1. Copy the *Views\Home\AllDates.Mobile.cshtml* file to *Views\Home\AllDates.Mobile.cshtml*.
2. Open the new file and remove the **&lt;h2&gt;** element.
3. Add *data-role="listview"* to the &lt;ul&gt; tag, like this:

		<ul data-role="listview">

The image below shows what the **Date** page looks like with the data-role attribute in place.

![][DatesList1]

Replace the contents of the *Views\Home\AllDates.Mobile.cshtml* file with the following code:

    @model IEnumerable<DateTime>
    @{
        ViewBag.Title = "All dates";
        DateTime lastDay = default(DateTime);
    }
    <ul data-role="listview">
        @foreach(var date in Model) {
            if (date.Date != lastDay) {
                lastDay = date.Date;
                <li data-role="list-divider">@date.Date.ToString("ddd, MMM dd")</li>
            }
            <li>@Html.ActionLink(date.ToString("h:mm tt"), "SessionsByDate", new { date })</li>
        }
    </ul>
This code groups all sessions by days. It creates a list divider for each new day, and it lists all the sessions for each day under a divider. Here's what it looks like when this code runs:

![][DatesList2]

<h2><a name="bkmk_improvesessionstable"></a> Improve the SessionsTable View</h2>

In this section, you'll create a mobile-specific view of sessions. The changes we make will be more extensive than in other views we have created.

In the mobile browser, tap the **Speaker** button, then enter Sc in the search box.

![][SessionView1]

Tap the **Scott Hanselman** link.

![][SessionView2]

As you can see, the display is difficult to read on a mobile browser. The date column is hard to read and the tags column is out of the view. To fix this, copy Views\*Home\SessionsTable.cshtml* to *Views\Home\SessionsTable.Mobile.cshtml*, and then replace the contents of the file with the following code:

    @using MvcMobile.Models
    @model IEnumerable<Session>
	
    <ul data-role="listview">
        @foreach(var session in Model) {
            <li>
                <a href="@Url.Action("SessionByCode", new { session.Code })">
                    <h3>@session.Title</h3>
                    <p><strong>@string.Join(", ", session.Speakers)</strong></p>
                    <p>@session.DateText</p>
                </a>
            </li>
        }
    </ul>
The code removes the room and tags columns, and formats the title, speaker, and date vertically, so that all this information is readable on a mobile browser. The image below reflects the code changes.

![][SessionView3]

<h2><a name="bkmk_improvesessionbycode"></a> Improve the SessionByCode View</h2>

Finally, you'll create a mobile-specific view of the **SessionByCode** view. In the mobile browser, tap the **Speaker** button, then enter Sc in the search box.

![][SessionByCode1]

Tap the **Scott Hanselman** link. Scott Hanselman's sessions are displayed.

![][SessionByCode2]

Choose the **An Overview of the MS Web Stack of Love** link.

![][SessionByCode3]

The default desktop view is fine, but you can improve it.

Copy the *Views\Home\SessionByCode.cshtml* to *Views\Home\SessionByCode.Mobile.cshtml* and replace the contents of the *Views\Home\SessionByCode.Mobile.cshtml* file with the following markup:


    @model MvcMobile.Models.Session
	
    @{
        ViewBag.Title = "Session details";
    }
    <h2>@Model.Title</h2>
    <p>
        <strong>@Model.DateText</strong> in <strong>@Model.Room</strong>
    </p>
	
    <ul data-role="listview" data-inset="true">
        <li data-role="list-divider">Speakers</li>
        @foreach (var speaker in Model.Speakers) {
            <li>@Html.ActionLink(speaker, "SessionsBySpeaker", new { speaker })</li>
        }
    </ul>
	
    <p>@Model.Description</p>
    <h4>Code: @Model.Code</h4>

    <ul data-role="listview" data-inset="true">
        <li data-role="list-divider">Tags</li>
        @foreach (var tag in Model.Tags) {
            <li>@Html.ActionLink(tag, "SessionsByTag", new { tag })</li>
        }
    </ul>
The new markup uses the **data-role** attribute to improve the layout of the view.

Refresh the mobile browser. The following image reflects the code changes that you just made:

![][SessionByCode4]

<h2><a name="bkmk_deployapplciation"></a> Deploy the Application to the Windows Azure Web Site</h2>

<<<<<<< HEAD
1.	In your browser, open the [Management Portal][managementportal].
2.	In the **Web Sites** tab, click the name of the site you created earlier.

	<!--![][DeployApplication1]	-->
3.	On the **Dashboard** in the quick **glance section**, click **Download publishing profile**.

	![][DeployApplication2]	

	This step downloads a file that contains all of the settings that you need to deploy an application to your Web Site. You'll import this file into Visual Studio so you don't have to enter this information manually.
4.	Save the .publishsettings file in a folder that you can access from Visual Studio.

	<!--![][DeployApplication3]-->

5.	In Visual Studio, right-click the project in **Solution Explorer** and select **Publish** from the context menu.

	![][DeployApplication4]	

	The **Publish Web** wizard opens.
6.	In the **Profile** tab of the **Publish Web** wizard, click **Import**.

	<!--![][DeployApplication5]-->

7.	Select the .publishsettings file you downloaded earlier, and then click **Open**. Keep the default settings.

	<!--![][DeployApplication6]-->

8.	Verifiy **Connection** is selected in left pane, then click **Next**. Click  **Validate Connection**.  You now move to **Settings**. Keep the defaults setting.
	
	<!--![][DeployApplication8]-->

9. Click **Next** to move to the **Preview** tab. Click **Preview**. Review the file list.
	
9.	Click **Publish**.
	Visual Studio begins the process of copying the files to the Windows Azure server.
=======
>>>>>>> 5d564f8c

5. In Visual Studio, right-click the project in **Solution Explorer** and select **Publish** from the context menu.<br/>
![Publish in project context menu][PublishVSSolution]<br/>
The **Publish Web** wizard opens.
6. In the **Profile** tab of the **Publish Web** wizard, click **Import**.<br/>
![Import publish settings][ImportPublishSettings]
The **Import Publish Profile** dialog box appears.
1. If you have not previously added your Windows Azure subscription in Visual Studio, perform the following steps. In these steps you add your subscription so that the drop-down list under **Import from a Windows Azure web site** will include your web site.
    1. In the **Import Publish Profile** dialog box, click **Add Windows Azure subscription**.<br/> 
    ![add win az sub](../Media/rzAddWAsub.png)
    1. In the **Import Windows Azure Subscriptions** dialog box, click **Download subscription file**.<br/>
    ![download sub](../Media/rzDownLoad.png)
    1. In your browser window, save the *.publishsettings* file.<br/>
    ![download pub file](../Media/rzDown2.png)
    <div chunk="../../shared/chunks/publishsettingsFileWarningChunk.md" />
    1. In the **Import Windows Azure Subscriptions** dialog box, click **Browse** and navigate to the *.publishsettings* file.<br/>
    ![download sub](../Media/rzDownLoad.png)
    1. Click **Import**.<br/>
    ![import](../Media/rzImp.png)
7. In the **Import Publish Profile** dialog box, select **Import from a Windows Azure web site**, select your web site from the drop-down list, and then click **OK**.<br/>
![Import Publish Profile][ImportPublishProfile]





8. In the **Connection** tab, click **Validate Connection** to make sure that the settings are correct.<br/>
![Validate connection][ValidateConnection]<br/>
9. When the connection has been validated, a green check mark is shown next to the **Validate Connection** button.<br/>
	<br/>![connection successful icon and Next button in Connection tab][firsdeploy007]
10. You can accept all of the default settings on this page.  You are deploying a Release build configuration and you don't need to delete files at the destination server. The **UsersContext (DefaultConnection)** entry under **Databases** comes from the *UsersContext:DbContext* class which uses the DefaultConnection string. <br/>
Click **Next**.<br/>

	<br/>![connection successful icon and Next button in Connection tab][rxPWS]
12. In the **Preview** tab, click **Start Preview**.<br/>
The tab displays a list of the files that will be copied to the server. Displaying the preview isn't required to publish the application but is a useful function to be aware of. In this case, you don't need to do anything with the list of files that is displayed. The next time you publish, only the files that have changed will be in the preview list.<br/>
![StartPreview button in the Preview tab][firsdeploy009]<br/>
12. Click **Publish**.<br/>
Visual Studio begins the process of copying the files to the Windows Azure server. The **Output** window shows what deployment actions were taken and reports successful completion of the deployment.

15. The default browser automatically opens to the URL of the deployed site. The application you created is now running in the cloud.

	![][DeployApplication10]

You can test your live web site using the phone emulator by browsing to the site URL in the mobile browser.

<!-- Internal Links -->
[Create a Windows Azure web site]: #bkmk_createaccount
[Setup the starter Project]: #bbkmk_setupstarterproject
[Override the Views, Layouts, and Partial Views]: #bkmk_overrideviews
[Use jQuery Mobile to define the mobile broswer interface]: #bkmk_usejquerymobile
[Improve the Speakers List]: #bkmk_Improvespeakerslis
[Create a Mobile Speakers View]: #bkmk_mobilespeakersview
[Improve the Tags List]: #bkmk_improvetags
[Improve the Dates List]: #bkmk_improvedates
[Improve the SessionsTable View]: #bkmk_improvesessionstable
[Improve the SessionByCode View]: #bkmk_improvesessionbycode
[Deploy the Application to the Windows Azure Web Site]: #bkmk_deployapplciation

<!-- Images -->
[CreateWebSite1]: ../media/depoly_mobile_new_website_1.png
[CreateWebSite2]: ../media/depoly_mobile_new_website_2.png
[CreateWebSite3]: ../media/depoly_mobile_new_website_3.png
[CreateWebSite4]: ../media/depoly_mobile_new_website_4.png
[AppMainPage]: ../media/FinishedAPPMainScreen.png
[PropertiesPopup]: ../media/propertiespopup.png
[BrowseByTagWithCallout]:../media/BrowseByTagWithCallout.png
[ASPNetPage]: ../media/ASPNetPage.png
[Overrideviews1]: ../media/windows-live-writer_asp_net-mvc-4-mobile-features_d2ff_p2m_layouttags_mobile_thumb.png
[Overrideviews2]: ../media/Windows-Live-Writer_ASP_NET-MVC-4-Mobile-Features_D2FF_p2_layoutTagsDesktop_thumb.png
[jquery1]: ../media/deploy-mobile-open-packagmanager.png
[jquery2]: ../media/deploy-mobile-open-install-jquey.png
[jquery3]: ../media/windows-live-writer_asp_net-mvc-4-mobile-features_d2ff_p3_afternuget_thumb.png
[jquery4]: ../media/windows-live-writer_asp_net-mvc-4-mobile-features_d2ff_p3_desktopviewwithmobilelink_thumb.png
[jquery5]: ../media/windows-live-writer_asp_net-mvc-4-mobile-features_d2ff_p3_desktopviewwithmobilelink_thumb.png
[jquery6]: ../media/Windows-Live-Writer_ASP_NET-MVC-4-Mobile-Features_D2FF_p3_desktopBrowser_thumb.png
[SpeakerList1]: ../media/windows-live-writer_asp_net-mvc-4-mobile-features_d2ff_p3_speakersdesktop_thumb.png
[SpeakerList2]: ../media/windows-live-writer_asp_net-mvc-4-mobile-features_d2ff_p3_speakersconsistent_thumb.png
[SpeakerList3]: ../media/windows-live-writer_asp_net-mvc-4-mobile-features_d2ff_p3_updatedspeakerview1_thumb.png
[SpeakerList4]: ../media/windows-live-writer_asp_net-mvc-4-mobile-features_d2ff_ps_data_filter_thumb.png
[MobileSpeakersView1]: ../media/windows-live-writer_asp_net-mvc-4-mobile-features_d2ff_p3_updatedspeakerview1_thumb.png
[MobileSpeakersView2]: ../media/windows-live-writer_asp_net-mvc-4-mobile-features_d2ff_ps_data_filter_thumb.png
[MobileSpeakersView3]: ../media/windows-live-writer_asp_net-mvc-4-mobile-features_d2ff_ps_data_filter_sc_thumb.png
[TagsList1]: ../media/windows-live-writer_asp_net-mvc-4-mobile-features_d2ff_p3_tags_j_thumb.png
[DatesList1]: ../media/windows-live-writer_asp_net-mvc-4-mobile-features_d2ff_p3_dates1_thumb.png
[DatesList2]: ../media/windows-live-writer_asp_net-mvc-4-mobile-features_d2ff_p3_dates2_thumb.png
[SessionView1]: ../media/windows-live-writer_asp_net-mvc-4-mobile-features_d2ff_ps_data_filter_sc_thumb_1.png
[SessionView2]: ../media/windows-live-writer_asp_net-mvc-4-mobile-features_d2ff_p3_scottha_thumb.png
[SessionView3]: ../media/windows-live-writer_asp_net-mvc-4-mobile-features_d2ff_ps_sessionsbyscottha_thumb.png
[SessionByCode1]: ../media/windows-live-writer_asp_net-mvc-4-mobile-features_d2ff_ps_data_filter_sc_thumb_2.png
[SessionByCode2]: ../media/windows-live-writer_asp_net-mvc-4-mobile-features_d2ff_p3_scottha_thumb.png
[SessionByCode3]: ../media/windows-live-writer_asp_net-mvc-4-mobile-features_d2ff_ps_love_thumb.png
[SessionByCode4]: ../media/windows-live-writer_asp_net-mvc-4-mobile-features_d2ff_p3_love2_thumb.png
[DeployApplication1]: ../media/depoly_mobile_new_website_5.png
[DeployApplication2]: ../media/depoly_mobile_new_website_6.png
[DeployApplication3]: ../media/depoly_mobile_new_website_7.png
[DeployApplication4]: ../media/depoly_mobile_new_website_8.png
[DeployApplication5]: ../media/depoly_mobile_new_website_9.png
[DeployApplication6]: ../media/depoly_mobile_new_website_10.png
[DeployApplication7]: ../media/depoly_mobile_new_website_12.png
[DeployApplication8]: ../media/depoly_mobile_new_website_13.png
[DeployApplication9]: ../media/depoly_mobile_new_website_14.png
[DeployApplication10]: ../media/depoly_mobile_new_website_15.png

<!-- External Links -->
[VSWDExpresPrerequites]: http://www.microsoft.com/web/gallery/install.aspx?appid=VWD2010SP1Pack
[MVC4DeveloperPreview]: http://www.asp.net/mvc/mvc4
[WebDeployUpdate]: http://www.windowsazure.com/en-us/develop/net/
[Visual Studio Express 2012]: http://www.microsoft.com/visualstudio/eng/products/visual-studio-express-products

[MVC4StarterProject]: http://go.microsoft.com/fwlink/?LinkId=228307
[FinishedProject]: http://go.microsoft.com/fwlink/?LinkId=228306

[Win7PhoneEmulator]: http://msdn.microsoft.com/en-us/library/ff402530(VS.92).aspx
[OperaMobileEmulator]: http://www.opera.com/developer/tools/mobile/
[AppleSafari]: http://www.apple.com/safari/download/
[HowToSafari]: http://www.davidalison.com/2008/05/how-to-let-safari-pretend-its-ie.html
[FireFox]: http://www.bing.com/search?q=firefox+download
[FireFoxUserAgentSwitcher]: https://addons.mozilla.org/en-US/firefox/addon/user-agent-switcher/

[CSSMediaQuries]: http://www.w3.org/TR/css3-mediaqueries/

[jquerydocs]: http://jquerymobile.com/demos/1.0b3/#/demos/1.0b3/docs/about/intro.html
[setuseragent]: http://www.howtogeek.com/113439/how-to-change-your-browsers-user-agent-without-installing-any-extensions/
[managementportal]: https://manage.windowsazure.com

[WebPIAzureSdk20NetVS12]: ../Media/WebPIAzureSdk20NetVS12.png
[rxf]: ../Media/rxf.png
[Add XSRF Protection]: #xsrf
[ClickWebSite]: ../Media/ClickWebSite.png
[CreateWebsite]: ../Media/CreateWebsite.png
[CreateWebsite]: ../Media/CreateWebsite.png
[DeployedWebSite]: ../Media/DeployedWebSite.png
[DownloadPublishProfile]: ../Media/DownloadPublishProfile.png
[ImportPublishSettings]: ../Media/ImportPublishSettings.png
[ImportPublishProfile]: ../Media/ImportPublishProfile.png
[InternetAppTemplate]: ../Media/InternetAppTemplate.png
[NewMVC4WebApp]: ../Media/NewMVC4WebApp.png
[NewVSProject]: ../Media/NewVSProject.png
[PublishOutput]: ../Media/PublishOutput.png
[PublishVSSolution]: ../Media/PublishVSSolution.png
[PublishWebSettingsTab]: ../Media/PublishWebSettingsTab.png
[PublishWebStartPreview]: ../Media/PublishWebStartPreview.png
[PublishWebStartPreviewOutput]: ../Media/PublishWebStartPreviewOutput.png
[SavePublishSettings]: ../Media/SavePublishSettings.png
[ValidateConnection]: ../Media/ValidateConnection.png
[ValidateConnectionSuccess]: ../Media/ValidateConnectionSuccess.png
[WebPIAzureSdk20NetVS12]: ../Media/WebPIAzureSdk20NetVS12.png
[WebSiteNew]: ../Media/WebSiteNew.png
[WebSiteStatusRunning]: ../Media/WebSiteStatusRunning.png

[firsdeploy001]: ../Media/dntutmobile-deploy1-download-profile.png
[firsdeploy002]: ../Media/dntutmobile-deploy1-save-profile.png
[firsdeploy003]: ../Media/dntutmobile-deploy1-publish-001.png
[firsdeploy004]: ../Media/dntutmobile-deploy1-publish-002.png
[firsdeploy005]: ../Media/dntutmobile-deploy1-publish-003.png
[firsdeploy006]: ../Media/dntutmobile-deploy1-publish-004.png
[firsdeploy007]: ../Media/dntutmobile-deploy1-publish-005.png
[firsdeploy008]: ../Media/dntutmobile-deploy1-publish-006.png
[firsdeploy009]: ../Media/dntutmobile-deploy1-publish-007.png

[rxPWS]: ../Media/rxPWS.png
[rxNewCtx]: ../Media/rxNewCtx.png<|MERGE_RESOLUTION|>--- conflicted
+++ resolved
@@ -494,44 +494,6 @@
 ![][SessionByCode4]
 
 <h2><a name="bkmk_deployapplciation"></a> Deploy the Application to the Windows Azure Web Site</h2>
-
-<<<<<<< HEAD
-1.	In your browser, open the [Management Portal][managementportal].
-2.	In the **Web Sites** tab, click the name of the site you created earlier.
-
-	<!--![][DeployApplication1]	-->
-3.	On the **Dashboard** in the quick **glance section**, click **Download publishing profile**.
-
-	![][DeployApplication2]	
-
-	This step downloads a file that contains all of the settings that you need to deploy an application to your Web Site. You'll import this file into Visual Studio so you don't have to enter this information manually.
-4.	Save the .publishsettings file in a folder that you can access from Visual Studio.
-
-	<!--![][DeployApplication3]-->
-
-5.	In Visual Studio, right-click the project in **Solution Explorer** and select **Publish** from the context menu.
-
-	![][DeployApplication4]	
-
-	The **Publish Web** wizard opens.
-6.	In the **Profile** tab of the **Publish Web** wizard, click **Import**.
-
-	<!--![][DeployApplication5]-->
-
-7.	Select the .publishsettings file you downloaded earlier, and then click **Open**. Keep the default settings.
-
-	<!--![][DeployApplication6]-->
-
-8.	Verifiy **Connection** is selected in left pane, then click **Next**. Click  **Validate Connection**.  You now move to **Settings**. Keep the defaults setting.
-	
-	<!--![][DeployApplication8]-->
-
-9. Click **Next** to move to the **Preview** tab. Click **Preview**. Review the file list.
-	
-9.	Click **Publish**.
-	Visual Studio begins the process of copying the files to the Windows Azure server.
-=======
->>>>>>> 5d564f8c
 
 5. In Visual Studio, right-click the project in **Solution Explorer** and select **Publish** from the context menu.<br/>
 ![Publish in project context menu][PublishVSSolution]<br/>
