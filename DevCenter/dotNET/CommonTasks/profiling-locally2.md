<properties linkid="dev-net-common-tasks-profiling-in-compute-emulator" urldisplayname="Team Foundation Service" headerexpose="" pagetitle="Profiling a Cloud Service Locally in the Compute Emulator" metakeywords="" footerexpose="" metadescription="" umbraconavihide="0" disquscomments="1"></properties>

<<<<<<< HEAD
# Testing the Performance of a Cloud Service Locally in the Windows Azure Compute Emulator by using the Visual Studio Profiler
=======
# Profiling a Cloud Service Locally in the Windows Azure Compute Emulator
>>>>>>> 28fcf0e7

A variety of tools and techniques are available for testing the performance of cloud services.
When you publish a cloud service to Windows Azure, you can have Visual Studio collect profiling
data and then analyze it locally, as described in [Profiling a Windows Azure Application][1].
You can also use diagnostics to track a variety of performance
counters, as described in [Using Performance Counters in Windows Azure][2].
You might also want to profile your application locally in the compute emulator before deploying it to the cloud.

This article covers the CPU Sampling method of profiling, which can be done locally in the emulator. CPU sampling is a method of profiling that is not very intrusive. At a designated sampling interval, the profiler takes a snapshot of the call stack. The data is collected over a period of time, and shown in a report. This method of profiling tends to indicate where in a computationally intensive application most of the CPU work is being done.  This gives you the opportunity to focus on the "hot path" where your application is spending the most time.


## Prerequisites

You can run the profiler locally only if you have Visual Studio Premium or Visual Studio Ultimate. 

## In this article:

-   [Step 1: Configure Visual Studio for Profiling][]

-   [Step 2: Attach to a Process][]

-   [Step 3: View Profiling Reports][]

-   [Step 4: Make Changes and Compare Performance][]

-   [Troubleshooting][]

-   [Next Steps][]

## <a name="step1"> </a> Step 1: Configure Visual Studio for Profiling

First, there are a few Visual Studio configuration options that might be helpful when profiling. To make sense of the profiling reports, you'll need symbols (.pdb files) for your application and also symbols for system libraries. You'll want to make sure that you reference the available symbol servers. To do this, on the **Tools** menu in Visual Studio, choose **Options**, then choose **Debugging**, then **Symbols**. Make sure that Microsoft Symbol Servers is listed under **Symbol file (.pdb) locations**.  You can also reference http://referencesource.microsoft.com/symbols, which might have additional symbol files.

![][4]

If desired, you can simplify the reports that the profiler generates by setting Just My Code. With Just My Code enabled, function call stacks are simplified so that calls entirely internal to libraries and the .NET Framework are hidden from the reports. On the **Tools** menu, choose **Options**. Then expand the **Performance Tools** node, and choose **General**. Select the checkbox for **Enable Just My Code for profiler reports**.

![][17]

You can use these instructions with an existing project or with a new project.  If you create a new project to try the techniques described below, choose a C# **Windows Azure Cloud Service** project, and select a **Web Role** and a **Worker Role**.

![][5]

For example purposes, add some code to your project that takes
a lot of time and demonstrates some obvious performance problem. For example, add the following code to a worker role project:

	public class Concatenator
	{
	    public static string Concatenate(int number)
	    {
	        int count;
	        string s = ""
	        for (count = 0; count < number; count++)
	        {
	            s += "\n" + count.ToString();
	        }
	        return s;
	    }
	}

Call this code from the Run method in the worker role's RoleEntryPoint-derived class.

	public override void Run()
	{
	    while (true)
	    {
	        Concatenator.Concatenate(10000);
	    }
	}

Build and run your cloud service locally with the solution configuration set to **Release**. This ensures that all files and folders are 
created for running the application locally, and ensures that all the emulators are started.

## <a name="step2"> </a> Step 2: Attach to a Process

Instead of profiling the application by starting it from the Visual Studio 2010 IDE, you must attach the profiler to a running process. 

To attach the profiler to a process, on the **Analyze** menu, choose **Profiler** and **Attach/Detach**.

![][6]

For a worker role, find the WaWorkerHost.exe process.

![][7]

If your project folder is on a network drive, the profiler will ask you to provide another location to save the profiling reports.

 You can also attach to a web role by attaching to WaIISHost.exe.
 If there are multiple worker role processes in your application, you need to use the processID to distinguish them. You can query the processID programmatically by accessing the Process object. For example, if you add this code to the Run method of the RoleEntryPoint-derived class in a role, you can look at the
log in the Compute Emulator UI to know what process to connect to.

	var process = System.Diagnostics.Process.GetCurrentProcess();
	var message = String.Format("Process ID: {0}", process.Id);
	Trace.WriteLine(message, "Information");

To view the log, start the Compute Emulator UI.

![][8]

Open the worker role log console window in the Compute Emulator UI by clicking on the console window's title bar. You can see the process ID in the log.

![][9]

One you've attached, perform the steps in your application's UI (if needed) to reproduce the scenario.

When you want to stop profiling, choose the **Stop Profiling** link.

![][10]

## <a name="step3"> </a> Step 3: View Performance Reports

The performance report for your application is displayed.

At this point, the profiler stops executing, saves data in a .vsp file, and displays a report
that shows an analysis of this data.

![][11]


If you see String.wstrcpy in the Hot Path, click on Just My Code to change the view to show user code only.  If you see String.Concat, try pressing the Show All Code button.

You should see the Concatenate method and String.Concat taking up a large portion
of the execution time.

![][12]

If you added the string concatenation code in this article, you should see a warning in the Task List for this. You may also see a warning that there is an excessive amount of garbage collection, which is due to the number of strings that are disposed.

![][14]

## <a name="step4"> </a> Step 4: Make Changes and Compare Performance

You can also compare the performance before and after a code change.  Edit the code to replace the string concatenation operation with the use of StringBuilder:

	public static string Concatenate(int number)
	{
	    int count;
	    System.Text.StringBuilder builder = new System.Text.StringBuilder("");
	    for (count = 0; count < number; count++)
	    {
	         builder.Append("\n" + count.ToString());
	    }
	    return builder.ToString();
	}

Do another performance run, and then compare the performance. In the Performance Explorer, if the runs are in the same session, you can just select both reports, open the shortcut menu, and choose **Compare Performance Reports**. If you want to compare with a run in another performance session, open the **Analyze** menu, and choose **Compare Performance Reports**. Specify both files in the dialog box that appears.

![][15]

The reports highlight differences between the two runs.

![][16]

Congratulations! You've gotten started with the profiler.

## <a name="troubleshooting"> </a> Troubleshooting

- Make sure you are profiling a Release build.

- If the Attach/Detach option is not enabled on the Profiler menu, run the Performance Wizard.

- Use the Compute Emulator UI to view the status of your application. 

- If you have problems starting applications in the emulator, or attaching the profiler, shut down the compute emulator and restart it. If that doesn't solve the problem, try rebooting. This problem can occur if you use the Compute Emulator to suspend and remove running deployments.

- If you have used any of the profiling commands from the
command line, especially the global settings, make sure that VSPerfClrEnv /globaloff has been called and that VsPerfMon.exe has been shut down.

- If when sampling, you see the message "PRF0025: No data was collected," check that the process you attached to has CPU activity. Applications that are not doing any computational work might not produce any sampling data.  It's also possible that the process exited before any sampling was done. Check to see that the Run method for a role that you are profiling does not terminate.

## <a name="nextSteps"> </a> Next Steps

Instrumenting Windows Azure binaries in the emulator is not supported in the Visual Studio 2010 profiler, but if you want to test memory allocation, you can choose that option when profiling. You can also choose concurrency profiling, which helps you determine whether threads are wasting time competing for locks, or tier interaction profiling, which helps you track down performance problems when interacting between tiers of an application, most frequently between the data tier and a worker role.  You can view the database queries that your app generates and use the profiling data to improve your use of the database. For information about tier interaction profiling, see [Walkthrough: Using the Tier Interaction Profiler in Visual Studio Team System 2010][3].


[Step 1: Configure Visual Studio for Profiling]: #step1
[Step 2: Attach to a Process]: #step2
[Step 3: View Profiling Reports]: #step3
[Step 4: Make Changes and Compare Performance]: #step4
[Troubleshooting]: #troubleshooting
[Next Steps]: #nextSteps

[1]: http://msdn.microsoft.com/en-us/library/windowsazure/hh369930.aspx
[2]: http://www.windowsazure.com/en-us/develop/net/common-tasks/performance-profiling
[3]: http://blogs.msdn.com/b/habibh/archive/2009/06/30/walkthrough-using-the-tier-interaction-profiler-in-visual-studio-team-system-2010.aspx
[4]: ../../../DevCenter/dotNet/Media/ProfilingLocally09.png
[5]: ../../../DevCenter/dotNet/Media/ProfilingLocally10.png
[6]: ../../../DevCenter/dotNet/Media/ProfilingLocally02.png
[7]: ../../../DevCenter/dotNet/Media/ProfilingLocally05.png
[8]: ../../../DevCenter/dotNet/Media/ProfilingLocally010.png
[9]: ../../../DevCenter/dotNet/Media/ProfilingLocally07.png
[10]: ../../../DevCenter/dotNet/Media/ProfilingLocally06.png
[11]: ../../../DevCenter/dotNet/Media/ProfilingLocally03.png
[12]: ../../../DevCenter/dotNet/Media/ProfilingLocally011.png
[14]: ../../../DevCenter/dotNet/Media/ProfilingLocally04.png 
[15]: ../../../DevCenter/dotNet/Media/ProfilingLocally013.png
[16]: ../../../DevCenter/dotNet/Media/ProfilingLocally012.png
[17]: ../../../DevCenter/dotNet/Media/ProfilingLocally08.png<|MERGE_RESOLUTION|>--- conflicted
+++ resolved
@@ -1,10 +1,6 @@
 <properties linkid="dev-net-common-tasks-profiling-in-compute-emulator" urldisplayname="Team Foundation Service" headerexpose="" pagetitle="Profiling a Cloud Service Locally in the Compute Emulator" metakeywords="" footerexpose="" metadescription="" umbraconavihide="0" disquscomments="1"></properties>
 
-<<<<<<< HEAD
-# Testing the Performance of a Cloud Service Locally in the Windows Azure Compute Emulator by using the Visual Studio Profiler
-=======
-# Profiling a Cloud Service Locally in the Windows Azure Compute Emulator
->>>>>>> 28fcf0e7
+# Testing the Performance of a Cloud Service Locally in the Windows Azure Compute Emulator Using the Visual Studio Profiler
 
 A variety of tools and techniques are available for testing the performance of cloud services.
 When you publish a cloud service to Windows Azure, you can have Visual Studio collect profiling
