--- conflicted
+++ resolved
@@ -28,7 +28,6 @@
 Awesome Computers wants to provide their users (employees) with the access to the Fabrikam's ASP.NET application. After some deliberation, both parties agree to utilize the web single sign-on approach, also called identity federation with the end result being that Awesome Computers' users will be able to access Fabrikam's ASP.NET MVC application in exactly the same way they access Office 365 applications. 
 
 This web single sign-on method is made possible with the help of the Windows Azure Active Directory, which is also used by Office 365. Windows Azure Active Directory provides directory, authentication, and authorization services, including a Security Token Service (STS). 
-<<<<<<< HEAD
 
 With the web single sign-on approach, Awesome Computers will provide single sign-on access to their users through a federated mechanism that relies on an STS. Since Awesome Computers does not have its own STS, they will rely on the STS provided by Windows Azure Active Directory that was provisioned for them when they acquired Office 365.
 
@@ -37,27 +36,13 @@
 - Create a simple ASP.NET MVC application (performed by Fabrikam)
 - Provision an ASP.NET MVC web application in Windows Azure Active Directory (performed by Awesome Computers).
 
-=======
-
-With the web single sign-on approach, Awesome Computers will provide single sign-on access to their users through a federated mechanism that relies on an STS. Since Awesome Computers does not have its own STS, they will rely on the STS provided by Windows Azure Active Directory that was provisioned for them when they acquired Office 365.
-
-In the instructions provided in this guide, we will play the roles of both Fabrikam and Awesome Computers and recreate this scenario by performing the following tasks: 
-
-- Create a simple ASP.NET MVC application (performed by Fabrikam)
-- Provision an ASP.NET MVC web application in Windows Azure Active Directory (performed by Awesome Computers).
-
->>>>>>> c864dddf
 	**Note:* As part of this step, Awesome Computers must in turn be provisioned by the Fabrikam as a customer of their ASP.NET application. Basically, Fabrikam needs to know that users from the Office 365 tenant with the domain **awesomecomputers.onmicrosoft.com** should be granted access to their ASP.NET application. *
 - Protect the ASP.NET MVC application with WS-Federation and onboard the first customer (performed by Fabrikam)
 - Modify the ASP.NET MVC application to handle single sign-on with multiple tenants (performed by Fabrikam)
 
 **Assets**
 
-<<<<<<< HEAD
-This guide is available together with several code samples and scripts that can help you with some of the most time-consuming tasks. All materials are available at [Azure Active Directory SSO for .Net](https://github.com/WindowsAzure/azure-sdk-for-net-samples) for you to study and modify to fit your environment. 
-=======
 This guide is available together with several code samples and scripts that can help you with some of the most time-consuming tasks. All materials are available at [Azure Active Directory SSO for .Net](https://github.com/WindowsAzure/azure-sdk-for-dotnet-samples) for you to study and modify to fit your environment. 
->>>>>>> c864dddf
 
 <a name="prerequisites"></a>
 ## Prerequisites ##
@@ -116,11 +101,7 @@
 <a name="step2"></a>
 ## Step 2 - Provision the ASP.NET MVC application in Windows Azure Active Directory ##
 
-<<<<<<< HEAD
-Instructions in this step demonstrate how you can provision the ASP.NET application in Windows Azure Active Directory. In our scenario, this step is performed by. Awesome Computers then provides the application owner (Fabrikam) with the data Fabrikam needs in order to set up single sign-on access for Awesome Computers's users. 
-=======
 Instructions in this step demonstrate how you can provision the ASP.NET application in Windows Azure Active Directory. In our scenario, this step is performed by Awesome Computers who then provides the application owner (Fabrikam) with the data Fabrikam needs in order to set up single sign-on access for Awesome Computers's users. 
->>>>>>> c864dddf
 
 Note: If you don’t have access to an Office 365, you can obtain one by applying for a FREE TRIAL subscription on the [Office 365’s Sign-up page](http://www.microsoft.com/en-us/office365/online-software.aspx#fbid=8qpYgwknaWN). 
 
