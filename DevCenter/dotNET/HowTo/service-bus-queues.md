<properties linkid="dev-net-how-to-service-bus-queues" urldisplayname="Service Bus Queues" headerexpose="" pagetitle="Service Bus Queues - How To - .NET - Develop" metakeywords="Get Started Service Bus queues, Get started Azure Service Bus queues, Azure messaging, Azure brokered messaging, Azure messaging queue, Service Bus queue, Azure Service Bus queue, Azure messaging .NET, Azure messaging queue .NET, Azure Service Bus queue .NET, Service Bus queue .NET, Azure messaging C#, Azure messaging queue C#, Azure Service Bus queue C#, Service Bus queue C#" footerexpose="" metadescription="Get started with Windows Azure Service Bus queues, including how to create queues, how to send and receive messages, and how to delete queues." umbraconavihide="0" disquscomments="1"></properties>

# How to Use Service Bus Queues

<span>This guide will show you how to use Service Bus queues. The
samples are written in C\# and use the .NET API. The scenarios covered
include **creating queues, sending and receiving messages**, and
**deleting queues**. For more information on queues, see the [Next Steps] section. </span>

## Table of Contents

-   [What are Service Bus Queues][]
-   [Create a Service Namespace][]
-   [Obtain the Default Management Credentials for the Namespace][]
-   [Configure Your Application to Use Service Bus][]
-   [How to: Set Up a Service Bus Connection String][]
-   [How to: Configure your Connection String][]
-   [How to: Create a Queue][]
-   [How to: Send Messages to a Queue][]
-   [How to: Receive Messages from a Queue][]
-   [How to: Handle Application Crashes and Unreadable Messages][]
-   [Next Steps][]

## <a name="what-queues"> </a>What are Service Bus Queues

<span>Service Bus Queues support a **brokered messaging communication**
model. When using queues, components of a distributed application do not
communicate directly with each other, they instead exchange messages via
a queue, which acts as an intermediary. A message producer (sender)
hands off a message to the queue and then continues its processing.
Asynchronously, a message consumer (receiver) pulls the message from the
queue and processes it. The producer does not have to wait for a reply
from the consumer in order to continue to process and send further
messages. Queues offer **First In, First Out (FIFO)** message delivery
to one or more competing consumers. That is, messages are typically
received and processed by the receivers in the order in which they were
added to the queue, and each message is received and processed by only
one message consumer.</span>

![Queue Concepts][]

Service Bus queues are a general-purpose technology that can be used for
a wide variety of scenarios:

-   Communication between web and worker roles in a multi-tier Windows
    Azure application
-   Communication between on-premises apps and Windows Azure hosted apps
    in a hybrid solution
-   Communication between components of a distributed application
    running on-premises in different organizations or departments of an
    organization

Using queues can enable you to scale out your applications better, and
enable more resiliency to your architecture.

## <a name="create-namespace"> </a>Create a Service Namespace

To begin using Service Bus queues in Windows Azure, you must first
create a service namespace. A service namespace provides a scoping
container for addressing Service Bus resources within your application.

To create a service namespace:

1.  Log on to the [Windows Azure Management Portal][].

2.  In the lower left navigation pane of the Management Portal, click
    **Service Bus, Access Control & Caching**.

3.  In the upper left pane of the Management Portal, click the **Service
    Bus** node, and then click the **New** button.   
    ![][0]

4.  In the **Create a new Service Namespace** dialog, enter a
    **Namespace**, and then to make sure that it is unique, click the
    **Check Availability** button.   
    ![][1]

5.  After making sure the namespace name is available, choose the
    country or region in which your namespace should be hosted (make
    sure you use the same country/region in which you are deploying your
    compute resources), and then click the **Create Namespace** button.

The namespace you created will then appear in the Management Portal and
takes a moment to activate. Wait until the status is **Active** before
moving on.

## <a name="obtain-creds"> </a>Obtain the Default Management Credentials for the Namespace

In order to perform management operations, such as creating a queue, on
the new namespace, you need to obtain the management credentials for the
namespace.

1.  In the left navigation pane, click the **Service Bus** node, to
    display the list of available namespaces:   
    ![][0]

2.  Select the namespace you just created from the list shown:   
    ![][2]

3.  The right-hand **Properties** pane will list the properties for the
    new namespace:   
    ![][3]

4.  The **Default Key** is hidden. Click the **View** button to display
    the security credentials:   
    ![][4]

5.  Make a note of the **Default Issuer** and the **Default Key** as you
    will use this information below to perform operations with the
    namespace.

## <a name="configure-app"> </a>Configure Your Application to Use Service Bus

When you create an application that uses Service Bus, you will need to
add a reference to the Service Bus assembly and include the
corresponding namespaces.

### Add a Reference to the Service Bus Assembly

1.  In Visual Studio's **Solution Explorer**, right-click
    **References**, and then click **Add Reference**.

2.  In the **Browse** tab, go to C:\\Program Files\\Microsoft SDKs\\Windows Azure\\.NET SDK\\2012-06\\ref and add a **Microsoft.ServiceBus.dll** reference.

### Import the Service Bus Namespaces

Add the following to the top of any C\# file where you want to use
Service Bus queues:

    using Microsoft.ServiceBus;
    using Microsoft.ServiceBus.Messaging;

You are now ready to write code against the Service Bus.

## <a name="set-up-connstring"> </a>How to Set Up a Service Bus Connection String

The Service Bus uses a connection string to store endpoints and credentials. You can put your connection string in a configuration file, rather than hard-coding it in code:

- When using Windows Azure Cloud Services, it is recommended you store your connection string using the Windows Azure service configuration system (`*.csdef` and `*.cscfg` files).
- When using Windows Azure Web Sites or Windows Azure Virtual Machines, it is recommended you store your connection string using the .NET configuration system (e.g. `web.config` file).

In both cases, you can retrieve your connection string using the `CloudConfigurationManager.GetSetting` method as shown later in this guide.

### <a name="config-connstring"> </a>Configuring your connection string when using Cloud Services

The service configuration mechanism is unique to Windows Azure Cloud Services
projects and enables you to dynamically change configuration settings
from the Windows Azure Management Portal without redeploying your
application.  For example, add a Setting to your service definition (`*.csdef`) file, as shown below:

	<ServiceDefinition name="WindowsAzure1">
	...
		<WebRole name="MyRole" vmsize="Small">
	    	<ConfigurationSettings>
	      		<Setting name="Microsoft.ServiceBus.ConnectionString" />
    		</ConfigurationSettings>
  		</WebRole>
	...
	</ServiceDefinition>

You then specify values in the service configuration (`*.cscfg`) file:

	<ServiceConfiguration serviceName="WindowsAzure1">
	...
		<Role name="MyRole">
			<ConfigurationSettings>
				<Setting name="Microsoft.ServiceBus.ConnectionString" 
						 value="Endpoint=sb://[yourServiceNamespace].servicebus.windows.net/;SharedSecretIssuer=[issuerName];SharedSecretValue=[yourDefaultKey]" />
			</ConfigurationSettings>
		</Role>
	...
	</ServiceConfiguration>

Use the issuer and key values retrieved from the Management Portal as
described in the previous section.

### Configuring your connection string when using Web Sites or Virtual Machines

When using Web Sites or Virtual Machines, it is recommended you use the .NET configuration system (e.g. `web.config`).  You store the connection string using the `<appSettings>` element:

	<configuration>
	    <appSettings>
		    <add key="Microsoft.ServiceBus.ConnectionString"
			     value="Endpoint=sb://[yourServiceNamespace].servicebus.windows.net/;SharedSecretIssuer=[issuerName];SharedSecretValue=[yourDefaultKey]" />
		</appSettings>
	</configuration>

Use the issuer and key values retrieved from the Management Portal as
described in the previous section.

## <a name="create-queue"> </a>How to Create a Queue

You can perform management operations for Service Bus queues via the **NamespaceManager** class. The **NamespaceManager** class provides methods to create, enumerate, and delete queues. 

This example constructs a **NamespaceManager** object using the Windows Azure **CloudConfigurationManager** class
with a connection string consisting of the base address of a Service Bus service namespace and the appropriate
credentials with permissions to manage it. This connection string is of the form 

	Endpoint=sb://[yourServiceNamespace].servicebus.windows.net/;SharedSecretIssuer=[issuerName];SharedSecretValue=[yourDefaultKey]

For example, given the configuration settings in the previous section:

	// Create the queue if it does not exist already
	string connectionString = 
	    CloudConfigurationManager.GetSetting("Microsoft.ServiceBus.ConnectionString");
<<<<<<< HEAD
	var namespaceManager = NamespaceManager.CreateFromConnectionString(connectionString);
=======

	var namespaceManager = 
		NamespaceManager.CreateFromConnectionString(connectionString);

>>>>>>> 318e78ae
    if (!namespaceManager.QueueExists("TestQueue"))
    {
        namespaceManager.CreateQueue("TestQueue");
    }

There are overloads of the **CreateQueue** method that enable you to tune properties
of the queue (for example, to set the default "time-to-live" value to be applied to messages sent to the queue). These
settings are applied by using the **QueueDescription** class. The
following example shows how to create a queue named "TestQueue" with a
maximum size of 5GB and a default message time-to-live of 1 minute:

	// Configure Queue Settings
    QueueDescription qd = new QueueDescription("TestQueue");
    qd.MaxSizeInMegabytes = 5120;
    qd.DefaultMessageTimeToLive = new TimeSpan(0, 1, 0);

	// Create a new Queue with custom settings
	string connectionString = 
	    CloudConfigurationManager.GetSetting("Microsoft.ServiceBus.ConnectionString");

	var namespaceManager = 
		NamespaceManager.CreateFromConnectionString(connectionString);

    if (!namespaceManager.QueueExists("TestQueue"))
    {
<<<<<<< HEAD
        namespaceManager.CreateQueue(QueueDescription);
=======
        namespaceManager.CreateQueue(qd);
>>>>>>> 318e78ae
    }

**Note:** You can use the **QueueExists** method on **NamespaceManager**
objects to check if a queue with a specified name already exists within
a service namespace.

## <a name="send-messages"> </a>How to Send Messages to a Queue

To send a message to a Service Bus queue, your application creates a
**QueueClient** object using the connection string.

The code below demonstrates how to create a **QueueClient** object
for the "TestQueue" queue created above using the **CreateFromConnectionString** API call:

	string connectionString = 
	    CloudConfigurationManager.GetSetting("Microsoft.ServiceBus.ConnectionString");

<<<<<<< HEAD
	namespaceManager = NamespaceManager.CreateFromConnectionString(connectionString);

    Client = QueueClient.CreateFromConnectionString(connectionString, "TestQueue");
=======
    QueueClient Client = 
		QueueClient.CreateFromConnectionString(connectionString, "TestQueue");

>>>>>>> 318e78ae
	Client.Send(new BrokeredMessage());

Messages sent to (and received from) Service Bus queues are instances of
the **BrokeredMessage** class. **BrokeredMessage** objects have a set of
standard properties (such as **Label** and **TimeToLive**), a dictionary
that is used to hold custom application specific properties, and a body
of arbitrary application data. An application can set the body of the
message by passing any serializable object into the constructor of the
**BrokeredMessage**, and the appropriate **DataContractSerializer** will
then be used to serialize the object. Alternatively, a
**System.IO.Stream** can be provided.

The following example demonstrates how to send five test messages to the
"TestQueue" **QueueClient** obtained in the code snippet above:

     for (int i=0; i<5; i++)
     {
       // Create message, passing a string message for the body
       BrokeredMessage message = new BrokeredMessage("Test message " + i);

       // Set some addtional custom app-specific properties
       message.Properties["TestProperty"] = "TestValue";
       message.Properties["Message number"] = i;   

       // Send message to the queue
       Client.Send(message);
     }

Service Bus queues support a maximum message size of 256 Kb (the header,
which includes the standard and custom application properties, can have
a maximum size of 64 Kb). There is no limit on the number of messages
held in a queue but there is a cap on the total size of the messages
held by a queue. This queue size is defined at creation time, with an
upper limit of 5 GB.

## <a name="receive-messages"> </a>How to Receive Messages from a Queue

The easiest way to receive messages from a queue is to use a
**QueueClient** object. These objects can work in two
different modes: **ReceiveAndDelete** and **PeekLock**.

When using the **ReceiveAndDelete** mode, the receive is a single-shot
operation - that is, when the Service Bus receives a read request for a
message in a queue, it marks the message as consumed, and returns
it to the application. **ReceiveAndDelete** mode is the simplest model
and works best for scenarios in which an application can tolerate not
processing a message in the event of a failure. To understand this,
consider a scenario in which the consumer issues the receive request and
then crashes before processing it. Because the Service Bus will have marked
the message as being consumed, when the application restarts and
begins consuming messages again, it will have missed the message that
was consumed prior to the crash.

In **PeekLock** mode (which is the default mode), the receive becomes a two-stage operation, which makes it possible to support applications that
cannot tolerate missing messages. When the Service Bus receives a request,
it finds the next message to be consumed, locks it to prevent other
consumers receiving it, and then returns it to the application. After
the application finishes processing the message (or stores it reliably
for future processing), it completes the second stage of the receive
process by calling **Complete** on the received message. When the Service
Bus sees the **Complete** call, it marks the message as being
consumed and removes it from the queue.

The example below demonstrates how messages can be received and
<<<<<<< HEAD
processed using the default **PeekLock** mode. The example creates an infinite loop and processes messages as they arrive into the "TestQueue":

	string connectionString = 
	    CloudConfigurationManager.GetSetting("Microsoft.ServiceBus.ConnectionString");

    namespaceManager = NamespaceManager.CreateFromConnectionString(connectionString);

    queueClient.Receive();
=======
processed using the default **PeekLock** mode. To specify a different **ReceiveMode** value, you can use another overload for **CreateFromConnectionString**. This example creates an infinite loop and processes messages as they arrive into the "TestQueue":

    Client.Receive();
>>>>>>> 318e78ae
     
    // Continuously process messages sent to the "TestQueue" 
    while (true) 
    {  
<<<<<<< HEAD
       BrokeredMessage message = QueueClient.Receive();
=======
       BrokeredMessage message = Client.Receive();
>>>>>>> 318e78ae

       if (message != null)
       {
          try 
          {
             Console.WriteLine("Body: " + message.GetBody<string>());
             Console.WriteLine("MessageID: " + message.MessageId);
             Console.WriteLine("Test Property: " + 
				message.Properties["TestProperty"]);

             // Remove message from queue
             message.Complete();
          }
          catch (Exception)
          {
             // Indicate a problem, unlock message in queue
             message.Abandon();
          }
       }
    } 

## <a name="handle-crashes"> </a>How to Handle Application Crashes and Unreadable Messages

The Service Bus provides functionality to help you gracefully recover from
errors in your application or difficulties processing a message. If a
receiver application is unable to process the message for some reason,
then it can call the **Abandon** method on the received message (instead
of the **Complete** method). This will cause the Service Bus to unlock the
message within the queue and make it available to be received again,
either by the same consuming application or by another consuming
application.

There is also a timeout associated with a message locked within the
queue, and if the application fails to process the message before the
lock timeout expires (for example, if the application crashes), then the Service
Bus unlocks the message automatically and makes it available to be
received again.

In the event that the application crashes after processing the message
but before the **Complete** request is issued, then the message will be
redelivered to the application when it restarts. This is often called
**At Least Once Processing**, that is, each message will be processed at
least once but in certain situations the same message may be
redelivered. If the scenario cannot tolerate duplicate processing, then
application developers should add additional logic to their application
to handle duplicate message delivery. This is often achieved using the
**MessageId** property of the message, which will remain constant across
delivery attempts.

## <a name="next-steps"> </a>Next Steps

Now that you've learned the basics of Service Bus queues, follow these
links to learn more.

-   See the MSDN Reference: [Queues, Topics, and Subscriptions.][]
-   Build a working application that sends and receives messages to and
    from a Service Bus queue: [Service Bus Brokered Messaging .NET
    Tutorial].

  [Next Steps]: #next-steps
  [What are Service Bus Queues]: #what-queues
  [Create a Service Namespace]: #create-namespace
  [Obtain the Default Management Credentials for the Namespace]: #obtain-creds
  [Configure Your Application to Use Service Bus]: #configure-app
  [How to: Set Up a Service Bus Connection String]: #set-up-connstring
  [How to: Configure your Connection String]: #config-connstring
  [How to: Create a Queue]: #create-queue
  [How to: Send Messages to a Queue]: #send-messages
  [How to: Receive Messages from a Queue]: #receive-messages
  [How to: Handle Application Crashes and Unreadable Messages]: #handle-crashes
  [Queue Concepts]: ../../../DevCenter/dotNet/Media/sb-queues-08.png
  [Windows Azure Management Portal]: http://windows.azure.com
  [0]: ../../../DevCenter/dotNet/Media/sb-queues-03.png
  [1]: ../../../DevCenter/dotNet/Media/sb-queues-04.png
  [2]: ../../../DevCenter/dotNet/Media/sb-queues-05.png
  [3]: ../../../DevCenter/dotNet/Media/sb-queues-06.png
  [4]: ../../../DevCenter/dotNet/Media/sb-queues-07.png
  [Queues, Topics, and Subscriptions.]: http://msdn.microsoft.com/en-us/library/windowsazure/hh367516.aspx
  [Service Bus Brokered Messaging .NET Tutorial]: http://msdn.microsoft.com/en-us/library/windowsazure/hh367512.aspx<|MERGE_RESOLUTION|>--- conflicted
+++ resolved
@@ -203,14 +203,10 @@
 	// Create the queue if it does not exist already
 	string connectionString = 
 	    CloudConfigurationManager.GetSetting("Microsoft.ServiceBus.ConnectionString");
-<<<<<<< HEAD
-	var namespaceManager = NamespaceManager.CreateFromConnectionString(connectionString);
-=======
 
 	var namespaceManager = 
 		NamespaceManager.CreateFromConnectionString(connectionString);
 
->>>>>>> 318e78ae
     if (!namespaceManager.QueueExists("TestQueue"))
     {
         namespaceManager.CreateQueue("TestQueue");
@@ -236,11 +232,7 @@
 
     if (!namespaceManager.QueueExists("TestQueue"))
     {
-<<<<<<< HEAD
-        namespaceManager.CreateQueue(QueueDescription);
-=======
         namespaceManager.CreateQueue(qd);
->>>>>>> 318e78ae
     }
 
 **Note:** You can use the **QueueExists** method on **NamespaceManager**
@@ -258,15 +250,9 @@
 	string connectionString = 
 	    CloudConfigurationManager.GetSetting("Microsoft.ServiceBus.ConnectionString");
 
-<<<<<<< HEAD
-	namespaceManager = NamespaceManager.CreateFromConnectionString(connectionString);
-
-    Client = QueueClient.CreateFromConnectionString(connectionString, "TestQueue");
-=======
     QueueClient Client = 
 		QueueClient.CreateFromConnectionString(connectionString, "TestQueue");
 
->>>>>>> 318e78ae
 	Client.Send(new BrokeredMessage());
 
 Messages sent to (and received from) Service Bus queues are instances of
@@ -331,29 +317,14 @@
 consumed and removes it from the queue.
 
 The example below demonstrates how messages can be received and
-<<<<<<< HEAD
-processed using the default **PeekLock** mode. The example creates an infinite loop and processes messages as they arrive into the "TestQueue":
-
-	string connectionString = 
-	    CloudConfigurationManager.GetSetting("Microsoft.ServiceBus.ConnectionString");
-
-    namespaceManager = NamespaceManager.CreateFromConnectionString(connectionString);
-
-    queueClient.Receive();
-=======
 processed using the default **PeekLock** mode. To specify a different **ReceiveMode** value, you can use another overload for **CreateFromConnectionString**. This example creates an infinite loop and processes messages as they arrive into the "TestQueue":
 
     Client.Receive();
->>>>>>> 318e78ae
      
     // Continuously process messages sent to the "TestQueue" 
     while (true) 
     {  
-<<<<<<< HEAD
-       BrokeredMessage message = QueueClient.Receive();
-=======
        BrokeredMessage message = Client.Receive();
->>>>>>> 318e78ae
 
        if (message != null)
        {
