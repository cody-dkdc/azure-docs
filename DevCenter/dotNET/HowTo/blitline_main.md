<<<<<<< HEAD
<properties linkname="devcenter-dotnet-how-to-guides-blitline-image-processing-service" urldisplayname="Blitline Image Processing Service" headerexpose="" pagetitle="How to use Blitline for image processing - Windows Azure feature guide" metakeywords="" footerexpose="" metadescription="Learn how to use the Blitline service to process images within a Windows Azure application" umbraconavihide="0" disquscomments="1"></properties>

<div chunk="../chunks/article-left-menu.md" />

<div chunk="../../shared/chunks/blitline-main.md" />
=======
Start typing in the blue box...<properties linkname="how-to-run-blitline-jobs" urldisplayname="blitline-images-with-saas" headerexpose="" pagetitle="Blitline Service - How To" metakeywords="" footerexpose="" metadescription="" umbraconavihide="0" disquscomments="1"></properties>

<div chunk="../chunks/article-left-menu.md" />

# How to use Blitline with Windows Azure and Azure Storage

This guide will explain how to access Blitline services and how to submit jobs to blitline.

[Next steps][] section.

<h2><a name="toc"></a>Table of contents</h2>

[What is Blitline?][]
[What Blitline is NOT][]
[Create a Blitline account][]
[How to create a Blitline job][]
[How to save an image to your Azure Storage][]
[Next steps][]

<h2><a name="whatis"></a><span  class="short-header">What is Blitline?</span>What is Blitline?</h2>

Blitline is a cloud-based image processing service that provides enterprise level image processing at a fraction of the price that it would cost to build it yourself.

The fact is that image processing has been done over and over again, usually rebuilt from the ground up for each and every website. We realize this because we’ve built them a million times too. One day we decided that perhaps it‘s time we just do it for everyone. We know how to do it, to do it fast and efficiently, and save everyone work in the meantime.

For more information, see [http://www.blitline.com][].

<h2><a name="whatisnot"></a><span  class="short-header">What Blitline is NOT...</span>What Blitline is NOT...</h2>

To clarify what Blitline is useful for, it is often easier to identify what Blitline does NOT do before moving forward.

- Blitline does NOT have HTML widgets to upload images. You must have images available publicly or with restricted permissions available for Blitline to reach.

- Blitline does NOT do live image processing, like Aviary.com

- Blitline does NOT accept image uploads, you cannot push your images to Blitline directly. You must push them to Azure Storage or other places Blitline supports and then tell Blitline where to go get them.

- Blitline is massively parallel and does NOT do any synchronous processing. Meaning you must give us a postback_url and we can tell you when we are done processing.

<h2><a name="createaccount"></a><span  class="short-header">Create a Blitline account</span>Create a Blitline account</h2>


<div chunk="../../Shared/Chunks/blitline-sign-up.md" />

<h2><a name="createjob"></a><span  class="short-header">How to create a Blitline job</span>How to create a Blitline job</h2>

Blitline uses JSON to define the actions you want to take on an image. This JSON is composed of a few simple fields.

The simplest example is as follows:

    json : '{
       "application_id": "MY_APP_ID",
       "src" : "http://cdn.blitline.com/filters/boys.jpeg",
       "functions" : [ {
           "name": "resize_to_fit",
           "params" : { "width": 240, "height": 140 },
           "save" : { "image_identifier" : "external_sample_1" }
       } ]
    }'

Here we have json that will take a "src" image "...boys.jpeg" and then resize that image to 240x140.

The Application ID is something you can find in your **CONNECTION INFO** or **MANAGE** tab on Azure. It is your secret identifier that allows you to run jobs on Blitline.

The "save" parameter identifies information about where you want to put the image once we have processed it. In this trivial case, we haven't defined one. If no location is defined Blitline will store it locally (and temporarily) at a unique cloud location. You will be able to get that location from the JSON returned by Blitline when you make the Blitline. The "image" identifier is required and is returned to you when to identify this particular saved image.

You can find more information about the *functions* we support here: <http://http://www.blitline.com/docs/functions>

You can also find documentation about the job options here: <http://www.blitline.com/docs/api>

Once you have your JSON all you need to do is **POST** it to <http://api.blitline.com/jobs>

You will get JSON back that looks something like this:

    {
     "results":
         {"images":
            [{
              "image_identifier":"external_sample_1",
              "s3_url":"https://s3.amazonaws.com/dev.blitline/2011110722/YOUR_APP_ID/CK3f0xBF_2bV6wf7gEZE8w.jpg"
            }],
          "job_id":"4eb8c9f72a50ee2a9900002f"
         }
    }


This tells you that Blitline has recieved your request, it has put it in a processing queue, and when it has completed the image will be available at:
**https://s3.amazonaws.com/dev.blitline/2011110722/YOUR\_APP\_ID/CK3f0xBF_2bV6wf7gEZE8w.jpg**

<h2><a name="saveazure"></a><span  class="short-header">How to save an image to your Azure Storage</span>How to save an image to your Azure Storage</h2>

If you have an Azure Storage account, you can easily have Blitline push the processed images into your Azure container. By adding an "azure_destination" you define the location and permissions for Blitline to push to.

Here is an example:

    job : '{
      "application_id": "YOUR_APP_ID",
      "src" : "http://www.google.com/logos/2011/houdini11-hp.jpg",
         "functions" : [{
         "name": "blur",
         "save" : {
             "image_identifier" : "YOUR_IMAGE_IDENTIFIER",
             "azure_destination" : {
                 "account_name" : "YOUR_AZURE_CONTAINER_NAME",
                 "shared_access_signature" : "SAS_THAT_GIVES_BLITLINE_PERMISSION_TO_WRITE_THIS_OBJECT_TO_CONTAINER",
               }
           }
         }]
       }'


By filling in the CAPITALIZED values with your own, you can submit this JSON to http://api.blitline.com/job and the "src" image will be processed with a blur filter and then pushed to you Azure destination.

<h3>Please note:</h3>

The SAS must contain the entire SAS url, including the filename of the destination file.

Example:

    http://blitline.blob.core.windows.net/sample/image.jpg?sr=b&sv=2012-02-12&st=2013-04-12T03%3A18%3A30Z&se=2013-04-12T04%3A18%3A30Z&sp=w&sig=Bte2hkkbwTT2sqlkkKLop2asByrE0sIfeesOwj7jNA5o%3D


You can also read the latest edition of Blitline's Azure Storage docs <a href="http://www.blitline.com/docs/azure_storage">here</a>.
<br/>
<h2><a name="nextsteps"></a><span  class="short-header">Next Steps</span>Next Steps</h2>

Visit blitline.com to read about all our other features:

* Blitline API Endpoint Docs <http://www.blitline.com/docs/api>
* Blitline API Functions <http://www.blitline.com/docs/functions>
* Blitline API Examples <http://www.blitline.com/docs/examples>

* Third Part Nuget Library <http://nuget.org/packages/Blitline.Net>


  [Next steps]: #nextsteps
  [What is Blitline?]: #whatis
  [What Blitline is NOT]: #whatisnot
  [Create a Blitline account]: #createaccount
  [How to create a Blitline job]: #createjob
  [How to save an image to your Azure Storage]: #saveazure
>>>>>>> 902a2f97
<|MERGE_RESOLUTION|>--- conflicted
+++ resolved
@@ -1,15 +1,8 @@
-<<<<<<< HEAD
 <properties linkname="devcenter-dotnet-how-to-guides-blitline-image-processing-service" urldisplayname="Blitline Image Processing Service" headerexpose="" pagetitle="How to use Blitline for image processing - Windows Azure feature guide" metakeywords="" footerexpose="" metadescription="Learn how to use the Blitline service to process images within a Windows Azure application" umbraconavihide="0" disquscomments="1"></properties>
 
 <div chunk="../chunks/article-left-menu.md" />
 
-<div chunk="../../shared/chunks/blitline-main.md" />
-=======
-Start typing in the blue box...<properties linkname="how-to-run-blitline-jobs" urldisplayname="blitline-images-with-saas" headerexpose="" pagetitle="Blitline Service - How To" metakeywords="" footerexpose="" metadescription="" umbraconavihide="0" disquscomments="1"></properties>
-
-<div chunk="../chunks/article-left-menu.md" />
-
-# How to use Blitline with Windows Azure and Azure Storage
+# How to use Blitline with Windows Azure and Windows Azure Storage
 
 This guide will explain how to access Blitline services and how to submit jobs to blitline.
 
@@ -21,7 +14,7 @@
 [What Blitline is NOT][]
 [Create a Blitline account][]
 [How to create a Blitline job][]
-[How to save an image to your Azure Storage][]
+[How to save an image to your Windows Azure Storage][]
 [Next steps][]
 
 <h2><a name="whatis"></a><span  class="short-header">What is Blitline?</span>What is Blitline?</h2>
@@ -30,7 +23,7 @@
 
 The fact is that image processing has been done over and over again, usually rebuilt from the ground up for each and every website. We realize this because we’ve built them a million times too. One day we decided that perhaps it‘s time we just do it for everyone. We know how to do it, to do it fast and efficiently, and save everyone work in the meantime.
 
-For more information, see [http://www.blitline.com][].
+For more information, see <http://www.blitline.com>.
 
 <h2><a name="whatisnot"></a><span  class="short-header">What Blitline is NOT...</span>What Blitline is NOT...</h2>
 
@@ -40,7 +33,7 @@
 
 - Blitline does NOT do live image processing, like Aviary.com
 
-- Blitline does NOT accept image uploads, you cannot push your images to Blitline directly. You must push them to Azure Storage or other places Blitline supports and then tell Blitline where to go get them.
+- Blitline does NOT accept image uploads, you cannot push your images to Blitline directly. You must push them to Windows Azure Storage or other places Blitline supports and then tell Blitline where to go get them.
 
 - Blitline is massively parallel and does NOT do any synchronous processing. Meaning you must give us a postback_url and we can tell you when we are done processing.
 
@@ -49,7 +42,7 @@
 
 <div chunk="../../Shared/Chunks/blitline-sign-up.md" />
 
-<h2><a name="createjob"></a><span  class="short-header">How to create a Blitline job</span>How to create a Blitline job</h2>
+<h2><a name="createjob"></a><span  class="short-header">Create a Blitline job</span>How to create a Blitline job</h2>
 
 Blitline uses JSON to define the actions you want to take on an image. This JSON is composed of a few simple fields.
 
@@ -67,7 +60,7 @@
 
 Here we have json that will take a "src" image "...boys.jpeg" and then resize that image to 240x140.
 
-The Application ID is something you can find in your **CONNECTION INFO** or **MANAGE** tab on Azure. It is your secret identifier that allows you to run jobs on Blitline.
+The Application ID is something you can find in your **CONNECTION INFO** or **MANAGE** tab on Windows Azure. It is your secret identifier that allows you to run jobs on Blitline.
 
 The "save" parameter identifies information about where you want to put the image once we have processed it. In this trivial case, we haven't defined one. If no location is defined Blitline will store it locally (and temporarily) at a unique cloud location. You will be able to get that location from the JSON returned by Blitline when you make the Blitline. The "image" identifier is required and is returned to you when to identify this particular saved image.
 
@@ -75,7 +68,7 @@
 
 You can also find documentation about the job options here: <http://www.blitline.com/docs/api>
 
-Once you have your JSON all you need to do is **POST** it to <http://api.blitline.com/jobs>
+Once you have your JSON all you need to do is **POST** it to `http://api.blitline.com/jobs`
 
 You will get JSON back that looks something like this:
 
@@ -94,9 +87,9 @@
 This tells you that Blitline has recieved your request, it has put it in a processing queue, and when it has completed the image will be available at:
 **https://s3.amazonaws.com/dev.blitline/2011110722/YOUR\_APP\_ID/CK3f0xBF_2bV6wf7gEZE8w.jpg**
 
-<h2><a name="saveazure"></a><span  class="short-header">How to save an image to your Azure Storage</span>How to save an image to your Azure Storage</h2>
+<h2><a name="saveazure"></a><span  class="short-header">Save an image to storage</span>How to save an image to your Windows Azure Storage account</h2>
 
-If you have an Azure Storage account, you can easily have Blitline push the processed images into your Azure container. By adding an "azure_destination" you define the location and permissions for Blitline to push to.
+If you have a Windows Azure Storage account, you can easily have Blitline push the processed images into your Windows Azure container. By adding an "azure_destination" you define the location and permissions for Blitline to push to.
 
 Here is an example:
 
@@ -116,7 +109,7 @@
        }'
 
 
-By filling in the CAPITALIZED values with your own, you can submit this JSON to http://api.blitline.com/job and the "src" image will be processed with a blur filter and then pushed to you Azure destination.
+By filling in the CAPITALIZED values with your own, you can submit this JSON to http://api.blitline.com/job and the "src" image will be processed with a blur filter and then pushed to you Windows Azure destination.
 
 <h3>Please note:</h3>
 
@@ -127,7 +120,7 @@
     http://blitline.blob.core.windows.net/sample/image.jpg?sr=b&sv=2012-02-12&st=2013-04-12T03%3A18%3A30Z&se=2013-04-12T04%3A18%3A30Z&sp=w&sig=Bte2hkkbwTT2sqlkkKLop2asByrE0sIfeesOwj7jNA5o%3D
 
 
-You can also read the latest edition of Blitline's Azure Storage docs <a href="http://www.blitline.com/docs/azure_storage">here</a>.
+You can also read the latest edition of Blitline's Windows Azure Storage docs <a href="http://www.blitline.com/docs/azure_storage">here</a>.
 <br/>
 <h2><a name="nextsteps"></a><span  class="short-header">Next Steps</span>Next Steps</h2>
 
@@ -136,7 +129,6 @@
 * Blitline API Endpoint Docs <http://www.blitline.com/docs/api>
 * Blitline API Functions <http://www.blitline.com/docs/functions>
 * Blitline API Examples <http://www.blitline.com/docs/examples>
-
 * Third Part Nuget Library <http://nuget.org/packages/Blitline.Net>
 
 
@@ -145,5 +137,4 @@
   [What Blitline is NOT]: #whatisnot
   [Create a Blitline account]: #createaccount
   [How to create a Blitline job]: #createjob
-  [How to save an image to your Azure Storage]: #saveazure
->>>>>>> 902a2f97
+  [How to save an image to your Windows Azure Storage]: #saveazure
